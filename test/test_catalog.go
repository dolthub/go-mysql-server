--- conflicted
+++ resolved
@@ -15,13 +15,9 @@
 package test
 
 import (
-<<<<<<< HEAD
-	"github.com/gabereiser/go-mysql-server/sql"
-=======
 	"fmt"
 
 	"github.com/dolthub/go-mysql-server/sql"
->>>>>>> 4678e45a
 )
 
 type Catalog struct {
