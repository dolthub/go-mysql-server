// Copyright 2020-2021 Dolthub, Inc.
//
// Licensed under the Apache License, Version 2.0 (the "License");
// you may not use this file except in compliance with the License.
// You may obtain a copy of the License at
//
//     http://www.apache.org/licenses/LICENSE-2.0
//
// Unless required by applicable law or agreed to in writing, software
// distributed under the License is distributed on an "AS IS" BASIS,
// WITHOUT WARRANTIES OR CONDITIONS OF ANY KIND, either express or implied.
// See the License for the specific language governing permissions and
// limitations under the License.

package driver

import (
	"context"
	"database/sql/driver"

<<<<<<< HEAD
	"github.com/gabereiser/go-mysql-server/sql"
=======
	"github.com/dolthub/vitess/go/vt/sqlparser"
>>>>>>> 4678e45a
)

// Stmt is a prepared statement.
type Stmt struct {
	conn     *Conn
	queryStr string
}

// Close does nothing.
func (s *Stmt) Close() error {
	return nil
}

// NumInput returns the number of placeholder parameters.
//
// If NumInput returns >= 0, the sql package will sanity check
// argument counts from callers and return errors to the caller
// before the statement's Exec or Query methods are called.
//
// NumInput may also return -1, if the driver doesn't know
// its number of placeholders. In that case, the sql package
// will not sanity check Exec or Query argument counts.
func (s *Stmt) NumInput() int {
	return -1
}

// Exec executes a query that doesn't return rows, such
// as an INSERT or UPDATE.
func (s *Stmt) Exec(args []driver.Value) (driver.Result, error) {
	bindings, err := valuesToBindings(args)
	if err != nil {
		return nil, err
	}
	return s.exec(context.Background(), bindings)
}

// Query executes a query that may return rows, such as a
// SELECT.
func (s *Stmt) Query(args []driver.Value) (driver.Rows, error) {
	bindings, err := valuesToBindings(args)
	if err != nil {
		return nil, err
	}
	return s.query(context.Background(), bindings)
}

// ExecContext executes a query that doesn't return rows, such
// as an INSERT or UPDATE.
func (s *Stmt) ExecContext(ctx context.Context, args []driver.NamedValue) (driver.Result, error) {
	bindings, err := namedValuesToBindings(args)
	if err != nil {
		return nil, err
	}
	return s.exec(ctx, bindings)
}

// QueryContext executes a query that may return rows, such as a
// SELECT.
func (s *Stmt) QueryContext(ctx context.Context, args []driver.NamedValue) (driver.Rows, error) {
	bindings, err := namedValuesToBindings(args)
	if err != nil {
		return nil, err
	}
	return s.query(ctx, bindings)
}

func (s *Stmt) exec(ctx context.Context, bindings map[string]sqlparser.Expr) (driver.Result, error) {
	qctx, err := s.conn.newContextWithQuery(ctx, s.queryStr)
	if err != nil {
		return nil, err
	}

	_, rows, _, err := s.conn.dbConn.engine.QueryWithBindings(qctx, s.queryStr, nil, bindings, nil)
	if err != nil {
		return nil, err
	}

	okr, found, err := getOKResult(qctx, rows)
	if err != nil {
		return nil, err
	} else if !found {
		return &ResultNotFound{}, nil
	}

	return &Result{okr}, nil
}

func (s *Stmt) query(ctx context.Context, bindings map[string]sqlparser.Expr) (driver.Rows, error) {
	qctx, err := s.conn.newContextWithQuery(ctx, s.queryStr)
	if err != nil {
		return nil, err
	}

	cols, rows, _, err := s.conn.dbConn.engine.QueryWithBindings(qctx, s.queryStr, nil, bindings, nil)
	if err != nil {
		return nil, err
	}

	return &Rows{s.conn.options, qctx, cols, rows}, nil
}<|MERGE_RESOLUTION|>--- conflicted
+++ resolved
@@ -18,11 +18,7 @@
 	"context"
 	"database/sql/driver"
 
-<<<<<<< HEAD
-	"github.com/gabereiser/go-mysql-server/sql"
-=======
 	"github.com/dolthub/vitess/go/vt/sqlparser"
->>>>>>> 4678e45a
 )
 
 // Stmt is a prepared statement.
