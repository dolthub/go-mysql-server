// Copyright 2020-2021 Dolthub, Inc.
//
// Licensed under the Apache License, Version 2.0 (the "License");
// you may not use this file except in compliance with the License.
// You may obtain a copy of the License at
//
//     http://www.apache.org/licenses/LICENSE-2.0
//
// Unless required by applicable law or agreed to in writing, software
// distributed under the License is distributed on an "AS IS" BASIS,
// WITHOUT WARRANTIES OR CONDITIONS OF ANY KIND, either express or implied.
// See the License for the specific language governing permissions and
// limitations under the License.

package driver

import (
	"context"
	"database/sql/driver"
	"fmt"
	"net/url"
	"sync"

	sqle "github.com/dolthub/go-mysql-server"
	"github.com/dolthub/go-mysql-server/sql"
	"github.com/dolthub/go-mysql-server/sql/analyzer"
)

// ScanKind indicates how values should be scanned.
type ScanKind int

const (
	// ScanAsString indicates values should be scanned as strings.
	//
	// Applies to JSON columns.
	ScanAsString ScanKind = iota

	// ScanAsBytes indicates values should be scanned as byte arrays.
	//
	// Applies to JSON columns.
	ScanAsBytes

	// ScanAsObject indicates values should be scanned as objects.
	//
	// Applies to JSON columns.
	ScanAsObject

	// ScanAsStored indicates values should not be modified during scanning.
	//
	// Applies to JSON columns.
	ScanAsStored
)

// Options for the driver.
type Options struct {
	// JSON indicates how JSON row values should be scanned
	JSON ScanKind
}

// Provider resolves SQL catalogs from DSNs.
//
// Provider can optionally implement ProviderWithSessionBuilder and ProviderWithSessionBuilder.
type Provider interface {
	// Resolve determines the server name and DatabaseProvider for the given dsn.
	// The will create a separate sql.Engine for each "server name" value.
	Resolve(dsn string, options *Options) (string, sql.DatabaseProvider, error)
}

// ProviderWithContextBuilder is a Provider that also provides a base sql.Context.
// Provider should parse the DSN and use it to adjust the context in NewContext.
type ProviderWithContextBuilder interface {
	Provider
	ContextBuilder
}

// ProviderWithSessionBuilder is a Provider that also constructs sessions.
type ProviderWithSessionBuilder interface {
	Provider
	SessionBuilder
}

// A Driver exposes an engine as a stdlib SQL driver.
type Driver struct {
	provider Provider
	options  *Options
	sessions SessionBuilder
	contexts ContextBuilder

	mu  sync.Mutex
	dbs map[string]*dbConn
}

// New returns a driver using the specified provider.
func New(provider Provider, options *Options) *Driver {
	var sessionBuilder SessionBuilder
	if provWithSessionBuilder, ok := provider.(ProviderWithSessionBuilder); ok {
		sessionBuilder = provWithSessionBuilder
	} else {
		sessionBuilder = DefaultSessionBuilder{}
	}

	var contextBuilder ContextBuilder
	if provWithCtxBuilder, ok := provider.(ProviderWithContextBuilder); ok {
		contextBuilder = provWithCtxBuilder
	} else {
		contextBuilder = DefaultContextBuilder{}
	}

	return &Driver{
		provider: provider,
		options:  options,
		sessions: sessionBuilder,
		contexts: contextBuilder,
		dbs:      map[string]*dbConn{},
	}
}

// Open returns a new connection to the database.
func (d *Driver) Open(name string) (driver.Conn, error) {
	conn, err := d.OpenConnector(name)
	if err != nil {
		return nil, err
	}
	return conn.Connect(context.Background())
}

// OpenConnector calls the driver factory and returns a new connector.
func (d *Driver) OpenConnector(dsn string) (driver.Connector, error) {
	options := d.options // copy
	if options == nil {
		options = &Options{}
	}

	dsnURI, err := url.Parse(dsn)
	if err == nil {
		query := dsnURI.Query()
		qJSON := query.Get("jsonAs")
		switch qJSON {
		case "":
			// default
		case "object":
			options.JSON = ScanAsObject
		case "string":
			options.JSON = ScanAsString
		case "bytes":
			options.JSON = ScanAsBytes
		default:
			return nil, fmt.Errorf("%q is not a valid option for 'jsonAs'", qJSON)
		}

		query.Del("jsonAs")
		dsnURI.RawQuery = query.Encode()
		dsn = dsnURI.String()
	}

	serverName, pro, err := d.provider.Resolve(dsn, options)
	if err != nil {
		return nil, err
	}

	d.mu.Lock()
	db, ok := d.dbs[serverName]
	if !ok {
		version := sql.VersionStable
		if sqle.ExperimentalGMS {
			version = sql.VersionExperimental
		}
<<<<<<< HEAD
		anlz := analyzer.NewDefault(pro, version)
=======
		anlz := analyzer.NewDefaultWithVersion(pro, version)
>>>>>>> fabfa5e8
		engine := sqle.New(anlz, nil)
		db = &dbConn{engine: engine}
		d.dbs[serverName] = db
	}
	d.mu.Unlock()

	return &Connector{
		driver:     d,
		options:    options,
		serverName: serverName,
		dsn:        dsn,
		dbConn:     db,
	}, nil
}

func (d *Driver) Close() error {
	var firstErr error
	for _, conn := range d.dbs {
		if firstErr == nil {
			firstErr = conn.close()
		} else {
			conn.close()
		}
	}
	return firstErr
}

type dbConn struct {
	engine *sqle.Engine

	mu     sync.Mutex
	connID uint32
	procID uint64
}

func (c *dbConn) nextConnectionID() uint32 {
	c.mu.Lock()
	defer c.mu.Unlock()
	c.connID++
	return c.connID
}

func (c *dbConn) nextProcessID() uint64 {
	c.mu.Lock()
	defer c.mu.Unlock()
	c.procID++
	return c.procID
}

func (c *dbConn) close() error {
	return c.engine.Close()
}

// A Connector represents a driver in a fixed configuration
// and can create any number of equivalent Conns for use
// by multiple goroutines.
type Connector struct {
	driver     *Driver
	options    *Options
	serverName string
	dsn        string
	dbConn     *dbConn
}

// Driver returns the driver.
func (c *Connector) Driver() driver.Driver { return c.driver }

// Server returns the server name.
func (c *Connector) Server() string { return c.serverName }

// DSN returns the original DSN passed by the client.
func (c *Connector) DSN() string { return c.dsn }

// Connect returns a connection to the database.
func (c *Connector) Connect(ctx context.Context) (driver.Conn, error) {
	id := c.dbConn.nextConnectionID()

	session, err := c.driver.sessions.NewSession(ctx, id, c)
	if err != nil {
		return nil, err
	}

	indexes := sql.NewIndexRegistry()
	views := sql.NewViewRegistry()
	return &Conn{
		dsn:      c.dsn,
		options:  c.options,
		dbConn:   c.dbConn,
		session:  session,
		contexts: c.driver.contexts,
		indexes:  indexes,
		views:    views,
	}, nil
}<|MERGE_RESOLUTION|>--- conflicted
+++ resolved
@@ -165,11 +165,7 @@
 		if sqle.ExperimentalGMS {
 			version = sql.VersionExperimental
 		}
-<<<<<<< HEAD
-		anlz := analyzer.NewDefault(pro, version)
-=======
 		anlz := analyzer.NewDefaultWithVersion(pro, version)
->>>>>>> fabfa5e8
 		engine := sqle.New(anlz, nil)
 		db = &dbConn{engine: engine}
 		d.dbs[serverName] = db
