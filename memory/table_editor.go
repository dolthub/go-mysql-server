--- conflicted
+++ resolved
@@ -460,12 +460,7 @@
 	pke.table.partitionMux.RLock()
 	for _, partition := range pke.table.partitions {
 		for _, partitionRow := range partition {
-<<<<<<< HEAD
-			if columnsMatch(pkColIdxes, partitionRow, value) {
-				pke.table.partitionMux.RUnlock()
-=======
 			if columnsMatch(pkColIdxes, nil, partitionRow, value) {
->>>>>>> f1a8a25d
 				return partitionRow, true, nil
 			}
 		}
