--- conflicted
+++ resolved
@@ -81,11 +81,7 @@
 func NewViewlessDatabase(name string) *BaseDatabase {
 	return &BaseDatabase{
 		name:     name,
-<<<<<<< HEAD
 		tables:   make(map[string]MemTable),
-=======
-		tables:   map[string]MemTable{},
->>>>>>> 6ad97ccd
 		fkColl:   newForeignKeyCollection(),
 		tablesMu: &sync.RWMutex{},
 	}
@@ -320,10 +316,6 @@
 	d.tablesMu.RLock()
 	t, ok := d.tables[name]
 	d.tablesMu.RUnlock()
-<<<<<<< HEAD
-=======
-
->>>>>>> 6ad97ccd
 	if !ok {
 		return sql.ErrTableNotFound.New(name)
 	}
@@ -338,10 +330,6 @@
 	d.tablesMu.RLock()
 	tbl, ok := d.tables[oldName]
 	d.tablesMu.RUnlock()
-<<<<<<< HEAD
-=======
-
->>>>>>> 6ad97ccd
 	if !ok {
 		// Should be impossible (engine already checks this condition)
 		return sql.ErrTableNotFound.New(oldName)
@@ -350,10 +338,6 @@
 	d.tablesMu.RLock()
 	_, ok = d.tables[newName]
 	d.tablesMu.RUnlock()
-<<<<<<< HEAD
-=======
-
->>>>>>> 6ad97ccd
 	if ok {
 		return sql.ErrTableAlreadyExists.New(newName)
 	}
