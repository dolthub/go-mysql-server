// Copyright 2020-2024 Dolthub, Inc.
//
// Licensed under the Apache License, Version 2.0 (the "License");
// you may not use this file except in compliance with the License.
// You may obtain a copy of the License at
//
//     http://www.apache.org/licenses/LICENSE-2.0
//
// Unless required by applicable law or agreed to in writing, software
// distributed under the License is distributed on an "AS IS" BASIS,
// WITHOUT WARRANTIES OR CONDITIONS OF ANY KIND, either express or implied.
// See the License for the specific language governing permissions and
// limitations under the License.

package server

import (
	"context"
	"encoding/base64"
	"fmt"
	"io"
	"net"
	"regexp"
	"sync"
	"time"

	"github.com/dolthub/vitess/go/mysql"
	"github.com/dolthub/vitess/go/netutil"
	"github.com/dolthub/vitess/go/sqltypes"
	querypb "github.com/dolthub/vitess/go/vt/proto/query"
	"github.com/dolthub/vitess/go/vt/sqlparser"
	"github.com/go-kit/kit/metrics/discard"
	"github.com/sirupsen/logrus"
	"go.opentelemetry.io/otel/attribute"
	"go.opentelemetry.io/otel/trace"
	"gopkg.in/src-d/go-errors.v1"

	sqle "github.com/dolthub/go-mysql-server"
	"github.com/dolthub/go-mysql-server/internal/sockstate"
	"github.com/dolthub/go-mysql-server/sql"
	"github.com/dolthub/go-mysql-server/sql/analyzer"
	"github.com/dolthub/go-mysql-server/sql/plan"
	"github.com/dolthub/go-mysql-server/sql/types"
)

// ErrRowTimeout will be returned if the wait for the row is longer than the connection timeout
var ErrRowTimeout = errors.NewKind("row read wait bigger than connection timeout")

// ErrConnectionWasClosed will be returned if we try to use a previously closed connection
var ErrConnectionWasClosed = errors.NewKind("connection was closed")

// set this to true to get verbose error logging on every query (print a stack trace for most errors)
var verboseErrorLogging = false

const rowsBatch = 128

var tcpCheckerSleepDuration time.Duration = 5 * time.Second

type MultiStmtMode int

const (
	MultiStmtModeOff MultiStmtMode = 0
	MultiStmtModeOn  MultiStmtMode = 1
)

// Handler is a connection handler for a SQLe engine, implementing the Vitess mysql.Handler interface.
type Handler struct {
	e                 *sqle.Engine
	sm                *SessionManager
	readTimeout       time.Duration
	disableMultiStmts bool
	maxLoggedQueryLen int
	encodeLoggedQuery bool
	sel               ServerEventListener
}

var _ mysql.Handler = (*Handler)(nil)
var _ mysql.ExtendedHandler = (*Handler)(nil)
var _ mysql.BinlogReplicaHandler = (*Handler)(nil)

// NewConnection reports that a new connection has been established.
func (h *Handler) NewConnection(c *mysql.Conn) {
	if h.sel != nil {
		h.sel.ClientConnected()
	}

	h.sm.AddConn(c)
	updateMaxUsedConnectionsStatusVariable()
	sql.StatusVariables.IncrementGlobal("Connections", 1)

	c.DisableClientMultiStatements = h.disableMultiStmts
	logrus.WithField(sql.ConnectionIdLogField, c.ConnectionID).WithField("DisableClientMultiStatements", c.DisableClientMultiStatements).Infof("NewConnection")
}

func (h *Handler) ComInitDB(c *mysql.Conn, schemaName string) error {
	err := h.sm.SetDB(c, schemaName)
	if err != nil {
		logrus.WithField("database", schemaName).Errorf("unable to process ComInitDB: %s", err.Error())
		err = sql.CastSQLError(err)
	}
	return err
}

// ComPrepare parses, partially analyzes, and caches a prepared statement's plan
// with the given [c.ConnectionID].
func (h *Handler) ComPrepare(ctx context.Context, c *mysql.Conn, query string, prepare *mysql.PrepareData) ([]*querypb.Field, error) {
	logrus.WithField("query", query).
		WithField("paramsCount", prepare.ParamsCount).
		WithField("statementId", prepare.StatementID).Debugf("preparing query")

	sqlCtx, err := h.sm.NewContextWithQuery(ctx, c, query)
	if err != nil {
		return nil, err
	}
	var analyzed sql.Node
	if analyzer.PreparedStmtDisabled {
		analyzed, err = h.e.AnalyzeQuery(sqlCtx, query)
	} else {
		analyzed, err = h.e.PrepareQuery(sqlCtx, query)
	}
	if err != nil {
		logrus.WithField("query", query).Errorf("unable to prepare query: %s", err.Error())
		err := sql.CastSQLError(err)
		return nil, err
	}

	// A nil result signals to the handler that the query is not a SELECT statement.
	if nodeReturnsOkResultSchema(analyzed) || types.IsOkResultSchema(analyzed.Schema()) {
		return nil, nil
	}

	return schemaToFields(sqlCtx, analyzed.Schema()), nil
}

// These nodes will eventually return an OK result, but their intermediate forms here return a different schema
// than they will at execution time.
func nodeReturnsOkResultSchema(node sql.Node) bool {
	switch node.(type) {
	case *plan.InsertInto, *plan.Update, *plan.UpdateJoin, *plan.DeleteFrom:
		return true
	}
	return false
}

func (h *Handler) ComPrepareParsed(ctx context.Context, c *mysql.Conn, query string, parsed sqlparser.Statement, prepare *mysql.PrepareData) (mysql.ParsedQuery, []*querypb.Field, error) {
	logrus.WithField("query", query).
		WithField("paramsCount", prepare.ParamsCount).
		WithField("statementId", prepare.StatementID).Debugf("preparing query")

	sqlCtx, err := h.sm.NewContextWithQuery(ctx, c, query)
	if err != nil {
		return nil, nil, err
	}

	analyzed, err := h.e.PrepareParsedQuery(sqlCtx, query, query, parsed)
	if err != nil {
		logrus.WithField("query", query).Errorf("unable to prepare query: %s", err.Error())
		err := sql.CastSQLError(err)
		return nil, nil, err
	}

	var fields []*querypb.Field
	// The return result fields should only be directly translated if it doesn't correspond to an OK result.
	// See comment in ComPrepare
	if !(nodeReturnsOkResultSchema(analyzed) || types.IsOkResultSchema(analyzed.Schema())) {
		fields = nil
	} else {
		fields = schemaToFields(sqlCtx, analyzed.Schema())
	}

	return analyzed, fields, nil
}

func (h *Handler) ComBind(ctx context.Context, c *mysql.Conn, query string, parsedQuery mysql.ParsedQuery, prepare *mysql.PrepareData) (mysql.BoundQuery, []*querypb.Field, error) {
	sqlCtx, err := h.sm.NewContextWithQuery(ctx, c, query)
	if err != nil {
		return nil, nil, err
	}

	stmt, ok := parsedQuery.(sqlparser.Statement)
	if !ok {
		return nil, nil, fmt.Errorf("parsedQuery must be a sqlparser.Statement, but got %T", parsedQuery)
	}

	queryPlan, err := h.e.BoundQueryPlan(sqlCtx, query, stmt, prepare.BindVars)
	if err != nil {
		return nil, nil, err
	}

	return queryPlan, schemaToFields(sqlCtx, queryPlan.Schema()), nil
}

func (h *Handler) ComExecuteBound(ctx context.Context, conn *mysql.Conn, query string, boundQuery mysql.BoundQuery, callback mysql.ResultSpoolFn) error {
	plan, ok := boundQuery.(sql.Node)
	if !ok {
		return fmt.Errorf("boundQuery must be a sql.Node, but got %T", boundQuery)
	}

	return h.errorWrappedComExec(ctx, conn, query, plan, callback)
}

func (h *Handler) ComStmtExecute(ctx context.Context, c *mysql.Conn, prepare *mysql.PrepareData, callback func(*sqltypes.Result) error) error {
	_, err := h.errorWrappedDoQuery(ctx, c, prepare.PrepareStmt, nil, MultiStmtModeOff, prepare.BindVars, func(res *sqltypes.Result, more bool) error {
		return callback(res)
	})
	return err
}

// ComResetConnection implements the mysql.Handler interface.
//
// This command resets the connection's session, clearing out any cached prepared statements, locks, user and
// session variables. The currently selected database is preserved.
//
// The COM_RESET command can be sent manually through the mysql client by issuing the "resetconnection" (or "\x")
// client command.
func (h *Handler) ComResetConnection(c *mysql.Conn) error {
	logrus.WithField("connectionId", c.ConnectionID).Debug("COM_RESET_CONNECTION command received")

	// Grab the currently selected database name
	s := h.sm.session(c)
	db := s.GetCurrentDatabase()

	// Dispose of the connection's current session
	h.maybeReleaseAllLocks(c)
	h.e.CloseSession(c.ConnectionID)

	// Create a new session and set the current database
	err := h.sm.NewSession(context.Background(), c)
	if err != nil {
		return err
	}
	s = h.sm.session(c)
	s.SetCurrentDatabase(db)
	return nil
}

func (h *Handler) ParserOptionsForConnection(c *mysql.Conn) (sqlparser.ParserOptions, error) {
	ctx, err := h.sm.NewContext(context.Background(), c, "")
	if err != nil {
		return sqlparser.ParserOptions{}, err
	}
	return sql.LoadSqlMode(ctx).ParserOptions(), nil
}

// ConnectionClosed reports that a connection has been closed.
func (h *Handler) ConnectionClosed(c *mysql.Conn) {
	defer func() {
		if h.sel != nil {
			h.sel.ClientDisconnected()
		}
	}()

	defer h.sm.RemoveConn(c)
	defer h.e.CloseSession(c.ConnectionID)

	h.maybeReleaseAllLocks(c)

	logrus.WithField(sql.ConnectionIdLogField, c.ConnectionID).Infof("ConnectionClosed")
}

// maybeReleaseAllLocks makes a best effort attempt to release all locks on the given connection. If the attempt fails,
// an error is logged but not returned.
func (h *Handler) maybeReleaseAllLocks(c *mysql.Conn) {
	if ctx, err := h.sm.NewContextWithQuery(context.Background(), c, ""); err != nil {
		logrus.Errorf("unable to release all locks on session close: %s", err)
		logrus.Errorf("unable to unlock tables on session close: %s", err)
	} else {
		_, err = h.e.LS.ReleaseAll(ctx)
		if err != nil {
			logrus.Errorf("unable to release all locks on session close: %s", err)
		}
		if err = h.e.Analyzer.Catalog.UnlockTables(ctx, c.ConnectionID); err != nil {
			logrus.Errorf("unable to unlock tables on session close: %s", err)
		}
	}
}

func (h *Handler) ComMultiQuery(
	ctx context.Context,
	c *mysql.Conn,
	query string,
	callback mysql.ResultSpoolFn,
) (string, error) {
	return h.errorWrappedDoQuery(ctx, c, query, nil, MultiStmtModeOn, nil, callback)
}

// ComQuery executes a SQL query on the SQLe engine.
func (h *Handler) ComQuery(
	ctx context.Context,
	c *mysql.Conn,
	query string,
	callback mysql.ResultSpoolFn,
) error {
	_, err := h.errorWrappedDoQuery(ctx, c, query, nil, MultiStmtModeOff, nil, callback)
	return err
}

// ComParsedQuery executes a pre-parsed SQL query on the SQLe engine.
func (h *Handler) ComParsedQuery(
	ctx context.Context,
	c *mysql.Conn,
	query string,
	parsed sqlparser.Statement,
	callback mysql.ResultSpoolFn,
) error {
	_, err := h.errorWrappedDoQuery(ctx, c, query, parsed, MultiStmtModeOff, nil, callback)
	return err
}

// ComRegisterReplica implements the mysql.BinlogReplicaHandler interface.
func (h *Handler) ComRegisterReplica(c *mysql.Conn, replicaHost string, replicaPort uint16, replicaUser string, replicaPassword string) error {
	// TODO: replicaUser and replicaPassword should be validated at this layer (GMS);
	//       confirm if that has been done already (doesn't seem likely)

	logrus.StandardLogger().
		WithField("connectionId", c.ConnectionID).
		WithField("replicaHost", replicaHost).
		WithField("replicaPort", replicaPort).
		Debug("Handling COM_REGISTER_REPLICA")

	if !h.e.Analyzer.Catalog.HasBinlogPrimaryController() {
		return nil
	}

	newCtx := sql.NewContext(context.Background())
	primaryController := h.e.Analyzer.Catalog.GetBinlogPrimaryController()
	return primaryController.RegisterReplica(newCtx, c, replicaHost, replicaPort)
}

// ComBinlogDumpGTID implements the mysql.BinlogReplicaHandler interface.
func (h *Handler) ComBinlogDumpGTID(c *mysql.Conn, logFile string, logPos uint64, gtidSet mysql.GTIDSet) error {
	if !h.e.Analyzer.Catalog.HasBinlogPrimaryController() {
		return nil
	}

	logrus.StandardLogger().
		WithField("connectionId", c.ConnectionID).
		Debug("Handling COM_BINLOG_DUMP_GTID")

	// TODO: is logfile and logpos ever actually needed for COM_BINLOG_DUMP_GTID?
	newCtx := sql.NewContext(context.Background())
	primaryController := h.e.Analyzer.Catalog.GetBinlogPrimaryController()
	return primaryController.BinlogDumpGtid(newCtx, c, gtidSet)
}

var queryLoggingRegex = regexp.MustCompile(`[\r\n\t ]+`)

func (h *Handler) doQuery(
	ctx context.Context,
	c *mysql.Conn,
	query string,
	parsed sqlparser.Statement,
	analyzedPlan sql.Node,
	mode MultiStmtMode,
	queryExec QueryExecutor,
	bindings map[string]*querypb.BindVariable,
	callback func(*sqltypes.Result, bool) error,
) (string, error) {
	sqlCtx, err := h.sm.NewContext(ctx, c, query)
	if err != nil {
		return "", err
	}

	start := time.Now()

	var remainder string
	var prequery string
	if parsed == nil {
		_, inPreparedCache := h.e.PreparedDataCache.GetCachedStmt(sqlCtx.Session.ID(), query)
		if mode == MultiStmtModeOn && !inPreparedCache {
<<<<<<< HEAD
			parsed, prequery, remainder, err = planbuilder.ParseOnly(sqlCtx, query, true)
=======
			parsed, prequery, remainder, err = h.e.Parser.Parse(ctx, query, true)
>>>>>>> 60bbc0c2
			if prequery != "" {
				query = prequery
			}
		}
	}

	more := remainder != ""

	var queryStr string
	if h.encodeLoggedQuery {
		queryStr = base64.StdEncoding.EncodeToString([]byte(query))
	} else if logrus.IsLevelEnabled(logrus.DebugLevel) {
		// this is expensive, so skip this unless we're logging at DEBUG level
		queryStr = string(queryLoggingRegex.ReplaceAll([]byte(query), []byte(" ")))
		if h.maxLoggedQueryLen > 0 && len(queryStr) > h.maxLoggedQueryLen {
			queryStr = queryStr[:h.maxLoggedQueryLen] + "..."
		}
	}

	if queryStr != "" {
		sqlCtx.SetLogger(sqlCtx.GetLogger().WithField("query", queryStr))
	}
	sqlCtx.GetLogger().Debugf("Starting query")

	finish := observeQuery(sqlCtx, query)
	defer finish(err)

	sqlCtx.GetLogger().Tracef("beginning execution")

<<<<<<< HEAD
	oCtx := sqlCtx
	eg, sqlCtx := sqlCtx.NewErrgroup()
=======
	oCtx := ctx
>>>>>>> 60bbc0c2

	// TODO: it would be nice to put this logic in the engine, not the handler, but we don't want the process to be
	//  marked done until we're done spooling rows over the wire
	ctx, err = sqlCtx.ProcessList.BeginQuery(sqlCtx, query)
	defer func() {
		if err != nil && ctx != nil {
			sqlCtx.ProcessList.EndQuery(sqlCtx)
		}
	}()

<<<<<<< HEAD
	// TODO (next): this method needs a function param that produces the following elements, rather than hard-coding
	schema, rowIter, err := queryExec(sqlCtx, query, parsed, analyzedPlan, bindings)
	if err != nil {
		sqlCtx.GetLogger().WithError(err).Warn("error running query")
=======
	schema, rowIter, err := queryExec(ctx, query, parsed, analyzedPlan, bindings)
	if err != nil {
		ctx.GetLogger().WithError(err).Warn("error running query")
		if verboseErrorLogging {
			fmt.Printf("Err: %+v", err)
		}
		return remainder, err
	}

	// create result before goroutines to avoid |ctx| racing
	resultFields := schemaToFields(ctx, schema)
	var r *sqltypes.Result
	var processedAtLeastOneBatch bool

	// zero/single return schema use spooling shortcut
	if types.IsOkResultSchema(schema) {
		r, err = resultForOkIter(ctx, rowIter)
	} else if schema == nil {
		r, err = resultForEmptyIter(ctx, rowIter, resultFields)
	} else {
		r, processedAtLeastOneBatch, err = h.resultForDefaultIter(ctx, c, schema, rowIter, callback, resultFields, more)
	}
	if err != nil {
		return remainder, err
	}

	// errGroup context is now canceled
	ctx = oCtx

	if err = setConnStatusFlags(ctx, c); err != nil {
>>>>>>> 60bbc0c2
		return remainder, err
	}

	switch len(r.Rows) {
	case 0:
		if len(r.Info) > 0 {
			ctx.GetLogger().Tracef("returning result %s", r.Info)
		} else {
			ctx.GetLogger().Tracef("returning empty result")
		}
	case 1:
		ctx.GetLogger().Tracef("returning result %v", r)
	}

	ctx.GetLogger().Debugf("Query finished in %d ms", time.Since(start).Milliseconds())

	// processedAtLeastOneBatch means we already called callback() at least
	// once, so no need to call it if RowsAffected == 0.
	if r != nil && (r.RowsAffected == 0 && processedAtLeastOneBatch) {
		return remainder, nil
	}

	return remainder, callback(r, more)
}

// resultForOkIter reads a maximum of one result row from a result iterator.
func resultForOkIter(ctx *sql.Context, iter sql.RowIter) (*sqltypes.Result, error) {
	row, err := iter.Next(ctx)
	if err != nil {
		return nil, err
	}
	_, err = iter.Next(ctx)
	if err != io.EOF {
		return nil, fmt.Errorf("result schema iterator returned more than one row")
	}
	if err := iter.Close(ctx); err != nil {
		return nil, err
	}
	return resultFromOkResult(row[0].(types.OkResult)), nil
}

// resultForEmptyIter ensures that an expected empty iterator returns no rows.
func resultForEmptyIter(ctx *sql.Context, iter sql.RowIter, resultFields []*querypb.Field) (*sqltypes.Result, error) {
	if _, err := iter.Next(ctx); err != io.EOF {
		return nil, fmt.Errorf("result schema iterator returned more than zero rows")
	}
	if err := iter.Close(ctx); err != nil {
		return nil, err
	}
	return &sqltypes.Result{Fields: resultFields}, nil
}

// resultForDefaultIter reads batches of rows from the iterator
// and writes results into the callback function.
func (h *Handler) resultForDefaultIter(
	ctx *sql.Context,
	c *mysql.Conn,
	schema sql.Schema,
	iter sql.RowIter,
	callback func(*sqltypes.Result, bool) error,
	resultFields []*querypb.Field,
	more bool) (r *sqltypes.Result, processedAtLeastOneBatch bool, err error) {
	eg, ctx := ctx.NewErrgroup()

	var rowChan chan sql.Row

	rowChan = make(chan sql.Row, 512)

	wg := sync.WaitGroup{}
	wg.Add(2)
	// Read rows off the row iterator and send them to the row channel.
	eg.Go(func() error {
		defer wg.Done()
		defer close(rowChan)
		for {
			select {
			case <-ctx.Done():
				return nil
			default:
<<<<<<< HEAD
				row, err := rowIter.Next(sqlCtx)
=======
				row, err := iter.Next(ctx)
>>>>>>> 60bbc0c2
				if err == io.EOF {
					return nil
				}
				if err != nil {
					return err
				}
				select {
				case rowChan <- row:
				case <-ctx.Done():
					return nil
				}
			}
		}
	})

	pollCtx, cancelF := sqlCtx.NewSubContext()
	eg.Go(func() error {
		return h.pollForClosedConnection(pollCtx, c)
	})

	// Default waitTime is one minute if there is no timeout configured, in which case
	// it will loop to iterate again unless the socket died by the OS timeout or other problems.
	// If there is a timeout, it will be enforced to ensure that Vitess has a chance to
	// call Handler.CloseConnection()
	waitTime := 1 * time.Minute
	if h.readTimeout > 0 {
		waitTime = h.readTimeout
	}
	timer := time.NewTimer(waitTime)
	defer timer.Stop()

	// reads rows from the channel, converts them to wire format,
	// and calls |callback| to give them to vitess.
	eg.Go(func() error {
		defer cancelF()
		defer wg.Done()
		for {
			if r == nil {
<<<<<<< HEAD
				r = &sqltypes.Result{Fields: schemaToFields(sqlCtx, schema)}
=======
				r = &sqltypes.Result{Fields: resultFields}
>>>>>>> 60bbc0c2
			}
			if r.RowsAffected == rowsBatch {
				if err := callback(r, more); err != nil {
					return err
				}
				r = nil
				processedAtLeastOneBatch = true
				continue
			}

			select {
			case <-ctx.Done():
				return nil
			case row, ok := <-rowChan:
				if !ok {
					return nil
				}
				if types.IsOkResult(row) {
					if len(r.Rows) > 0 {
						panic("Got OkResult mixed with RowResult")
					}
					r = resultFromOkResult(row[0].(types.OkResult))
					continue
				}

				outputRow, err := rowToSQL(sqlCtx, schema, row)
				if err != nil {
					return err
				}

				sqlCtx.GetLogger().Tracef("spooling result row %s", outputRow)
				r.Rows = append(r.Rows, outputRow)
				r.RowsAffected++
			case <-timer.C:
				if h.readTimeout != 0 {
					// Cancel and return so Vitess can call the CloseConnection callback
					sqlCtx.GetLogger().Tracef("connection timeout")
					return ErrRowTimeout.New()
				}
			}
			if !timer.Stop() {
				<-timer.C
			}
			timer.Reset(waitTime)
		}
	})

	// Close() kills this PID in the process list,
	// wait until all rows have be sent over the wire
	eg.Go(func() error {
		wg.Wait()
<<<<<<< HEAD
		return rowIter.Close(sqlCtx)
=======
		return iter.Close(ctx)
>>>>>>> 60bbc0c2
	})

	err = eg.Wait()
	if err != nil {
<<<<<<< HEAD
		sqlCtx.GetLogger().WithError(err).Warn("error running query")
		return remainder, err
	}

	// errGroup context is now canceled
	sqlCtx = oCtx

	if err = setConnStatusFlags(sqlCtx, c); err != nil {
		return remainder, err
	}

	switch len(r.Rows) {
	case 0:
		if len(r.Info) > 0 {
			sqlCtx.GetLogger().Tracef("returning result %s", r.Info)
		} else {
			sqlCtx.GetLogger().Tracef("returning empty result")
		}
	case 1:
		sqlCtx.GetLogger().Tracef("returning result %v", r)
	}

	sqlCtx.GetLogger().Debugf("Query finished in %d ms", time.Since(start).Milliseconds())

	// processedAtLeastOneBatch means we already called callback() at least
	// once, so no need to call it if RowsAffected == 0.
	if r != nil && (r.RowsAffected == 0 && processedAtLeastOneBatch) {
		return remainder, nil
=======
		ctx.GetLogger().WithError(err).Warn("error running query")
		if verboseErrorLogging {
			fmt.Printf("Err: %+v", err)
		}
>>>>>>> 60bbc0c2
	}
	return
}

// See https://dev.mysql.com/doc/internals/en/status-flags.html
func setConnStatusFlags(ctx *sql.Context, c *mysql.Conn) error {
	ok, err := isSessionAutocommit(ctx)
	if err != nil {
		return err
	}
	if ok {
		c.StatusFlags |= uint16(mysql.ServerStatusAutocommit)
	} else {
		c.StatusFlags &= ^uint16(mysql.ServerStatusAutocommit)
	}

	if t := ctx.GetTransaction(); t != nil {
		c.StatusFlags |= uint16(mysql.ServerInTransaction)
	} else {
		c.StatusFlags &= ^uint16(mysql.ServerInTransaction)
	}

	return nil
}

func isSessionAutocommit(ctx *sql.Context) (bool, error) {
	autoCommitSessionVar, err := ctx.GetSessionVariable(ctx, sql.AutoCommitSessionVar)
	if err != nil {
		return false, err
	}
	return sql.ConvertToBool(ctx, autoCommitSessionVar)
}

// Call doQuery and cast known errors to SQLError
func (h *Handler) errorWrappedDoQuery(
	ctx context.Context,
	c *mysql.Conn,
	query string,
	parsed sqlparser.Statement,
	mode MultiStmtMode,
	bindings map[string]*querypb.BindVariable,
	callback func(*sqltypes.Result, bool) error,
) (string, error) {
	start := time.Now()
	if h.sel != nil {
		h.sel.QueryStarted()
	}

	remainder, err := h.doQuery(ctx, c, query, parsed, nil, mode, h.executeQuery, bindings, callback)
	if err != nil {
		err = sql.CastSQLError(err)
	}

	if h.sel != nil {
		h.sel.QueryCompleted(err == nil, time.Since(start))
	}

	return remainder, err
}

// Call doQuery and cast known errors to SQLError
func (h *Handler) errorWrappedComExec(
	ctx context.Context,
	c *mysql.Conn,
	query string,
	analyzedPlan sql.Node,
	callback func(*sqltypes.Result, bool) error,
) error {
	start := time.Now()
	if h.sel != nil {
		h.sel.QueryStarted()
	}

	_, err := h.doQuery(ctx, c, query, nil, analyzedPlan, MultiStmtModeOff, h.executeBoundPlan, nil, callback)

	if err != nil {
		err = sql.CastSQLError(err)
	}

	if h.sel != nil {
		h.sel.QueryCompleted(err == nil, time.Since(start))
	}

	return err
}

// Periodically polls the connection socket to determine if it is has been closed by the client, returning an error
// if it has been. Meant to be run in an errgroup from the query handler routine. Returns immediately with no error
// on platforms that can't support TCP socket checks.
func (h *Handler) pollForClosedConnection(ctx *sql.Context, c *mysql.Conn) error {
	tcpConn, ok := maybeGetTCPConn(c.Conn)
	if !ok {
		ctx.GetLogger().Trace("Connection checker exiting, connection isn't TCP")
		return nil
	}

	inode, err := sockstate.GetConnInode(tcpConn)
	if err != nil || inode == 0 {
		if !sockstate.ErrSocketCheckNotImplemented.Is(err) {
			ctx.GetLogger().Trace("Connection checker exiting, connection isn't TCP")
		}
		return nil
	}

	t, ok := tcpConn.LocalAddr().(*net.TCPAddr)
	if !ok {
		ctx.GetLogger().Trace("Connection checker exiting, could not get local port")
		return nil
	}

	timer := time.NewTimer(tcpCheckerSleepDuration)
	defer timer.Stop()

	for {
		select {
		case <-ctx.Done():
			return nil
		case <-timer.C:
		}

		st, err := sockstate.GetInodeSockState(t.Port, inode)
		switch st {
		case sockstate.Broken:
			ctx.GetLogger().Warn("socket state is broken, returning error")
			return ErrConnectionWasClosed.New()
		case sockstate.Error:
			ctx.GetLogger().WithError(err).Warn("Connection checker exiting, got err checking sockstate")
			return nil
		default: // Established
			// (juanjux) this check is not free, each iteration takes about 9 milliseconds to run on my machine
			// thus the small wait between checks
			timer.Reset(tcpCheckerSleepDuration)
		}
	}
}

func maybeGetTCPConn(conn net.Conn) (*net.TCPConn, bool) {
	wrap, ok := conn.(netutil.ConnWithTimeouts)
	if ok {
		conn = wrap.Conn
	}

	tcp, ok := conn.(*net.TCPConn)
	if ok {
		return tcp, true
	}

	return nil, false
}

func resultFromOkResult(result types.OkResult) *sqltypes.Result {
	infoStr := ""
	if result.Info != nil {
		infoStr = result.Info.String()
	}
	return &sqltypes.Result{
		RowsAffected: result.RowsAffected,
		InsertID:     result.InsertID,
		Info:         infoStr,
	}
}

// WarningCount is called at the end of each query to obtain
// the value to be returned to the client in the EOF packet.
// Note that this will be called either in the context of the
// ComQuery callback if the result does not contain any fields,
// or after the last ComQuery call completes.
func (h *Handler) WarningCount(c *mysql.Conn) uint16 {
	if sess := h.sm.session(c); sess != nil {
		return sess.WarningCount()
	}

	return 0
}

// getMaxUsedConnections returns the maximum number of connections that have been established at the same time for
// this sql-server, as tracked by the Max_used_connections status variable. If any error is encountered, it will be
// logged and 0 will be returned.
func getMaxUsedConnections() uint64 {
	_, maxUsedConnectionsValue, ok := sql.StatusVariables.GetGlobal("Max_used_connections")
	if !ok {
		logrus.Errorf("unable to find Max_used_connections status variable")
		return 0
	}
	maxUsedConnections, ok := maxUsedConnectionsValue.(uint64)
	if !ok {
		logrus.Errorf("unexpected type for Max_used_connections status variable: %T", maxUsedConnectionsValue)
		return 0
	}
	return maxUsedConnections
}

// getThreadsConnected returns the current number of connected threads, as tracked by the Threads_connected status
// variable. If any error is encountered, it will be logged and 0 will be returned.
func getThreadsConnected() uint64 {
	_, threadsConnectedValue, ok := sql.StatusVariables.GetGlobal("Threads_connected")
	if !ok {
		logrus.Errorf("unable to find Threads_connected status variable")
		return 0
	}
	threadsConnected, ok := threadsConnectedValue.(uint64)
	if !ok {
		logrus.Errorf("unexpected type for Threads_connected status variable: %T", threadsConnectedValue)
		return 0
	}
	return threadsConnected
}

// updateMaxUsedConnectionsStatusVariable updates the Max_used_connections status
// variables if the current number of connected threads is greater than the current
// value of Max_used_connections.
func updateMaxUsedConnectionsStatusVariable() {
	go func() {
		maxUsedConnections := getMaxUsedConnections()
		threadsConnected := getThreadsConnected()
		if threadsConnected > maxUsedConnections {
			sql.StatusVariables.SetGlobal("Max_used_connections", threadsConnected)
			// TODO: When Max_used_connections is updated, we should also update
			//       Max_used_connections_time with the current time, but our status
			//       variables support currently only supports Uint values.
		}
	}()
}

func rowToSQL(ctx *sql.Context, s sql.Schema, row sql.Row) ([]sqltypes.Value, error) {
	o := make([]sqltypes.Value, len(row))
	var err error
	for i, v := range row {
		if v == nil {
			o[i] = sqltypes.NULL
			continue
		}
		// need to make sure the schema is not null as some plan schema is defined as null (e.g. IfElseBlock)
		if len(s) > 0 {
			o[i], err = s[i].Type.SQL(ctx, nil, v)
			if err != nil {
				return nil, err
			}
		}
	}

	return o, nil
}

func schemaToFields(ctx *sql.Context, s sql.Schema) []*querypb.Field {
	charSetResults := ctx.GetCharacterSetResults()
	fields := make([]*querypb.Field, len(s))
	for i, c := range s {
		charset := uint32(sql.Collation_Default.CharacterSet())
		if collatedType, ok := c.Type.(sql.TypeWithCollation); ok {
			charset = uint32(collatedType.Collation().CharacterSet())
		}

		// Binary types always use a binary collation, but non-binary types must
		// respect character_set_results if it is set.
		if types.IsBinaryType(c.Type) {
			charset = uint32(sql.Collation_binary)
		} else if charSetResults != sql.CharacterSet_Unspecified {
			charset = uint32(charSetResults)
		}

		var flags querypb.MySqlFlag
		if !c.Nullable {
			flags = flags | querypb.MySqlFlag_NOT_NULL_FLAG
		}
		if c.AutoIncrement {
			flags = flags | querypb.MySqlFlag_AUTO_INCREMENT_FLAG
		}
		if c.PrimaryKey {
			flags = flags | querypb.MySqlFlag_PRI_KEY_FLAG
		}
		if types.IsUnsigned(c.Type) {
			flags = flags | querypb.MySqlFlag_UNSIGNED_FLAG
		}

		fields[i] = &querypb.Field{
			Name:         c.Name,
			OrgName:      c.Name,
			Table:        c.Source,
			OrgTable:     c.Source,
			Database:     c.DatabaseSource,
			Type:         c.Type.Type(),
			Charset:      charset,
			ColumnLength: c.Type.MaxTextResponseByteLength(ctx),
			Flags:        uint32(flags),
		}

		if types.IsDecimal(c.Type) {
			decimalType := c.Type.(sql.DecimalType)
			fields[i].Decimals = uint32(decimalType.Scale())
		} else if types.IsDatetimeType(c.Type) {
			dtType := c.Type.(sql.DatetimeType)
			fields[i].Decimals = uint32(dtType.Precision())
		}
	}

	return fields
}

var (
	// QueryCounter describes a metric that accumulates number of queries monotonically.
	QueryCounter = discard.NewCounter()

	// QueryErrorCounter describes a metric that accumulates number of failed queries monotonically.
	QueryErrorCounter = discard.NewCounter()

	// QueryHistogram describes a queries latency.
	QueryHistogram = discard.NewHistogram()
)

func observeQuery(ctx *sql.Context, query string) func(err error) {
	span, ctx := ctx.Span("query", trace.WithAttributes(attribute.String("query", query)))

	t := time.Now()
	return func(err error) {
		if err != nil {
			QueryErrorCounter.With("query", query, "error", err.Error()).Add(1)
		} else {
			QueryCounter.With("query", query).Add(1)
			QueryHistogram.With("query", query, "duration", "seconds").Observe(time.Since(t).Seconds())
		}

		span.End()
	}
}

// QueryExecutor is a function that executes a query and returns the result as a schema and iterator. Either of
// |parsed| or |analyzed| can be nil depending on the use case
type QueryExecutor func(
	ctx *sql.Context,
	query string,
	parsed sqlparser.Statement,
	analyzed sql.Node,
	bindings map[string]*querypb.BindVariable,
) (sql.Schema, sql.RowIter, error)

// executeQuery is a QueryExecutor that calls QueryWithBindings on the given engine using the given query and parsed
// statement, which may be nil.
func (h *Handler) executeQuery(
	ctx *sql.Context,
	query string,
	parsed sqlparser.Statement,
	_ sql.Node,
	bindings map[string]*querypb.BindVariable,
) (sql.Schema, sql.RowIter, error) {
	return h.e.QueryWithBindings(ctx, query, parsed, bindings)
}

// executeQuery is a QueryExecutor that calls QueryWithBindings on the given engine using the given query and parsed
// statement, which may be nil.
func (h *Handler) executeBoundPlan(
	ctx *sql.Context,
	query string,
	_ sqlparser.Statement,
	plan sql.Node,
	_ map[string]*querypb.BindVariable,
) (sql.Schema, sql.RowIter, error) {
	return h.e.PrepQueryPlanForExecution(ctx, query, plan)
}<|MERGE_RESOLUTION|>--- conflicted
+++ resolved
@@ -368,11 +368,7 @@
 	if parsed == nil {
 		_, inPreparedCache := h.e.PreparedDataCache.GetCachedStmt(sqlCtx.Session.ID(), query)
 		if mode == MultiStmtModeOn && !inPreparedCache {
-<<<<<<< HEAD
-			parsed, prequery, remainder, err = planbuilder.ParseOnly(sqlCtx, query, true)
-=======
-			parsed, prequery, remainder, err = h.e.Parser.Parse(ctx, query, true)
->>>>>>> 60bbc0c2
+			parsed, prequery, remainder, err = h.e.Parser.Parse(sqlCtx, query, true)
 			if prequery != "" {
 				query = prequery
 			}
@@ -402,12 +398,7 @@
 
 	sqlCtx.GetLogger().Tracef("beginning execution")
 
-<<<<<<< HEAD
-	oCtx := sqlCtx
-	eg, sqlCtx := sqlCtx.NewErrgroup()
-=======
 	oCtx := ctx
->>>>>>> 60bbc0c2
 
 	// TODO: it would be nice to put this logic in the engine, not the handler, but we don't want the process to be
 	//  marked done until we're done spooling rows over the wire
@@ -418,15 +409,9 @@
 		}
 	}()
 
-<<<<<<< HEAD
-	// TODO (next): this method needs a function param that produces the following elements, rather than hard-coding
 	schema, rowIter, err := queryExec(sqlCtx, query, parsed, analyzedPlan, bindings)
 	if err != nil {
 		sqlCtx.GetLogger().WithError(err).Warn("error running query")
-=======
-	schema, rowIter, err := queryExec(ctx, query, parsed, analyzedPlan, bindings)
-	if err != nil {
-		ctx.GetLogger().WithError(err).Warn("error running query")
 		if verboseErrorLogging {
 			fmt.Printf("Err: %+v", err)
 		}
@@ -434,17 +419,17 @@
 	}
 
 	// create result before goroutines to avoid |ctx| racing
-	resultFields := schemaToFields(ctx, schema)
+	resultFields := schemaToFields(sqlCtx, schema)
 	var r *sqltypes.Result
 	var processedAtLeastOneBatch bool
 
 	// zero/single return schema use spooling shortcut
 	if types.IsOkResultSchema(schema) {
-		r, err = resultForOkIter(ctx, rowIter)
+		r, err = resultForOkIter(sqlCtx, rowIter)
 	} else if schema == nil {
-		r, err = resultForEmptyIter(ctx, rowIter, resultFields)
+		r, err = resultForEmptyIter(sqlCtx, rowIter, resultFields)
 	} else {
-		r, processedAtLeastOneBatch, err = h.resultForDefaultIter(ctx, c, schema, rowIter, callback, resultFields, more)
+		r, processedAtLeastOneBatch, err = h.resultForDefaultIter(sqlCtx, c, schema, rowIter, callback, resultFields, more)
 	}
 	if err != nil {
 		return remainder, err
@@ -453,23 +438,22 @@
 	// errGroup context is now canceled
 	ctx = oCtx
 
-	if err = setConnStatusFlags(ctx, c); err != nil {
->>>>>>> 60bbc0c2
+	if err = setConnStatusFlags(sqlCtx, c); err != nil {
 		return remainder, err
 	}
 
 	switch len(r.Rows) {
 	case 0:
 		if len(r.Info) > 0 {
-			ctx.GetLogger().Tracef("returning result %s", r.Info)
+			sqlCtx.GetLogger().Tracef("returning result %s", r.Info)
 		} else {
-			ctx.GetLogger().Tracef("returning empty result")
+			sqlCtx.GetLogger().Tracef("returning empty result")
 		}
 	case 1:
-		ctx.GetLogger().Tracef("returning result %v", r)
-	}
-
-	ctx.GetLogger().Debugf("Query finished in %d ms", time.Since(start).Milliseconds())
+		sqlCtx.GetLogger().Tracef("returning result %v", r)
+	}
+
+	sqlCtx.GetLogger().Debugf("Query finished in %d ms", time.Since(start).Milliseconds())
 
 	// processedAtLeastOneBatch means we already called callback() at least
 	// once, so no need to call it if RowsAffected == 0.
@@ -534,11 +518,7 @@
 			case <-ctx.Done():
 				return nil
 			default:
-<<<<<<< HEAD
-				row, err := rowIter.Next(sqlCtx)
-=======
 				row, err := iter.Next(ctx)
->>>>>>> 60bbc0c2
 				if err == io.EOF {
 					return nil
 				}
@@ -554,7 +534,7 @@
 		}
 	})
 
-	pollCtx, cancelF := sqlCtx.NewSubContext()
+	pollCtx, cancelF := ctx.NewSubContext()
 	eg.Go(func() error {
 		return h.pollForClosedConnection(pollCtx, c)
 	})
@@ -577,11 +557,7 @@
 		defer wg.Done()
 		for {
 			if r == nil {
-<<<<<<< HEAD
-				r = &sqltypes.Result{Fields: schemaToFields(sqlCtx, schema)}
-=======
 				r = &sqltypes.Result{Fields: resultFields}
->>>>>>> 60bbc0c2
 			}
 			if r.RowsAffected == rowsBatch {
 				if err := callback(r, more); err != nil {
@@ -607,18 +583,18 @@
 					continue
 				}
 
-				outputRow, err := rowToSQL(sqlCtx, schema, row)
+				outputRow, err := rowToSQL(ctx, schema, row)
 				if err != nil {
 					return err
 				}
 
-				sqlCtx.GetLogger().Tracef("spooling result row %s", outputRow)
+				ctx.GetLogger().Tracef("spooling result row %s", outputRow)
 				r.Rows = append(r.Rows, outputRow)
 				r.RowsAffected++
 			case <-timer.C:
 				if h.readTimeout != 0 {
 					// Cancel and return so Vitess can call the CloseConnection callback
-					sqlCtx.GetLogger().Tracef("connection timeout")
+					ctx.GetLogger().Tracef("connection timeout")
 					return ErrRowTimeout.New()
 				}
 			}
@@ -633,50 +609,15 @@
 	// wait until all rows have be sent over the wire
 	eg.Go(func() error {
 		wg.Wait()
-<<<<<<< HEAD
-		return rowIter.Close(sqlCtx)
-=======
 		return iter.Close(ctx)
->>>>>>> 60bbc0c2
 	})
 
 	err = eg.Wait()
 	if err != nil {
-<<<<<<< HEAD
-		sqlCtx.GetLogger().WithError(err).Warn("error running query")
-		return remainder, err
-	}
-
-	// errGroup context is now canceled
-	sqlCtx = oCtx
-
-	if err = setConnStatusFlags(sqlCtx, c); err != nil {
-		return remainder, err
-	}
-
-	switch len(r.Rows) {
-	case 0:
-		if len(r.Info) > 0 {
-			sqlCtx.GetLogger().Tracef("returning result %s", r.Info)
-		} else {
-			sqlCtx.GetLogger().Tracef("returning empty result")
-		}
-	case 1:
-		sqlCtx.GetLogger().Tracef("returning result %v", r)
-	}
-
-	sqlCtx.GetLogger().Debugf("Query finished in %d ms", time.Since(start).Milliseconds())
-
-	// processedAtLeastOneBatch means we already called callback() at least
-	// once, so no need to call it if RowsAffected == 0.
-	if r != nil && (r.RowsAffected == 0 && processedAtLeastOneBatch) {
-		return remainder, nil
-=======
 		ctx.GetLogger().WithError(err).Warn("error running query")
 		if verboseErrorLogging {
 			fmt.Printf("Err: %+v", err)
 		}
->>>>>>> 60bbc0c2
 	}
 	return
 }
