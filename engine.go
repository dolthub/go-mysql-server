--- conflicted
+++ resolved
@@ -82,25 +82,12 @@
 // the default settings use `NewDefault`. Should call Engine.Close() to finalize
 // dependency lifecycles.
 func New(a *analyzer.Analyzer, cfg *Config) *Engine {
-<<<<<<< HEAD
-	var versionPostfix string
-	var isReadOnly bool
-	if cfg != nil {
-		versionPostfix = cfg.VersionPostfix
-		isReadOnly = cfg.IsReadOnly
-		if cfg.IncludeRootAccount {
-			a.Catalog.MySQLDb.AddRootAccount()
-		}
-=======
 	if cfg == nil {
 		cfg = &Config{}
 	}
+
 	if cfg.IncludeRootAccount {
 		a.Catalog.MySQLDb.AddRootAccount()
-	}
-	for _, tempUser := range cfg.TemporaryUsers {
-		a.Catalog.MySQLDb.AddSuperUser(tempUser.Username, tempUser.Password)
->>>>>>> 60dcca3a
 	}
 
 	ls := sql.NewLockSubsystem()
