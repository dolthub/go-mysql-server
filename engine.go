--- conflicted
+++ resolved
@@ -216,7 +216,7 @@
 	query string,
 ) (sql.Node, error) {
 	query = sql.RemoveSpaceAndDelimiter(query, ';')
-	stmt, _, err := e.Parser.ParseOneWithOptions(query, sql.LoadSqlMode(ctx).ParserOptions())
+	stmt, _, err := e.Parser.ParseOneWithOptions(ctx, query, sql.LoadSqlMode(ctx).ParserOptions())
 	if err != nil {
 		return nil, err
 	}
@@ -230,13 +230,8 @@
 	statementKey, query string,
 	stmt sqlparser.Statement,
 ) (sql.Node, error) {
-<<<<<<< HEAD
-	binder := planbuilder.New(ctx, e.Analyzer.Catalog)
-	node, err := binder.BindOnly(ctx, stmt, query)
-=======
 	binder := planbuilder.New(ctx, e.Analyzer.Catalog, e.Parser)
 	node, err := binder.BindOnly(stmt, query)
->>>>>>> 60bbc0c2
 
 	if err != nil {
 		return nil, err
@@ -539,7 +534,7 @@
 		// todo(max): improve name resolution so we can cache post name-binding.
 		// this involves expression memoization, which currently screws up aggregation
 		// and order by aliases
-		prepStmt, _, err := e.Parser.ParseOneWithOptions(query, sqlMode.ParserOptions())
+		prepStmt, _, err := e.Parser.ParseOneWithOptions(ctx, query, sqlMode.ParserOptions())
 		if err != nil {
 			return nil, err
 		}
@@ -547,7 +542,7 @@
 		if !ok {
 			return nil, fmt.Errorf("expected *sqlparser.Prepare, found %T", prepStmt)
 		}
-		cacheStmt, _, err := e.Parser.ParseOneWithOptions(prepare.Expr, sqlMode.ParserOptions())
+		cacheStmt, _, err := e.Parser.ParseOneWithOptions(ctx, prepare.Expr, sqlMode.ParserOptions())
 		if err != nil && strings.HasPrefix(prepare.Expr, "@") {
 			val, err := expression.NewUserVar(strings.TrimPrefix(prepare.Expr, "@")).Eval(ctx, nil)
 			if err != nil {
@@ -557,7 +552,7 @@
 			if !ok {
 				return nil, fmt.Errorf("expected string, found %T", val)
 			}
-			cacheStmt, _, err = e.Parser.ParseOneWithOptions(valStr, sqlMode.ParserOptions())
+			cacheStmt, _, err = e.Parser.ParseOneWithOptions(ctx, valStr, sqlMode.ParserOptions())
 			if err != nil {
 				return nil, err
 			}
@@ -592,7 +587,7 @@
 			return nil, err
 		}
 	} else {
-		bound, err = binder.BindOnly(ctx, parsed, query)
+		bound, err = binder.BindOnly(parsed, query)
 		if err != nil {
 			return nil, err
 		}
@@ -642,7 +637,7 @@
 	}
 	binder.SetBindings(bindings)
 
-	bound, err := binder.BindOnly(ctx, prep, query)
+	bound, err := binder.BindOnly(prep, query)
 	if err != nil {
 		clearAutocommitErr := clearAutocommitTransaction(ctx)
 		if clearAutocommitErr != nil {
