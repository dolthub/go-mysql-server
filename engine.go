--- conflicted
+++ resolved
@@ -27,11 +27,8 @@
 	"github.com/dolthub/vitess/go/vt/sqlparser"
 	"github.com/pkg/errors"
 
-<<<<<<< HEAD
 	"github.com/dolthub/go-mysql-server/eventscheduler"
 	"github.com/dolthub/go-mysql-server/memory"
-=======
->>>>>>> b2303e01
 	"github.com/dolthub/go-mysql-server/sql"
 	"github.com/dolthub/go-mysql-server/sql/analyzer"
 	"github.com/dolthub/go-mysql-server/sql/expression"
@@ -146,11 +143,8 @@
 	IsServerLocked    bool
 	PreparedDataCache *PreparedDataCache
 	mu                *sync.Mutex
-<<<<<<< HEAD
 	Version           sql.AnalyzerVersion
 	EventScheduler    *eventscheduler.EventScheduler
-=======
->>>>>>> b2303e01
 }
 
 type ColumnWithRawDefault struct {
@@ -188,11 +182,8 @@
 		IsServerLocked:    cfg.IsServerLocked,
 		PreparedDataCache: NewPreparedDataCache(),
 		mu:                &sync.Mutex{},
-<<<<<<< HEAD
 		Version:           version,
 		EventScheduler:    nil,
-=======
->>>>>>> b2303e01
 	}
 	ret.ReadOnly.Store(cfg.IsReadOnly)
 	return ret
@@ -658,20 +649,9 @@
 	if e.IsReadOnly() && !plan.IsReadOnly(node) {
 		return sql.ErrReadOnly.New()
 	}
-<<<<<<< HEAD
-	switch node.(type) {
-	case *plan.DeleteFrom, *plan.InsertInto, *plan.Update, *plan.LockTables, *plan.UnlockTables:
-		if e.IsReadOnly {
-			return sql.ErrReadOnly.New()
-		} else if e.IsServerLocked {
-			return sql.ErrDatabaseWriteLocked.New()
-		}
-=======
 	if e.IsServerLocked && !plan.IsReadOnly(node) {
 		return sql.ErrDatabaseWriteLocked.New()
->>>>>>> b2303e01
-	}
-
+	}
 	return nil
 }
 
@@ -679,24 +659,8 @@
 	return e.PreparedDataCache
 }
 
-<<<<<<< HEAD
-// ColumnsFromCheckDefinition retrieves the Column Names referenced by a CheckDefinition
-func ColumnsFromCheckDefinition(ctx *sql.Context, def *sql.CheckDefinition) ([]string, error) {
-	// Evaluate the CheckDefinition to get evaluated Expression
-	c, err := analyzer.ConvertCheckDefToConstraint(ctx, def, nil)
-	if err != nil {
-		return nil, err
-	}
-	// Look for any column references in the evaluated Expression
-	var cols []string
-	sql.Inspect(c.Expr, func(expr sql.Expression) bool {
-		if c, ok := expr.(*expression.UnresolvedColumn); ok {
-			cols = append(cols, c.Name())
-			return false
-		}
-		return true
-	})
-	return cols, nil
+func (e *Engine) EngineAnalyzer() *analyzer.Analyzer {
+	return e.Analyzer
 }
 
 // InitializeEventScheduler initializes the EventScheduler for the engine with given sql.Context
@@ -728,8 +692,4 @@
 
 	e.Analyzer.EventScheduler = e.EventScheduler
 	return nil
-=======
-func (e *Engine) EngineAnalyzer() *analyzer.Analyzer {
-	return e.Analyzer
->>>>>>> b2303e01
 }