// Copyright 2020-2021 Dolthub, Inc.
//
// Licensed under the Apache License, Version 2.0 (the "License");
// you may not use this file except in compliance with the License.
// You may obtain a copy of the License at
//
//     http://www.apache.org/licenses/LICENSE-2.0
//
// Unless required by applicable law or agreed to in writing, software
// distributed under the License is distributed on an "AS IS" BASIS,
// WITHOUT WARRANTIES OR CONDITIONS OF ANY KIND, either express or implied.
// See the License for the specific language governing permissions and
// limitations under the License.

package sqle

import (
	"fmt"
	"os"

	"github.com/dolthub/go-mysql-server/sql/grant_tables"

	"github.com/dolthub/go-mysql-server/memory"
	"github.com/dolthub/go-mysql-server/sql"
	"github.com/dolthub/go-mysql-server/sql/analyzer"
	"github.com/dolthub/go-mysql-server/sql/expression/function"
	"github.com/dolthub/go-mysql-server/sql/parse"
	"github.com/dolthub/go-mysql-server/sql/plan"
)

// Config for the Engine.
type Config struct {
	// VersionPostfix to display with the `VERSION()` UDF.
	VersionPostfix string
	// IsReadOnly sets the engine to disallow modification queries.
	IsReadOnly bool
	// IncludeRootAccount adds the root account (with no password) to the list of accounts, and also enables
	// authentication.
	IncludeRootAccount bool
	// TemporaryUsers adds any users that should be included when the engine is created. By default, authentication is
	// disabled, and including any users here will enable authentication. All users in this list will have full access.
	// This field is only temporary, and will be removed as development on users and authentication continues.
	TemporaryUsers []TemporaryUser
}

// TemporaryUser is a user that will be added to the engine. This is for temporary use while the remaining features
// are implemented. Replaces the old "auth.New..." functions for adding a user.
type TemporaryUser struct {
	Username string
	Password string
}

// Engine is a SQL engine.
type Engine struct {
	Analyzer          *analyzer.Analyzer
	LS                *sql.LockSubsystem
	ProcessList       sql.ProcessList
	MemoryManager     *sql.MemoryManager
	BackgroundThreads *sql.BackgroundThreads
	IsReadOnly        bool
}

type ColumnWithRawDefault struct {
	SqlColumn *sql.Column
	Default   string
}

// New creates a new Engine with custom configuration. To create an Engine with
// the default settings use `NewDefault`. Should call Engine.Close() to finalize
// dependency lifecycles.
func New(a *analyzer.Analyzer, cfg *Config) *Engine {
	var versionPostfix string
	var isReadOnly bool
	if cfg != nil {
		versionPostfix = cfg.VersionPostfix
		isReadOnly = cfg.IsReadOnly
		if cfg.IncludeRootAccount {
			a.Catalog.GrantTables.AddRootAccount()
		}
		for _, tempUser := range cfg.TemporaryUsers {
			a.Catalog.GrantTables.AddSuperUser(tempUser.Username, tempUser.Password)
		}
	}

	ls := sql.NewLockSubsystem()

	emptyCtx := sql.NewEmptyContext()
	a.Catalog.RegisterFunction(emptyCtx, sql.FunctionN{
		Name: "version",
		Fn:   function.NewVersion(versionPostfix),
	})
	a.Catalog.RegisterFunction(emptyCtx, function.GetLockingFuncs(ls)...)

	return &Engine{
		Analyzer:          a,
		MemoryManager:     sql.NewMemoryManager(sql.ProcessMemory),
		ProcessList:       NewProcessList(),
		LS:                ls,
		BackgroundThreads: sql.NewBackgroundThreads(),
		IsReadOnly:        isReadOnly,
	}
}

// NewDefault creates a new default Engine.
func NewDefault(pro sql.DatabaseProvider) *Engine {
	a := analyzer.NewDefault(pro)
	return New(a, nil)
}

// AnalyzeQuery analyzes a query and returns its Schema.
func (e *Engine) AnalyzeQuery(
	ctx *sql.Context,
	query string,
) (sql.Schema, error) {
	parsed, err := parse.Parse(ctx, query)
	if err != nil {
		return nil, err
	}

	analyzed, err := e.Analyzer.Analyze(ctx, parsed, nil)
	if err != nil {
		return nil, err
	}

	return analyzed.Schema(), nil
}

// Query executes a query. If parsed is non-nil, it will be used instead of parsing the query from text.
func (e *Engine) Query(ctx *sql.Context, query string) (sql.Schema, sql.RowIter, error) {
	return e.QueryWithBindings(ctx, query, nil)
}

// QueryWithBindings executes the query given with the bindings provided
func (e *Engine) QueryWithBindings(
	ctx *sql.Context,
	query string,
	bindings map[string]sql.Expression,
) (sql.Schema, sql.RowIter, error) {
	return e.QueryNodeWithBindings(ctx, query, nil, bindings)
}

// QueryNodeWithBindings executes the query given with the bindings provided. If parsed is non-nil, it will be used
// instead of parsing the query from text.
func (e *Engine) QueryNodeWithBindings(
	ctx *sql.Context,
	query string,
	parsed sql.Node,
	bindings map[string]sql.Expression,
) (sql.Schema, sql.RowIter, error) {
	var (
		analyzed sql.Node
		iter     sql.RowIter
		err      error
	)

	if parsed == nil {
		parsed, err = parse.Parse(ctx, query)
		if err != nil {
			return nil, nil, err
		}
	}

	err = e.readOnlyCheck(parsed)
	if err != nil {
		return nil, nil, err
	}

	transactionDatabase, err := e.beginTransaction(ctx, parsed)
	if err != nil {
		return nil, nil, err
	}

	if len(bindings) > 0 {
		parsed, err = plan.ApplyBindings(ctx, parsed, bindings)
		if err != nil {
			return nil, nil, err
		}
	}

	analyzed, err = e.Analyzer.Analyze(ctx, parsed, nil)
	if err != nil {
		return nil, nil, err
	}

	iter, err = analyzed.RowIter(ctx, nil)
	if err != nil {
		return nil, nil, err
	}

	autoCommit, err := isSessionAutocommit(ctx)
	if err != nil {
		return nil, nil, err
	}

	if autoCommit {
		iter = transactionCommittingIter{iter, transactionDatabase}
	}

	if enableRowIter2 {
		iter = rowFormatSelectorIter{
			RowIter: iter,
			isNode2: allNode2(analyzed),
		}
	}

	return analyzed.Schema(), iter, nil
}

// allNode2 returns whether all the nodes in the tree implement Node2.
func allNode2(n sql.Node) bool {
	allNode2 := true
	plan.Inspect(n, func(n sql.Node) bool {
		switch n := n.(type) {
		case *plan.ResolvedTable:
			if _, ok := n.Table.(sql.Table2); !ok {
				allNode2 = false
				return false
			}
		}
		if _, ok := n.(sql.Node2); n != nil && !ok {
			allNode2 = false
			return false
		}
		return true
	})
	if !allNode2 {
		return allNode2
	}

	// All expressions in the tree must likewise be Expression2, and all types Type2, or we can't use rowFrame iteration
	// TODO: likely that some nodes rely on expressions but don't implement sql.Expressioner, or implement it incompletely
	plan.InspectExpressions(n, func(e sql.Expression) bool {
		if e == nil {
			return false
		}
		if _, ok := e.(sql.Expression2); !ok {
			allNode2 = false
			return false
		}
		if _, ok := e.Type().(sql.Type2); !ok {
			allNode2 = false
			return false
		}
		return true
	})

	return allNode2
}

// rowFormatSelectorIter is a wrapping row iter that implements RowIterTypeSelector so that clients consuming rows from it
// know whether it's safe to iterate as RowIter or RowIter2.
type rowFormatSelectorIter struct {
	sql.RowIter
	isNode2 bool
}

var _ sql.RowIterTypeSelector = rowFormatSelectorIter{}
var _ sql.RowIter = rowFormatSelectorIter{}
var _ sql.RowIter2 = rowFormatSelectorIter{}

func (t rowFormatSelectorIter) Next2(ctx *sql.Context, frame *sql.RowFrame) error {
	return t.RowIter.(sql.RowIter2).Next2(ctx, frame)
}

func (t rowFormatSelectorIter) IsNode2() bool {
	return t.isNode2
}

const (
	fakeReadCommittedEnvVar = "READ_COMMITTED_HACK"
	enableIter2EnvVar       = "ENABLE_ROW_ITER_2"
)

var fakeReadCommitted bool
var enableRowIter2 bool

func init() {
	_, ok := os.LookupEnv(fakeReadCommittedEnvVar)
	if ok {
		fakeReadCommitted = true
	}
	_, ok = os.LookupEnv(enableIter2EnvVar)
	if ok {
		enableRowIter2 = true
	}
}

func (e *Engine) beginTransaction(ctx *sql.Context, parsed sql.Node) (string, error) {
	// Before we begin a transaction, we need to know if the database being operated on is not the one
	// currently selected
	transactionDatabase := getTransactionDatabase(ctx, parsed)

	// TODO: this won't work with transactions that cross database boundaries, we need to detect that and error out
	beginNewTransaction := ctx.GetTransaction() == nil || readCommitted(ctx)
	if beginNewTransaction {
		ctx.GetLogger().Tracef("beginning new transaction")
		if len(transactionDatabase) > 0 {
			database, err := e.Analyzer.Catalog.Database(ctx, transactionDatabase)
			// if the database doesn't exist, just don't start a transaction on it, let other layers complain
			if sql.ErrDatabaseNotFound.Is(err) || sql.ErrDatabaseAccessDeniedForUser.Is(err) {
				return "", nil
			} else if err != nil {
				return "", err
			}

			if privilegedDatabase, ok := database.(grant_tables.PrivilegedDatabase); ok {
				database = privilegedDatabase.Unwrap()
			}
			tdb, ok := database.(sql.TransactionDatabase)
			if ok {
				tx, err := tdb.StartTransaction(ctx, sql.ReadWrite)
				if err != nil {
					return "", err
				}
				ctx.SetTransaction(tx)
			}
		}
	}

	return transactionDatabase, nil
}

func (e *Engine) Close() error {
	for _, p := range e.ProcessList.Processes() {
		e.ProcessList.Kill(p.Connection)
	}
	return e.BackgroundThreads.Shutdown()
}

func (e *Engine) WithBackgroundThreads(b *sql.BackgroundThreads) *Engine {
	e.BackgroundThreads = b
	return e
}

// Returns whether this session has a transaction isolation level of READ COMMITTED.
// If so, we always begin a new transaction for every statement, and commit after every statement as well.
// This is not what the READ COMMITTED isolation level is supposed to do.
func readCommitted(ctx *sql.Context) bool {
	if !fakeReadCommitted {
		return false
	}

	val, err := ctx.GetSessionVariable(ctx, "transaction_isolation")
	if err != nil {
		return false
	}

	valStr, ok := val.(string)
	if !ok {
		return false
	}

	return valStr == "READ-COMMITTED"
}

// transactionCommittingIter is a simple RowIter wrapper to allow the engine to conditionally commit a transaction
// during the Close() operation
type transactionCommittingIter struct {
	childIter           sql.RowIter
	transactionDatabase string
}

func (t transactionCommittingIter) Next(ctx *sql.Context) (sql.Row, error) {
	return t.childIter.Next(ctx)
}

func (t transactionCommittingIter) Next2(ctx *sql.Context, frame *sql.RowFrame) error {
	return t.childIter.(sql.RowIter2).Next2(ctx, frame)
}

func (t transactionCommittingIter) Close(ctx *sql.Context) error {
	err := t.childIter.Close(ctx)
	if err != nil {
		return err
	}

	tx := ctx.GetTransaction()
	commitTransaction := (tx != nil) && !ctx.GetIgnoreAutoCommit()
	if commitTransaction {
		ctx.GetLogger().Tracef("committing transaction %s", tx)
		if err := ctx.Session.CommitTransaction(ctx, t.transactionDatabase, tx); err != nil {
			return err
		}

		// Clearing out the current transaction will tell us to start a new one the next time this session queries
		ctx.SetTransaction(nil)
	}

	return nil
}

func isSessionAutocommit(ctx *sql.Context) (bool, error) {
	if readCommitted(ctx) {
		return true, nil
	}

	autoCommitSessionVar, err := ctx.GetSessionVariable(ctx, sql.AutoCommitSessionVar)
	if err != nil {
		return false, err
	}
	return sql.ConvertToBool(autoCommitSessionVar)
}

// getTransactionDatabase returns the name of the database that should be considered current for the transaction about
// to begin. The database is not guaranteed to exist.
func getTransactionDatabase(ctx *sql.Context, parsed sql.Node) string {
	// For USE DATABASE statements, we consider the transaction database to be the one being USEd
	transactionDatabase := ctx.GetCurrentDatabase()
	switch n := parsed.(type) {
	case *plan.Use:
		transactionDatabase = n.Database().Name()
	case *plan.AlterPK:
		t, ok := n.Table.(*plan.UnresolvedTable)
		if ok && t.Database != "" {
			transactionDatabase = t.Database
		}
<<<<<<< HEAD
	case *plan.DropTable:
		if n.CurDatabase.Name() != "" {
			transactionDatabase = n.CurDatabase.Name()
=======
	case *plan.AlterAutoIncrement:
		t, ok := n.Child.(*plan.UnresolvedTable)
		if ok && t.Database != "" {
			transactionDatabase = t.Database
		}
	case *plan.CreateIndex:
		t, ok := n.Table.(*plan.UnresolvedTable)
		if ok && t.Database != "" {
			transactionDatabase = t.Database
		}
	case *plan.AlterIndex:
		t, ok := n.Table.(*plan.UnresolvedTable)
		if ok && t.Database != "" {
			transactionDatabase = t.Database
		}
	case *plan.DropIndex:
		t, ok := n.Table.(*plan.UnresolvedTable)
		if ok && t.Database != "" {
			transactionDatabase = t.Database
		}
	case *plan.CreateForeignKey:
		if n.Database().Name() != "" {
			transactionDatabase = n.Database().Name()
		}
	case *plan.DropForeignKey:
		t, ok := n.Child.(*plan.UnresolvedTable)
		if ok && t.Database != "" {
			transactionDatabase = t.Database
		}
	case *plan.AddColumn:
		t, ok := n.Child.(*plan.UnresolvedTable)
		if ok && t.Database != "" {
			transactionDatabase = t.Database
		}
	case *plan.DropColumn:
		t, ok := n.Child.(*plan.UnresolvedTable)
		if ok && t.Database != "" {
			transactionDatabase = t.Database
		}
	case *plan.RenameColumn:
		t, ok := n.Child.(*plan.UnresolvedTable)
		if ok && t.Database != "" {
			transactionDatabase = t.Database
		}
	case *plan.ModifyColumn:
		t, ok := n.Child.(*plan.UnresolvedTable)
		if ok && t.Database != "" {
			transactionDatabase = t.Database
		}
	case *plan.Truncate:
		t, ok := n.Child.(*plan.UnresolvedTable)
		if ok && t.Database != "" {
			transactionDatabase = t.Database
>>>>>>> f043853f
		}
	}

	switch n := parsed.(type) {
	case *plan.CreateTable:
		if n.Database() != nil && n.Database().Name() != "" {
			transactionDatabase = n.Database().Name()
		}
	case *plan.InsertInto:
		if n.Database() != nil && n.Database().Name() != "" {
			transactionDatabase = n.Database().Name()
		}
	case *plan.DeleteFrom:
		if n.Database() != "" {
			transactionDatabase = n.Database()
		}
	case *plan.Update:
		if n.Database() != "" {
			transactionDatabase = n.Database()
		}
	}

	return transactionDatabase
}

// readOnlyCheck checks to see if the query is valid with the modification setting of the engine.
func (e *Engine) readOnlyCheck(node sql.Node) error {
	if plan.IsDDLNode(node) && e.IsReadOnly {
		return sql.ErrNotAuthorized.New()
	}
	switch node.(type) {
	case
		*plan.DeleteFrom, *plan.InsertInto, *plan.Update, *plan.LockTables, *plan.UnlockTables:
		if e.IsReadOnly {
			return sql.ErrNotAuthorized.New()
		}
	}
	return nil
}

// ResolveDefaults takes in a schema, along with each column's default value in a string form, and returns the schema
// with the default values parsed and resolved.
func ResolveDefaults(tableName string, schema []*ColumnWithRawDefault) (sql.Schema, error) {
	// todo: change this function or thread a context
	ctx := sql.NewEmptyContext()
	db := plan.NewDummyResolvedDB("temporary")
	e := NewDefault(memory.NewMemoryDBProvider(db))
	defer e.Close()

	unresolvedSchema := make(sql.Schema, len(schema))
	defaultCount := 0
	for i, col := range schema {
		unresolvedSchema[i] = col.SqlColumn
		if col.Default != "" {
			var err error
			unresolvedSchema[i].Default, err = parse.StringToColumnDefaultValue(ctx, col.Default)
			if err != nil {
				return nil, err
			}
			defaultCount++
		}
	}
	// if all defaults are nil, we can skip the rest of this
	if defaultCount == 0 {
		return unresolvedSchema, nil
	}

	// *plan.CreateTable properly handles resolving default values, so we hijack it
	createTable := plan.NewCreateTable(db, tableName, false, false, &plan.TableSpec{Schema: sql.NewPrimaryKeySchema(unresolvedSchema)})

	analyzed, err := e.Analyzer.Analyze(ctx, createTable, nil)
	if err != nil {
		return nil, err
	}

	analyzedQueryProcess, ok := analyzed.(*plan.QueryProcess)
	if !ok {
		return nil, fmt.Errorf("internal error: unknown analyzed result type `%T`", analyzed)
	}

	analyzedCreateTable, ok := analyzedQueryProcess.Child.(*plan.CreateTable)
	if !ok {
		return nil, fmt.Errorf("internal error: unknown query process child type `%T`", analyzedQueryProcess)
	}

	return analyzedCreateTable.CreateSchema.Schema, nil
}<|MERGE_RESOLUTION|>--- conflicted
+++ resolved
@@ -409,16 +409,15 @@
 	switch n := parsed.(type) {
 	case *plan.Use:
 		transactionDatabase = n.Database().Name()
-	case *plan.AlterPK:
-		t, ok := n.Table.(*plan.UnresolvedTable)
-		if ok && t.Database != "" {
-			transactionDatabase = t.Database
-		}
-<<<<<<< HEAD
 	case *plan.DropTable:
 		if n.CurDatabase.Name() != "" {
 			transactionDatabase = n.CurDatabase.Name()
-=======
+		}
+	case *plan.AlterPK:
+		t, ok := n.Table.(*plan.UnresolvedTable)
+		if ok && t.Database != "" {
+			transactionDatabase = t.Database
+		}
 	case *plan.AlterAutoIncrement:
 		t, ok := n.Child.(*plan.UnresolvedTable)
 		if ok && t.Database != "" {
@@ -472,7 +471,6 @@
 		t, ok := n.Child.(*plan.UnresolvedTable)
 		if ok && t.Database != "" {
 			transactionDatabase = t.Database
->>>>>>> f043853f
 		}
 	}
 
