--- conflicted
+++ resolved
@@ -886,17 +886,13 @@
 }
 
 // finalizeIters applies the final transformations on sql.RowIter before execution.
-func finalizeIters(ctx *sql.Context, analyzed sql.Node, qFlags *sql.QueryFlags, iter sql.RowIter) sql.RowIter {
-<<<<<<< HEAD
+func finalizeIters(ctx *sql.Context, analyzed sql.Node, qFlags *sql.QueryFlags, iter sql.RowIter) (sql.RowIter, error) {
 	var err error
+	iter, err = rowexec.AddAccumulatorIter(ctx, analyzed, iter)
+	if err != nil {
+		return nil, err
+	}
 	iter = rowexec.AddTriggerRollbackIter(ctx, qFlags, iter)
-	iter, err = rowexec.AddAccumulatorIter(ctx, analyzed, iter)
-	if err != nil {
-		return nil, err
-	}
-=======
-	iter = rowexec.AddTriggerRollbackIter(ctx, qFlags, iter)
->>>>>>> 2c6e3dd1
 	iter = rowexec.AddTransactionCommittingIter(qFlags, iter)
 	iter = plan.AddTrackedRowIter(ctx, analyzed, iter)
 	iter = rowexec.AddExpressionCloser(analyzed, iter)
