--- conflicted
+++ resolved
@@ -1520,7 +1520,7 @@
 			{"newlinetable"},
 			{"typestable"},
 		},
-<<<<<<< HEAD
+
 	},
 	{
 		"SHOW FULL TABLES",
@@ -1579,81 +1579,22 @@
 		FROM INFORMATION_SCHEMA.FILES
 		WHERE FILE_TYPE = 'DATAFILE'
 		ORDER BY TABLESPACE_NAME, LOGFILE_GROUP_NAME
-=======
-	},
-	{
-		"SHOW FULL TABLES",
-		[]sql.Row{
-			{"mytable", "BASE TABLE"},
-			{"othertable", "BASE TABLE"},
-			{"tabletest", "BASE TABLE"},
-			{"bigtable", "BASE TABLE"},
-			{"floattable", "BASE TABLE"},
-			{"niltable", "BASE TABLE"},
-			{"newlinetable", "BASE TABLE"},
-			{"typestable", "BASE TABLE"},
-		},
-	},
-	{
-		"SHOW TABLES FROM foo",
-		[]sql.Row{
-			{"other_table"},
-		},
-	},
-	{
-		"SHOW TABLES LIKE '%table'",
-		[]sql.Row{
-			{"mytable"},
-			{"othertable"},
-			{"bigtable"},
-			{"floattable"},
-			{"niltable"},
-			{"newlinetable"},
-			{"typestable"},
-		},
-	},
-	{
-		"SHOW TABLES WHERE `Table` = 'mytable'",
-		[]sql.Row{
-			{"mytable"},
-		},
-	},
-	{
-		`
-		SELECT
-			LOGFILE_GROUP_NAME, FILE_NAME, TOTAL_EXTENTS, INITIAL_SIZE, ENGINE, EXTRA
-		FROM INFORMATION_SCHEMA.FILES
-		WHERE FILE_TYPE = 'UNDO LOG'
-			AND FILE_NAME IS NOT NULL
-			AND LOGFILE_GROUP_NAME IS NOT NULL
-		GROUP BY LOGFILE_GROUP_NAME, FILE_NAME, ENGINE, TOTAL_EXTENTS, INITIAL_SIZE
-		ORDER BY LOGFILE_GROUP_NAME
->>>>>>> e96a6917
 		`,
 		[]sql.Row{},
 	},
 	{
 		`
-<<<<<<< HEAD
 		SELECT
 			COLUMN_NAME,
 			JSON_EXTRACT(HISTOGRAM, '$."number-of-buckets-specified"')
 		FROM information_schema.COLUMN_STATISTICS
 		WHERE SCHEMA_NAME = 'mydb'
 		AND TABLE_NAME = 'mytable'
-=======
-		SELECT DISTINCT
-			TABLESPACE_NAME, FILE_NAME, LOGFILE_GROUP_NAME, EXTENT_SIZE, INITIAL_SIZE, ENGINE
-		FROM INFORMATION_SCHEMA.FILES
-		WHERE FILE_TYPE = 'DATAFILE'
-		ORDER BY TABLESPACE_NAME, LOGFILE_GROUP_NAME
->>>>>>> e96a6917
 		`,
 		[]sql.Row{},
 	},
 	{
 		`
-<<<<<<< HEAD
 		SELECT TABLE_NAME FROM information_schema.TABLES
 		WHERE TABLE_SCHEMA='mydb' AND (TABLE_TYPE='BASE TABLE' OR TABLE_TYPE='VIEW')
 		`,
@@ -1670,35 +1611,6 @@
 	},
 	{
 		`
-=======
-		SELECT
-			COLUMN_NAME,
-			JSON_EXTRACT(HISTOGRAM, '$."number-of-buckets-specified"')
-		FROM information_schema.COLUMN_STATISTICS
-		WHERE SCHEMA_NAME = 'mydb'
-		AND TABLE_NAME = 'mytable'
-		`,
-		[]sql.Row{},
-	},
-	{
-		`
-		SELECT TABLE_NAME FROM information_schema.TABLES
-		WHERE TABLE_SCHEMA='mydb' AND (TABLE_TYPE='BASE TABLE' OR TABLE_TYPE='VIEW')
-		`,
-		[]sql.Row{
-			{"mytable"},
-			{"othertable"},
-			{"tabletest"},
-			{"bigtable"},
-			{"floattable"},
-			{"niltable"},
-			{"newlinetable"},
-			{"typestable"},
-		},
-	},
-	{
-		`
->>>>>>> e96a6917
 		SELECT COLUMN_NAME, DATA_TYPE FROM information_schema.COLUMNS
 		WHERE TABLE_SCHEMA='mydb' AND TABLE_NAME='mytable'
 		`,
