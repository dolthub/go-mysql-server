--- conflicted
+++ resolved
@@ -70,7 +70,6 @@
 	}
 }
 
-<<<<<<< HEAD
 // TestAnalyzeQueries tests the statistics from ANALYZE TABLE
 func TestStatistics(t *testing.T, harness Harness) {
 	for _, script := range queries.StatisticsQueries {
@@ -78,10 +77,7 @@
 	}
 }
 
-// Tests a variety of geometry queries against databases and tables provided by the given harness.
-=======
 // TestSpatialQueries tests a variety of geometry queries against databases and tables provided by the given harness.
->>>>>>> bfd14203
 func TestSpatialQueries(t *testing.T, harness Harness) {
 	harness.Setup(setup.SpatialSetup...)
 	e := mustNewEngine(t, harness)
