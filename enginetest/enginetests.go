// Copyright 2020-2021 Dolthub, Inc.
//
// Licensed under the Apache License, Version 2.0 (the "License");
// you may not use this file except in compliance with the License.
// You may obtain a copy of the License at
//
//     http://www.apache.org/licenses/LICENSE-2.0
//
// Unless required by applicable law or agreed to in writing, software
// distributed under the License is distributed on an "AS IS" BASIS,
// WITHOUT WARRANTIES OR CONDITIONS OF ANY KIND, either express or implied.
// See the License for the specific language governing permissions and
// limitations under the License.

package enginetest

import (
	"context"
	"fmt"
	"io"
	"net"
	"strings"
	"testing"
	"time"

	"github.com/dolthub/vitess/go/mysql"
	"github.com/dolthub/vitess/go/sqltypes"
	_ "github.com/go-sql-driver/mysql"
	"github.com/gocraft/dbr/v2"
	"github.com/stretchr/testify/assert"
	"github.com/stretchr/testify/require"
	"gopkg.in/src-d/go-errors.v1"

	sqle "github.com/dolthub/go-mysql-server"
	"github.com/dolthub/go-mysql-server/enginetest/queries"
	"github.com/dolthub/go-mysql-server/enginetest/scriptgen/setup"
	"github.com/dolthub/go-mysql-server/server"
	"github.com/dolthub/go-mysql-server/sql"
	"github.com/dolthub/go-mysql-server/sql/analyzer"
	"github.com/dolthub/go-mysql-server/sql/expression"
	"github.com/dolthub/go-mysql-server/sql/expression/function/aggregation"
	"github.com/dolthub/go-mysql-server/sql/mysql_db"
	"github.com/dolthub/go-mysql-server/sql/mysql_db/serial"
	"github.com/dolthub/go-mysql-server/sql/parse"
	"github.com/dolthub/go-mysql-server/sql/plan"
	"github.com/dolthub/go-mysql-server/sql/transform"
	"github.com/dolthub/go-mysql-server/test"
)

// TestQueries tests a variety of queries against databases and tables provided by the given harness.
func TestQueries(t *testing.T, harness Harness) {
	harness.Setup(setup.SimpleSetup...)
	e := mustNewEngine(t, harness)
	defer e.Close()
	ctx := NewContext(harness)
	for _, tt := range queries.QueryTests {
		t.Run(tt.Query, func(t *testing.T) {
			if sh, ok := harness.(SkippingHarness); ok {
				if sh.SkipQueryTest(tt.Query) {
					t.Skipf("Skipping query plan for %s", tt.Query)
				}
			}
			TestQueryWithContext(t, ctx, e, harness, tt.Query, tt.Expected, tt.ExpectedColumns, nil)
		})
	}

	if keyless, ok := harness.(KeylessTableHarness); ok && keyless.SupportsKeylessTables() {
		for _, tt := range queries.KeylessQueries {
			TestQuery(t, harness, tt.Query, tt.Expected, tt.ExpectedColumns, nil)
		}
	}
}

// TestStatistics tests the statistics from ANALYZE TABLE
func TestStatistics(t *testing.T, harness Harness) {
	for _, script := range queries.StatisticsQueries {
		TestScript(t, harness, script)
	}
}

// TestStatisticsPrepared tests the statistics from ANALYZE TABLE
func TestStatisticsPrepared(t *testing.T, harness Harness) {
	for _, script := range queries.StatisticsQueries {
		TestScriptPrepared(t, harness, script)
	}
}

// TestSpatialQueries tests a variety of geometry queries against databases and tables provided by the given harness.
func TestSpatialQueries(t *testing.T, harness Harness) {
	harness.Setup(setup.SpatialSetup...)
	e := mustNewEngine(t, harness)
	defer e.Close()
	for _, tt := range queries.SpatialQueryTests {
		TestQueryWithEngine(t, harness, e, tt)
	}
}

// TestSpatialQueriesPrepared tests a variety of geometry queries against databases and tables provided by the given harness.
func TestSpatialQueriesPrepared(t *testing.T, harness Harness) {
	harness.Setup(setup.SpatialSetup...)
	e := mustNewEngine(t, harness)
	defer e.Close()
	for _, tt := range queries.SpatialQueryTests {
		TestPreparedQueryWithEngine(t, harness, e, tt)
	}

	for _, tt := range queries.SpatialDeleteTests {
		runWriteQueryTestPrepared(t, harness, tt)
	}
	for _, tt := range queries.SpatialInsertQueries {
		runWriteQueryTestPrepared(t, harness, tt)
	}
	for _, tt := range queries.SpatialUpdateTests {
		runWriteQueryTestPrepared(t, harness, tt)
	}
}

// TestJoinQueries tests join queries against a provided harness.
func TestJoinQueries(t *testing.T, harness Harness) {
	harness.Setup(setup.MydbData, setup.MytableData, setup.Pk_tablesData, setup.OthertableData)
	for _, tt := range queries.JoinQueryTests {
		TestQuery(t, harness, tt.Query, tt.Expected, tt.ExpectedColumns, nil)
	}

	t.Skip()
	for _, tt := range queries.SkippedJoinQueryTests {
		TestQuery(t, harness, tt.Query, tt.Expected, tt.ExpectedColumns, nil)
	}
}

// TestInfoSchemaPrepared runs tests of the information_schema database
func TestInfoSchemaPrepared(t *testing.T, harness Harness) {
	harness.Setup(setup.MydbData, setup.MytableData, setup.Fk_tblData, setup.FooData)
	for _, tt := range queries.InfoSchemaQueries {
		TestPreparedQuery(t, harness, tt.Query, tt.Expected, tt.ExpectedColumns)
	}
	harness.Setup(setup.MydbData, setup.MytableData, setup.Fk_tblData, setup.FooData)
	for _, script := range queries.InfoSchemaScripts {
		TestScriptPrepared(t, harness, script)
	}
}

func TestQueriesPrepared(t *testing.T, harness Harness) {
	harness.Setup(setup.SimpleSetup...)
	e := mustNewEngine(t, harness)
	defer e.Close()
	for _, tt := range queries.QueryTests {
		if tt.SkipPrepared {
			continue
		}
		TestPreparedQueryWithEngine(t, harness, e, tt)
	}

	harness.Setup(setup.MydbData, setup.KeylessData, setup.Keyless_idxData, setup.MytableData)
	for _, tt := range queries.KeylessQueries {
		TestPreparedQueryWithEngine(t, harness, e, tt)
	}

	harness.Setup(setup.MydbData)
	for _, tt := range queries.DateParseQueries {
		TestPreparedQueryWithEngine(t, harness, e, tt)
	}
}

func TestBrokenQueries(t *testing.T, harness Harness) {
	harness.Setup(setup.MydbData, setup.MytableData, setup.Pk_tablesData, setup.Fk_tblData)
	RunQueryTests(t, harness, queries.BrokenQueries)
}

func TestPreparedStaticIndexQuery(t *testing.T, harness Harness) {
	harness.Setup(setup.MydbData)
	engine := mustNewEngine(t, harness)
	defer engine.Close()
	ctx := NewContext(harness)
	RunQueryWithContext(t, engine, harness, ctx, "CREATE TABLE squares (i bigint primary key, square bigint);")
	engine.PrepareQuery(ctx, "select * from squares where i = 1")
	RunQueryWithContext(t, engine, harness, ctx, "INSERT INTO squares VALUES (0, 0), (1, 1), (2, 4), (3, 9);")
	TestQueryWithContext(t, ctx, engine, harness, "select * from squares where i = 1",
		[]sql.Row{{1, 1}}, sql.Schema{{Name: "i", Type: sql.Int64}, {Name: "square", Type: sql.Int64}}, nil)
}

// Runs the query tests given after setting up the engine. Useful for testing out a smaller subset of queries during
// debugging.
func RunQueryTests(t *testing.T, harness Harness, queries []queries.QueryTest) {
	for _, tt := range queries {
		TestQuery(t, harness, tt.Query, tt.Expected, tt.ExpectedColumns, nil)
	}
}

// TestInfoSchema runs tests of the information_schema database
func TestInfoSchema(t *testing.T, h Harness) {
	h.Setup(setup.MydbData, setup.MytableData, setup.Fk_tblData, setup.FooData)
	RunQueryTests(t, h, queries.InfoSchemaQueries)

	for _, script := range queries.InfoSchemaScripts {
		TestScript(t, h, script)
	}

	t.Run("information_schema.processlist", func(t *testing.T) {
		e := mustNewEngine(t, h)
		defer e.Close()
		p := sqle.NewProcessList()
		sess := sql.NewBaseSessionWithClientServer("localhost", sql.Client{Address: "localhost", User: "root"}, 1)
		ctx := sql.NewContext(context.Background(), sql.WithPid(1), sql.WithSession(sess), sql.WithProcessList(p))

		ctx, err := p.AddProcess(ctx, "SELECT foo")
		require.NoError(t, err)

		TestQueryWithContext(t, ctx, e, h, "SELECT * FROM information_schema.processlist", []sql.Row{{1, "root", "localhost", "NULL", "Query", 0, "processlist(processlist (0/? partitions))", "SELECT foo"}}, nil, nil)
	})
}

func CreateIndexes(t *testing.T, harness Harness, engine *sqle.Engine) {
	if ih, ok := harness.(IndexHarness); ok && ih.SupportsNativeIndexCreation() {
		err := createNativeIndexes(t, harness, engine)
		require.NoError(t, err)
	}
}

func createReadOnlyDatabases(h ReadOnlyDatabaseHarness) (dbs []sql.Database) {
	for _, r := range h.NewReadOnlyDatabases("mydb", "foo") {
		dbs = append(dbs, sql.Database(r)) // FURP
	}
	return dbs
}

func TestReadOnlyDatabases(t *testing.T, harness Harness) {
	ro, ok := harness.(ReadOnlyDatabaseHarness)
	if !ok {
		t.Fatal("harness is not ReadOnlyDatabaseHarness")
	}
	dbs := createReadOnlyDatabases(ro)
	dbs = createSubsetTestData(t, harness, nil, dbs[0], dbs[1])
	engine := NewEngineWithDbs(t, harness, dbs)
	defer engine.Close()

	for _, querySet := range [][]queries.QueryTest{
		queries.QueryTests,
		queries.KeylessQueries,
		queries.VersionedQueries,
	} {
		for _, tt := range querySet {
			TestQueryWithEngine(t, harness, engine, tt)
		}
	}

	for _, querySet := range [][]queries.WriteQueryTest{
		queries.InsertQueries,
		queries.UpdateTests,
		queries.DeleteTests,
		queries.ReplaceQueries,
	} {
		for _, tt := range querySet {
			t.Run(tt.WriteQuery, func(t *testing.T) {
				AssertErrWithBindings(t, engine, harness, tt.WriteQuery, tt.Bindings, analyzer.ErrReadOnlyDatabase)
			})
		}
	}
}

// Tests generating the correct query plans for various queries using databases and tables provided by the given
// harness.
func TestQueryPlans(t *testing.T, harness Harness, planTests []queries.QueryPlanTest) {
	harness.Setup(setup.SimpleSetup...)
	e := mustNewEngine(t, harness)
	defer e.Close()
	for _, tt := range planTests {
		TestQueryPlan(t, harness, e, tt.Query, tt.ExpectedPlan)
	}
}

func TestIndexQueryPlans(t *testing.T, harness Harness) {
	harness.Setup(setup.ComplexIndexSetup...)
	e := mustNewEngine(t, harness)
	defer e.Close()
	for _, tt := range queries.IndexPlanTests {
		TestQueryPlanWithEngine(t, harness, e, tt)
	}

	t.Run("no database selected", func(t *testing.T) {
		ctx := NewContext(harness)
		ctx.SetCurrentDatabase("")

		RunQuery(t, e, harness, "CREATE DATABASE otherdb")
		RunQuery(t, e, harness, `CREATE TABLE otherdb.a (x int, y int)`)
		RunQuery(t, e, harness, `CREATE INDEX idx1 ON otherdb.a (y);`)

		TestQueryWithContext(t, ctx, e, harness, "SHOW INDEXES FROM otherdb.a", []sql.Row{
			{"a", 1, "idx1", 1, "y", nil, 0, nil, nil, "YES", "BTREE", "", "", "YES", nil},
		}, nil, nil)

	})
}

// Tests a variety of queries against databases and tables provided by the given harness.
func TestVersionedQueries(t *testing.T, harness Harness) {
	if _, ok := harness.(VersionedDBHarness); !ok {
		t.Skipf("Skipping versioned test, harness doesn't implement VersionedDBHarness")
	}

	harness.Setup(setup.SimpleSetup...)
	engine := NewEngine(t, harness)
	defer engine.Close()

	for _, tt := range queries.VersionedQueries {
		TestQueryWithEngine(t, harness, engine, tt)
	}

	for _, tt := range queries.VersionedScripts {
		TestScriptWithEngine(t, engine, harness, tt)
	}

	// These queries return different errors in the Memory engine and in the Dolt engine.
	// Memory engine returns ErrTableNotFound, while Dolt engine returns ErrBranchNotFound.
	// Until that is fixed, this test will not pass in both GMS and Dolt.
	skippedTests := []queries.ScriptTest{
		{
			Query:       "DESCRIBE myhistorytable AS OF '2018-12-01'",
			ExpectedErr: sql.ErrTableNotFound,
		},
		{
			Query:       "SHOW CREATE TABLE myhistorytable AS OF '2018-12-01'",
			ExpectedErr: sql.ErrTableNotFound,
		},
	}
	for _, skippedTest := range skippedTests {
		t.Run(skippedTest.Query, func(t *testing.T) {
			t.Skip()
			TestScript(t, harness, skippedTest)
		})
	}
}

// Tests a variety of queries against databases and tables provided by the given harness.
func TestVersionedQueriesPrepared(t *testing.T, harness Harness) {
	if _, ok := harness.(VersionedDBHarness); !ok {
		t.Skipf("Skipping versioned test, harness doesn't implement VersionedDBHarness")
	}

	e := NewEngine(t, harness)
	defer e.Close()

	for _, tt := range queries.VersionedQueries {
		TestPreparedQueryWithEngine(t, harness, e, tt)
	}

	t.Skip("skipping tests that version using UserVars instead of BindVars")
	for _, tt := range queries.VersionedScripts {
		TestScriptPrepared(t, harness, tt)
	}
}

// TestQueryPlan analyzes the query given and asserts that its printed plan matches the expected one.
func TestQueryPlan(t *testing.T, harness Harness, e *sqle.Engine, query string, expectedPlan string) {
	t.Run(query, func(t *testing.T) {
		ctx := NewContext(harness)
		parsed, err := parse.Parse(ctx, query)
		require.NoError(t, err)

		node, err := e.Analyzer.Analyze(ctx, parsed, nil)
		require.NoError(t, err)

		if sh, ok := harness.(SkippingHarness); ok {
			if sh.SkipQueryTest(query) {
				t.Skipf("Skipping query plan for %s", query)
			}
		}

		assert.Equal(t, expectedPlan, ExtractQueryNode(node).String(), "Unexpected result for query: "+query)
	})

}

func TestQueryPlanWithEngine(t *testing.T, harness Harness, e *sqle.Engine, tt queries.QueryPlanTest) {
	t.Run(tt.Query, func(t *testing.T) {
		ctx := NewContext(harness)
		parsed, err := parse.Parse(ctx, tt.Query)
		require.NoError(t, err)

		node, err := e.Analyzer.Analyze(ctx, parsed, nil)
		require.NoError(t, err)

		if sh, ok := harness.(SkippingHarness); ok {
			if sh.SkipQueryTest(tt.Query) {
				t.Skipf("Skipping query plan for %s", tt.Query)
			}
		}

		assert.Equal(t, tt.ExpectedPlan, ExtractQueryNode(node).String(), "Unexpected result for query: "+tt.Query)
	})

}

func TestOrderByGroupBy(t *testing.T, harness Harness) {
	require := require.New(t)

	harness.Setup([]setup.SetupScript{{
		"create database mydb",
		"use mydb",
		"create table members (id bigint primary key, team text)",
		"insert into members values (3,'red'), (4,'red'),(5,'orange'),(6,'orange'),(7,'orange'),(8,'purple')",
	}})
	e := mustNewEngine(t, harness)
	defer e.Close()

	sch, iter, err := e.Query(NewContext(harness), "SELECT team, COUNT(*) FROM members GROUP BY team ORDER BY 2")
	require.NoError(err)

	ctx := NewContext(harness)
	rows, err := sql.RowIterToRows(ctx, sch, iter)
	require.NoError(err)

	expected := []sql.Row{
		{"purple", int64(1)},
		{"red", int64(2)},
		{"orange", int64(3)},
	}

	require.Equal(expected, rows)

	sch, iter, err = e.Query(NewContext(harness), "SELECT team, COUNT(*) FROM members GROUP BY 1 ORDER BY 2")
	require.NoError(err)

	rows, err = sql.RowIterToRows(ctx, sch, iter)
	require.NoError(err)

	require.Equal(expected, rows)

	_, _, err = e.Query(NewContext(harness), "SELECT team, COUNT(*) FROM members GROUP BY team ORDER BY columndoesnotexist")
	require.Error(err)
}

func TestReadOnly(t *testing.T, harness Harness) {
	harness.Setup(setup.Mytable...)
	e := mustNewEngine(t, harness)
	e.IsReadOnly = true
	defer e.Close()

	RunQuery(t, e, harness, `SELECT i FROM mytable`)

	writingQueries := []string{
		`CREATE INDEX foo USING BTREE ON mytable (i, s)`,
		`DROP INDEX foo ON mytable`,
		`INSERT INTO mytable (i, s) VALUES(42, 'yolo')`,
		`CREATE VIEW myview3 AS SELECT i FROM mytable`,
		`DROP VIEW myview`,
	}

	for _, query := range writingQueries {
		AssertErr(t, e, harness, query, sql.ErrReadOnly)
	}
}

// TestColumnAliases exercises the logic for naming and referring to column aliases, and unlike other tests in this
// file checks that the name of the columns in the result schema is correct.
func TestColumnAliases(t *testing.T, harness Harness) {
	harness.Setup(setup.Mytable...)
	for _, tt := range queries.ColumnAliasQueries {
		TestQuery(t, harness, tt.Query, tt.Expected, tt.ExpectedColumns, nil)
	}
}

func TestAmbiguousColumnResolution(t *testing.T, harness Harness) {
	harness.Setup([]setup.SetupScript{{
		"create database mydb",
		"use mydb",
		"create table foo (a bigint primary key, b text)",
		"create table bar (b varchar(20) primary key, c bigint)",
		"insert into foo values (1, 'foo'), (2,'bar'), (3,'baz')",
		"insert into bar values ('qux',3), ('mux',2), ('pux',1)",
	}})
	e := mustNewEngine(t, harness)
	defer e.Close()

	ctx := NewContext(harness)
	expected := []sql.Row{
		{int64(1), "pux", "foo"},
		{int64(2), "mux", "bar"},
		{int64(3), "qux", "baz"},
	}
	TestQueryWithContext(t, ctx, e, harness, `SELECT f.a, bar.b, f.b FROM foo f INNER JOIN bar ON f.a = bar.c order by 1`, expected, nil, nil)
}

func TestQueryErrors(t *testing.T, harness Harness) {
	harness.Setup(setup.MydbData, setup.MytableData, setup.Pk_tablesData, setup.MyhistorytableData)
	for _, tt := range queries.ErrorQueries {
		runQueryErrorTest(t, harness, tt)
	}
}

func TestInsertInto(t *testing.T, harness Harness) {
	harness.Setup(setup.MydbData, setup.MytableData, setup.Mytable_del_idxData, setup.KeylessData, setup.Keyless_idxData, setup.NiltableData, setup.TypestableData, setup.EmptytableData, setup.AutoincrementData, setup.OthertableData, setup.Othertable_del_idxData)
	for _, insertion := range queries.InsertQueries {
		RunWriteQueryTest(t, harness, insertion)
	}

	harness.Setup(setup.MydbData)
	for _, script := range queries.InsertScripts {
		TestScript(t, harness, script)
	}
}

func TestInsertIgnoreInto(t *testing.T, harness Harness) {
	harness.Setup(setup.MydbData)
	for _, script := range queries.InsertIgnoreScripts {
		TestScript(t, harness, script)
	}
}

// todo: merge this into the above test when https://github.com/dolthub/dolt/issues/3836 is fixed
func TestInsertIgnoreIntoWithDuplicateUniqueKeyKeyless(t *testing.T, harness Harness) {
	harness.Setup(setup.MydbData)
	for _, script := range queries.InsertIgnoreIntoWithDuplicateUniqueKeyKeylessScripts {
		TestScript(t, harness, script)
	}

}

func TestInsertIntoErrors(t *testing.T, harness Harness) {
	harness.Setup(setup.Mytable...)
	for _, expectedFailure := range queries.InsertErrorTests {
		runGenericErrorTest(t, harness, expectedFailure)
	}

	harness.Setup(setup.MydbData)
	for _, script := range queries.InsertErrorScripts {
		TestScript(t, harness, script)
	}
}

func TestBrokenInsertScripts(t *testing.T, harness Harness) {
	for _, script := range queries.InsertScripts {
		t.Skip()
		TestScript(t, harness, script)
	}
}

func TestSpatialInsertInto(t *testing.T, harness Harness) {
	harness.Setup(setup.SpatialSetup...)
	for _, tt := range queries.SpatialInsertQueries {
		RunWriteQueryTest(t, harness, tt)
	}
}

func TestLoadData(t *testing.T, harness Harness) {
	harness.Setup(setup.MydbData)
	for _, script := range queries.LoadDataScripts {
		TestScript(t, harness, script)
	}
}

func TestLoadDataErrors(t *testing.T, harness Harness) {
	for _, script := range queries.LoadDataErrorScripts {
		TestScript(t, harness, script)
	}
}

func TestLoadDataFailing(t *testing.T, harness Harness) {
	t.Skip()
	for _, script := range queries.LoadDataFailingScripts {
		TestScript(t, harness, script)
	}
}

func TestReplaceInto(t *testing.T, harness Harness) {
	harness.Setup(setup.MydbData, setup.MytableData, setup.Mytable_del_idxData, setup.TypestableData)
	for _, tt := range queries.ReplaceQueries {
		RunWriteQueryTest(t, harness, tt)
	}
}

func TestReplaceIntoErrors(t *testing.T, harness Harness) {
	harness.Setup(setup.MydbData, setup.MytableData)
	for _, tt := range queries.ReplaceErrorTests {
		runGenericErrorTest(t, harness, tt)
	}
}

func TestUpdate(t *testing.T, harness Harness) {
	harness.Setup(setup.MydbData, setup.MytableData, setup.Mytable_del_idxData, setup.FloattableData, setup.NiltableData, setup.TypestableData, setup.Pk_tablesData, setup.OthertableData, setup.TabletestData)
	for _, tt := range queries.UpdateTests {
		RunWriteQueryTest(t, harness, tt)
	}
}

func TestUpdateErrors(t *testing.T, harness Harness) {
	harness.Setup(setup.MydbData, setup.MytableData, setup.FloattableData, setup.TypestableData)
	for _, expectedFailure := range queries.GenericUpdateErrorTests {
		runGenericErrorTest(t, harness, expectedFailure)
	}

	harness.Setup(setup.MydbData, setup.KeylessData, setup.Keyless_idxData, setup.PeopleData)
	for _, expectedFailure := range queries.UpdateErrorTests {
		runQueryErrorTest(t, harness, expectedFailure)
	}

	for _, script := range queries.UpdateErrorScripts {
		TestScript(t, harness, script)
	}
}

func TestSpatialUpdate(t *testing.T, harness Harness) {
	harness.Setup(setup.SpatialSetup...)
	for _, update := range queries.SpatialUpdateTests {
		RunWriteQueryTest(t, harness, update)
	}
}

func TestDelete(t *testing.T, harness Harness) {
	harness.Setup(setup.MydbData, setup.MytableData, setup.TabletestData)
	for _, tt := range queries.DeleteTests {
		RunWriteQueryTest(t, harness, tt)
	}
}

func TestUpdateQueriesPrepared(t *testing.T, harness Harness) {
	harness.Setup(setup.MydbData, setup.MytableData, setup.Mytable_del_idxData, setup.OthertableData, setup.TypestableData, setup.Pk_tablesData, setup.FloattableData, setup.NiltableData, setup.TabletestData)
	for _, tt := range queries.UpdateTests {
		runWriteQueryTestPrepared(t, harness, tt)
	}
}

func TestDeleteQueriesPrepared(t *testing.T, harness Harness) {
	harness.Setup(setup.MydbData, setup.MytableData, setup.TabletestData)
	for _, tt := range queries.DeleteTests {
		runWriteQueryTestPrepared(t, harness, tt)
	}
}

func TestInsertQueriesPrepared(t *testing.T, harness Harness) {
	harness.Setup(setup.MydbData, setup.MytableData, setup.Mytable_del_idxData, setup.KeylessData, setup.Keyless_idxData, setup.TypestableData, setup.NiltableData, setup.EmptytableData, setup.AutoincrementData, setup.OthertableData)
	for _, tt := range queries.InsertQueries {
		runWriteQueryTestPrepared(t, harness, tt)
	}
}

func TestReplaceQueriesPrepared(t *testing.T, harness Harness) {
	harness.Setup(setup.MydbData, setup.MytableData, setup.Mytable_del_idxData, setup.TypestableData)
	for _, tt := range queries.ReplaceQueries {
		runWriteQueryTestPrepared(t, harness, tt)
	}
}

func TestDeleteErrors(t *testing.T, harness Harness) {
	harness.Setup(setup.MydbData, setup.MytableData)
	for _, expectedFailure := range queries.DeleteErrorTests {
		runGenericErrorTest(t, harness, expectedFailure)
	}
}

func TestSpatialDelete(t *testing.T, harness Harness) {
	harness.Setup(setup.SpatialSetup...)
	for _, delete := range queries.SpatialDeleteTests {
		RunWriteQueryTest(t, harness, delete)
	}
}

func TestTruncate(t *testing.T, harness Harness) {
	harness.Setup(setup.MydbData, setup.MytableData)
	e := mustNewEngine(t, harness)
	defer e.Close()
	ctx := NewContext(harness)

	t.Run("Standard TRUNCATE", func(t *testing.T) {
		RunQuery(t, e, harness, "CREATE TABLE t1 (pk BIGINT PRIMARY KEY, v1 BIGINT, INDEX(v1))")
		RunQuery(t, e, harness, "INSERT INTO t1 VALUES (1,1), (2,2), (3,3)")
		TestQueryWithContext(t, ctx, e, harness, "SELECT * FROM t1 ORDER BY 1", []sql.Row{{int64(1), int64(1)}, {int64(2), int64(2)}, {int64(3), int64(3)}}, nil, nil)
		TestQueryWithContext(t, ctx, e, harness, "TRUNCATE t1", []sql.Row{{sql.NewOkResult(3)}}, nil, nil)
		TestQueryWithContext(t, ctx, e, harness, "SELECT * FROM t1 ORDER BY 1", []sql.Row{}, nil, nil)

		RunQuery(t, e, harness, "INSERT INTO t1 VALUES (4,4), (5,5)")
		TestQueryWithContext(t, ctx, e, harness, "SELECT * FROM t1 WHERE v1 > 0 ORDER BY 1", []sql.Row{{int64(4), int64(4)}, {int64(5), int64(5)}}, nil, nil)
		TestQueryWithContext(t, ctx, e, harness, "TRUNCATE TABLE t1", []sql.Row{{sql.NewOkResult(2)}}, nil, nil)
		TestQueryWithContext(t, ctx, e, harness, "SELECT * FROM t1 ORDER BY 1", []sql.Row{}, nil, nil)
	})

	t.Run("Foreign Key References", func(t *testing.T) {
		RunQuery(t, e, harness, "CREATE TABLE t2parent (pk BIGINT PRIMARY KEY, v1 BIGINT, INDEX (v1))")
		RunQuery(t, e, harness, "CREATE TABLE t2child (pk BIGINT PRIMARY KEY, v1 BIGINT, "+
			"FOREIGN KEY (v1) REFERENCES t2parent (v1))")
		_, _, err := e.Query(ctx, "TRUNCATE t2parent")
		require.True(t, sql.ErrTruncateReferencedFromForeignKey.Is(err))
	})

	t.Run("ON DELETE Triggers", func(t *testing.T) {
		RunQuery(t, e, harness, "CREATE TABLE t3 (pk BIGINT PRIMARY KEY, v1 BIGINT)")
		RunQuery(t, e, harness, "CREATE TABLE t3i (pk BIGINT PRIMARY KEY, v1 BIGINT)")
		RunQuery(t, e, harness, "CREATE TRIGGER trig_t3 BEFORE DELETE ON t3 FOR EACH ROW INSERT INTO t3i VALUES (old.pk, old.v1)")
		RunQuery(t, e, harness, "INSERT INTO t3 VALUES (1,1), (3,3)")
		TestQueryWithContext(t, ctx, e, harness, "SELECT * FROM t3 ORDER BY 1", []sql.Row{{int64(1), int64(1)}, {int64(3), int64(3)}}, nil, nil)
		TestQueryWithContext(t, ctx, e, harness, "TRUNCATE t3", []sql.Row{{sql.NewOkResult(2)}}, nil, nil)
		TestQueryWithContext(t, ctx, e, harness, "SELECT * FROM t3 ORDER BY 1", []sql.Row{}, nil, nil)
		TestQueryWithContext(t, ctx, e, harness, "SELECT * FROM t3i ORDER BY 1", []sql.Row{}, nil, nil)
	})

	t.Run("auto_increment column", func(t *testing.T) {
		RunQuery(t, e, harness, "CREATE TABLE t4 (pk BIGINT AUTO_INCREMENT PRIMARY KEY, v1 BIGINT)")
		RunQuery(t, e, harness, "INSERT INTO t4(v1) VALUES (5), (6)")
		TestQueryWithContext(t, ctx, e, harness, "SELECT * FROM t4 ORDER BY 1", []sql.Row{{int64(1), int64(5)}, {int64(2), int64(6)}}, nil, nil)
		TestQueryWithContext(t, ctx, e, harness, "TRUNCATE t4", []sql.Row{{sql.NewOkResult(2)}}, nil, nil)
		TestQueryWithContext(t, ctx, e, harness, "SELECT * FROM t4 ORDER BY 1", []sql.Row{}, nil, nil)
		RunQuery(t, e, harness, "INSERT INTO t4(v1) VALUES (7)")
		TestQueryWithContext(t, ctx, e, harness, "SELECT * FROM t4 ORDER BY 1", []sql.Row{{int64(1), int64(7)}}, nil, nil)
	})

	t.Run("Naked DELETE", func(t *testing.T) {
		RunQuery(t, e, harness, "CREATE TABLE t5 (pk BIGINT PRIMARY KEY, v1 BIGINT)")
		RunQuery(t, e, harness, "INSERT INTO t5 VALUES (1,1), (2,2)")
		TestQueryWithContext(t, ctx, e, harness, "SELECT * FROM t5 ORDER BY 1", []sql.Row{{int64(1), int64(1)}, {int64(2), int64(2)}}, nil, nil)

		deleteStr := "DELETE FROM t5"
		parsed, err := parse.Parse(ctx, deleteStr)
		require.NoError(t, err)
		analyzed, err := e.Analyzer.Analyze(ctx, parsed, nil)
		require.NoError(t, err)
		truncateFound := false
		transform.Inspect(analyzed, func(n sql.Node) bool {
			switch n.(type) {
			case *plan.Truncate:
				truncateFound = true
				return false
			}
			return true
		})
		if !truncateFound {
			require.FailNow(t, "DELETE did not convert to TRUNCATE",
				"Expected Truncate Node, got:\n%s", analyzed.String())
		}

		TestQueryWithContext(t, ctx, e, harness, deleteStr, []sql.Row{{sql.NewOkResult(2)}}, nil, nil)
		TestQueryWithContext(t, ctx, e, harness, "SELECT * FROM t5 ORDER BY 1", []sql.Row{}, nil, nil)
	})

	t.Run("Naked DELETE with Foreign Key References", func(t *testing.T) {
		RunQuery(t, e, harness, "CREATE TABLE t6parent (pk BIGINT PRIMARY KEY, v1 BIGINT, INDEX (v1))")
		RunQuery(t, e, harness, "CREATE TABLE t6child (pk BIGINT PRIMARY KEY, v1 BIGINT, "+
			"CONSTRAINT fk_a123 FOREIGN KEY (v1) REFERENCES t6parent (v1))")
		RunQuery(t, e, harness, "INSERT INTO t6parent VALUES (1,1), (2,2)")
		RunQuery(t, e, harness, "INSERT INTO t6child VALUES (1,1), (2,2)")

		parsed, err := parse.Parse(ctx, "DELETE FROM t6parent")
		require.NoError(t, err)
		analyzed, err := e.Analyzer.Analyze(ctx, parsed, nil)
		require.NoError(t, err)
		truncateFound := false
		transform.Inspect(analyzed, func(n sql.Node) bool {
			switch n.(type) {
			case *plan.Truncate:
				truncateFound = true
				return false
			}
			return true
		})
		if truncateFound {
			require.FailNow(t, "Incorrectly converted DELETE with fks to TRUNCATE")
		}
	})

	t.Run("Naked DELETE with ON DELETE Triggers", func(t *testing.T) {
		RunQuery(t, e, harness, "CREATE TABLE t7 (pk BIGINT PRIMARY KEY, v1 BIGINT)")
		RunQuery(t, e, harness, "CREATE TABLE t7i (pk BIGINT PRIMARY KEY, v1 BIGINT)")
		RunQuery(t, e, harness, "CREATE TRIGGER trig_t7 BEFORE DELETE ON t7 FOR EACH ROW INSERT INTO t7i VALUES (old.pk, old.v1)")
		RunQuery(t, e, harness, "INSERT INTO t7 VALUES (1,1), (3,3)")
		RunQuery(t, e, harness, "DELETE FROM t7 WHERE pk = 3")
		TestQueryWithContext(t, ctx, e, harness, "SELECT * FROM t7 ORDER BY 1", []sql.Row{{int64(1), int64(1)}}, nil, nil)
		TestQueryWithContext(t, ctx, e, harness, "SELECT * FROM t7i ORDER BY 1", []sql.Row{{int64(3), int64(3)}}, nil, nil)

		deleteStr := "DELETE FROM t7"
		parsed, err := parse.Parse(ctx, deleteStr)
		require.NoError(t, err)
		analyzed, err := e.Analyzer.Analyze(ctx, parsed, nil)
		require.NoError(t, err)
		truncateFound := false
		transform.Inspect(analyzed, func(n sql.Node) bool {
			switch n.(type) {
			case *plan.Truncate:
				truncateFound = true
				return false
			}
			return true
		})
		if truncateFound {
			require.FailNow(t, "Incorrectly converted DELETE with triggers to TRUNCATE")
		}

		TestQueryWithContext(t, ctx, e, harness, deleteStr, []sql.Row{{sql.NewOkResult(1)}}, nil, nil)
		TestQueryWithContext(t, ctx, e, harness, "SELECT * FROM t7 ORDER BY 1", []sql.Row{}, nil, nil)
		TestQueryWithContext(t, ctx, e, harness, "SELECT * FROM t7i ORDER BY 1", []sql.Row{{int64(1), int64(1)}, {int64(3), int64(3)}}, nil, nil)
	})

	t.Run("Naked DELETE with auto_increment column", func(t *testing.T) {
		RunQuery(t, e, harness, "CREATE TABLE t8 (pk BIGINT AUTO_INCREMENT PRIMARY KEY, v1 BIGINT)")
		RunQuery(t, e, harness, "INSERT INTO t8(v1) VALUES (4), (5)")
		TestQueryWithContext(t, ctx, e, harness, "SELECT * FROM t8 ORDER BY 1", []sql.Row{{int64(1), int64(4)}, {int64(2), int64(5)}}, nil, nil)

		deleteStr := "DELETE FROM t8"
		parsed, err := parse.Parse(ctx, deleteStr)
		require.NoError(t, err)
		analyzed, err := e.Analyzer.Analyze(ctx, parsed, nil)
		require.NoError(t, err)
		truncateFound := false
		transform.Inspect(analyzed, func(n sql.Node) bool {
			switch n.(type) {
			case *plan.Truncate:
				truncateFound = true
				return false
			}
			return true
		})
		if truncateFound {
			require.FailNow(t, "Incorrectly converted DELETE with auto_increment cols to TRUNCATE")
		}

		TestQueryWithContext(t, ctx, e, harness, deleteStr, []sql.Row{{sql.NewOkResult(2)}}, nil, nil)
		TestQueryWithContext(t, ctx, e, harness, "SELECT * FROM t8 ORDER BY 1", []sql.Row{}, nil, nil)
		RunQuery(t, e, harness, "INSERT INTO t8(v1) VALUES (6)")
		TestQueryWithContext(t, ctx, e, harness, "SELECT * FROM t8 ORDER BY 1", []sql.Row{{int64(3), int64(6)}}, nil, nil)
	})

	t.Run("DELETE with WHERE clause", func(t *testing.T) {
		RunQuery(t, e, harness, "CREATE TABLE t9 (pk BIGINT PRIMARY KEY, v1 BIGINT)")
		RunQuery(t, e, harness, "INSERT INTO t9 VALUES (7,7), (8,8)")
		TestQueryWithContext(t, ctx, e, harness, "SELECT * FROM t9 ORDER BY 1", []sql.Row{{int64(7), int64(7)}, {int64(8), int64(8)}}, nil, nil)

		deleteStr := "DELETE FROM t9 WHERE pk > 0"
		parsed, err := parse.Parse(ctx, deleteStr)
		require.NoError(t, err)
		analyzed, err := e.Analyzer.Analyze(ctx, parsed, nil)
		require.NoError(t, err)
		truncateFound := false
		transform.Inspect(analyzed, func(n sql.Node) bool {
			switch n.(type) {
			case *plan.Truncate:
				truncateFound = true
				return false
			}
			return true
		})
		if truncateFound {
			require.FailNow(t, "Incorrectly converted DELETE with WHERE clause to TRUNCATE")
		}

		TestQueryWithContext(t, ctx, e, harness, deleteStr, []sql.Row{{sql.NewOkResult(2)}}, nil, nil)
		TestQueryWithContext(t, ctx, e, harness, "SELECT * FROM t9 ORDER BY 1", []sql.Row{}, nil, nil)
	})

	t.Run("DELETE with LIMIT clause", func(t *testing.T) {
		RunQuery(t, e, harness, "CREATE TABLE t10 (pk BIGINT PRIMARY KEY, v1 BIGINT)")
		RunQuery(t, e, harness, "INSERT INTO t10 VALUES (8,8), (9,9)")
		TestQueryWithContext(t, ctx, e, harness, "SELECT * FROM t10 ORDER BY 1", []sql.Row{{int64(8), int64(8)}, {int64(9), int64(9)}}, nil, nil)

		deleteStr := "DELETE FROM t10 LIMIT 1000"
		parsed, err := parse.Parse(ctx, deleteStr)
		require.NoError(t, err)
		analyzed, err := e.Analyzer.Analyze(ctx, parsed, nil)
		require.NoError(t, err)
		truncateFound := false
		transform.Inspect(analyzed, func(n sql.Node) bool {
			switch n.(type) {
			case *plan.Truncate:
				truncateFound = true
				return false
			}
			return true
		})
		if truncateFound {
			require.FailNow(t, "Incorrectly converted DELETE with LIMIT clause to TRUNCATE")
		}

		TestQueryWithContext(t, ctx, e, harness, deleteStr, []sql.Row{{sql.NewOkResult(2)}}, nil, nil)
		TestQueryWithContext(t, ctx, e, harness, "SELECT * FROM t10 ORDER BY 1", []sql.Row{}, nil, nil)
	})

	t.Run("DELETE with ORDER BY clause", func(t *testing.T) {
		RunQuery(t, e, harness, "CREATE TABLE t11 (pk BIGINT PRIMARY KEY, v1 BIGINT)")
		RunQuery(t, e, harness, "INSERT INTO t11 VALUES (1,1), (9,9)")
		TestQueryWithContext(t, ctx, e, harness, "SELECT * FROM t11 ORDER BY 1", []sql.Row{{int64(1), int64(1)}, {int64(9), int64(9)}}, nil, nil)

		deleteStr := "DELETE FROM t11 ORDER BY 1"
		parsed, err := parse.Parse(ctx, deleteStr)
		require.NoError(t, err)
		analyzed, err := e.Analyzer.Analyze(ctx, parsed, nil)
		require.NoError(t, err)
		truncateFound := false
		transform.Inspect(analyzed, func(n sql.Node) bool {
			switch n.(type) {
			case *plan.Truncate:
				truncateFound = true
				return false
			}
			return true
		})
		if truncateFound {
			require.FailNow(t, "Incorrectly converted DELETE with ORDER BY clause to TRUNCATE")
		}

		TestQueryWithContext(t, ctx, e, harness, deleteStr, []sql.Row{{sql.NewOkResult(2)}}, nil, nil)
		TestQueryWithContext(t, ctx, e, harness, "SELECT * FROM t11 ORDER BY 1", []sql.Row{}, nil, nil)
	})

	t.Run("Multi-table DELETE", func(t *testing.T) {
		t.Skip("Multi-table DELETE currently broken")
		RunQuery(t, e, harness, "CREATE TABLE t12a (pk BIGINT PRIMARY KEY, v1 BIGINT)")
		RunQuery(t, e, harness, "CREATE TABLE t12b (pk BIGINT PRIMARY KEY, v1 BIGINT)")
		RunQuery(t, e, harness, "INSERT INTO t12a VALUES (1,1), (2,2)")
		RunQuery(t, e, harness, "INSERT INTO t12b VALUES (1,1), (2,2)")
		TestQueryWithContext(t, ctx, e, harness, "SELECT * FROM t12a ORDER BY 1", []sql.Row{{int64(1), int64(1)}, {int64(2), int64(2)}}, nil, nil)
		TestQueryWithContext(t, ctx, e, harness, "SELECT * FROM t12b ORDER BY 1", []sql.Row{{int64(1), int64(1)}, {int64(2), int64(2)}}, nil, nil)

		deleteStr := "DELETE t12a, t12b FROM t12a INNER JOIN t12b WHERE t12a.pk=t12b.pk"
		parsed, err := parse.Parse(ctx, deleteStr)
		require.NoError(t, err)
		analyzed, err := e.Analyzer.Analyze(ctx, parsed, nil)
		require.NoError(t, err)
		truncateFound := false
		transform.Inspect(analyzed, func(n sql.Node) bool {
			switch n.(type) {
			case *plan.Truncate:
				truncateFound = true
				return false
			}
			return true
		})
		if truncateFound {
			require.FailNow(t, "Incorrectly converted DELETE with WHERE clause to TRUNCATE")
		}

		TestQueryWithContext(t, ctx, e, harness, deleteStr, []sql.Row{{sql.NewOkResult(4)}}, nil, nil)
		TestQueryWithContext(t, ctx, e, harness, "SELECT * FROM t12a ORDER BY 1", []sql.Row{{sql.NewOkResult(0)}}, nil, nil)
		TestQueryWithContext(t, ctx, e, harness, "SELECT * FROM t12b ORDER BY 1", []sql.Row{{sql.NewOkResult(0)}}, nil, nil)
	})
}

func TestScripts(t *testing.T, harness Harness) {
	harness.Setup(setup.MydbData)
	for _, script := range queries.ScriptTests {
		if sh, ok := harness.(SkippingHarness); ok {
			if sh.SkipQueryTest(script.Name) {
				t.Run(script.Name, func(t *testing.T) {
					t.Skip(script.Name)
				})
				continue
			}
		}
		TestScript(t, harness, script)
	}
}

func TestSpatialScripts(t *testing.T, harness Harness) {
	harness.Setup(setup.MydbData)
	for _, script := range queries.SpatialScriptTests {

		TestScript(t, harness, script)
	}
}

func TestLoadDataPrepared(t *testing.T, harness Harness) {
	harness.Setup(setup.MydbData)
	for _, script := range queries.LoadDataScripts {
		TestScriptPrepared(t, harness, script)
	}
}

func TestScriptsPrepared(t *testing.T, harness Harness) {
	harness.Setup(setup.MydbData)
	for _, script := range append(queries.ScriptTests, queries.SpatialScriptTests...) {
		if sh, ok := harness.(SkippingHarness); ok {
			if sh.SkipQueryTest(script.Name) {
				t.Run(script.Name, func(t *testing.T) {
					t.Skip(script.Name)
				})
				continue
			}
		}
		TestScriptPrepared(t, harness, script)
	}
}

func TestInsertScriptsPrepared(t *testing.T, harness Harness) {
	harness.Setup(setup.MydbData)
	for _, script := range queries.InsertScripts {
		TestScriptPrepared(t, harness, script)
	}
}

func TestComplexIndexQueriesPrepared(t *testing.T, harness Harness) {
	harness.Setup(setup.ComplexIndexSetup...)
	e := mustNewEngine(t, harness)
	defer e.Close()
	for _, tt := range queries.ComplexIndexQueries {
		TestPreparedQueryWithEngine(t, harness, e, tt)
	}
}

func TestJsonScriptsPrepared(t *testing.T, harness Harness) {
	harness.Setup(setup.MydbData)
	for _, script := range queries.JsonScripts {
		TestScriptPrepared(t, harness, script)
	}
}

func TestCreateCheckConstraintsScriptsPrepared(t *testing.T, harness Harness) {
	harness.Setup(setup.MydbData)
	for _, script := range queries.CreateCheckConstraintsScripts {
		TestScriptPrepared(t, harness, script)
	}
}

func TestInsertIgnoreScriptsPrepared(t *testing.T, harness Harness) {
	harness.Setup(setup.MydbData)
	for _, script := range queries.InsertIgnoreScripts {
		TestScriptPrepared(t, harness, script)
	}
}

func TestInsertErrorScriptsPrepared(t *testing.T, harness Harness) {
	harness.Setup(setup.MydbData)
	for _, script := range queries.InsertErrorScripts {
		TestScriptPrepared(t, harness, script)
	}
}

func TestUserPrivileges(t *testing.T, h Harness) {
	harness, ok := h.(ClientHarness)
	if !ok {
		t.Skip("Cannot run TestUserPrivileges as the harness must implement ClientHarness")
	}

	harness.Setup(setup.MydbData, setup.MytableData)
	for _, script := range queries.UserPrivTests {
		t.Run(script.Name, func(t *testing.T) {
			engine := mustNewEngine(t, harness)
			defer engine.Close()

			ctx := NewContext(harness)
			ctx.NewCtxWithClient(sql.Client{
				User:    "root",
				Address: "localhost",
			})
			engine.Analyzer.Catalog.MySQLDb.AddRootAccount()
			engine.Analyzer.Catalog.MySQLDb.SetPersister(&mysql_db.NoopPersister{})

			for _, statement := range script.SetUpScript {
				if sh, ok := harness.(SkippingHarness); ok {
					if sh.SkipQueryTest(statement) {
						t.Skip()
					}
				}
				RunQueryWithContext(t, engine, harness, ctx, statement)
			}
			for _, assertion := range script.Assertions {
				if sh, ok := harness.(SkippingHarness); ok {
					if sh.SkipQueryTest(assertion.Query) {
						t.Skipf("Skipping query %s", assertion.Query)
					}
				}

				user := assertion.User
				host := assertion.Host
				if user == "" {
					user = "root"
				}
				if host == "" {
					host = "localhost"
				}
				ctx := NewContextWithClient(harness, sql.Client{
					User:    user,
					Address: host,
				})

				if assertion.ExpectedErr != nil {
					t.Run(assertion.Query, func(t *testing.T) {
						AssertErrWithCtx(t, engine, harness, ctx, assertion.Query, assertion.ExpectedErr)
					})
				} else if assertion.ExpectedErrStr != "" {
					t.Run(assertion.Query, func(t *testing.T) {
						AssertErrWithCtx(t, engine, harness, ctx, assertion.Query, nil, assertion.ExpectedErrStr)
					})
				} else {
					t.Run(assertion.Query, func(t *testing.T) {
						TestQueryWithContext(t, ctx, engine, harness, assertion.Query, assertion.Expected, nil, nil)
					})
				}
			}
		})
	}

	// These tests are functionally identical to UserPrivTests, hence their inclusion in the same testing function.
	// They're just written a little differently to ease the developer's ability to produce as many as possible.

	harness.Setup([]setup.SetupScript{{
		"create database mydb",
		"create database otherdb",
	}})
	for _, script := range queries.QuickPrivTests {
		t.Run(strings.Join(script.Queries, "\n > "), func(t *testing.T) {
			engine := mustNewEngine(t, harness)
			defer engine.Close()

			engine.Analyzer.Catalog.MySQLDb.AddRootAccount()
			engine.Analyzer.Catalog.MySQLDb.SetPersister(&mysql_db.NoopPersister{})
			rootCtx := harness.NewContextWithClient(sql.Client{
				User:    "root",
				Address: "localhost",
			})
			rootCtx.SetCurrentDatabase("mydb")
			for _, setupQuery := range []string{
				"CREATE USER tester@localhost;",
				"CREATE TABLE mydb.test (pk BIGINT PRIMARY KEY, v1 BIGINT);",
				"CREATE TABLE mydb.test2 (pk BIGINT PRIMARY KEY, v1 BIGINT);",
				"CREATE TABLE otherdb.test (pk BIGINT PRIMARY KEY, v1 BIGINT);",
				"CREATE TABLE otherdb.test2 (pk BIGINT PRIMARY KEY, v1 BIGINT);",
				"INSERT INTO mydb.test VALUES (0, 0), (1, 1);",
				"INSERT INTO mydb.test2 VALUES (0, 1), (1, 2);",
				"INSERT INTO otherdb.test VALUES (1, 1), (2, 2);",
				"INSERT INTO otherdb.test2 VALUES (1, 1), (2, 2);",
			} {
				RunQueryWithContext(t, engine, harness, rootCtx, setupQuery)
			}

			for i := 0; i < len(script.Queries)-1; i++ {
				if sh, ok := harness.(SkippingHarness); ok {
					if sh.SkipQueryTest(script.Queries[i]) {
						t.Skipf("Skipping query %s", script.Queries[i])
					}
				}
				RunQueryWithContext(t, engine, harness, rootCtx, script.Queries[i])
			}
			lastQuery := script.Queries[len(script.Queries)-1]
			if sh, ok := harness.(SkippingHarness); ok {
				if sh.SkipQueryTest(lastQuery) {
					t.Skipf("Skipping query %s", lastQuery)
				}
			}
			ctx := rootCtx.NewCtxWithClient(sql.Client{
				User:    "tester",
				Address: "localhost",
			})
			ctx.SetCurrentDatabase(rootCtx.GetCurrentDatabase())
			if script.ExpectedErr != nil {
				t.Run(lastQuery, func(t *testing.T) {
					AssertErrWithCtx(t, engine, harness, ctx, lastQuery, script.ExpectedErr)
				})
			} else if script.ExpectingErr {
				t.Run(lastQuery, func(t *testing.T) {
					sch, iter, err := engine.Query(ctx, lastQuery)
					if err == nil {
						_, err = sql.RowIterToRows(ctx, sch, iter)
					}
					require.Error(t, err)
					for _, errKind := range []*errors.Kind{
						sql.ErrPrivilegeCheckFailed,
						sql.ErrDatabaseAccessDeniedForUser,
						sql.ErrTableAccessDeniedForUser,
					} {
						if errKind.Is(err) {
							return
						}
					}
					t.Fatalf("Not a standard privilege-check error: %s", err.Error())
				})
			} else {
				t.Run(lastQuery, func(t *testing.T) {
					sch, iter, err := engine.Query(ctx, lastQuery)
					require.NoError(t, err)
					rows, err := sql.RowIterToRows(ctx, sch, iter)
					require.NoError(t, err)
					// See the comment on QuickPrivilegeTest for a more in-depth explanation, but essentially we treat
					// nil in script.Expected as matching "any" non-error result.
					if script.Expected != nil && (rows != nil || len(script.Expected) != 0) {
						checkResults(t, require.New(t), script.Expected, nil, sch, rows, lastQuery)
					}
				})
			}
		})
	}
}

func TestUserAuthentication(t *testing.T, h Harness) {
	harness, ok := h.(ClientHarness)
	if !ok {
		t.Skip("Cannot run TestUserAuthentication as the harness must implement ClientHarness")
	}
	harness.Setup(setup.MydbData, setup.MytableData)

	port := getEmptyPort(t)
	for _, script := range queries.ServerAuthTests {
		t.Run(script.Name, func(t *testing.T) {
			ctx := NewContextWithClient(harness, sql.Client{
				User:    "root",
				Address: "localhost",
			})
			serverConfig := server.Config{
				Protocol:                 "tcp",
				Address:                  fmt.Sprintf("localhost:%d", port),
				MaxConnections:           1000,
				AllowClearTextWithoutTLS: true,
			}

			engine := mustNewEngine(t, harness)
			defer engine.Close()
			engine.Analyzer.Catalog.MySQLDb.AddRootAccount()
			engine.Analyzer.Catalog.MySQLDb.SetPersister(&mysql_db.NoopPersister{})

			if script.SetUpFunc != nil {
				script.SetUpFunc(ctx, t, engine)
			}
			for _, statement := range script.SetUpScript {
				if sh, ok := harness.(SkippingHarness); ok {
					if sh.SkipQueryTest(statement) {
						t.Skip()
					}
				}
				RunQueryWithContext(t, engine, harness, ctx, statement)
			}

			s, err := server.NewDefaultServer(serverConfig, engine)
			require.NoError(t, err)
			go func() {
				err := s.Start()
				require.NoError(t, err)
			}()
			defer func() {
				require.NoError(t, s.Close())
			}()

			for _, assertion := range script.Assertions {
				conn, err := dbr.Open("mysql", fmt.Sprintf("%s:%s@tcp(localhost:%d)/?allowCleartextPasswords=true",
					assertion.Username, assertion.Password, port), nil)
				require.NoError(t, err)
				if assertion.ExpectedErr {
					r, err := conn.Query(assertion.Query)
					if !assert.Error(t, err) {
						require.NoError(t, r.Close())
					}
				} else {
					r, err := conn.Query(assertion.Query)
					if assert.NoError(t, err) {
						require.NoError(t, r.Close())
					}
				}
				require.NoError(t, conn.Close())
			}
		})
	}
}

func getEmptyPort(t *testing.T) int {
	listener, err := net.Listen("tcp", ":0")
	require.NoError(t, err)
	port := listener.Addr().(*net.TCPAddr).Port
	require.NoError(t, listener.Close())
	return port
}

func TestComplexIndexQueries(t *testing.T, harness Harness) {
	harness.Setup(setup.ComplexIndexSetup...)
	e := mustNewEngine(t, harness)
	defer e.Close()
	for _, tt := range queries.ComplexIndexQueries {
		TestQueryWithEngine(t, harness, e, tt)
	}
}

func TestTriggers(t *testing.T, harness Harness) {
	harness.Setup(setup.MydbData, setup.FooData)
	for _, script := range queries.TriggerTests {
		TestScript(t, harness, script)
	}

	harness.Setup(setup.MydbData)
	e := mustNewEngine(t, harness)
	defer e.Close()
	t.Run("no database selected", func(t *testing.T) {
		ctx := NewContext(harness)
		ctx.SetCurrentDatabase("")

		RunQueryWithContext(t, e, harness, ctx, "create table mydb.a (i int primary key, j int)")
		RunQueryWithContext(t, e, harness, ctx, "create table mydb.b (x int primary key)")

		TestQueryWithContext(t, ctx, e, harness, "CREATE TRIGGER mydb.trig BEFORE INSERT ON mydb.a FOR EACH ROW BEGIN SET NEW.j = (SELECT COALESCE(MAX(x),1) FROM mydb.b); UPDATE mydb.b SET x = x + 1; END", []sql.Row{{sql.OkResult{}}}, nil, nil)

		RunQueryWithContext(t, e, harness, ctx, "insert into mydb.b values (1)")
		RunQueryWithContext(t, e, harness, ctx, "insert into mydb.a values (1,0), (2,0), (3,0)")

		TestQueryWithContext(t, ctx, e, harness, "select * from mydb.a order by i", []sql.Row{{1, 1}, {2, 2}, {3, 3}}, nil, nil)

		TestQueryWithContext(t, ctx, e, harness, "DROP TRIGGER mydb.trig", []sql.Row{}, nil, nil)
		TestQueryWithContext(t, ctx, e, harness, "SHOW TRIGGERS FROM mydb", []sql.Row{}, nil, nil)
	})
}

func TestRollbackTriggers(t *testing.T, harness Harness) {
	harness.Setup()
	for _, script := range queries.RollbackTriggerTests {
		TestScript(t, harness, script)
	}
}

func TestShowTriggers(t *testing.T, harness Harness) {
	harness.Setup(setup.MydbData)
	e := mustNewEngine(t, harness)

	// Pick a date
	date := time.Unix(0, 0).UTC()

	// Set up Harness to contain triggers; created at a specific time
	var ctx *sql.Context
	setupTriggers := []struct {
		Query    string
		Expected []sql.Row
	}{
		{"create table a (x int primary key)", []sql.Row{{sql.NewOkResult(0)}}},
		{"create table b (y int primary key)", []sql.Row{{sql.NewOkResult(0)}}},
		{"create trigger a1 before insert on a for each row set new.x = New.x + 1", []sql.Row{{sql.NewOkResult(0)}}},
		{"create trigger a2 before insert on a for each row precedes a1 set new.x = New.x * 2", []sql.Row{{sql.NewOkResult(0)}}},
		{"create trigger a3 before insert on a for each row precedes a2 set new.x = New.x - 5", []sql.Row{{sql.NewOkResult(0)}}},
		{"create trigger a4 before insert on a for each row follows a2 set new.x = New.x * 3", []sql.Row{{sql.NewOkResult(0)}}},
		// order of execution should be: a3, a2, a4, a1
		{"create trigger a5 after insert on a for each row update b set y = y + 1 order by y asc", []sql.Row{{sql.NewOkResult(0)}}},
		{"create trigger a6 after insert on a for each row precedes a5 update b set y = y * 2 order by y asc", []sql.Row{{sql.NewOkResult(0)}}},
		{"create trigger a7 after insert on a for each row precedes a6 update b set y = y - 5 order by y asc", []sql.Row{{sql.NewOkResult(0)}}},
		{"create trigger a8 after insert on a for each row follows a6 update b set y = y * 3 order by y asc", []sql.Row{{sql.NewOkResult(0)}}},
		// order of execution should be: a7, a6, a8, a5
	}
	for _, tt := range setupTriggers {
		t.Run("setting up triggers", func(t *testing.T) {
			sql.RunWithNowFunc(func() time.Time { return date }, func() error {
				ctx = NewContext(harness)
				TestQueryWithContext(t, ctx, e, harness, tt.Query, tt.Expected, nil, nil)
				return nil
			})
		})
	}

	// Test selecting these queries
	expectedResults := []struct {
		Query    string
		Expected []sql.Row
	}{
		{
			Query: "select * from information_schema.triggers",
			Expected: []sql.Row{
				{
					"def",                   // trigger_catalog
					"mydb",                  // trigger_schema
					"a1",                    // trigger_name
					"INSERT",                // event_manipulation
					"def",                   // event_object_catalog
					"mydb",                  // event_object_schema
					"a",                     // event_object_table
					int64(4),                // action_order
					nil,                     // action_condition
					"set new.x = New.x + 1", // action_statement
					"ROW",                   // action_orientation
					"BEFORE",                // action_timing
					nil,                     // action_reference_old_table
					nil,                     // action_reference_new_table
					"OLD",                   // action_reference_old_row
					"NEW",                   // action_reference_new_row
					date,                    // created
					"",                      // sql_mode
					"",                      // definer
					sql.Collation_Default.CharacterSet().String(), // character_set_client
					sql.Collation_Default.String(),                // collation_connection
					sql.Collation_Default.String(),                // database_collation
				},
				{
					"def",                   // trigger_catalog
					"mydb",                  // trigger_schema
					"a2",                    // trigger_name
					"INSERT",                // event_manipulation
					"def",                   // event_object_catalog
					"mydb",                  // event_object_schema
					"a",                     // event_object_table
					int64(2),                // action_order
					nil,                     // action_condition
					"set new.x = New.x * 2", // action_statement
					"ROW",                   // action_orientation
					"BEFORE",                // action_timing
					nil,                     // action_reference_old_table
					nil,                     // action_reference_new_table
					"OLD",                   // action_reference_old_row
					"NEW",                   // action_reference_new_row
					date,                    // created
					"",                      // sql_mode
					"",                      // definer
					sql.Collation_Default.CharacterSet().String(), // character_set_client
					sql.Collation_Default.String(),                // collation_connection
					sql.Collation_Default.String(),                // database_collation
				},
				{
					"def",                   // trigger_catalog
					"mydb",                  // trigger_schema
					"a3",                    // trigger_name
					"INSERT",                // event_manipulation
					"def",                   // event_object_catalog
					"mydb",                  // event_object_schema
					"a",                     // event_object_table
					int64(1),                // action_order
					nil,                     // action_condition
					"set new.x = New.x - 5", // action_statement
					"ROW",                   // action_orientation
					"BEFORE",                // action_timing
					nil,                     // action_reference_old_table
					nil,                     // action_reference_new_table
					"OLD",                   // action_reference_old_row
					"NEW",                   // action_reference_new_row
					date,                    // created
					"",                      // sql_mode
					"",                      // definer
					sql.Collation_Default.CharacterSet().String(), // character_set_client
					sql.Collation_Default.String(),                // collation_connection
					sql.Collation_Default.String(),                // database_collation
				},
				{
					"def",                   // trigger_catalog
					"mydb",                  // trigger_schema
					"a4",                    // trigger_name
					"INSERT",                // event_manipulation
					"def",                   // event_object_catalog
					"mydb",                  // event_object_schema
					"a",                     // event_object_table
					int64(3),                // action_order
					nil,                     // action_condition
					"set new.x = New.x * 3", // action_statement
					"ROW",                   // action_orientation
					"BEFORE",                // action_timing
					nil,                     // action_reference_old_table
					nil,                     // action_reference_new_table
					"OLD",                   // action_reference_old_row
					"NEW",                   // action_reference_new_row
					date,                    // created
					"",                      // sql_mode
					"",                      // definer
					sql.Collation_Default.CharacterSet().String(), // character_set_client
					sql.Collation_Default.String(),                // collation_connection
					sql.Collation_Default.String(),                // database_collation
				},
				{
					"def",                                   // trigger_catalog
					"mydb",                                  // trigger_schema
					"a5",                                    // trigger_name
					"INSERT",                                // event_manipulation
					"def",                                   // event_object_catalog
					"mydb",                                  // event_object_schema
					"a",                                     // event_object_table
					int64(4),                                // action_order
					nil,                                     // action_condition
					"update b set y = y + 1 order by y asc", // action_statement
					"ROW",                                   // action_orientation
					"AFTER",                                 // action_timing
					nil,                                     // action_reference_old_table
					nil,                                     // action_reference_new_table
					"OLD",                                   // action_reference_old_row
					"NEW",                                   // action_reference_new_row
					date,                                    // created
					"",                                      // sql_mode
					"",                                      // definer
					sql.Collation_Default.CharacterSet().String(), // character_set_client
					sql.Collation_Default.String(),                // collation_connection
					sql.Collation_Default.String(),                // database_collation
				},
				{
					"def",                                   // trigger_catalog
					"mydb",                                  // trigger_schema
					"a6",                                    // trigger_name
					"INSERT",                                // event_manipulation
					"def",                                   // event_object_catalog
					"mydb",                                  // event_object_schema
					"a",                                     // event_object_table
					int64(2),                                // action_order
					nil,                                     // action_condition
					"update b set y = y * 2 order by y asc", // action_statement
					"ROW",                                   // action_orientation
					"AFTER",                                 // action_timing
					nil,                                     // action_reference_old_table
					nil,                                     // action_reference_new_table
					"OLD",                                   // action_reference_old_row
					"NEW",                                   // action_reference_new_row
					date,                                    // created
					"",                                      // sql_mode
					"",                                      // definer
					sql.Collation_Default.CharacterSet().String(), // character_set_client
					sql.Collation_Default.String(),                // collation_connection
					sql.Collation_Default.String(),                // database_collation
				},
				{
					"def",                                   // trigger_catalog
					"mydb",                                  // trigger_schema
					"a7",                                    // trigger_name
					"INSERT",                                // event_manipulation
					"def",                                   // event_object_catalog
					"mydb",                                  // event_object_schema
					"a",                                     // event_object_table
					int64(1),                                // action_order
					nil,                                     // action_condition
					"update b set y = y - 5 order by y asc", // action_statement
					"ROW",                                   // action_orientation
					"AFTER",                                 // action_timing
					nil,                                     // action_reference_old_table
					nil,                                     // action_reference_new_table
					"OLD",                                   // action_reference_old_row
					"NEW",                                   // action_reference_new_row
					date,                                    // created
					"",                                      // sql_mode
					"",                                      // definer
					sql.Collation_Default.CharacterSet().String(), // character_set_client
					sql.Collation_Default.String(),                // collation_connection
					sql.Collation_Default.String(),                // database_collation
				},
				{
					"def",                                   // trigger_catalog
					"mydb",                                  // trigger_schema
					"a8",                                    // trigger_name
					"INSERT",                                // event_manipulation
					"def",                                   // event_object_catalog
					"mydb",                                  // event_object_schema
					"a",                                     // event_object_table
					int64(3),                                // action_order
					nil,                                     // action_condition
					"update b set y = y * 3 order by y asc", // action_statement
					"ROW",                                   // action_orientation
					"AFTER",                                 // action_timing
					nil,                                     // action_reference_old_table
					nil,                                     // action_reference_new_table
					"OLD",                                   // action_reference_old_row
					"NEW",                                   // action_reference_new_row
					date,                                    // created
					"",                                      // sql_mode
					"",                                      // definer
					sql.Collation_Default.CharacterSet().String(), // character_set_client
					sql.Collation_Default.String(),                // collation_connection
					sql.Collation_Default.String(),                // database_collation
				},
			},
		},
	}

	for _, tt := range expectedResults {
		t.Run(tt.Query, func(t *testing.T) {
			TestQueryWithContext(t, ctx, e, harness, tt.Query, tt.Expected, nil, nil)
		})
	}
}

func TestStoredProcedures(t *testing.T, harness Harness) {
	for _, script := range queries.ProcedureLogicTests {
		TestScript(t, harness, script)
	}
	for _, script := range queries.ProcedureCallTests {
		TestScript(t, harness, script)
	}
	for _, script := range queries.ProcedureDropTests {
		TestScript(t, harness, script)
	}
	for _, script := range queries.ProcedureShowStatus {
		TestScript(t, harness, script)
	}
	for _, script := range queries.ProcedureShowCreate {
		TestScript(t, harness, script)
	}

	harness.Setup(setup.MydbData)
	e := mustNewEngine(t, harness)
	defer e.Close()
	t.Run("no database selected", func(t *testing.T) {
		ctx := NewContext(harness)
		ctx.SetCurrentDatabase("")

		TestQueryWithContext(t, ctx, e, harness, "CREATE PROCEDURE mydb.p1() SELECT 5", []sql.Row{{sql.OkResult{}}}, nil, nil)
		TestQueryWithContext(t, ctx, e, harness, "CREATE PROCEDURE mydb.p2() SELECT 6", []sql.Row{{sql.OkResult{}}}, nil, nil)

		TestQueryWithContext(t, ctx, e, harness, "SHOW PROCEDURE STATUS", []sql.Row{
			{"mydb", "p1", "PROCEDURE", "", time.Unix(0, 0).UTC(), time.Unix(0, 0).UTC(),
				"DEFINER", "", "utf8mb4", "utf8mb4_0900_bin", "utf8mb4_0900_bin"},
			{"mydb", "p2", "PROCEDURE", "", time.Unix(0, 0).UTC(), time.Unix(0, 0).UTC(),
				"DEFINER", "", "utf8mb4", "utf8mb4_0900_bin", "utf8mb4_0900_bin"},
		}, nil, nil)

		TestQueryWithContext(t, ctx, e, harness, "DROP PROCEDURE mydb.p1", []sql.Row{}, nil, nil)

		TestQueryWithContext(t, ctx, e, harness, "SHOW PROCEDURE STATUS", []sql.Row{
			{"mydb", "p2", "PROCEDURE", "", time.Unix(0, 0).UTC(), time.Unix(0, 0).UTC(),
				"DEFINER", "", "utf8mb4", "utf8mb4_0900_bin", "utf8mb4_0900_bin"},
		}, nil, nil)
	})
}

func TestTriggerErrors(t *testing.T, harness Harness) {
	for _, script := range queries.TriggerErrorTests {
		TestScript(t, harness, script)
	}
}

func getClient(query string) string {
	startCommentIdx := strings.Index(query, "/*")
	endCommentIdx := strings.Index(query, "*/")
	if startCommentIdx < 0 || endCommentIdx < 0 {
		panic("no client comment found in query " + query)
	}

	query = query[startCommentIdx+2 : endCommentIdx]
	if strings.Index(query, "client ") < 0 {
		panic("no client comment found in query " + query)
	}

	return strings.TrimSpace(strings.TrimPrefix(query, "client"))
}

func TestViews(t *testing.T, harness Harness) {
	harness.Setup(setup.MydbData, setup.MytableData)
	e := mustNewEngine(t, harness)
	defer e.Close()
	ctx := NewContext(harness)

	// nested views
	RunQueryWithContext(t, e, harness, ctx, "CREATE VIEW myview2 AS SELECT * FROM myview WHERE i = 1")
	for _, testCase := range queries.ViewTests {
		t.Run(testCase.Query, func(t *testing.T) {
			TestQueryWithContext(t, ctx, e, harness, testCase.Query, testCase.Expected, nil, nil)
		})
	}

	// Views with non-standard select statements
	RunQueryWithContext(t, e, harness, ctx, "create view unionView as (select * from myTable order by i limit 1) union all (select * from mytable order by i limit 1)")
	t.Run("select * from unionview order by i", func(t *testing.T) {
		TestQueryWithContext(t, ctx, e, harness, "select * from unionview order by i", []sql.Row{
			{1, "first row"},
			{1, "first row"},
		}, nil, nil)
	})

	t.Run("create view with algorithm, definer, security defined", func(t *testing.T) {
		TestQueryWithContext(t, ctx, e, harness, "CREATE ALGORITHM=UNDEFINED DEFINER=`root`@`localhost` SQL SECURITY DEFINER VIEW newview AS SELECT * FROM myview WHERE i = 1", []sql.Row{}, nil, nil)
		TestQueryWithContext(t, ctx, e, harness, "SELECT * FROM newview ORDER BY i", []sql.Row{
			sql.NewRow(int64(1), "first row"),
		}, nil, nil)

		TestQueryWithContext(t, ctx, e, harness, "CREATE OR REPLACE ALGORITHM=MERGE DEFINER=doltUser SQL SECURITY INVOKER VIEW newview AS SELECT * FROM myview WHERE i = 2", []sql.Row{}, nil, nil)
		TestQueryWithContext(t, ctx, e, harness, "SELECT * FROM newview ORDER BY i", []sql.Row{
			sql.NewRow(int64(2), "second row"),
		}, nil, nil)
	})
}

func TestViewsPrepared(t *testing.T, harness Harness) {
	harness.Setup(setup.MydbData, setup.MytableData)
	e := mustNewEngine(t, harness)
	defer e.Close()
	ctx := NewContext(harness)

	RunQueryWithContext(t, e, harness, ctx, "CREATE VIEW myview2 AS SELECT * FROM myview WHERE i = 1")
	for _, testCase := range queries.ViewTests {
		TestPreparedQueryWithEngine(t, harness, e, testCase)
	}
}

func TestVersionedViews(t *testing.T, harness Harness) {
	if _, ok := harness.(VersionedDBHarness); !ok {
		t.Skipf("Skipping versioned test, harness doesn't implement VersionedDBHarness")
	}

	require := require.New(t)

	e := NewEngine(t, harness)
	defer e.Close()
	ctx := NewContext(harness)
	_, iter, err := e.Query(ctx, "CREATE VIEW myview1 AS SELECT * FROM myhistorytable")
	require.NoError(err)
	iter.Close(ctx)

	// nested views
	_, iter, err = e.Query(ctx, "CREATE VIEW myview2 AS SELECT * FROM myview1 WHERE i = 1")
	require.NoError(err)
	iter.Close(ctx)

	for _, testCase := range queries.VersionedViewTests {
		ctx := NewContext(harness)
		TestQueryWithContext(t, ctx, e, harness, testCase.Query, testCase.Expected, testCase.ExpectedColumns, nil)
	}
}

func TestVersionedViewsPrepared(t *testing.T, harness Harness) {
	if _, ok := harness.(VersionedDBHarness); !ok {
		t.Skipf("Skipping versioned test, harness doesn't implement VersionedDBHarness")
	}

	require := require.New(t)

	e := NewEngine(t, harness)
	defer e.Close()
	ctx := NewContext(harness)
	_, iter, err := e.Query(ctx, "CREATE VIEW myview1 AS SELECT * FROM myhistorytable")
	require.NoError(err)
	iter.Close(ctx)

	// nested views
	_, iter, err = e.Query(ctx, "CREATE VIEW myview2 AS SELECT * FROM myview1 WHERE i = 1")
	require.NoError(err)
	iter.Close(ctx)

	for _, testCase := range queries.VersionedViewTests {
		TestPreparedQueryWithEngine(t, harness, e, testCase)
	}
}

func TestCreateTable(t *testing.T, harness Harness) {
	harness.Setup(setup.MydbData, setup.MytableData, setup.FooData)
	for _, tt := range queries.CreateTableQueries {
		RunWriteQueryTest(t, harness, tt)
	}

	harness.Setup(setup.MydbData, setup.MytableData)
	e := mustNewEngine(t, harness)
	defer e.Close()

	t.Run("no database selected", func(t *testing.T) {
		ctx := NewContext(harness)
		ctx.SetCurrentDatabase("")

		TestQueryWithContext(t, ctx, e, harness, "CREATE TABLE mydb.t11 (a INTEGER NOT NULL PRIMARY KEY, "+
			"b VARCHAR(10) NOT NULL)", []sql.Row{{sql.NewOkResult(0)}}, nil, nil)

		db, err := e.Analyzer.Catalog.Database(ctx, "mydb")
		require.NoError(t, err)

		testTable, ok, err := db.GetTableInsensitive(ctx, "t11")
		require.NoError(t, err)
		require.True(t, ok)

		s := sql.Schema{
			{Name: "a", Type: sql.Int32, Nullable: false, PrimaryKey: true, Source: "t11"},
			{Name: "b", Type: sql.MustCreateStringWithDefaults(sqltypes.VarChar, 10), Nullable: false, Source: "t11"},
		}

		require.Equal(t, s, testTable.Schema())
	})

	t.Run("CREATE TABLE with multiple unnamed indexes", func(t *testing.T) {
		ctx := NewContext(harness)
		ctx.SetCurrentDatabase("")

		TestQueryWithContext(t, ctx, e, harness, "CREATE TABLE mydb.t12 (a INTEGER NOT NULL PRIMARY KEY, "+
			"b VARCHAR(10) UNIQUE, c varchar(10) UNIQUE)", []sql.Row{{sql.NewOkResult(0)}}, nil, nil)

		db, err := e.Analyzer.Catalog.Database(ctx, "mydb")
		require.NoError(t, err)

		t12Table, ok, err := db.GetTableInsensitive(ctx, "t12")
		require.NoError(t, err)
		require.True(t, ok)

		t9TableIndexable, ok := t12Table.(sql.IndexedTable)
		require.True(t, ok)
		t9Indexes, err := t9TableIndexable.GetIndexes(ctx)
		require.NoError(t, err)
		uniqueCount := 0
		for _, index := range t9Indexes {
			if index.IsUnique() {
				uniqueCount += 1
			}
		}

		// We want two unique indexes to be created with unique names being generated. It is up to the integrator
		// to decide how empty string indexes are created. Adding in the primary key gives us a result of 3.
		require.Equal(t, 3, uniqueCount)

		// Validate No Unique Index has an empty Name
		for _, index := range t9Indexes {
			require.True(t, index.ID() != "")
		}
	})

	t.Run("create table with blob column with null default", func(t *testing.T) {
		ctx := NewContext(harness)
		ctx.SetCurrentDatabase("mydb")
		TestQueryWithContext(t, ctx, e, harness, "CREATE TABLE t_blob_default_null(c BLOB DEFAULT NULL)",
			[]sql.Row{{sql.NewOkResult(0)}}, nil, nil)

		RunQuery(t, e, harness, "INSERT INTO t_blob_default_null VALUES ()")
		TestQueryWithContext(t, ctx, e, harness, "SELECT * FROM t_blob_default_null",
			[]sql.Row{{nil}}, nil, nil)
	})

	t.Run("create table like works and can have keys removed", func(t *testing.T) {
		ctx := NewContext(harness)
		ctx.SetCurrentDatabase("mydb")
		RunQuery(t, e, harness, "CREATE TABLE test(pk int AUTO_INCREMENT PRIMARY KEY, val int)")

		RunQuery(t, e, harness, "CREATE TABLE test2 like test")

		RunQuery(t, e, harness, "ALTER TABLE test2 modify pk int")
		TestQueryWithContext(t, ctx, e, "DESCRIBE test2", []sql.Row{{"pk", "int", "NO", "PRI", "NULL", ""},
			{"val", "int", "YES", "", "NULL", ""}}, nil, nil)

		RunQuery(t, e, harness, "ALTER TABLE test2 drop primary key")

		TestQueryWithContext(t, ctx, e, "DESCRIBE test2", []sql.Row{{"pk", "int", "NO", "", "NULL", ""},
			{"val", "int", "YES", "", "NULL", ""}}, nil, nil)
	})
}

func TestDropTable(t *testing.T, harness Harness) {
	require := require.New(t)

	harness.Setup(setup.MydbData, setup.MytableData, setup.OthertableData, setup.TabletestData, setup.Pk_tablesData)
	e := mustNewEngine(t, harness)
	defer e.Close()
	ctx := NewContext(harness)
	db, err := e.Analyzer.Catalog.Database(ctx, "mydb")
	require.NoError(err)

	_, ok, err := db.GetTableInsensitive(ctx, "mytable")
	require.True(ok)

	TestQueryWithContext(t, ctx, e, harness, "DROP TABLE IF EXISTS mytable, not_exist", []sql.Row{{sql.NewOkResult(0)}}, nil, nil)

	_, ok, err = db.GetTableInsensitive(ctx, "mytable")
	require.NoError(err)
	require.False(ok)

	_, ok, err = db.GetTableInsensitive(ctx, "othertable")
	require.NoError(err)
	require.True(ok)

	_, ok, err = db.GetTableInsensitive(ctx, "tabletest")
	require.NoError(err)
	require.True(ok)

	TestQueryWithContext(t, ctx, e, harness, "DROP TABLE IF EXISTS othertable, tabletest", []sql.Row{{sql.NewOkResult(0)}}, nil, nil)

	_, ok, err = db.GetTableInsensitive(ctx, "othertable")
	require.NoError(err)
	require.False(ok)

	_, ok, err = db.GetTableInsensitive(ctx, "tabletest")
	require.NoError(err)
	require.False(ok)

	_, _, err = e.Query(NewContext(harness), "DROP TABLE not_exist")
	require.Error(err)

	_, _, err = e.Query(NewContext(harness), "DROP TABLE IF EXISTS not_exist")
	require.NoError(err)

	t.Run("no database selected", func(t *testing.T) {
		ctx := NewContext(harness)
		ctx.SetCurrentDatabase("")

		RunQuery(t, e, harness, "CREATE DATABASE otherdb")
		otherdb, err := e.Analyzer.Catalog.Database(ctx, "otherdb")

		TestQueryWithContext(t, ctx, e, harness, "DROP TABLE mydb.one_pk", []sql.Row{{sql.NewOkResult(0)}}, nil, nil)

		_, ok, err = db.GetTableInsensitive(ctx, "mydb.one_pk")
		require.NoError(err)
		require.False(ok)

		RunQuery(t, e, harness, "CREATE TABLE otherdb.table1 (pk1 integer primary key)")
		RunQuery(t, e, harness, "CREATE TABLE otherdb.table2 (pk2 integer primary key)")

		_, _, err = e.Query(ctx, "DROP TABLE otherdb.table1, mydb.one_pk_two_idx")
		require.Error(err)

		_, ok, err = otherdb.GetTableInsensitive(ctx, "table1")
		require.NoError(err)
		require.True(ok)

		_, ok, err = db.GetTableInsensitive(ctx, "one_pk_two_idx")
		require.NoError(err)
		require.True(ok)

		_, _, err = e.Query(ctx, "DROP TABLE IF EXISTS otherdb.table1, mydb.one_pk")
		require.Error(err)

		_, ok, err = otherdb.GetTableInsensitive(ctx, "table1")
		require.NoError(err)
		require.True(ok)

		_, ok, err = db.GetTableInsensitive(ctx, "one_pk_two_idx")
		require.NoError(err)
		require.True(ok)

		_, _, err = e.Query(ctx, "DROP TABLE otherdb.table1, otherdb.table3")
		require.Error(err)

		_, ok, err = otherdb.GetTableInsensitive(ctx, "table1")
		require.NoError(err)
		require.True(ok)

		_, _, err = e.Query(ctx, "DROP TABLE IF EXISTS otherdb.table1, otherdb.table3")
		require.NoError(err)

		_, ok, err = otherdb.GetTableInsensitive(ctx, "table1")
		require.NoError(err)
		require.False(ok)
	})

	t.Run("cur database selected, drop tables in other db", func(t *testing.T) {
		ctx := NewContext(harness)
		ctx.SetCurrentDatabase("mydb")

		RunQuery(t, e, harness, "DROP DATABASE IF EXISTS otherdb")
		RunQuery(t, e, harness, "CREATE DATABASE otherdb")
		otherdb, err := e.Analyzer.Catalog.Database(ctx, "otherdb")

		RunQuery(t, e, harness, "CREATE TABLE tab1 (pk1 integer primary key, c1 text)")
		RunQuery(t, e, harness, "CREATE TABLE otherdb.tab1 (other_pk1 integer primary key)")
		RunQuery(t, e, harness, "CREATE TABLE otherdb.tab2 (other_pk2 integer primary key)")

		_, _, err = e.Query(ctx, "DROP TABLE otherdb.tab1")
		require.NoError(err)

		_, ok, err = db.GetTableInsensitive(ctx, "tab1")
		require.NoError(err)
		require.True(ok)

		_, ok, err = otherdb.GetTableInsensitive(ctx, "tab1")
		require.NoError(err)
		require.False(ok)

		_, _, err = e.Query(ctx, "DROP TABLE nonExistentTable, otherdb.tab2")
		require.Error(err)

		_, _, err = e.Query(ctx, "DROP TABLE IF EXISTS nonExistentTable, otherdb.tab2")
		require.Error(err)

		_, ok, err = otherdb.GetTableInsensitive(ctx, "tab2")
		require.NoError(err)
		require.True(ok)

		_, _, err = e.Query(ctx, "DROP TABLE IF EXISTS otherdb.tab3, otherdb.tab2")
		require.NoError(err)

		_, ok, err = otherdb.GetTableInsensitive(ctx, "tab2")
		require.NoError(err)
		require.False(ok)
	})
}

func TestRenameTable(t *testing.T, harness Harness) {
	require := require.New(t)
	harness.Setup(setup.MydbData, setup.MytableData, setup.OthertableData, setup.NiltableData, setup.EmptytableData)
	e := mustNewEngine(t, harness)
	defer e.Close()
	ctx := NewContext(harness)

	db, err := e.Analyzer.Catalog.Database(NewContext(harness), "mydb")
	require.NoError(err)

	_, ok, err := db.GetTableInsensitive(NewContext(harness), "mytable")
	require.NoError(err)
	require.True(ok)

	TestQueryWithContext(t, ctx, e, harness, "RENAME TABLE mytable TO newTableName", []sql.Row{{sql.NewOkResult(0)}}, nil, nil)

	_, ok, err = db.GetTableInsensitive(NewContext(harness), "mytable")
	require.NoError(err)
	require.False(ok)

	_, ok, err = db.GetTableInsensitive(NewContext(harness), "newTableName")
	require.NoError(err)
	require.True(ok)

	TestQueryWithContext(t, ctx, e, harness, "RENAME TABLE othertable to othertable2, newTableName to mytable", []sql.Row{{sql.NewOkResult(0)}}, nil, nil)

	_, ok, err = db.GetTableInsensitive(NewContext(harness), "othertable")
	require.NoError(err)
	require.False(ok)

	_, ok, err = db.GetTableInsensitive(NewContext(harness), "othertable2")
	require.NoError(err)
	require.True(ok)

	_, ok, err = db.GetTableInsensitive(NewContext(harness), "newTableName")
	require.NoError(err)
	require.False(ok)

	_, ok, err = db.GetTableInsensitive(NewContext(harness), "mytable")
	require.NoError(err)
	require.True(ok)

	TestQueryWithContext(t, ctx, e, harness, "ALTER TABLE mytable RENAME newTableName", []sql.Row{{sql.NewOkResult(0)}}, nil, nil)

	_, ok, err = db.GetTableInsensitive(NewContext(harness), "mytable")
	require.NoError(err)
	require.False(ok)

	_, ok, err = db.GetTableInsensitive(NewContext(harness), "newTableName")
	require.NoError(err)
	require.True(ok)

	_, _, err = e.Query(NewContext(harness), "ALTER TABLE not_exist RENAME foo")
	require.Error(err)
	require.True(sql.ErrTableNotFound.Is(err))

	_, _, err = e.Query(NewContext(harness), "ALTER TABLE emptytable RENAME niltable")
	require.Error(err)
	require.True(sql.ErrTableAlreadyExists.Is(err))

	t.Run("no database selected", func(t *testing.T) {
		ctx := NewContext(harness)
		ctx.SetCurrentDatabase("")

		t.Skip("broken")
		TestQueryWithContext(t, ctx, e, harness, "RENAME TABLE mydb.emptytable TO mydb.emptytable2", []sql.Row{{sql.NewOkResult(0)}}, nil, nil)

		_, ok, err = db.GetTableInsensitive(NewContext(harness), "emptytable")
		require.NoError(err)
		require.False(ok)

		_, ok, err = db.GetTableInsensitive(NewContext(harness), "emptytable2")
		require.NoError(err)
		require.True(ok)

		_, _, err = e.Query(NewContext(harness), "RENAME TABLE mydb.emptytable2 TO emptytable3")
		require.Error(err)
		require.True(sql.ErrNoDatabaseSelected.Is(err))
	})
}

func TestRenameColumn(t *testing.T, harness Harness) {
	require := require.New(t)

	harness.Setup(setup.MydbData, setup.MytableData, setup.TabletestData)
	e := mustNewEngine(t, harness)
	defer e.Close()
	ctx := NewContext(harness)
	db, err := e.Analyzer.Catalog.Database(NewContext(harness), "mydb")
	require.NoError(err)

	// Error cases
	AssertErr(t, e, harness, "ALTER TABLE mytable RENAME COLUMN i2 TO iX", sql.ErrTableColumnNotFound)
	AssertErr(t, e, harness, "ALTER TABLE mytable RENAME COLUMN i TO iX, RENAME COLUMN iX TO i2", sql.ErrTableColumnNotFound)
	AssertErr(t, e, harness, "ALTER TABLE mytable RENAME COLUMN i TO iX, RENAME COLUMN i TO i2", sql.ErrTableColumnNotFound)
	AssertErr(t, e, harness, "ALTER TABLE mytable RENAME COLUMN i TO S", sql.ErrColumnExists)
	AssertErr(t, e, harness, "ALTER TABLE mytable RENAME COLUMN i TO n, RENAME COLUMN s TO N", sql.ErrColumnExists)

	tbl, ok, err := db.GetTableInsensitive(NewContext(harness), "mytable")
	require.NoError(err)
	require.True(ok)
	require.Equal(sql.Schema{
		{Name: "i", Type: sql.Int64, Source: "mytable", PrimaryKey: true},
		{Name: "s", Type: sql.MustCreateStringWithDefaults(sqltypes.VarChar, 20), Source: "mytable", Comment: "column s"},
	}, tbl.Schema())

	RunQuery(t, e, harness, "ALTER TABLE mytable RENAME COLUMN i TO i2, RENAME COLUMN s TO s2")
	tbl, ok, err = db.GetTableInsensitive(NewContext(harness), "mytable")
	require.NoError(err)
	require.True(ok)
	require.Equal(sql.Schema{
		{Name: "i2", Type: sql.Int64, Source: "mytable", PrimaryKey: true},
		{Name: "s2", Type: sql.MustCreateStringWithDefaults(sqltypes.VarChar, 20), Source: "mytable", Comment: "column s"},
	}, tbl.Schema())

	TestQueryWithContext(t, ctx, e, harness, "select * from mytable order by i2 limit 1", []sql.Row{
		{1, "first row"},
	}, nil, nil)

	t.Run("rename column preserves table checks", func(t *testing.T) {
		RunQuery(t, e, harness, "ALTER TABLE mytable ADD CONSTRAINT test_check CHECK (i2 < 12345)")

		AssertErr(t, e, harness, "ALTER TABLE mytable RENAME COLUMN i2 TO i3", sql.ErrCheckConstraintInvalidatedByColumnAlter)

		RunQuery(t, e, harness, "ALTER TABLE mytable RENAME COLUMN s2 TO s3")
		tbl, ok, err = db.GetTableInsensitive(NewContext(harness), "mytable")
		require.NoError(err)
		require.True(ok)

		checkTable, ok := tbl.(sql.CheckTable)
		require.True(ok)
		checks, err := checkTable.GetChecks(NewContext(harness))
		require.NoError(err)
		require.Equal(1, len(checks))
		require.Equal("test_check", checks[0].Name)
		require.Equal("(i2 < 12345)", checks[0].CheckExpression)
	})

	t.Run("no database selected", func(t *testing.T) {
		ctx := NewContext(harness)
		ctx.SetCurrentDatabase("")

		beforeDropTbl, _, _ := db.GetTableInsensitive(NewContext(harness), "tabletest")

		TestQueryWithContext(t, ctx, e, harness, "ALTER TABLE mydb.tabletest RENAME COLUMN s TO i1", []sql.Row{{sql.NewOkResult(0)}}, nil, nil)

		tbl, ok, err = db.GetTableInsensitive(NewContext(harness), "tabletest")
		require.NoError(err)
		require.True(ok)
		assert.NotEqual(t, beforeDropTbl, tbl.Schema())
		assert.Equal(t, sql.Schema{
			{Name: "i", Type: sql.Int32, Source: "tabletest", PrimaryKey: true},
			{Name: "i1", Type: sql.MustCreateStringWithDefaults(sqltypes.VarChar, 20), Source: "tabletest"},
		}, tbl.Schema())
	})
}

//todo(max): convert to WriteQueryTest
func TestAddColumn(t *testing.T, harness Harness) {
	require := require.New(t)

	harness.Setup(setup.MydbData, setup.MytableData)
	e := mustNewEngine(t, harness)
	defer e.Close()
	ctx := NewContext(harness)
	db, err := e.Analyzer.Catalog.Database(NewContext(harness), "mydb")
	require.NoError(err)

	t.Run("column at end with default", func(t *testing.T) {
		TestQueryWithContext(t, ctx, e, harness, "ALTER TABLE mytable ADD COLUMN i2 INT COMMENT 'hello' default 42", []sql.Row{{sql.NewOkResult(0)}}, nil, nil)

		tbl, ok, err := db.GetTableInsensitive(NewContext(harness), "mytable")
		require.NoError(err)
		require.True(ok)
		assertSchemasEqualWithDefaults(t, sql.Schema{
			{Name: "i", Type: sql.Int64, Source: "mytable", PrimaryKey: true},
			{Name: "s", Type: sql.MustCreateStringWithDefaults(sqltypes.VarChar, 20), Source: "mytable", Comment: "column s"},
			{Name: "i2", Type: sql.Int32, Source: "mytable", Comment: "hello", Nullable: true, Default: parse.MustStringToColumnDefaultValue(NewContext(harness), "42", sql.Int32, true)},
		}, tbl.Schema())

		TestQueryWithContext(t, ctx, e, harness, "SELECT * FROM mytable ORDER BY i", []sql.Row{
			sql.NewRow(int64(1), "first row", int32(42)),
			sql.NewRow(int64(2), "second row", int32(42)),
			sql.NewRow(int64(3), "third row", int32(42)),
		}, nil, nil)

	})

	t.Run("in middle, no default", func(t *testing.T) {
		TestQueryWithContext(t, ctx, e, harness, "ALTER TABLE mytable ADD COLUMN s2 TEXT COMMENT 'hello' AFTER i", []sql.Row{{sql.NewOkResult(0)}}, nil, nil)
		tbl, ok, err := db.GetTableInsensitive(NewContext(harness), "mytable")
		require.NoError(err)
		require.True(ok)
		assertSchemasEqualWithDefaults(t, sql.Schema{
			{Name: "i", Type: sql.Int64, Source: "mytable", PrimaryKey: true},
			{Name: "s2", Type: sql.Text, Source: "mytable", Comment: "hello", Nullable: true},
			{Name: "s", Type: sql.MustCreateStringWithDefaults(sqltypes.VarChar, 20), Source: "mytable", Comment: "column s"},
			{Name: "i2", Type: sql.Int32, Source: "mytable", Comment: "hello", Nullable: true, Default: parse.MustStringToColumnDefaultValue(NewContext(harness), "42", sql.Int32, true)},
		}, tbl.Schema())

		TestQueryWithContext(t, ctx, e, harness, "SELECT * FROM mytable ORDER BY i", []sql.Row{
			sql.NewRow(int64(1), nil, "first row", int32(42)),
			sql.NewRow(int64(2), nil, "second row", int32(42)),
			sql.NewRow(int64(3), nil, "third row", int32(42)),
		}, nil, nil)

		TestQueryWithContext(t, ctx, e, harness, "insert into mytable values (4, 's2', 'fourth row', 11)", []sql.Row{
			{sql.NewOkResult(1)},
		}, nil, nil)
		TestQueryWithContext(t, ctx, e, harness, "update mytable set s2 = 'updated s2' where i2 = 42", []sql.Row{
			{sql.OkResult{RowsAffected: 3, Info: plan.UpdateInfo{
				Matched: 3, Updated: 3,
			}}},
		}, nil, nil)
		TestQueryWithContext(t, ctx, e, harness, "SELECT * FROM mytable ORDER BY i", []sql.Row{
			sql.NewRow(int64(1), "updated s2", "first row", int32(42)),
			sql.NewRow(int64(2), "updated s2", "second row", int32(42)),
			sql.NewRow(int64(3), "updated s2", "third row", int32(42)),
			sql.NewRow(int64(4), "s2", "fourth row", int32(11)),
		}, nil, nil)
	})

	t.Run("first with default", func(t *testing.T) {
		TestQueryWithContext(t, ctx, e, harness, "ALTER TABLE mytable ADD COLUMN s3 VARCHAR(25) COMMENT 'hello' default 'yay' FIRST", []sql.Row{{sql.NewOkResult(0)}}, nil, nil)

		tbl, ok, err := db.GetTableInsensitive(NewContext(harness), "mytable")
		require.NoError(err)
		require.True(ok)
		assertSchemasEqualWithDefaults(t, sql.Schema{
			{Name: "s3", Type: sql.MustCreateStringWithDefaults(sqltypes.VarChar, 25), Source: "mytable", Comment: "hello", Nullable: true, Default: parse.MustStringToColumnDefaultValue(NewContext(harness), `"yay"`, sql.MustCreateStringWithDefaults(sqltypes.VarChar, 25), true)},
			{Name: "i", Type: sql.Int64, Source: "mytable", PrimaryKey: true},
			{Name: "s2", Type: sql.Text, Source: "mytable", Comment: "hello", Nullable: true},
			{Name: "s", Type: sql.MustCreateStringWithDefaults(sqltypes.VarChar, 20), Source: "mytable", Comment: "column s"},
			{Name: "i2", Type: sql.Int32, Source: "mytable", Comment: "hello", Nullable: true, Default: parse.MustStringToColumnDefaultValue(NewContext(harness), "42", sql.Int32, true)},
		}, tbl.Schema())

		TestQueryWithContext(t, ctx, e, harness, "SELECT * FROM mytable ORDER BY i", []sql.Row{
			sql.NewRow("yay", int64(1), "updated s2", "first row", int32(42)),
			sql.NewRow("yay", int64(2), "updated s2", "second row", int32(42)),
			sql.NewRow("yay", int64(3), "updated s2", "third row", int32(42)),
			sql.NewRow("yay", int64(4), "s2", "fourth row", int32(11)),
		}, nil, nil)
	})

	t.Run("middle, no default, non null", func(t *testing.T) {
		TestQueryWithContext(t, ctx, e, harness, "ALTER TABLE mytable ADD COLUMN s4 VARCHAR(1) not null after s3", []sql.Row{{sql.NewOkResult(0)}}, nil, nil)

		tbl, ok, err := db.GetTableInsensitive(NewContext(harness), "mytable")
		require.NoError(err)
		require.True(ok)
		assertSchemasEqualWithDefaults(t, sql.Schema{
			{Name: "s3", Type: sql.MustCreateStringWithDefaults(sqltypes.VarChar, 25), Source: "mytable", Comment: "hello", Nullable: true, Default: parse.MustStringToColumnDefaultValue(NewContext(harness), `"yay"`, sql.MustCreateStringWithDefaults(sqltypes.VarChar, 25), true)},
			{Name: "s4", Type: sql.MustCreateStringWithDefaults(sqltypes.VarChar, 1), Source: "mytable"},
			{Name: "i", Type: sql.Int64, Source: "mytable", PrimaryKey: true},
			{Name: "s2", Type: sql.Text, Source: "mytable", Comment: "hello", Nullable: true},
			{Name: "s", Type: sql.MustCreateStringWithDefaults(sqltypes.VarChar, 20), Source: "mytable", Comment: "column s"},
			{Name: "i2", Type: sql.Int32, Source: "mytable", Comment: "hello", Nullable: true, Default: parse.MustStringToColumnDefaultValue(NewContext(harness), "42", sql.Int32, true)},
		}, tbl.Schema())

		TestQueryWithContext(t, ctx, e, harness, "SELECT * FROM mytable ORDER BY i", []sql.Row{
			sql.NewRow("yay", "", int64(1), "updated s2", "first row", int32(42)),
			sql.NewRow("yay", "", int64(2), "updated s2", "second row", int32(42)),
			sql.NewRow("yay", "", int64(3), "updated s2", "third row", int32(42)),
			sql.NewRow("yay", "", int64(4), "s2", "fourth row", int32(11)),
		}, nil, nil)
	})

	t.Run("multiple in one statement", func(t *testing.T) {
		TestQueryWithContext(t, ctx, e, harness, "ALTER TABLE mytable ADD COLUMN s5 VARCHAR(26), ADD COLUMN s6 VARCHAR(27)", []sql.Row{{sql.NewOkResult(0)}}, nil, nil)

		tbl, ok, err := db.GetTableInsensitive(NewContext(harness), "mytable")
		require.NoError(err)
		require.True(ok)
		assertSchemasEqualWithDefaults(t, sql.Schema{
			{Name: "s3", Type: sql.MustCreateStringWithDefaults(sqltypes.VarChar, 25), Source: "mytable", Comment: "hello", Nullable: true, Default: parse.MustStringToColumnDefaultValue(NewContext(harness), `"yay"`, sql.MustCreateStringWithDefaults(sqltypes.VarChar, 25), true)},
			{Name: "s4", Type: sql.MustCreateStringWithDefaults(sqltypes.VarChar, 1), Source: "mytable"},
			{Name: "i", Type: sql.Int64, Source: "mytable", PrimaryKey: true},
			{Name: "s2", Type: sql.Text, Source: "mytable", Comment: "hello", Nullable: true},
			{Name: "s", Type: sql.MustCreateStringWithDefaults(sqltypes.VarChar, 20), Source: "mytable", Comment: "column s"},
			{Name: "i2", Type: sql.Int32, Source: "mytable", Comment: "hello", Nullable: true, Default: parse.MustStringToColumnDefaultValue(NewContext(harness), "42", sql.Int32, true)},
			{Name: "s5", Type: sql.MustCreateStringWithDefaults(sqltypes.VarChar, 26), Source: "mytable", Nullable: true},
			{Name: "s6", Type: sql.MustCreateStringWithDefaults(sqltypes.VarChar, 27), Source: "mytable", Nullable: true},
		}, tbl.Schema())

		TestQueryWithContext(t, ctx, e, harness, "SELECT * FROM mytable ORDER BY i", []sql.Row{
			sql.NewRow("yay", "", int64(1), "updated s2", "first row", int32(42), nil, nil),
			sql.NewRow("yay", "", int64(2), "updated s2", "second row", int32(42), nil, nil),
			sql.NewRow("yay", "", int64(3), "updated s2", "third row", int32(42), nil, nil),
			sql.NewRow("yay", "", int64(4), "s2", "fourth row", int32(11), nil, nil),
		}, nil, nil)
	})

	t.Run("error cases", func(t *testing.T) {
		AssertErr(t, e, harness, "ALTER TABLE not_exist ADD COLUMN i2 INT COMMENT 'hello'", sql.ErrTableNotFound)
		AssertErr(t, e, harness, "ALTER TABLE mytable ADD COLUMN b BIGINT COMMENT 'ok' AFTER not_exist", sql.ErrTableColumnNotFound)
		AssertErr(t, e, harness, "ALTER TABLE mytable ADD COLUMN i BIGINT COMMENT 'ok'", sql.ErrColumnExists)
		AssertErr(t, e, harness, "ALTER TABLE mytable ADD COLUMN b INT NOT NULL DEFAULT 'yes'", sql.ErrIncompatibleDefaultType)
		AssertErr(t, e, harness, "ALTER TABLE mytable ADD COLUMN c int, add c int", sql.ErrColumnExists)
	})

	t.Run("no database selected", func(t *testing.T) {
		ctx := NewContext(harness)
		ctx.SetCurrentDatabase("")

		TestQueryWithContext(t, ctx, e, harness, "ALTER TABLE mydb.mytable ADD COLUMN s10 VARCHAR(26)", []sql.Row{{sql.NewOkResult(0)}}, nil, nil)

		tbl, ok, err := db.GetTableInsensitive(NewContext(harness), "mytable")
		require.NoError(err)
		require.True(ok)
		assertSchemasEqualWithDefaults(t, sql.Schema{
			{Name: "s3", Type: sql.MustCreateStringWithDefaults(sqltypes.VarChar, 25), Source: "mytable", Comment: "hello", Nullable: true, Default: parse.MustStringToColumnDefaultValue(NewContext(harness), `"yay"`, sql.MustCreateStringWithDefaults(sqltypes.VarChar, 25), true)},
			{Name: "s4", Type: sql.MustCreateStringWithDefaults(sqltypes.VarChar, 1), Source: "mytable"},
			{Name: "i", Type: sql.Int64, Source: "mytable", PrimaryKey: true},
			{Name: "s2", Type: sql.Text, Source: "mytable", Comment: "hello", Nullable: true},
			{Name: "s", Type: sql.MustCreateStringWithDefaults(sqltypes.VarChar, 20), Source: "mytable", Comment: "column s"},
			{Name: "i2", Type: sql.Int32, Source: "mytable", Comment: "hello", Nullable: true, Default: parse.MustStringToColumnDefaultValue(NewContext(harness), "42", sql.Int32, true)},
			{Name: "s5", Type: sql.MustCreateStringWithDefaults(sqltypes.VarChar, 26), Source: "mytable", Nullable: true},
			{Name: "s6", Type: sql.MustCreateStringWithDefaults(sqltypes.VarChar, 27), Source: "mytable", Nullable: true},
			{Name: "s10", Type: sql.MustCreateStringWithDefaults(sqltypes.VarChar, 26), Source: "mytable", Nullable: true},
		}, tbl.Schema())
	})
}

//todo(max): convert to WriteQueryTest
func TestModifyColumn(t *testing.T, harness Harness) {
	harness.Setup(setup.MydbData, setup.MytableData, setup.Mytable_del_idxData)
	e := mustNewEngine(t, harness)
	defer e.Close()
	ctx := NewContext(harness)

	db, err := e.Analyzer.Catalog.Database(NewContext(harness), "mydb")
	require.NoError(t, err)

	TestQueryWithContext(t, ctx, e, harness, "ALTER TABLE mytable MODIFY COLUMN i TEXT NOT NULL COMMENT 'modified'", []sql.Row{{sql.NewOkResult(0)}}, nil, nil)
	tbl, ok, err := db.GetTableInsensitive(NewContext(harness), "mytable")
	require.NoError(t, err)
	require.True(t, ok)
	require.Equal(t, sql.Schema{
		{Name: "i", Type: sql.Text, Source: "mytable", Comment: "modified", PrimaryKey: true},
		{Name: "s", Type: sql.MustCreateStringWithDefaults(sqltypes.VarChar, 20), Source: "mytable", Comment: "column s"},
	}, tbl.Schema())

	TestQueryWithContext(t, ctx, e, harness, "ALTER TABLE mytable MODIFY COLUMN i TINYINT NOT NULL COMMENT 'yes' AFTER s", []sql.Row{{sql.NewOkResult(0)}}, nil, nil)

	tbl, ok, err = db.GetTableInsensitive(NewContext(harness), "mytable")
	require.NoError(t, err)
	require.True(t, ok)
	require.Equal(t, sql.Schema{
		{Name: "s", Type: sql.MustCreateStringWithDefaults(sqltypes.VarChar, 20), Source: "mytable", Comment: "column s"},
		{Name: "i", Type: sql.Int8, Source: "mytable", Comment: "yes", PrimaryKey: true},
	}, tbl.Schema())

	TestQueryWithContext(t, ctx, e, harness, "ALTER TABLE mytable MODIFY COLUMN i BIGINT NOT NULL COMMENT 'ok' FIRST", []sql.Row{{sql.NewOkResult(0)}}, nil, nil)

	tbl, ok, err = db.GetTableInsensitive(NewContext(harness), "mytable")
	require.NoError(t, err)
	require.True(t, ok)
	require.Equal(t, sql.Schema{
		{Name: "i", Type: sql.Int64, Source: "mytable", Comment: "ok", PrimaryKey: true},
		{Name: "s", Type: sql.MustCreateStringWithDefaults(sqltypes.VarChar, 20), Source: "mytable", Comment: "column s"},
	}, tbl.Schema())

	TestQueryWithContext(t, ctx, e, harness, "ALTER TABLE mytable MODIFY COLUMN s VARCHAR(20) NULL COMMENT 'changed'", []sql.Row{{sql.NewOkResult(0)}}, nil, nil)

	tbl, ok, err = db.GetTableInsensitive(NewContext(harness), "mytable")
	require.NoError(t, err)
	require.True(t, ok)
	require.Equal(t, sql.Schema{
		{Name: "i", Type: sql.Int64, Source: "mytable", Comment: "ok", PrimaryKey: true},
		{Name: "s", Type: sql.MustCreateStringWithDefaults(sqltypes.VarChar, 20), Nullable: true, Source: "mytable", Comment: "changed"},
	}, tbl.Schema())

	AssertErr(t, e, harness, "ALTER TABLE mytable MODIFY not_exist BIGINT NOT NULL COMMENT 'ok' FIRST", sql.ErrTableColumnNotFound)
	AssertErr(t, e, harness, "ALTER TABLE mytable MODIFY i BIGINT NOT NULL COMMENT 'ok' AFTER not_exist", sql.ErrTableColumnNotFound)
	AssertErr(t, e, harness, "ALTER TABLE not_exist MODIFY COLUMN i INT NOT NULL COMMENT 'hello'", sql.ErrTableNotFound)

	t.Run("auto increment attribute", func(t *testing.T) {
		TestQueryWithContext(t, ctx, e, harness, "ALTER TABLE mytable MODIFY i BIGINT auto_increment", []sql.Row{{sql.NewOkResult(0)}}, nil, nil)

		tbl, ok, err := db.GetTableInsensitive(NewContext(harness), "mytable")
		require.NoError(t, err)
		require.True(t, ok)
		assert.Equal(t, sql.Schema{
			{Name: "i", Type: sql.Int64, Source: "mytable", PrimaryKey: true, AutoIncrement: true, Nullable: false, Extra: "auto_increment"},
			{Name: "s", Type: sql.MustCreateStringWithDefaults(sqltypes.VarChar, 20), Nullable: true, Source: "mytable", Comment: "changed"},
		}, tbl.Schema())

		RunQuery(t, e, harness, "insert into mytable (s) values ('new row')")
		TestQueryWithContext(t, ctx, e, harness, "select i from mytable where s = 'new row'", []sql.Row{{4}}, nil, nil)

		AssertErr(t, e, harness, "ALTER TABLE mytable add column i2 bigint auto_increment", sql.ErrInvalidAutoIncCols)

		RunQuery(t, e, harness, "alter table mytable add column i2 bigint")
		AssertErr(t, e, harness, "ALTER TABLE mytable modify column i2 bigint auto_increment", sql.ErrInvalidAutoIncCols)

		tbl, ok, err = db.GetTableInsensitive(NewContext(harness), "mytable")
		require.NoError(t, err)
		require.True(t, ok)
		assert.Equal(t, sql.Schema{
			{Name: "i", Type: sql.Int64, Source: "mytable", PrimaryKey: true, AutoIncrement: true, Extra: "auto_increment"},
			{Name: "s", Type: sql.MustCreateStringWithDefaults(sqltypes.VarChar, 20), Nullable: true, Source: "mytable", Comment: "changed"},
			{Name: "i2", Type: sql.Int64, Source: "mytable", Nullable: true},
		}, tbl.Schema())
	})

	t.Run("no database selected", func(t *testing.T) {
		ctx := NewContext(harness)
		ctx.SetCurrentDatabase("")

		TestQueryWithContext(t, ctx, e, harness, "ALTER TABLE mydb.mytable MODIFY COLUMN s VARCHAR(21) NULL COMMENT 'changed again'", []sql.Row{{sql.NewOkResult(0)}}, nil, nil)

		tbl, ok, err = db.GetTableInsensitive(NewContext(harness), "mytable")
		require.NoError(t, err)
		require.True(t, ok)
		assert.Equal(t, sql.Schema{
			{Name: "i", Type: sql.Int64, Source: "mytable", PrimaryKey: true, AutoIncrement: true, Extra: "auto_increment"},
			{Name: "s", Type: sql.MustCreateStringWithDefaults(sqltypes.VarChar, 21), Nullable: true, Source: "mytable", Comment: "changed again"},
			{Name: "i2", Type: sql.Int64, Source: "mytable", Nullable: true},
		}, tbl.Schema())
	})
}

// todo(max): convert to WriteQueryTest
func TestDropColumn(t *testing.T, harness Harness) {
	require := require.New(t)

	harness.Setup(setup.MydbData, setup.MytableData, setup.TabletestData)
	e := mustNewEngine(t, harness)
	defer e.Close()
	ctx := NewContext(harness)
	db, err := e.Analyzer.Catalog.Database(ctx, "mydb")
	require.NoError(err)

	t.Run("drop last column", func(t *testing.T) {
		TestQueryWithContext(t, ctx, e, harness, "ALTER TABLE mytable DROP COLUMN s", []sql.Row{{sql.NewOkResult(0)}}, nil, nil)
		tbl, ok, err := db.GetTableInsensitive(ctx, "mytable")
		require.NoError(err)
		require.True(ok)
		assert.Equal(t, sql.Schema{
			{Name: "i", Type: sql.Int64, Source: "mytable", PrimaryKey: true},
		}, tbl.Schema())

		TestQueryWithContext(t, ctx, e, harness, "select * from mytable order by i", []sql.Row{
			{1}, {2}, {3},
		}, nil, nil)
	})

	t.Run("drop first column", func(t *testing.T) {
		TestQueryWithContext(t, ctx, e, harness, "CREATE TABLE t1 (a int, b varchar(10), c bigint, k bigint primary key)", []sql.Row{{sql.NewOkResult(0)}}, nil, nil)
		RunQuery(t, e, harness, "insert into t1 values (1, 'abc', 2, 3), (4, 'def', 5, 6)")
		TestQueryWithContext(t, ctx, e, harness, "ALTER TABLE t1 DROP COLUMN a", []sql.Row{{sql.NewOkResult(0)}}, nil, nil)

		tbl, ok, err := db.GetTableInsensitive(ctx, "t1")
		require.NoError(err)
		require.True(ok)
		assert.Equal(t, sql.Schema{
			{Name: "b", Type: sql.MustCreateStringWithDefaults(sqltypes.VarChar, 10), Source: "t1", Nullable: true},
			{Name: "c", Type: sql.Int64, Source: "t1", Nullable: true},
			{Name: "k", Type: sql.Int64, Source: "t1", PrimaryKey: true},
		}, tbl.Schema())

		TestQueryWithContext(t, ctx, e, harness, "select * from t1 order by b", []sql.Row{
			{"abc", 2, 3},
			{"def", 5, 6},
		}, nil, nil)
	})

	t.Run("drop middle column", func(t *testing.T) {
		TestQueryWithContext(t, ctx, e, harness, "CREATE TABLE t2 (a int, b varchar(10), c bigint, k bigint primary key)", []sql.Row{{sql.NewOkResult(0)}}, nil, nil)
		RunQuery(t, e, harness, "insert into t2 values (1, 'abc', 2, 3), (4, 'def', 5, 6)")
		TestQueryWithContext(t, ctx, e, harness, "ALTER TABLE t2 DROP COLUMN b", []sql.Row{{sql.NewOkResult(0)}}, nil, nil)

		tbl, ok, err := db.GetTableInsensitive(ctx, "t2")
		require.NoError(err)
		require.True(ok)
		assert.Equal(t, sql.Schema{
			{Name: "a", Type: sql.Int32, Source: "t2", Nullable: true},
			{Name: "c", Type: sql.Int64, Source: "t2", Nullable: true},
			{Name: "k", Type: sql.Int64, Source: "t2", PrimaryKey: true},
		}, tbl.Schema())

		TestQueryWithContext(t, ctx, e, harness, "select * from t2 order by c", []sql.Row{
			{1, 2, 3},
			{4, 5, 6},
		}, nil, nil)
	})

	t.Run("drop primary key column", func(t *testing.T) {
		t.Skip("primary key column drops not well supported yet")

		TestQueryWithContext(t, ctx, e, harness, "CREATE TABLE t3 (a int primary key, b varchar(10), c bigint)", []sql.Row{{sql.NewOkResult(0)}}, nil, nil)
		RunQuery(t, e, harness, "insert into t3 values (1, 'abc', 2), (3, 'def', 4)")
		TestQueryWithContext(t, ctx, e, harness, "ALTER TABLE t3 DROP COLUMN a", []sql.Row{{sql.NewOkResult(0)}}, nil, nil)

		tbl, ok, err := db.GetTableInsensitive(ctx, "t1")
		require.NoError(err)
		require.True(ok)
		assert.Equal(t, sql.Schema{
			{Name: "b", Type: sql.MustCreateStringWithDefaults(sqltypes.VarChar, 10), Source: "t3", Nullable: true},
			{Name: "c", Type: sql.Int64, Source: "t3", Nullable: true},
		}, tbl.Schema())

		TestQueryWithContext(t, ctx, e, harness, "select * from t3 order by b", []sql.Row{
			{"abc", 2, 3},
			{"def", 4, 5},
		}, nil, nil)
	})

	t.Run("no database selected", func(t *testing.T) {
		ctx := NewContext(harness)
		ctx.SetCurrentDatabase("")

		beforeDropTbl, _, _ := db.GetTableInsensitive(NewContext(harness), "tabletest")

		TestQueryWithContext(t, ctx, e, harness, "ALTER TABLE mydb.tabletest DROP COLUMN s", []sql.Row{{sql.NewOkResult(0)}}, nil, nil)

		tbl, ok, err := db.GetTableInsensitive(NewContext(harness), "tabletest")
		require.NoError(err)
		require.True(ok)
		assert.NotEqual(t, beforeDropTbl, tbl.Schema())
		assert.Equal(t, sql.Schema{
			{Name: "i", Type: sql.Int32, Source: "tabletest", PrimaryKey: true},
		}, tbl.Schema())
	})

	t.Run("error cases", func(t *testing.T) {
		AssertErr(t, e, harness, "ALTER TABLE not_exist DROP COLUMN s", sql.ErrTableNotFound)
		AssertErr(t, e, harness, "ALTER TABLE mytable DROP COLUMN s", sql.ErrTableColumnNotFound)

		// Dropping a column referred to in another column's default
		RunQuery(t, e, harness, "create table t3 (a int primary key, b int, c int default (b+10))")
		AssertErr(t, e, harness, "ALTER TABLE t3 DROP COLUMN b", sql.ErrDropColumnReferencedInDefault)
	})
}

func TestDropColumnKeylessTables(t *testing.T, harness Harness) {
	require := require.New(t)

	harness.Setup(setup.MydbData, setup.TabletestData)
	e := mustNewEngine(t, harness)
	defer e.Close()
	ctx := NewContext(harness)
	db, err := e.Analyzer.Catalog.Database(ctx, "mydb")
	require.NoError(err)

	t.Run("drop last column", func(t *testing.T) {
		RunQuery(t, e, harness, "create table t0 (i bigint, s varchar(20))")

		TestQueryWithContext(t, ctx, e, harness, "ALTER TABLE t0 DROP COLUMN s", []sql.Row{{sql.NewOkResult(0)}}, nil, nil)

		tbl, ok, err := db.GetTableInsensitive(ctx, "t0")
		require.NoError(err)
		require.True(ok)
		assert.Equal(t, sql.Schema{
			{Name: "i", Type: sql.Int64, Source: "t0", Nullable: true},
		}, tbl.Schema())
	})

	t.Run("drop first column", func(t *testing.T) {
		TestQueryWithContext(t, ctx, e, harness, "CREATE TABLE t1 (a int, b varchar(10), c bigint)", []sql.Row{{sql.NewOkResult(0)}}, nil, nil)
		RunQuery(t, e, harness, "insert into t1 values (1, 'abc', 2), (4, 'def', 5)")
		TestQueryWithContext(t, ctx, e, harness, "ALTER TABLE t1 DROP COLUMN a", []sql.Row{{sql.NewOkResult(0)}}, nil, nil)

		tbl, ok, err := db.GetTableInsensitive(ctx, "t1")
		require.NoError(err)
		require.True(ok)
		assert.Equal(t, sql.Schema{
			{Name: "b", Type: sql.MustCreateStringWithDefaults(sqltypes.VarChar, 10), Source: "t1", Nullable: true},
			{Name: "c", Type: sql.Int64, Source: "t1", Nullable: true},
		}, tbl.Schema())

		TestQueryWithContext(t, ctx, e, harness, "select * from t1 order by b", []sql.Row{
			{"abc", 2},
			{"def", 5},
		}, nil, nil)
	})

	t.Run("drop middle column", func(t *testing.T) {
		TestQueryWithContext(t, ctx, e, harness, "CREATE TABLE t2 (a int, b varchar(10), c bigint)", []sql.Row{{sql.NewOkResult(0)}}, nil, nil)
		RunQuery(t, e, harness, "insert into t2 values (1, 'abc', 2), (4, 'def', 5)")
		TestQueryWithContext(t, ctx, e, harness, "ALTER TABLE t2 DROP COLUMN b", []sql.Row{{sql.NewOkResult(0)}}, nil, nil)

		tbl, ok, err := db.GetTableInsensitive(ctx, "t2")
		require.NoError(err)
		require.True(ok)
		assert.Equal(t, sql.Schema{
			{Name: "a", Type: sql.Int32, Source: "t2", Nullable: true},
			{Name: "c", Type: sql.Int64, Source: "t2", Nullable: true},
		}, tbl.Schema())

		TestQueryWithContext(t, ctx, e, harness, "select * from t2 order by c", []sql.Row{
			{1, 2},
			{4, 5},
		}, nil, nil)
	})

	t.Run("no database selected", func(t *testing.T) {
		ctx := NewContext(harness)
		ctx.SetCurrentDatabase("")

		beforeDropTbl, _, _ := db.GetTableInsensitive(NewContext(harness), "tabletest")

		TestQueryWithContext(t, ctx, e, harness, "ALTER TABLE mydb.tabletest DROP COLUMN s", []sql.Row{{sql.NewOkResult(0)}}, nil, nil)

		tbl, ok, err := db.GetTableInsensitive(NewContext(harness), "tabletest")
		require.NoError(err)
		require.True(ok)
		assert.NotEqual(t, beforeDropTbl, tbl.Schema())
		assert.Equal(t, sql.Schema{
			{Name: "i", Type: sql.Int32, Source: "tabletest", PrimaryKey: true},
		}, tbl.Schema())
	})

	t.Run("error cases", func(t *testing.T) {
		AssertErr(t, e, harness, "ALTER TABLE not_exist DROP COLUMN s", sql.ErrTableNotFound)
		AssertErr(t, e, harness, "ALTER TABLE t0 DROP COLUMN s", sql.ErrTableColumnNotFound)
	})
}

func TestCreateDatabase(t *testing.T, harness Harness) {
	harness.Setup()
	e := mustNewEngine(t, harness)
	defer e.Close()
	ctx := NewContext(harness)

	t.Run("CREATE DATABASE and create table", func(t *testing.T) {
		TestQueryWithContext(t, ctx, e, harness, "CREATE DATABASE testdb", []sql.Row{{sql.OkResult{RowsAffected: 1}}}, nil, nil)

		db, err := e.Analyzer.Catalog.Database(ctx, "testdb")
		require.NoError(t, err)

		TestQueryWithContext(t, ctx, e, harness, "USE testdb", []sql.Row(nil), nil, nil)

		require.Equal(t, ctx.GetCurrentDatabase(), "testdb")

		ctx = NewContext(harness)
		TestQueryWithContext(t, ctx, e, harness, "CREATE TABLE test (pk int primary key)", []sql.Row{{sql.NewOkResult(0)}}, nil, nil)

		db, err = e.Analyzer.Catalog.Database(ctx, "testdb")
		require.NoError(t, err)

		_, ok, err := db.GetTableInsensitive(ctx, "test")

		require.NoError(t, err)
		require.True(t, ok)
	})

	t.Run("CREATE DATABASE IF NOT EXISTS", func(t *testing.T) {
		TestQueryWithContext(t, ctx, e, harness, "CREATE DATABASE IF NOT EXISTS testdb2", []sql.Row{{sql.OkResult{RowsAffected: 1}}}, nil, nil)

		db, err := e.Analyzer.Catalog.Database(ctx, "testdb2")
		require.NoError(t, err)

		TestQueryWithContext(t, ctx, e, harness, "USE testdb2", []sql.Row(nil), nil, nil)

		require.Equal(t, ctx.GetCurrentDatabase(), "testdb2")

		ctx = NewContext(harness)
		TestQueryWithContext(t, ctx, e, harness, "CREATE TABLE test (pk int primary key)", []sql.Row{{sql.NewOkResult(0)}}, nil, nil)

		db, err = e.Analyzer.Catalog.Database(ctx, "testdb2")
		require.NoError(t, err)

		_, ok, err := db.GetTableInsensitive(ctx, "test")

		require.NoError(t, err)
		require.True(t, ok)
	})

	t.Run("CREATE SCHEMA", func(t *testing.T) {
		TestQueryWithContext(t, ctx, e, harness, "CREATE SCHEMA testdb3", []sql.Row{{sql.OkResult{RowsAffected: 1}}}, nil, nil)

		db, err := e.Analyzer.Catalog.Database(ctx, "testdb3")
		require.NoError(t, err)

		TestQueryWithContext(t, ctx, e, harness, "USE testdb3", []sql.Row(nil), nil, nil)

		require.Equal(t, ctx.GetCurrentDatabase(), "testdb3")

		ctx = NewContext(harness)
		TestQueryWithContext(t, ctx, e, harness, "CREATE TABLE test (pk int primary key)", []sql.Row{{sql.NewOkResult(0)}}, nil, nil)

		db, err = e.Analyzer.Catalog.Database(ctx, "testdb3")
		require.NoError(t, err)

		_, ok, err := db.GetTableInsensitive(ctx, "test")

		require.NoError(t, err)
		require.True(t, ok)
	})

	t.Run("CREATE DATABASE error handling", func(t *testing.T) {
		AssertWarningAndTestQuery(t, e, ctx, harness, "CREATE DATABASE newtestdb CHARACTER SET utf8mb4 ENCRYPTION='N'",
			[]sql.Row{{sql.OkResult{RowsAffected: 1, InsertID: 0, Info: nil}}}, nil, mysql.ERNotSupportedYet, 1,
			"", false)

		AssertWarningAndTestQuery(t, e, ctx, harness, "CREATE DATABASE newtest1db DEFAULT COLLATE binary ENCRYPTION='Y'",
			[]sql.Row{{sql.OkResult{RowsAffected: 1, InsertID: 0, Info: nil}}}, nil, mysql.ERNotSupportedYet, 1,
			"", false)

		AssertErr(t, e, harness, "CREATE DATABASE mydb", sql.ErrDatabaseExists)

		AssertWarningAndTestQuery(t, e, nil, harness, "CREATE DATABASE IF NOT EXISTS mydb",
			[]sql.Row{{sql.OkResult{RowsAffected: 1}}}, nil, mysql.ERDbCreateExists,
			-1, "", false)
	})
}

func TestPkOrdinalsDDL(t *testing.T, harness Harness) {
	harness.Setup(setup.OrdinalSetup...)
	for _, tt := range queries.OrdinalDDLQueries {
		TestQuery(t, harness, tt.Query, tt.Expected, tt.ExpectedColumns, nil)
	}

	for _, tt := range queries.OrdinalDDLWriteQueries {
		RunWriteQueryTest(t, harness, tt)
	}
}

func TestPkOrdinalsDML(t *testing.T, harness Harness) {
	dml := []struct {
		create string
		insert string
		mutate string
		sel    string
		exp    []sql.Row
	}{
		{
			create: "CREATE TABLE a (x int, y int, z int, w int, primary key (z,x))",
			insert: "INSERT INTO a values (0,0,0,0), (1,1,1,1), (2,2,2,2)",
			mutate: "DELETE FROM a WHERE x = 0",
			sel:    "select * from a",
			exp:    []sql.Row{{1, 1, 1, 1}, {2, 2, 2, 2}},
		},
		{
			create: "CREATE TABLE a (x int, y int, z int, w int, primary key (z,x,w))",
			insert: "INSERT INTO a values (0,0,0,0), (1,1,1,1), (2,2,2,2)",
			mutate: "DELETE FROM a WHERE x = 0 and z = 0",
			sel:    "select * from a",
			exp:    []sql.Row{{1, 1, 1, 1}, {2, 2, 2, 2}},
		},
		{
			create: "CREATE TABLE a (x int, y int, z int, w int, primary key (z,x))",
			insert: "INSERT INTO a values (0,NULL,0,0), (1,NULL,1,1), (2,2,2,2)",
			mutate: "DELETE FROM a WHERE y = 2",
			sel:    "select * from a",
			exp:    []sql.Row{{0, nil, 0, 0}, {1, nil, 1, 1}},
		},
		{
			create: "CREATE TABLE a (x int, y int, z int, w int, primary key (z,x))",
			insert: "INSERT INTO a values (0,NULL,0,0), (1,NULL,1,1), (2,2,2,2)",
			mutate: "DELETE FROM a WHERE y in (2)",
			sel:    "select * from a",
			exp:    []sql.Row{{0, nil, 0, 0}, {1, nil, 1, 1}},
		},
		{
			create: "CREATE TABLE a (x int, y int, z int, w int, primary key (z,x))",
			insert: "INSERT INTO a values (0,NULL,0,0), (1,NULL,1,1), (2,2,2,2)",
			mutate: "DELETE FROM a WHERE y not in (NULL)",
			sel:    "select * from a",
			exp:    []sql.Row{{0, nil, 0, 0}, {1, nil, 1, 1}, {2, 2, 2, 2}},
		},
		{
			create: "CREATE TABLE a (x int, y int, z int, w int, primary key (z,x))",
			insert: "INSERT INTO a values (0,NULL,0,0), (1,NULL,1,1), (2,2,2,2)",
			mutate: "DELETE FROM a WHERE y IS NOT NULL",
			sel:    "select * from a",
			exp:    []sql.Row{{0, nil, 0, 0}, {1, nil, 1, 1}},
		},
		{
			create: "CREATE TABLE a (x int, y int, z int, w int, primary key (z,x))",
			insert: "INSERT INTO a values (0,NULL,0,0), (1,NULL,1,1), (2,2,2,2)",
			mutate: "DELETE FROM a WHERE y IS NULL",
			sel:    "select * from a",
			exp:    []sql.Row{{2, 2, 2, 2}},
		},
		{
			create: "CREATE TABLE a (x int, y int, z int, w int, primary key (z,x))",
			insert: "INSERT INTO a values (0,NULL,0,0), (1,NULL,1,1), (2,2,2,2)",
			mutate: "DELETE FROM a WHERE y = NULL",
			sel:    "select * from a",
			exp:    []sql.Row{{0, nil, 0, 0}, {1, nil, 1, 1}, {2, 2, 2, 2}},
		},
		{
			create: "CREATE TABLE a (x int, y int, z int, w int, primary key (z,x))",
			insert: "INSERT INTO a values (0,NULL,0,0), (1,NULL,1,1), (2,2,2,2)",
			mutate: "DELETE FROM a WHERE y = NULL or y in (2,4)",
			sel:    "select * from a",
			exp:    []sql.Row{{0, nil, 0, 0}, {1, nil, 1, 1}},
		},
		{
			create: "CREATE TABLE a (x int, y int, z int, w int, primary key (z,x))",
			insert: "INSERT INTO a values (0,NULL,0,0), (1,NULL,1,1), (2,2,2,2)",
			mutate: "DELETE FROM a WHERE y IS NULL or y in (2,4)",
			sel:    "select * from a",
			exp:    []sql.Row{},
		},
		{
			create: "CREATE TABLE a (x int, y int, z int, w int, primary key (z,x))",
			insert: "INSERT INTO a values (0,NULL,0,0), (1,NULL,1,1), (2,2,2,2)",
			mutate: "DELETE FROM a WHERE y IS NULL AND z != 0",
			sel:    "select * from a",
			exp:    []sql.Row{{0, nil, 0, 0}, {2, 2, 2, 2}},
		},
		{
			create: "CREATE TABLE a (x int, y int, z int, w int, primary key (z,x))",
			insert: "INSERT INTO a values (0,NULL,0,0), (1,NULL,1,1), (2,2,2,2)",
			mutate: "DELETE FROM a WHERE y != NULL",
			sel:    "select * from a",
			exp:    []sql.Row{{0, nil, 0, 0}, {1, nil, 1, 1}, {2, 2, 2, 2}},
		},
		{
			create: "CREATE TABLE a (x int, y int, z int, w int, primary key (z,x,w))",
			insert: "INSERT INTO a values (0,NULL,0,0), (1,NULL,1,1), (2,2,2,2)",
			mutate: "DELETE FROM a WHERE x in (0,2) and z in (0,4)",
			sel:    "select * from a",
			exp:    []sql.Row{{1, nil, 1, 1}, {2, 2, 2, 2}},
		},
		{
			create: "CREATE TABLE a (x int, y int, z int, w int, primary key (z,x))",
			insert: "INSERT INTO a values (0,NULL,0,0), (1,NULL,1,1), (2,2,2,2)",
			mutate: "DELETE FROM a WHERE y in (2,-1)",
			sel:    "select * from a",
			exp:    []sql.Row{{0, nil, 0, 0}, {1, nil, 1, 1}},
		},
		{
			create: "CREATE TABLE a (x int, y int, z int, w int, primary key (z,x))",
			insert: "INSERT INTO a values (0,NULL,0,0), (1,NULL,1,1), (2,2,2,2)",
			mutate: "DELETE FROM a WHERE y < 3",
			sel:    "select * from a",
			exp:    []sql.Row{{0, nil, 0, 0}, {1, nil, 1, 1}},
		},
		{
			create: "CREATE TABLE a (x int, y int, z int, w int, primary key (z,x))",
			insert: "INSERT INTO a values (0,NULL,0,0), (1,NULL,1,1), (2,2,2,2)",
			mutate: "DELETE FROM a WHERE y > 0 and z = 2",
			sel:    "select * from a",
			exp:    []sql.Row{{0, nil, 0, 0}, {1, nil, 1, 1}},
		},
		{
			create: "CREATE TABLE a (x int, y int, z int, w int, primary key (z,x))",
			insert: "INSERT INTO a values (0,NULL,0,0), (1,NULL,1,1), (2,2,2,2)",
			mutate: "DELETE FROM a WHERE y = 2",
			sel:    "select y from a",
			exp:    []sql.Row{{nil}, {nil}},
		},
		{
			create: "CREATE TABLE a (x int, y int, z int, w int, index idx1 (y))",
			insert: "INSERT INTO a values (0,0,0,0), (1,1,1,1), (2,2,2,2)",
			mutate: "",
			sel:    "select * from a where y = 3",
			exp:    []sql.Row{},
		},
	}

	harness.Setup(setup.MydbData, setup.MytableData)
	e := mustNewEngine(t, harness)
	defer e.Close()
	ctx := NewContext(harness)
	RunQuery(t, e, harness, "create table b (y char(6) primary key)")
	RunQuery(t, e, harness, "insert into b values ('aaaaaa'),('bbbbbb'),('cccccc')")
	for _, tt := range dml {
		t.Run(fmt.Sprintf("%s", tt.mutate), func(t *testing.T) {
			defer RunQuery(t, e, harness, "DROP TABLE IF EXISTS a")
			if tt.create != "" {
				RunQuery(t, e, harness, tt.create)
			}
			if tt.insert != "" {
				RunQuery(t, e, harness, tt.insert)
			}
			if tt.mutate != "" {
				RunQuery(t, e, harness, tt.mutate)
			}
			TestQueryWithContext(t, ctx, e, harness, tt.sel, tt.exp, nil, nil)
		})
	}
}

func TestDropDatabase(t *testing.T, harness Harness) {
	harness.Setup(setup.MydbData)
	e := mustNewEngine(t, harness)
	defer e.Close()
	ctx := NewContext(harness)
	t.Run("DROP DATABASE correctly works", func(t *testing.T) {
		TestQueryWithContext(t, ctx, e, harness, "DROP DATABASE mydb", []sql.Row{{sql.OkResult{RowsAffected: 1}}}, nil, nil)

		_, err := e.Analyzer.Catalog.Database(NewContext(harness), "mydb")
		require.Error(t, err)

		// TODO: Deal with handling this error.
		//AssertErr(t, e, harness, "SHOW TABLES", sql.ErrNoDatabaseSelected)
	})

	t.Run("DROP DATABASE works on newly created databases.", func(t *testing.T) {
		e := mustNewEngine(t, harness)
		defer e.Close()
		TestQueryWithContext(t, ctx, e, harness, "CREATE DATABASE testdb", []sql.Row{{sql.OkResult{RowsAffected: 1}}}, nil, nil)

		_, err := e.Analyzer.Catalog.Database(NewContext(harness), "testdb")
		require.NoError(t, err)

		TestQueryWithContext(t, ctx, e, harness, "DROP DATABASE testdb", []sql.Row{{sql.OkResult{RowsAffected: 1}}}, nil, nil)
		AssertErr(t, e, harness, "USE testdb", sql.ErrDatabaseNotFound)
	})

	t.Run("DROP DATABASE works on current database and sets current database to empty.", func(t *testing.T) {
		e := mustNewEngine(t, harness)
		defer e.Close()
		TestQueryWithContext(t, ctx, e, harness, "CREATE DATABASE testdb", []sql.Row{{sql.OkResult{RowsAffected: 1}}}, nil, nil)
		RunQueryWithContext(t, e, harness, ctx, "USE TESTdb")

		_, err := e.Analyzer.Catalog.Database(NewContext(harness), "testdb")
		require.NoError(t, err)

		TestQueryWithContext(t, ctx, e, harness, "DROP DATABASE TESTDB", []sql.Row{{sql.OkResult{RowsAffected: 1}}}, nil, nil)
		TestQueryWithContext(t, ctx, e, harness, "SELECT DATABASE()", []sql.Row{{nil}}, nil, nil)
		AssertErr(t, e, harness, "USE testdb", sql.ErrDatabaseNotFound)
	})

	t.Run("DROP SCHEMA works on newly created databases.", func(t *testing.T) {
		e := mustNewEngine(t, harness)
		defer e.Close()
		TestQueryWithContext(t, ctx, e, harness, "CREATE SCHEMA testdb", []sql.Row{{sql.OkResult{RowsAffected: 1}}}, nil, nil)

		_, err := e.Analyzer.Catalog.Database(NewContext(harness), "testdb")
		require.NoError(t, err)

		TestQueryWithContext(t, ctx, e, harness, "DROP SCHEMA testdb", []sql.Row{{sql.OkResult{RowsAffected: 1}}}, nil, nil)

		AssertErr(t, e, harness, "USE testdb", sql.ErrDatabaseNotFound)
	})

	t.Run("DROP DATABASE IF EXISTS correctly works.", func(t *testing.T) {
		e := mustNewEngine(t, harness)
		defer e.Close()

		// The test setup sets a database name, which interferes with DROP DATABASE tests
		ctx := NewContext(harness)
		TestQueryWithContext(t, ctx, e, harness, "DROP DATABASE mydb", []sql.Row{{sql.OkResult{RowsAffected: 1}}}, nil, nil)
		AssertWarningAndTestQuery(t, e, ctx, harness, "DROP DATABASE IF EXISTS mydb",
			[]sql.Row{{sql.OkResult{RowsAffected: 0}}}, nil, mysql.ERDbDropExists,
			-1, "", false)

		TestQueryWithContext(t, ctx, e, harness, "CREATE DATABASE testdb", []sql.Row{{sql.OkResult{RowsAffected: 1}}}, nil, nil)

		_, err := e.Analyzer.Catalog.Database(ctx, "testdb")
		require.NoError(t, err)

		TestQueryWithContext(t, ctx, e, harness, "DROP DATABASE IF EXISTS testdb", []sql.Row{{sql.OkResult{RowsAffected: 1}}}, nil, nil)

		sch, iter, err := e.Query(ctx, "USE testdb")
		if err == nil {
			_, err = sql.RowIterToRows(ctx, sch, iter)
		}
		require.Error(t, err)
		require.True(t, sql.ErrDatabaseNotFound.Is(err), "Expected error of type %s but got %s", sql.ErrDatabaseNotFound, err)

		AssertWarningAndTestQuery(t, e, ctx, harness, "DROP DATABASE IF EXISTS testdb",
			[]sql.Row{{sql.OkResult{RowsAffected: 0}}}, nil, mysql.ERDbDropExists,
			-1, "", false)
	})
}

func TestCreateForeignKeys(t *testing.T, harness Harness) {
	require := require.New(t)

	harness.Setup(setup.MydbData, setup.MytableData)
	e := mustNewEngine(t, harness)
	defer e.Close()
	ctx := NewContext(harness)
	TestQueryWithContext(t, ctx, e, harness, "CREATE TABLE parent(a INTEGER PRIMARY KEY, b INTEGER)", []sql.Row{{sql.NewOkResult(0)}}, nil, nil)
	TestQueryWithContext(t, ctx, e, harness, "ALTER TABLE parent ADD INDEX pb (b)", []sql.Row{{sql.NewOkResult(0)}}, nil, nil)
	TestQueryWithContext(t, ctx, e, harness, "CREATE TABLE child(c INTEGER PRIMARY KEY, d INTEGER, "+
		"CONSTRAINT fk1 FOREIGN KEY (D) REFERENCES parent(B) ON DELETE CASCADE"+
		")", []sql.Row{{sql.NewOkResult(0)}}, nil, nil)
	TestQueryWithContext(t, ctx, e, harness, "ALTER TABLE child ADD CONSTRAINT fk4 FOREIGN KEY (D) REFERENCES child(C)", []sql.Row{{sql.NewOkResult(0)}}, nil, nil)

	db, err := e.Analyzer.Catalog.Database(ctx, "mydb")
	require.NoError(err)

	child, ok, err := db.GetTableInsensitive(ctx, "child")
	require.NoError(err)
	require.True(ok)

	fkt, ok := child.(sql.ForeignKeyTable)
	require.True(ok)

	fks, err := fkt.GetDeclaredForeignKeys(NewContext(harness))
	require.NoError(err)

	expected := []sql.ForeignKeyConstraint{
		{
			Name:           "fk1",
			Database:       "mydb",
			Table:          "child",
			Columns:        []string{"d"},
			ParentDatabase: "mydb",
			ParentTable:    "parent",
			ParentColumns:  []string{"b"},
			OnUpdate:       sql.ForeignKeyReferentialAction_DefaultAction,
			OnDelete:       sql.ForeignKeyReferentialAction_Cascade,
			IsResolved:     true,
		},
		{
			Name:           "fk4",
			Database:       "mydb",
			Table:          "child",
			Columns:        []string{"d"},
			ParentDatabase: "mydb",
			ParentTable:    "child",
			ParentColumns:  []string{"c"},
			OnUpdate:       sql.ForeignKeyReferentialAction_DefaultAction,
			OnDelete:       sql.ForeignKeyReferentialAction_DefaultAction,
			IsResolved:     true,
		},
	}
	assert.Equal(t, expected, fks)

	TestQueryWithContext(t, ctx, e, harness, "CREATE TABLE child2(e INTEGER PRIMARY KEY, f INTEGER)", []sql.Row{{sql.NewOkResult(0)}}, nil, nil)
	TestQueryWithContext(t, ctx, e, harness, "ALTER TABLE child2 ADD CONSTRAINT fk2 FOREIGN KEY (f) REFERENCES parent(b) ON DELETE RESTRICT", []sql.Row{{sql.NewOkResult(0)}}, nil, nil)
	TestQueryWithContext(t, ctx, e, harness, "ALTER TABLE child2 ADD CONSTRAINT fk3 FOREIGN KEY (f) REFERENCES child(d) ON UPDATE SET NULL", []sql.Row{{sql.NewOkResult(0)}}, nil, nil)

	child, ok, err = db.GetTableInsensitive(ctx, "child2")
	require.NoError(err)
	require.True(ok)

	fkt, ok = child.(sql.ForeignKeyTable)
	require.True(ok)

	fks, err = fkt.GetDeclaredForeignKeys(NewContext(harness))
	require.NoError(err)

	expected = []sql.ForeignKeyConstraint{
		{
			Name:           "fk2",
			Database:       "mydb",
			Table:          "child2",
			Columns:        []string{"f"},
			ParentDatabase: "mydb",
			ParentTable:    "parent",
			ParentColumns:  []string{"b"},
			OnUpdate:       sql.ForeignKeyReferentialAction_DefaultAction,
			OnDelete:       sql.ForeignKeyReferentialAction_Restrict,
			IsResolved:     true,
		},
		{
			Name:           "fk3",
			Database:       "mydb",
			Table:          "child2",
			Columns:        []string{"f"},
			ParentDatabase: "mydb",
			ParentTable:    "child",
			ParentColumns:  []string{"d"},
			OnUpdate:       sql.ForeignKeyReferentialAction_SetNull,
			OnDelete:       sql.ForeignKeyReferentialAction_DefaultAction,
			IsResolved:     true,
		},
	}
	assert.Equal(t, expected, fks)

	// Some faulty create statements
	_, _, err = e.Query(NewContext(harness), "ALTER TABLE child2 ADD CONSTRAINT fk3 FOREIGN KEY (f) REFERENCES dne(d) ON UPDATE SET NULL")
	require.Error(err)

	_, _, err = e.Query(NewContext(harness), "ALTER TABLE child2 ADD CONSTRAINT fk4 FOREIGN KEY (f) REFERENCES dne(d) ON UPDATE SET NULL")
	require.Error(err)
	assert.True(t, sql.ErrTableNotFound.Is(err))

	_, _, err = e.Query(NewContext(harness), "ALTER TABLE dne ADD CONSTRAINT fk4 FOREIGN KEY (f) REFERENCES child(d) ON UPDATE SET NULL")
	require.Error(err)
	assert.True(t, sql.ErrTableNotFound.Is(err))

	_, _, err = e.Query(NewContext(harness), "ALTER TABLE child2 ADD CONSTRAINT fk5 FOREIGN KEY (f) REFERENCES child(dne) ON UPDATE SET NULL")
	require.Error(err)
	assert.True(t, sql.ErrTableColumnNotFound.Is(err))

	t.Run("Add a column then immediately add a foreign key", func(t *testing.T) {
		RunQuery(t, e, harness, "CREATE TABLE parent3 (pk BIGINT PRIMARY KEY, v1 BIGINT, INDEX (v1))")
		RunQuery(t, e, harness, "CREATE TABLE child3 (pk BIGINT PRIMARY KEY);")
		TestQueryWithContext(t, ctx, e, harness, "ALTER TABLE child3 ADD COLUMN v1 BIGINT NULL, ADD CONSTRAINT fk_child3 FOREIGN KEY (v1) REFERENCES parent3(v1);", []sql.Row{{sql.NewOkResult(0)}}, nil, nil)
	})

	TestScript(t, harness, queries.ScriptTest{
		Name: "Do not validate foreign keys if FOREIGN_KEY_CHECKS is set to zero",
		Assertions: []queries.ScriptTestAssertion{
			{
				Query:    "SET FOREIGN_KEY_CHECKS=0;",
				Expected: []sql.Row{{}},
			},
			{
				Query:    "CREATE TABLE child4 (pk BIGINT PRIMARY KEY, CONSTRAINT fk_child4 FOREIGN KEY (pk) REFERENCES delayed_parent4 (pk))",
				Expected: []sql.Row{{sql.NewOkResult(0)}},
			},
			{
				Query:    "CREATE TABLE delayed_parent4 (pk BIGINT PRIMARY KEY)",
				Expected: []sql.Row{{sql.NewOkResult(0)}},
			},
		},
	})
}

func TestDropForeignKeys(t *testing.T, harness Harness) {
	require := require.New(t)

	harness.Setup(setup.MydbData, setup.MytableData)
	e := mustNewEngine(t, harness)
	defer e.Close()
	ctx := NewContext(harness)

	TestQueryWithContext(t, ctx, e, harness, "CREATE TABLE parent(a INTEGER PRIMARY KEY, b INTEGER)", []sql.Row{{sql.NewOkResult(0)}}, nil, nil)
	TestQueryWithContext(t, ctx, e, harness, "ALTER TABLE parent ADD INDEX pb (b)", []sql.Row{{sql.NewOkResult(0)}}, nil, nil)
	TestQueryWithContext(t, ctx, e, harness, "CREATE TABLE child(c INTEGER PRIMARY KEY, d INTEGER, "+
		"CONSTRAINT fk1 FOREIGN KEY (d) REFERENCES parent(b) ON DELETE CASCADE"+
		")", []sql.Row{{sql.NewOkResult(0)}}, nil, nil)

	TestQueryWithContext(t, ctx, e, harness, "CREATE TABLE child2(e INTEGER PRIMARY KEY, f INTEGER)", []sql.Row{{sql.NewOkResult(0)}}, nil, nil)
	TestQueryWithContext(t, ctx, e, harness, "ALTER TABLE child2 ADD CONSTRAINT fk2 FOREIGN KEY (f) REFERENCES parent(b) ON DELETE RESTRICT, "+
		"ADD CONSTRAINT fk3 FOREIGN KEY (f) REFERENCES child(d) ON UPDATE SET NULL", []sql.Row{{sql.NewOkResult(0)}}, nil, nil)
	TestQueryWithContext(t, ctx, e, harness, "ALTER TABLE child2 DROP CONSTRAINT fk2", []sql.Row{{sql.NewOkResult(0)}}, nil, nil)

	db, err := e.Analyzer.Catalog.Database(NewContext(harness), "mydb")
	require.NoError(err)

	child, ok, err := db.GetTableInsensitive(NewContext(harness), "child2")
	require.NoError(err)
	require.True(ok)

	fkt, ok := child.(sql.ForeignKeyTable)
	require.True(ok)

	fks, err := fkt.GetDeclaredForeignKeys(NewContext(harness))
	require.NoError(err)

	expected := []sql.ForeignKeyConstraint{
		{
			Name:           "fk3",
			Database:       "mydb",
			Table:          "child2",
			Columns:        []string{"f"},
			ParentDatabase: "mydb",
			ParentTable:    "child",
			ParentColumns:  []string{"d"},
			OnUpdate:       sql.ForeignKeyReferentialAction_SetNull,
			OnDelete:       sql.ForeignKeyReferentialAction_DefaultAction,
			IsResolved:     true,
		},
	}
	assert.Equal(t, expected, fks)

	TestQueryWithContext(t, ctx, e, harness, "ALTER TABLE child2 DROP FOREIGN KEY fk3", []sql.Row{{sql.NewOkResult(0)}}, nil, nil)

	child, ok, err = db.GetTableInsensitive(NewContext(harness), "child2")
	require.NoError(err)
	require.True(ok)

	fkt, ok = child.(sql.ForeignKeyTable)
	require.True(ok)

	fks, err = fkt.GetDeclaredForeignKeys(NewContext(harness))
	require.NoError(err)
	assert.Len(t, fks, 0)

	// Some error queries
	AssertErr(t, e, harness, "ALTER TABLE child3 DROP CONSTRAINT dne", sql.ErrTableNotFound)
	AssertErr(t, e, harness, "ALTER TABLE child2 DROP CONSTRAINT fk3", sql.ErrUnknownConstraint)
	AssertErr(t, e, harness, "ALTER TABLE child2 DROP FOREIGN KEY fk3", sql.ErrForeignKeyNotFound)
}

func TestForeignKeys(t *testing.T, harness Harness) {
	harness.Setup(setup.MydbData, setup.Parent_childData)
	for _, script := range queries.ForeignKeyTests {
		TestScript(t, harness, script)
	}
}

// todo(max): rewrite this using info schema and []QueryTest
func TestCreateCheckConstraints(t *testing.T, harness Harness) {
	require := require.New(t)

	harness.Setup(setup.ChecksSetup...)
	e := mustNewEngine(t, harness)
	defer e.Close()
	ctx := NewContext(harness)

	db, err := e.Analyzer.Catalog.Database(NewContext(harness), "mydb")
	require.NoError(err)

	table, ok, err := db.GetTableInsensitive(ctx, "checks")
	require.NoError(err)
	require.True(ok)

	cht, ok := table.(sql.CheckTable)
	require.True(ok)

	checks, err := cht.GetChecks(NewContext(harness))
	require.NoError(err)

	expected := []sql.CheckDefinition{
		{
			Name:            "chk1",
			CheckExpression: "(b > 0)",
			Enforced:        true,
		},
		{
			Name:            "chk2",
			CheckExpression: "(b > 0)",
			Enforced:        false,
		},
		{
			Name:            "chk3",
			CheckExpression: "(b > 1)",
			Enforced:        true,
		},
		{
			Name:            "chk4",
			CheckExpression: "(UPPER(c) = c)",
			Enforced:        true,
		},
	}
	assert.Equal(t, expected, checks)

	// Unnamed constraint
	RunQuery(t, e, harness, "ALTER TABLE checks ADD CONSTRAINT CHECK (b > 100)")

	table, ok, err = db.GetTableInsensitive(NewContext(harness), "checks")
	require.NoError(err)
	require.True(ok)

	cht, ok = table.(sql.CheckTable)
	require.True(ok)

	checks, err = cht.GetChecks(NewContext(harness))
	require.NoError(err)

	foundChk4 := false
	for _, check := range checks {
		if check.CheckExpression == "(b > 100)" {
			assert.True(t, len(check.Name) > 0, "empty check name")
			foundChk4 = true
			break
		}
	}
	assert.True(t, foundChk4, "check b > 100 not found")

	// Check statements in CREATE TABLE statements
	// TODO: <> gets parsed / serialized as NOT(=), needs to be fixed for full round trip compatibility
	RunQuery(t, e, harness, `
CREATE TABLE T2
(
  CHECK (c1 = c2),
  c1 INT CHECK (c1 > 10),
  c2 INT CONSTRAINT c2_positive CHECK (c2 > 0),
  c3 INT CHECK (c3 < 100),
  CONSTRAINT c1_nonzero CHECK (c1 = 0),
  CHECK (C1 > C3)
);`)

	table, ok, err = db.GetTableInsensitive(NewContext(harness), "t2")
	require.NoError(err)
	require.True(ok)

	cht, ok = table.(sql.CheckTable)
	require.True(ok)

	checks, err = cht.GetChecks(NewContext(harness))
	require.NoError(err)

	expectedCheckConds := []string{
		"(c1 = c2)",
		"(c1 > 10)",
		"(c2 > 0)",
		"(c3 < 100)",
		"(c1 = 0)",
		"(c1 > c3)",
	}

	var checkConds []string
	for _, check := range checks {
		checkConds = append(checkConds, check.CheckExpression)
	}

	assert.Equal(t, expectedCheckConds, checkConds)

	// Some faulty create statements
	AssertErr(t, e, harness, "ALTER TABLE t3 ADD CONSTRAINT chk2 CHECK (c > 0)", sql.ErrTableNotFound)
	AssertErr(t, e, harness, "ALTER TABLE checks ADD CONSTRAINT chk3 CHECK (d > 0)", sql.ErrColumnNotFound)

	AssertErr(t, e, harness, `
CREATE TABLE t4
(
  CHECK (c1 = c2),
  c1 INT CHECK (c1 > 10),
  c2 INT CONSTRAINT c2_positive CHECK (c2 > 0),
  CHECK (c1 > c3)
);`, sql.ErrTableColumnNotFound)

	// Test any scripts relevant to CheckConstraints. We do this separately from the rest of the scripts
	// as certain integrators might not implement check constraints.
	for _, script := range queries.CreateCheckConstraintsScripts {
		TestScript(t, harness, script)
	}
}

// todo(max): rewrite into []ScriptTest
func TestChecksOnInsert(t *testing.T, harness Harness) {
	harness.Setup(setup.MydbData)
	e := mustNewEngine(t, harness)
	defer e.Close()
	ctx := NewContext(harness)

	RunQuery(t, e, harness, "CREATE TABLE t1 (a INTEGER PRIMARY KEY, b INTEGER, c varchar(20))")
	RunQuery(t, e, harness, "ALTER TABLE t1 ADD CONSTRAINT chk1 CHECK (b > 10) NOT ENFORCED")
	RunQuery(t, e, harness, "ALTER TABLE t1 ADD CONSTRAINT chk2 CHECK (b > 0)")
	RunQuery(t, e, harness, "ALTER TABLE t1 ADD CONSTRAINT chk3 CHECK ((a + b) / 2 >= 1) ENFORCED")

	// TODO: checks get serialized as strings, which means that the String() method of functions is load-bearing.
	//  We do not have tests for all of them. Write some.
	RunQuery(t, e, harness, "ALTER TABLE t1 ADD CONSTRAINT chk4 CHECK (upper(c) = c) ENFORCED")
	RunQuery(t, e, harness, "ALTER TABLE t1 ADD CONSTRAINT chk5 CHECK (trim(c) = c) ENFORCED")
	RunQuery(t, e, harness, "ALTER TABLE t1 ADD CONSTRAINT chk6 CHECK (trim(leading ' ' from c) = c) ENFORCED")

	RunQuery(t, e, harness, "INSERT INTO t1 VALUES (1,1,'ABC')")

	TestQueryWithContext(t, ctx, e, harness, `SELECT * FROM t1`, []sql.Row{
		{1, 1, "ABC"},
	}, nil, nil)
	AssertErr(t, e, harness, "INSERT INTO t1 (a,b) VALUES (0,0)", sql.ErrCheckConstraintViolated)
	AssertErr(t, e, harness, "INSERT INTO t1 (a,b) VALUES (0,1)", sql.ErrCheckConstraintViolated)
	AssertErr(t, e, harness, "INSERT INTO t1 (a,b,c) VALUES (2,2,'abc')", sql.ErrCheckConstraintViolated)
	AssertErr(t, e, harness, "INSERT INTO t1 (a,b,c) VALUES (2,2,'ABC ')", sql.ErrCheckConstraintViolated)
	AssertErr(t, e, harness, "INSERT INTO t1 (a,b,c) VALUES (2,2,' ABC')", sql.ErrCheckConstraintViolated)

	RunQuery(t, e, harness, "INSERT INTO t1 VALUES (2,2,'ABC')")
	RunQuery(t, e, harness, "INSERT INTO t1 (a,b) VALUES (4,NULL)")

	TestQueryWithContext(t, ctx, e, harness, `SELECT * FROM t1`, []sql.Row{
		{1, 1, "ABC"},
		{2, 2, "ABC"},
		{4, nil, nil},
	}, nil, nil)

	RunQuery(t, e, harness, "CREATE TABLE t2 (a INTEGER PRIMARY KEY, b INTEGER)")
	RunQuery(t, e, harness, "INSERT INTO t2 VALUES (2,2),(3,3)")
	RunQuery(t, e, harness, "DELETE FROM t1")

	AssertErr(t, e, harness, "INSERT INTO t1 (a,b) select a - 2, b - 1 from t2", sql.ErrCheckConstraintViolated)
	RunQuery(t, e, harness, "INSERT INTO t1 (a,b) select a, b from t2")

	// Check that INSERT IGNORE correctly drops errors with check constraints and does not update the actual table.
	RunQuery(t, e, harness, "INSERT IGNORE INTO t1 VALUES (5,2, 'abc')")
	TestQueryWithContext(t, ctx, e, harness, `SELECT count(*) FROM t1 where a = 5`, []sql.Row{{0}}, nil, nil)

	// One value is correctly accepted and the other value is not accepted due to a check constraint violation.
	// The accepted value is correctly added to the table.
	RunQuery(t, e, harness, "INSERT IGNORE INTO t1 VALUES (4,4, null), (5,2, 'abc')")
	TestQueryWithContext(t, ctx, e, harness, `SELECT count(*) FROM t1 where a = 5`, []sql.Row{{0}}, nil, nil)
	TestQueryWithContext(t, ctx, e, harness, `SELECT count(*) FROM t1 where a = 4`, []sql.Row{{1}}, nil, nil)
}

// todo(max): rewrite into []ScriptTest
func TestChecksOnUpdate(t *testing.T, harness Harness) {
	harness.Setup(setup.MydbData)
	e := mustNewEngine(t, harness)
	defer e.Close()
	ctx := NewContext(harness)

	RunQuery(t, e, harness, "CREATE TABLE t1 (a INTEGER PRIMARY KEY, b INTEGER)")
	RunQuery(t, e, harness, "ALTER TABLE t1 ADD CONSTRAINT chk1 CHECK (b > 10) NOT ENFORCED")
	RunQuery(t, e, harness, "ALTER TABLE t1 ADD CONSTRAINT chk2 CHECK (b > 0)")
	RunQuery(t, e, harness, "ALTER TABLE t1 ADD CONSTRAINT chk3 CHECK ((a + b) / 2 >= 1) ENFORCED")
	RunQuery(t, e, harness, "INSERT INTO t1 VALUES (1,1)")

	TestQueryWithContext(t, ctx, e, harness, `SELECT * FROM t1`, []sql.Row{
		{1, 1},
	}, nil, nil)

	AssertErr(t, e, harness, "UPDATE t1 set b = 0", sql.ErrCheckConstraintViolated)
	AssertErr(t, e, harness, "UPDATE t1 set a = 0, b = 1", sql.ErrCheckConstraintViolated)
	AssertErr(t, e, harness, "UPDATE t1 set b = 0 WHERE b = 1", sql.ErrCheckConstraintViolated)
	AssertErr(t, e, harness, "UPDATE t1 set a = 0, b = 1 WHERE b = 1", sql.ErrCheckConstraintViolated)

	TestQueryWithContext(t, ctx, e, harness, `SELECT * FROM t1`, []sql.Row{
		{1, 1},
	}, nil, nil)
}

func TestDisallowedCheckConstraints(t *testing.T, harness Harness) {
	harness.Setup(setup.MydbData)
	e := mustNewEngine(t, harness)
	defer e.Close()

	RunQuery(t, e, harness, "CREATE TABLE t1 (a INTEGER PRIMARY KEY, b INTEGER)")

	// non-deterministic functions
	AssertErr(t, e, harness, "ALTER TABLE t1 ADD CONSTRAINT chk2 CHECK (current_user = \"root@\")", sql.ErrInvalidConstraintFunctionNotSupported)
	AssertErr(t, e, harness, "ALTER TABLE t1 ADD CONSTRAINT chk2 CHECK (user() = \"root@\")", sql.ErrInvalidConstraintFunctionNotSupported)
	AssertErr(t, e, harness, "ALTER TABLE t1 ADD CONSTRAINT chk2 CHECK (now() > '2021')", sql.ErrInvalidConstraintFunctionNotSupported)
	AssertErr(t, e, harness, "ALTER TABLE t1 ADD CONSTRAINT chk2 CHECK (current_date() > '2021')", sql.ErrInvalidConstraintFunctionNotSupported)
	AssertErr(t, e, harness, "ALTER TABLE t1 ADD CONSTRAINT chk2 CHECK (uuid() > 'a')", sql.ErrInvalidConstraintFunctionNotSupported)
	AssertErr(t, e, harness, "ALTER TABLE t1 ADD CONSTRAINT chk2 CHECK (database() = 'foo')", sql.ErrInvalidConstraintFunctionNotSupported)
	AssertErr(t, e, harness, "ALTER TABLE t1 ADD CONSTRAINT chk2 CHECK (schema() = 'foo')", sql.ErrInvalidConstraintFunctionNotSupported)
	AssertErr(t, e, harness, "ALTER TABLE t1 ADD CONSTRAINT chk2 CHECK (version() = 'foo')", sql.ErrInvalidConstraintFunctionNotSupported)
	AssertErr(t, e, harness, "ALTER TABLE t1 ADD CONSTRAINT chk2 CHECK (last_insert_id() = 0)", sql.ErrInvalidConstraintFunctionNotSupported)
	AssertErr(t, e, harness, "ALTER TABLE t1 ADD CONSTRAINT chk2 CHECK (rand() < .8)", sql.ErrInvalidConstraintFunctionNotSupported)
	AssertErr(t, e, harness, "ALTER TABLE t1 ADD CONSTRAINT chk2 CHECK (row_count() = 0)", sql.ErrInvalidConstraintFunctionNotSupported)
	AssertErr(t, e, harness, "ALTER TABLE t1 ADD CONSTRAINT chk2 CHECK (found_rows() = 0)", sql.ErrInvalidConstraintFunctionNotSupported)
	AssertErr(t, e, harness, "ALTER TABLE t1 ADD CONSTRAINT chk2 CHECK (curdate() > '2021')", sql.ErrInvalidConstraintFunctionNotSupported)
	AssertErr(t, e, harness, "ALTER TABLE t1 ADD CONSTRAINT chk2 CHECK (curtime() > '2021')", sql.ErrInvalidConstraintFunctionNotSupported)
	AssertErr(t, e, harness, "ALTER TABLE t1 ADD CONSTRAINT chk2 CHECK (current_timestamp() > '2021')", sql.ErrInvalidConstraintFunctionNotSupported)
	AssertErr(t, e, harness, "ALTER TABLE t1 ADD CONSTRAINT chk2 CHECK (connection_id() = 2)", sql.ErrInvalidConstraintFunctionNotSupported)

	// locks
	AssertErr(t, e, harness, "ALTER TABLE t1 ADD CONSTRAINT chk2 CHECK (get_lock('abc', 0) is null)", sql.ErrInvalidConstraintFunctionNotSupported)
	AssertErr(t, e, harness, "ALTER TABLE t1 ADD CONSTRAINT chk2 CHECK (release_all_locks() is null)", sql.ErrInvalidConstraintFunctionNotSupported)
	AssertErr(t, e, harness, "ALTER TABLE t1 ADD CONSTRAINT chk2 CHECK (release_lock('abc') is null)", sql.ErrInvalidConstraintFunctionNotSupported)
	AssertErr(t, e, harness, "ALTER TABLE t1 ADD CONSTRAINT chk2 CHECK (is_free_lock('abc') is null)", sql.ErrInvalidConstraintFunctionNotSupported)
	AssertErr(t, e, harness, "ALTER TABLE t1 ADD CONSTRAINT chk2 CHECK (is_used_lock('abc') is null)", sql.ErrInvalidConstraintFunctionNotSupported)

	// subqueries
	AssertErr(t, e, harness, "ALTER TABLE t1 ADD CONSTRAINT chk2 CHECK ((select count(*) from t1) = 0)", sql.ErrInvalidConstraintSubqueryNotSupported)

	// TODO: need checks for stored procedures, also not allowed

	// Some spot checks on create table forms of the above
	AssertErr(t, e, harness, `
CREATE TABLE t3 (
	a int primary key CONSTRAINT chk2 CHECK (current_user = "root@")
)
`, sql.ErrInvalidConstraintFunctionNotSupported)

	AssertErr(t, e, harness, `
CREATE TABLE t3 (
	a int primary key,
	CHECK (current_user = "root@")
)
`, sql.ErrInvalidConstraintFunctionNotSupported)

	AssertErr(t, e, harness, `
CREATE TABLE t3 (
	a int primary key CONSTRAINT chk2 CHECK (a = (select count(*) from t1))
)
`, sql.ErrInvalidConstraintSubqueryNotSupported)

	AssertErr(t, e, harness, `
CREATE TABLE t3 (
	a int primary key,
	CHECK (a = (select count(*) from t1))
)
`, sql.ErrInvalidConstraintSubqueryNotSupported)
}

// todo(max): rewrite with []ScriptTest
func TestDropCheckConstraints(t *testing.T, harness Harness) {
	require := require.New(t)

	harness.Setup(setup.MydbData)
	e := mustNewEngine(t, harness)
	defer e.Close()
	ctx := NewContext(harness)

	RunQuery(t, e, harness, "CREATE TABLE t1 (a INTEGER PRIMARY KEY, b INTEGER, c integer)")
	RunQuery(t, e, harness, "ALTER TABLE t1 ADD CONSTRAINT chk1 CHECK (a > 0)")
	RunQuery(t, e, harness, "ALTER TABLE t1 ADD CONSTRAINT chk2 CHECK (b > 0) NOT ENFORCED")
	RunQuery(t, e, harness, "ALTER TABLE t1 ADD CONSTRAINT chk3 CHECK (c > 0)")
	RunQuery(t, e, harness, "ALTER TABLE t1 DROP CONSTRAINT chk2")
	RunQuery(t, e, harness, "ALTER TABLE t1 DROP CHECK chk1")

	db, err := e.Analyzer.Catalog.Database(ctx, "mydb")
	require.NoError(err)

	table, ok, err := db.GetTableInsensitive(ctx, "t1")
	require.NoError(err)
	require.True(ok)

	cht, ok := table.(sql.CheckTable)
	require.True(ok)

	checks, err := cht.GetChecks(NewContext(harness))
	require.NoError(err)

	expected := []sql.CheckDefinition{
		{
			Name:            "chk3",
			CheckExpression: "(c > 0)",
			Enforced:        true,
		},
	}

	assert.Equal(t, expected, checks)

	RunQuery(t, e, harness, "ALTER TABLE t1 DROP CHECK chk3")

	// Some faulty drop statements
	AssertErr(t, e, harness, "ALTER TABLE t2 DROP CONSTRAINT chk2", sql.ErrTableNotFound)
	AssertErr(t, e, harness, "ALTER TABLE t1 DROP CONSTRAINT dne", sql.ErrUnknownConstraint)
}

func TestDropConstraints(t *testing.T, harness Harness) {
	require := require.New(t)

	harness.Setup(setup.MydbData)
	e := mustNewEngine(t, harness)
	defer e.Close()
	ctx := NewContext(harness)

	RunQuery(t, e, harness, "CREATE TABLE t1 (a INTEGER PRIMARY KEY, b INTEGER, c integer)")
	RunQuery(t, e, harness, "CREATE TABLE t2 (a INTEGER PRIMARY KEY, b INTEGER, c integer, INDEX (b))")
	RunQuery(t, e, harness, "ALTER TABLE t1 ADD CONSTRAINT chk1 CHECK (a > 0)")
	RunQuery(t, e, harness, "ALTER TABLE t1 ADD CONSTRAINT fk1 FOREIGN KEY (a) REFERENCES t2(b)")

	db, err := e.Analyzer.Catalog.Database(ctx, "mydb")
	require.NoError(err)

	table, ok, err := db.GetTableInsensitive(ctx, "t1")
	require.NoError(err)
	require.True(ok)

	cht, ok := table.(sql.CheckTable)
	require.True(ok)

	checks, err := cht.GetChecks(NewContext(harness))
	require.NoError(err)

	expected := []sql.CheckDefinition{
		{
			Name:            "chk1",
			CheckExpression: "(a > 0)",
			Enforced:        true,
		},
	}
	assert.Equal(t, expected, checks)

	fkt, ok := table.(sql.ForeignKeyTable)
	require.True(ok)

	fks, err := fkt.GetDeclaredForeignKeys(NewContext(harness))
	require.NoError(err)

	expectedFks := []sql.ForeignKeyConstraint{
		{
			Name:           "fk1",
			Database:       "mydb",
			Table:          "t1",
			Columns:        []string{"a"},
			ParentDatabase: "mydb",
			ParentTable:    "t2",
			ParentColumns:  []string{"b"},
			OnUpdate:       "DEFAULT",
			OnDelete:       "DEFAULT",
			IsResolved:     true,
		},
	}
	assert.Equal(t, expectedFks, fks)

	RunQuery(t, e, harness, "ALTER TABLE t1 DROP CONSTRAINT chk1")

	table, ok, err = db.GetTableInsensitive(ctx, "t1")
	require.NoError(err)
	require.True(ok)

	cht, ok = table.(sql.CheckTable)
	require.True(ok)

	checks, err = cht.GetChecks(NewContext(harness))
	require.NoError(err)

	expected = []sql.CheckDefinition{}
	assert.Equal(t, expected, checks)

	fkt, ok = table.(sql.ForeignKeyTable)
	require.True(ok)

	fks, err = fkt.GetDeclaredForeignKeys(NewContext(harness))
	require.NoError(err)

	expectedFks = []sql.ForeignKeyConstraint{
		{
			Name:           "fk1",
			Database:       "mydb",
			Table:          "t1",
			Columns:        []string{"a"},
			ParentDatabase: "mydb",
			ParentTable:    "t2",
			ParentColumns:  []string{"b"},
			OnUpdate:       "DEFAULT",
			OnDelete:       "DEFAULT",
			IsResolved:     true,
		},
	}
	assert.Equal(t, expectedFks, fks)

	RunQuery(t, e, harness, "ALTER TABLE t1 DROP CONSTRAINT fk1")

	table, ok, err = db.GetTableInsensitive(ctx, "t1")
	require.NoError(err)
	require.True(ok)

	cht, ok = table.(sql.CheckTable)
	require.True(ok)

	checks, err = cht.GetChecks(NewContext(harness))
	require.NoError(err)
	assert.Len(t, checks, 0)

	fkt, ok = table.(sql.ForeignKeyTable)
	require.True(ok)

	fks, err = fkt.GetDeclaredForeignKeys(NewContext(harness))
	require.NoError(err)
	assert.Len(t, fks, 0)

	// Some error statements
	AssertErr(t, e, harness, "ALTER TABLE t3 DROP CONSTRAINT fk1", sql.ErrTableNotFound)
	AssertErr(t, e, harness, "ALTER TABLE t1 DROP CONSTRAINT fk1", sql.ErrUnknownConstraint)
}

func TestWindowFunctions(t *testing.T, harness Harness) {
	harness.Setup(setup.MydbData)
	e := mustNewEngine(t, harness)
	defer e.Close()
	ctx := NewContext(harness)

	RunQuery(t, e, harness, "CREATE TABLE t1 (a INTEGER PRIMARY KEY, b INTEGER, c integer)")
	RunQuery(t, e, harness, "INSERT INTO t1 VALUES (0,0,0), (1,1,1), (2,2,0), (3,0,0), (4,1,0), (5,3,0)")

	TestQueryWithContext(t, ctx, e, harness, `SELECT a, percent_rank() over (order by b) FROM t1 order by a`, []sql.Row{
		{0, 0.0},
		{1, 0.4},
		{2, 0.8},
		{3, 0.0},
		{4, 0.4},
		{5, 1.0},
	}, nil, nil)

	TestQueryWithContext(t, ctx, e, harness, `SELECT a, percent_rank() over (order by b desc) FROM t1 order by a`, []sql.Row{
		{0, 0.8},
		{1, 0.4},
		{2, 0.2},
		{3, 0.8},
		{4, 0.4},
		{5, 0.0},
	}, nil, nil)

	TestQueryWithContext(t, ctx, e, harness, `SELECT a, percent_rank() over (partition by c order by b) FROM t1 order by a`, []sql.Row{
		{0, 0.0},
		{1, 0.0},
		{2, 0.75},
		{3, 0.0},
		{4, 0.5},
		{5, 1.0},
	}, nil, nil)

	TestQueryWithContext(t, ctx, e, harness, `SELECT a, percent_rank() over (partition by b order by c) FROM t1 order by a`, []sql.Row{
		{0, 0.0},
		{1, 1.0},
		{2, 0.0},
		{3, 0.0},
		{4, 0.0},
		{5, 0.0},
	}, nil, nil)

	// no order by clause -> all rows are peers
	TestQueryWithContext(t, ctx, e, harness, `SELECT a, percent_rank() over (partition by b) FROM t1 order by a`, []sql.Row{
		{0, 0.0},
		{1, 0.0},
		{2, 0.0},
		{3, 0.0},
		{4, 0.0},
		{5, 0.0},
	}, nil, nil)

	TestQueryWithContext(t, ctx, e, harness, `SELECT a, first_value(b) over (partition by c order by b) FROM t1 order by a`, []sql.Row{
		{0, 0},
		{1, 1},
		{2, 0},
		{3, 0},
		{4, 0},
		{5, 0},
	}, nil, nil)

	TestQueryWithContext(t, ctx, e, harness, `SELECT a, first_value(a) over (partition by b order by a ASC, c ASC) FROM t1 order by a`, []sql.Row{
		{0, 0},
		{1, 1},
		{2, 2},
		{3, 0},
		{4, 1},
		{5, 5},
	}, nil, nil)

	TestQueryWithContext(t, ctx, e, harness, `SELECT a, first_value(a-1) over (partition by b order by a ASC, c ASC) FROM t1 order by a`, []sql.Row{
		{0, -1},
		{1, 0},
		{2, 1},
		{3, -1},
		{4, 0},
		{5, 4},
	}, nil, nil)

	TestQueryWithContext(t, ctx, e, harness, `SELECT a, first_value(c) over (partition by b) FROM t1 order by a*b,a`, []sql.Row{
		{0, 0},
		{3, 0},
		{1, 1},
		{2, 0},
		{4, 1},
		{5, 0},
	}, nil, nil)

	TestQueryWithContext(t, ctx, e, harness, `SELECT a, lag(a) over (partition by c order by a) FROM t1 order by a`, []sql.Row{
		{0, nil},
		{1, nil},
		{2, 0},
		{3, 2},
		{4, 3},
		{5, 4},
	}, nil, nil)

	TestQueryWithContext(t, ctx, e, harness, `SELECT a, lag(a, 1) over (partition by c order by a) FROM t1 order by a`, []sql.Row{
		{0, nil},
		{1, nil},
		{2, 0},
		{3, 2},
		{4, 3},
		{5, 4},
	}, nil, nil)

	TestQueryWithContext(t, ctx, e, harness, `SELECT a, lag(a+2) over (partition by c order by a) FROM t1 order by a`, []sql.Row{
		{0, nil},
		{1, nil},
		{2, 2},
		{3, 4},
		{4, 5},
		{5, 6},
	}, nil, nil)

	TestQueryWithContext(t, ctx, e, harness, `SELECT a, lag(a, 1, a-1) over (partition by c order by a) FROM t1 order by a`, []sql.Row{
		{0, -1},
		{1, 0},
		{2, 0},
		{3, 2},
		{4, 3},
		{5, 4},
	}, nil, nil)

	TestQueryWithContext(t, ctx, e, harness, `SELECT a, lag(a, 0) over (partition by c order by a) FROM t1 order by a`, []sql.Row{
		{0, 0},
		{1, 1},
		{2, 2},
		{3, 3},
		{4, 4},
		{5, 5},
	}, nil, nil)

	TestQueryWithContext(t, ctx, e, harness, `SELECT a, lag(a, 1, -1) over (partition by c order by a) FROM t1 order by a`, []sql.Row{
		{0, -1},
		{1, -1},
		{2, 0},
		{3, 2},
		{4, 3},
		{5, 4},
	}, nil, nil)

	TestQueryWithContext(t, ctx, e, harness, `SELECT a, lag(a, 3, -1) over (partition by c order by a) FROM t1 order by a`, []sql.Row{
		{0, -1},
		{1, -1},
		{2, -1},
		{3, -1},
		{4, 0},
		{5, 2},
	}, nil, nil)

	TestQueryWithContext(t, ctx, e, harness, `SELECT a, lag('s') over (partition by c order by a) FROM t1 order by a`, []sql.Row{
		{0, nil},
		{1, nil},
		{2, "s"},
		{3, "s"},
		{4, "s"},
		{5, "s"},
	}, nil, nil)

	AssertErr(t, e, harness, "SELECT a, lag(a, -1) over (partition by c) FROM t1", expression.ErrInvalidOffset)
	AssertErr(t, e, harness, "SELECT a, lag(a, 's') over (partition by c) FROM t1", expression.ErrInvalidOffset)

}

func TestWindowRowFrames(t *testing.T, harness Harness) {
	harness.Setup(setup.MydbData)
	e := mustNewEngine(t, harness)
	defer e.Close()
	ctx := NewContext(harness)

	RunQuery(t, e, harness, "CREATE TABLE a (x INTEGER PRIMARY KEY, y INTEGER, z INTEGER)")
	RunQuery(t, e, harness, "INSERT INTO a VALUES (0,0,0), (1,1,0), (2,2,0), (3,0,0), (4,1,0), (5,3,0)")
	TestQueryWithContext(t, ctx, e, harness, `SELECT sum(y) over (partition by z order by x rows unbounded preceding) FROM a order by x`, []sql.Row{{float64(0)}, {float64(1)}, {float64(3)}, {float64(3)}, {float64(4)}, {float64(7)}}, nil, nil)
	TestQueryWithContext(t, ctx, e, harness, `SELECT sum(y) over (partition by z order by x rows current row) FROM a order by x`, []sql.Row{{float64(0)}, {float64(1)}, {float64(2)}, {float64(0)}, {float64(1)}, {float64(3)}}, nil, nil)
	TestQueryWithContext(t, ctx, e, harness, `SELECT sum(y) over (partition by z order by x rows 2 preceding) FROM a order by x`, []sql.Row{{float64(0)}, {float64(1)}, {float64(3)}, {float64(3)}, {float64(3)}, {float64(4)}}, nil, nil)
	TestQueryWithContext(t, ctx, e, harness, `SELECT sum(y) over (partition by z order by x rows between current row and 1 following) FROM a order by x`, []sql.Row{{float64(1)}, {float64(3)}, {float64(2)}, {float64(1)}, {float64(4)}, {float64(3)}}, nil, nil)
	TestQueryWithContext(t, ctx, e, harness, `SELECT sum(y) over (partition by z order by x rows between 1 preceding and current row) FROM a order by x`, []sql.Row{{float64(0)}, {float64(1)}, {float64(3)}, {float64(2)}, {float64(1)}, {float64(4)}}, nil, nil)
	TestQueryWithContext(t, ctx, e, harness, `SELECT sum(y) over (partition by z order by x rows between current row and 2 following) FROM a order by x`, []sql.Row{{float64(3)}, {float64(3)}, {float64(3)}, {float64(4)}, {float64(4)}, {float64(3)}}, nil, nil)
	TestQueryWithContext(t, ctx, e, harness, `SELECT sum(y) over (partition by z order by x rows between current row and current row) FROM a order by x`, []sql.Row{{float64(0)}, {float64(1)}, {float64(2)}, {float64(0)}, {float64(1)}, {float64(3)}}, nil, nil)
	TestQueryWithContext(t, ctx, e, harness, `SELECT sum(y) over (partition by z order by x rows between current row and unbounded following) FROM a order by x`, []sql.Row{{float64(7)}, {float64(7)}, {float64(6)}, {float64(4)}, {float64(4)}, {float64(3)}}, nil, nil)
	TestQueryWithContext(t, ctx, e, harness, `SELECT sum(y) over (partition by z order by x rows between 1 preceding and 1 following) FROM a order by x`, []sql.Row{{float64(1)}, {float64(3)}, {float64(3)}, {float64(3)}, {float64(4)}, {float64(4)}}, nil, nil)
	TestQueryWithContext(t, ctx, e, harness, `SELECT sum(y) over (partition by z order by x rows between 1 preceding and unbounded following) FROM a order by x`, []sql.Row{{float64(7)}, {float64(7)}, {float64(7)}, {float64(6)}, {float64(4)}, {float64(4)}}, nil, nil)
	TestQueryWithContext(t, ctx, e, harness, `SELECT sum(y) over (partition by z order by x rows between unbounded preceding and unbounded following) FROM a order by x`, []sql.Row{{float64(7)}, {float64(7)}, {float64(7)}, {float64(7)}, {float64(7)}, {float64(7)}}, nil, nil)
	TestQueryWithContext(t, ctx, e, harness, `SELECT sum(y) over (partition by z order by x rows between 2 preceding and 1 preceding) FROM a order by x`, []sql.Row{{nil}, {float64(0)}, {float64(1)}, {float64(3)}, {float64(2)}, {float64(1)}}, nil, nil)
}

func TestWindowRangeFrames(t *testing.T, harness Harness) {
	harness.Setup(setup.MydbData, setup.MytableData)
	e := mustNewEngine(t, harness)
	defer e.Close()
	ctx := NewContext(harness)

	RunQuery(t, e, harness, "CREATE TABLE a (x INTEGER PRIMARY KEY, y INTEGER, z INTEGER)")
	RunQuery(t, e, harness, "INSERT INTO a VALUES (0,0,0), (1,1,0), (2,2,0), (3,0,0), (4,1,0), (5,3,0)")
	TestQueryWithContext(t, ctx, e, harness, `SELECT sum(y) over (partition by z order by x range unbounded preceding) FROM a order by x`, []sql.Row{{float64(0)}, {float64(1)}, {float64(3)}, {float64(3)}, {float64(4)}, {float64(7)}}, nil, nil)
	TestQueryWithContext(t, ctx, e, harness, `SELECT sum(y) over (partition by z order by x range current row) FROM a order by x`, []sql.Row{{float64(0)}, {float64(1)}, {float64(2)}, {float64(0)}, {float64(1)}, {float64(3)}}, nil, nil)
	TestQueryWithContext(t, ctx, e, harness, `SELECT sum(y) over (partition by z order by x range 2 preceding) FROM a order by x`, []sql.Row{{float64(0)}, {float64(1)}, {float64(3)}, {float64(3)}, {float64(3)}, {float64(4)}}, nil, nil)
	TestQueryWithContext(t, ctx, e, harness, `SELECT sum(y) over (partition by z order by x range between current row and 1 following) FROM a order by x`, []sql.Row{{float64(1)}, {float64(3)}, {float64(2)}, {float64(1)}, {float64(4)}, {float64(3)}}, nil, nil)
	TestQueryWithContext(t, ctx, e, harness, `SELECT sum(y) over (partition by z order by x range between 1 preceding and current row) FROM a order by x`, []sql.Row{{float64(0)}, {float64(1)}, {float64(3)}, {float64(2)}, {float64(1)}, {float64(4)}}, nil, nil)
	TestQueryWithContext(t, ctx, e, harness, `SELECT sum(y) over (partition by z order by x range between current row and 2 following) FROM a order by x`, []sql.Row{{float64(3)}, {float64(3)}, {float64(3)}, {float64(4)}, {float64(4)}, {float64(3)}}, nil, nil)
	TestQueryWithContext(t, ctx, e, harness, `SELECT sum(y) over (partition by z order by x range between current row and current row) FROM a order by x`, []sql.Row{{float64(0)}, {float64(1)}, {float64(2)}, {float64(0)}, {float64(1)}, {float64(3)}}, nil, nil)
	TestQueryWithContext(t, ctx, e, harness, `SELECT sum(y) over (partition by z order by x range between current row and unbounded following) FROM a order by x`, []sql.Row{{float64(7)}, {float64(7)}, {float64(6)}, {float64(4)}, {float64(4)}, {float64(3)}}, nil, nil)
	TestQueryWithContext(t, ctx, e, harness, `SELECT sum(y) over (partition by z order by x range between 1 preceding and 1 following) FROM a order by x`, []sql.Row{{float64(1)}, {float64(3)}, {float64(3)}, {float64(3)}, {float64(4)}, {float64(4)}}, nil, nil)
	TestQueryWithContext(t, ctx, e, harness, `SELECT sum(y) over (partition by z order by x range between 1 preceding and unbounded following) FROM a order by x`, []sql.Row{{float64(7)}, {float64(7)}, {float64(7)}, {float64(6)}, {float64(4)}, {float64(4)}}, nil, nil)
	TestQueryWithContext(t, ctx, e, harness, `SELECT sum(y) over (partition by z order by x range between unbounded preceding and unbounded following) FROM a order by x`, []sql.Row{{float64(7)}, {float64(7)}, {float64(7)}, {float64(7)}, {float64(7)}, {float64(7)}}, nil, nil)
	TestQueryWithContext(t, ctx, e, harness, `SELECT sum(y) over (partition by z order by x range between 2 preceding and 1 preceding) FROM a order by x`, []sql.Row{{nil}, {float64(0)}, {float64(1)}, {float64(3)}, {float64(2)}, {float64(1)}}, nil, nil)

	// fixed frame size, 3 days
	RunQuery(t, e, harness, "CREATE TABLE b (x INTEGER PRIMARY KEY, y INTEGER, z INTEGER, date DATE)")
	RunQuery(t, e, harness, "INSERT INTO b VALUES (0,0,0,'2022-01-26'), (1,0,0,'2022-01-27'), (2,0,0, '2022-01-28'), (3,1,0,'2022-01-29'), (4,1,0,'2022-01-30'), (5,3,0,'2022-01-31')")
	TestQueryWithContext(t, ctx, e, harness, `SELECT sum(y) over (partition by z order by date range between interval 2 DAY preceding and interval 1 DAY preceding) FROM b order by x`, []sql.Row{{nil}, {float64(0)}, {float64(0)}, {float64(0)}, {float64(1)}, {float64(2)}}, nil, nil)
	TestQueryWithContext(t, ctx, e, harness, `SELECT sum(y) over (partition by z order by date range between interval 1 DAY preceding and interval 1 DAY following) FROM b order by x`, []sql.Row{{float64(0)}, {float64(0)}, {float64(1)}, {float64(2)}, {float64(5)}, {float64(4)}}, nil, nil)
	TestQueryWithContext(t, ctx, e, harness, `SELECT sum(y) over (partition by z order by date range between interval 1 DAY following and interval 2 DAY following) FROM b order by x`, []sql.Row{{float64(0)}, {float64(1)}, {float64(2)}, {float64(4)}, {float64(3)}, {nil}}, nil, nil)
	TestQueryWithContext(t, ctx, e, harness, `SELECT sum(y) over (partition by z order by date range interval 1 DAY preceding) FROM b order by x`, []sql.Row{{float64(0)}, {float64(0)}, {float64(0)}, {float64(1)}, {float64(2)}, {float64(4)}}, nil, nil)
	TestQueryWithContext(t, ctx, e, harness, `SELECT sum(y) over (partition by z order by date range between interval 1 DAY preceding and current row) FROM b order by x`, []sql.Row{{float64(0)}, {float64(0)}, {float64(0)}, {float64(1)}, {float64(2)}, {float64(4)}}, nil, nil)
	TestQueryWithContext(t, ctx, e, harness, `SELECT sum(y) over (partition by z order by date range between interval 1 DAY preceding and unbounded following) FROM b order by x`, []sql.Row{{float64(5)}, {float64(5)}, {float64(5)}, {float64(5)}, {float64(5)}, {float64(4)}}, nil, nil)
	TestQueryWithContext(t, ctx, e, harness, `SELECT sum(y) over (partition by z order by date range between unbounded preceding and interval 1 DAY following) FROM b order by x`, []sql.Row{{float64(0)}, {float64(0)}, {float64(1)}, {float64(2)}, {float64(5)}, {float64(5)}}, nil, nil)

	// variable range size, 1 or many days
	RunQuery(t, e, harness, "CREATE TABLE c (x INTEGER PRIMARY KEY, y INTEGER, z INTEGER, date DATE)")
	RunQuery(t, e, harness, "INSERT INTO c VALUES (0,0,0,'2022-01-26'), (1,0,0,'2022-01-26'), (2,0,0, '2022-01-26'), (3,1,0,'2022-01-27'), (4,1,0,'2022-01-29'), (5,3,0,'2022-01-30'), (6,0,0, '2022-02-03'), (7,1,0,'2022-02-03'), (8,1,0,'2022-02-04'), (9,3,0,'2022-02-04')")
	TestQueryWithContext(t, ctx, e, harness, `SELECT sum(y) over (partition by z order by date range between interval '2' DAY preceding and interval '1' DAY preceding) FROM c order by x`, []sql.Row{{nil}, {nil}, {nil}, {float64(0)}, {float64(1)}, {float64(1)}, {nil}, {nil}, {float64(1)}, {float64(1)}}, nil, nil)
	TestQueryWithContext(t, ctx, e, harness, `SELECT sum(y) over (partition by z order by date range between interval '1' DAY preceding and interval '1' DAY following) FROM c order by x`, []sql.Row{{float64(1)}, {float64(1)}, {float64(1)}, {float64(1)}, {float64(4)}, {float64(4)}, {float64(5)}, {float64(5)}, {float64(5)}, {float64(5)}}, nil, nil)
	TestQueryWithContext(t, ctx, e, harness, `SELECT first_value(x) over (partition by z order by date range interval '1' DAY preceding) FROM c order by x`, []sql.Row{{0}, {0}, {0}, {0}, {4}, {4}, {6}, {6}, {6}, {6}}, nil, nil)
	TestQueryWithContext(t, ctx, e, harness, `SELECT sum(y) over (partition by z order by date range between interval '1' DAY preceding and current row) FROM c order by x`, []sql.Row{{float64(0)}, {float64(0)}, {float64(0)}, {float64(1)}, {float64(1)}, {float64(4)}, {float64(1)}, {float64(1)}, {float64(5)}, {float64(5)}}, nil, nil)
	TestQueryWithContext(t, ctx, e, harness, `SELECT avg(y) over (partition by z order by date range between interval '1' DAY preceding and unbounded following) FROM c order by x`, []sql.Row{{float64(1)}, {float64(1)}, {float64(1)}, {float64(1)}, {float64(3) / float64(2)}, {float64(3) / float64(2)}, {float64(5) / float64(4)}, {float64(5) / float64(4)}, {float64(5) / float64(4)}, {float64(5) / float64(4)}}, nil, nil)
	TestQueryWithContext(t, ctx, e, harness, `SELECT sum(y) over (partition by z order by date range between unbounded preceding and interval '1' DAY following) FROM c order by x`, []sql.Row{{float64(1)}, {float64(1)}, {float64(1)}, {float64(1)}, {float64(5)}, {float64(5)}, {float64(10)}, {float64(10)}, {float64(10)}, {float64(10)}}, nil, nil)
	TestQueryWithContext(t, ctx, e, harness, `SELECT count(y) over (partition by z order by date range between interval '1' DAY following and interval '2' DAY following) FROM c order by x`, []sql.Row{{1}, {1}, {1}, {1}, {1}, {0}, {2}, {2}, {0}, {0}}, nil, nil)
	TestQueryWithContext(t, ctx, e, harness, `SELECT count(y) over (partition by z order by date range between interval '1' DAY preceding and interval '2' DAY following) FROM c order by x`, []sql.Row{{4}, {4}, {4}, {5}, {2}, {2}, {4}, {4}, {4}, {4}}, nil, nil)

	AssertErr(t, e, harness, "SELECT sum(y) over (partition by z range between unbounded preceding and interval '1' DAY following) FROM c order by x", aggregation.ErrRangeInvalidOrderBy)
	AssertErr(t, e, harness, "SELECT sum(y) over (partition by z order by date range interval 'e' DAY preceding) FROM c order by x", sql.ErrInvalidValue)
}

func TestNamedWindows(t *testing.T, harness Harness) {
	harness.Setup(setup.MydbData)
	e := mustNewEngine(t, harness)
	defer e.Close()
	ctx := NewContext(harness)

	RunQuery(t, e, harness, "CREATE TABLE a (x INTEGER PRIMARY KEY, y INTEGER, z INTEGER)")
	RunQuery(t, e, harness, "INSERT INTO a VALUES (0,0,0), (1,1,0), (2,2,0), (3,0,0), (4,1,0), (5,3,0)")

	TestQueryWithContext(t, ctx, e, harness, `SELECT sum(y) over (w1) FROM a WINDOW w1 as (order by z) order by x`, []sql.Row{{float64(0)}, {float64(1)}, {float64(3)}, {float64(3)}, {float64(4)}, {float64(7)}}, nil, nil)
	TestQueryWithContext(t, ctx, e, harness, `SELECT sum(y) over (w1) FROM a WINDOW w1 as (partition by z) order by x`, []sql.Row{{float64(0)}, {float64(1)}, {float64(3)}, {float64(3)}, {float64(4)}, {float64(7)}}, nil, nil)
	TestQueryWithContext(t, ctx, e, harness, `SELECT sum(y) over w FROM a WINDOW w as (partition by z order by x rows unbounded preceding) order by x`, []sql.Row{{float64(0)}, {float64(1)}, {float64(3)}, {float64(3)}, {float64(4)}, {float64(7)}}, nil, nil)
	TestQueryWithContext(t, ctx, e, harness, `SELECT sum(y) over w FROM a WINDOW w as (partition by z order by x rows current row) order by x`, []sql.Row{{float64(0)}, {float64(1)}, {float64(2)}, {float64(0)}, {float64(1)}, {float64(3)}}, nil, nil)
	TestQueryWithContext(t, ctx, e, harness, `SELECT sum(y) over (w) FROM a WINDOW w as (partition by z order by x rows 2 preceding) order by x`, []sql.Row{{float64(0)}, {float64(1)}, {float64(3)}, {float64(3)}, {float64(3)}, {float64(4)}}, nil, nil)
	TestQueryWithContext(t, ctx, e, harness, `SELECT row_number() over (w3) FROM a WINDOW w3 as (w2), w2 as (w1), w1 as (partition by z) order by x`, []sql.Row{{int64(1)}, {int64(2)}, {int64(3)}, {int64(4)}, {int64(5)}, {int64(6)}}, nil, nil)

	// errors
	AssertErr(t, e, harness, "SELECT sum(y) over (w1 partition by x) FROM a WINDOW w1 as (partition by z) order by x", sql.ErrInvalidWindowInheritance)
	AssertErr(t, e, harness, "SELECT sum(y) over (w1 order by x) FROM a WINDOW w1 as (order by z) order by x", sql.ErrInvalidWindowInheritance)
	AssertErr(t, e, harness, "SELECT sum(y) over (w1 rows unbounded preceding) FROM a WINDOW w1 as (range unbounded preceding) order by x", sql.ErrInvalidWindowInheritance)
	AssertErr(t, e, harness, "SELECT sum(y) over (w3) FROM a WINDOW w1 as (w2), w2 as (w3), w3 as (w1) order by x", sql.ErrCircularWindowInheritance)

	// TODO parser needs to differentiate between window replacement and copying -- window frames can't be copied
	//AssertErr(t, e, harness, "SELECT sum(y) over w FROM a WINDOW (w) as (partition by z order by x rows unbounded preceding) order by x", sql.ErrInvalidWindowInheritance)
}

func TestNaturalJoin(t *testing.T, harness Harness) {
	harness.Setup([]setup.SetupScript{{
		"create database mydb",
		"use mydb",
		"create table t1 (a varchar(20) primary key, b text, c text)",
		"create table t2 (a varchar(20) primary key, b text, d text)",
		"insert into t1 values ('a_1', 'b_1', 'c_1'), ('a_2', 'b_2', 'c_2'), ('a_3', 'b_3', 'c_3')",
		"insert into t2 values ('a_1', 'b_1', 'd_1'), ('a_2', 'b_2', 'd_2'), ('a_3', 'b_3', 'd_3')",
	}})
	e := mustNewEngine(t, harness)
	defer e.Close()

	TestQuery(t, harness, `SELECT * FROM t1 NATURAL JOIN t2`, []sql.Row{
		{"a_1", "b_1", "c_1", "d_1"},
		{"a_2", "b_2", "c_2", "d_2"},
		{"a_3", "b_3", "c_3", "d_3"},
	}, nil, nil)
}

func TestNaturalJoinEqual(t *testing.T, harness Harness) {
	harness.Setup([]setup.SetupScript{{
		"create database mydb",
		"use mydb",
		"create table t1 (a varchar(20) primary key, b text, c text)",
		"create table t2 (a varchar(20) primary key, b text, c text)",
		"insert into t1 values ('a_1', 'b_1', 'c_1'), ('a_2', 'b_2', 'c_2'), ('a_3', 'b_3', 'c_3')",
		"insert into t2 values ('a_1', 'b_1', 'c_1'), ('a_2', 'b_2', 'c_2'), ('a_3', 'b_3', 'c_3')",
	}})
	e := mustNewEngine(t, harness)
	defer e.Close()
	TestQuery(t, harness, `SELECT * FROM t1 NATURAL JOIN t2`, []sql.Row{
		{"a_1", "b_1", "c_1"},
		{"a_2", "b_2", "c_2"},
		{"a_3", "b_3", "c_3"},
	}, nil, nil)
}

func TestNaturalJoinDisjoint(t *testing.T, harness Harness) {
	harness.Setup([]setup.SetupScript{{
		"create database mydb",
		"use mydb",
		"create table t1 (a varchar(20) primary key)",
		"create table t2 (b varchar(20) primary key)",
		"insert into t1 values ('a1'), ('a2'), ('a3')",
		"insert into t2 values ('b1'), ('b2'), ('b3')",
	}})
	e := mustNewEngine(t, harness)
	defer e.Close()
	TestQuery(t, harness, `SELECT * FROM t1 NATURAL JOIN t2`, []sql.Row{
		{"a1", "b1"},
		{"a1", "b2"},
		{"a1", "b3"},
		{"a2", "b1"},
		{"a2", "b2"},
		{"a2", "b3"},
		{"a3", "b1"},
		{"a3", "b2"},
		{"a3", "b3"},
	}, nil, nil)
}

func TestInnerNestedInNaturalJoins(t *testing.T, harness Harness) {
	harness.Setup([]setup.SetupScript{{
		"create database mydb",
		"use mydb",
		"create table table1 (i int, f float, t text)",
		"create table table2 (i2 int, f2 float, t2 text)",
		"create table table3 (i int, f2 float, t3 text)",
		"insert into table1 values (1, 2.1000, 'table1'), (1, 2.1000, 'table1'), (10, 2.1000, 'table1')",
		"insert into table2 values (1, 2.1000, 'table2'), (1, 2.2000, 'table2'), (20, 2.2000, 'table2')",
		"insert into table3 values (1, 2.2000, 'table3'), (2, 2.2000, 'table3'), (30, 2.2000, 'table3')",
	}})
	e := mustNewEngine(t, harness)
	defer e.Close()

	TestQuery(t, harness, `SELECT table1.i, t, i2, t2, t3 FROM table1 INNER JOIN table2 ON table1.i = table2.i2 NATURAL JOIN table3`, []sql.Row{
		{int32(1), "table1", int32(1), "table2", "table3"},
		{int32(1), "table1", int32(1), "table2", "table3"},
	}, nil, nil)
}

func TestVariables(t *testing.T, harness Harness) {
	for _, query := range queries.VariableQueries {
		TestScript(t, harness, query)
	}
	// Test session pulling from global
	engine := sqle.NewDefault(harness.NewDatabaseProvider())
	ctx1 := sql.NewEmptyContext()
	for _, assertion := range []queries.ScriptTestAssertion{
		{
			Query:    "SELECT @@select_into_buffer_size",
			Expected: []sql.Row{{131072}},
		},
		{
			Query:    "SELECT @@GLOBAL.select_into_buffer_size",
			Expected: []sql.Row{{131072}},
		},
		{
			Query:    "SET GLOBAL select_into_buffer_size = 9001",
			Expected: []sql.Row{{}},
		},
		{
			Query:    "SELECT @@SESSION.select_into_buffer_size",
			Expected: []sql.Row{{131072}},
		},
		{
			Query:    "SELECT @@GLOBAL.select_into_buffer_size",
			Expected: []sql.Row{{9001}},
		},
		{
			Query:    "SET @@GLOBAL.select_into_buffer_size = 9002",
			Expected: []sql.Row{{}},
		},
		{
			Query:    "SELECT @@GLOBAL.select_into_buffer_size",
			Expected: []sql.Row{{9002}},
		},
	} {
		TestQueryWithContext(t, ctx1, engine, harness, assertion.Query, assertion.Expected, nil, nil)
	}
	ctx2 := sql.NewEmptyContext()
	for _, assertion := range []queries.ScriptTestAssertion{
		{
			Query:    "SELECT @@select_into_buffer_size",
			Expected: []sql.Row{{9002}},
		},
		{
			Query:    "SELECT @@GLOBAL.select_into_buffer_size",
			Expected: []sql.Row{{9002}},
		},
	} {
		TestQueryWithContext(t, ctx2, engine, harness, assertion.Query, assertion.Expected, nil, nil)
	}
}

func TestPreparedInsert(t *testing.T, harness Harness) {
	harness.Setup(setup.MydbData, setup.MytableData)
	e := mustNewEngine(t, harness)
	defer e.Close()

	tests := []queries.ScriptTest{
		{
			Name: "simple insert",
			SetUpScript: []string{
				"create table test (pk int primary key, value int)",
				"insert into test values (0,0)",
			},
			Assertions: []queries.ScriptTestAssertion{
				{
					Query: "insert into test values (?, ?)",
					Bindings: map[string]sql.Expression{
						"v1": expression.NewLiteral(1, sql.Int64),
						"v2": expression.NewLiteral(1, sql.Int64),
					},
					Expected: []sql.Row{
						{sql.OkResult{RowsAffected: 1}},
					},
				},
			},
		},
		{
			Name: "Insert on duplicate key",
			SetUpScript: []string{
				`CREATE TABLE users (
  				id varchar(42) PRIMARY KEY
			)`,
				`CREATE TABLE nodes (
			    id varchar(42) PRIMARY KEY,
			    owner varchar(42),
			    status varchar(12),
			    timestamp bigint NOT NULL,
			    FOREIGN KEY(owner) REFERENCES users(id)
			)`,
				"INSERT INTO users values ('milo'), ('dabe')",
				"INSERT INTO nodes values ('id1', 'milo', 'off', 1)",
			},
			Assertions: []queries.ScriptTestAssertion{
				{
					Query: "insert into nodes(id,owner,status,timestamp) values(?, ?, ?, ?) on duplicate key update owner=?,status=?",
					Bindings: map[string]sql.Expression{
						"v1": expression.NewLiteral("id1", sql.Text),
						"v2": expression.NewLiteral("dabe", sql.Text),
						"v3": expression.NewLiteral("off", sql.Text),
						"v4": expression.NewLiteral(2, sql.Int64),
						"v5": expression.NewLiteral("milo", sql.Text),
						"v6": expression.NewLiteral("on", sql.Text),
					},
					Expected: []sql.Row{
						{sql.OkResult{RowsAffected: 2}},
					},
				},
				{
					Query: "insert into nodes(id,owner,status,timestamp) values(?, ?, ?, ?) on duplicate key update owner=?,status=?",
					Bindings: map[string]sql.Expression{
						"v1": expression.NewLiteral("id2", sql.Text),
						"v2": expression.NewLiteral("dabe", sql.Text),
						"v3": expression.NewLiteral("off", sql.Text),
						"v4": expression.NewLiteral(3, sql.Int64),
						"v5": expression.NewLiteral("milo", sql.Text),
						"v6": expression.NewLiteral("on", sql.Text),
					},
					Expected: []sql.Row{
						{sql.OkResult{RowsAffected: 1}},
					},
				},
				{
					Query: "select * from nodes",
					Expected: []sql.Row{
						{"id1", "milo", "on", 1},
						{"id2", "dabe", "off", 3},
					},
				},
			},
		},
	}
	for _, tt := range tests {
		TestScript(t, harness, tt)
	}
}

// Runs tests on SHOW TABLE STATUS queries.
func TestShowTableStatus(t *testing.T, harness Harness) {
	harness.Setup(setup.MydbData, setup.MytableData, setup.OthertableData)
	for _, tt := range queries.ShowTableStatusQueries {
		TestQuery(t, harness, tt.Query, tt.Expected, nil, nil)
	}
}

func TestDateParse(t *testing.T, harness Harness) {
	harness.Setup()
	for _, tt := range queries.DateParseQueries {
		TestQuery(t, harness, tt.Query, tt.Expected, nil, nil)
	}
}

// Runs tests on SHOW TABLE STATUS queries.
func TestShowTableStatusPrepared(t *testing.T, harness Harness) {
	harness.Setup(setup.MydbData, setup.MytableData, setup.OthertableData)
	for _, tt := range queries.ShowTableStatusQueries {
		TestPreparedQuery(t, harness, tt.Query, tt.Expected, nil)
	}
}

func TestVariableErrors(t *testing.T, harness Harness) {
	harness.Setup()
	e := mustNewEngine(t, harness)
	defer e.Close()
	for _, test := range queries.VariableErrorTests {
		AssertErr(t, e, harness, test.Query, test.ExpectedErr)
	}
}

func TestWarnings(t *testing.T, harness Harness) {
	var queries = []queries.QueryTest{
		{
			Query: `
			SHOW WARNINGS
			`,
			Expected: []sql.Row{
				{"", 3, ""},
				{"", 2, ""},
				{"", 1, ""},
			},
		},
		{
			Query: `
			SHOW WARNINGS LIMIT 1
			`,
			Expected: []sql.Row{
				{"", 3, ""},
			},
		},
		{
			Query: `
			SHOW WARNINGS LIMIT 1,2
			`,
			Expected: []sql.Row{
				{"", 2, ""},
				{"", 1, ""},
			},
		},
		{
			Query: `
			SHOW WARNINGS LIMIT 0
			`,
			Expected: nil,
		},
		{
			Query: `
			SHOW WARNINGS LIMIT 2,1
			`,
			Expected: []sql.Row{
				{"", 1, ""},
			},
		},
		{
			Query: `
			SHOW WARNINGS LIMIT 10
			`,
			Expected: []sql.Row{
				{"", 3, ""},
				{"", 2, ""},
				{"", 1, ""},
			},
		},
		{
			Query: `
			SHOW WARNINGS LIMIT 10,1
			`,
			Expected: nil,
		},
	}

	harness.Setup()
	e := mustNewEngine(t, harness)
	defer e.Close()
	ctx := NewContext(harness)

	ctx.Session.Warn(&sql.Warning{Code: 1})
	ctx.Session.Warn(&sql.Warning{Code: 2})
	ctx.Session.Warn(&sql.Warning{Code: 3})

	for _, tt := range queries {
		TestQueryWithContext(t, ctx, e, harness, tt.Query, tt.Expected, nil, nil)
	}
}

func TestClearWarnings(t *testing.T, harness Harness) {
	require := require.New(t)
	harness.Setup(setup.Mytable...)
	e := mustNewEngine(t, harness)
	defer e.Close()
	ctx := NewContext(harness)

	sch, iter, err := e.Query(ctx, "-- some empty query as a comment")
	require.NoError(err)
	err = iter.Close(ctx)
	require.NoError(err)

	sch, iter, err = e.Query(ctx, "-- some empty query as a comment")
	require.NoError(err)
	err = iter.Close(ctx)
	require.NoError(err)

	sch, iter, err = e.Query(ctx, "-- some empty query as a comment")
	require.NoError(err)
	err = iter.Close(ctx)
	require.NoError(err)

	sch, iter, err = e.Query(ctx, "SHOW WARNINGS")
	require.NoError(err)
	rows, err := sql.RowIterToRows(ctx, sch, iter)
	require.NoError(err)
	err = iter.Close(ctx)
	require.NoError(err)
	require.Equal(3, len(rows))

	sch, iter, err = e.Query(ctx, "SHOW WARNINGS LIMIT 1")
	require.NoError(err)
	rows, err = sql.RowIterToRows(ctx, sch, iter)
	require.NoError(err)
	err = iter.Close(ctx)
	require.NoError(err)
	require.Equal(1, len(rows))

	sch, iter, err = e.Query(ctx, "SELECT * FROM mytable LIMIT 1")
	require.NoError(err)
	_, err = sql.RowIterToRows(ctx, sch, iter)
	require.NoError(err)
	err = iter.Close(ctx)
	require.NoError(err)

	require.Equal(0, len(ctx.Session.Warnings()))
}

func TestUse(t *testing.T, harness Harness) {
	require := require.New(t)
	harness.Setup(setup.MydbData, setup.MytableData, setup.FooData)
	e := mustNewEngine(t, harness)
	defer e.Close()
	ctx := NewContext(harness)
	require.Equal("mydb", ctx.GetCurrentDatabase())

	_, _, err := e.Query(ctx, "USE bar")
	require.Error(err)

	require.Equal("mydb", ctx.GetCurrentDatabase())

	sch, iter, err := e.Query(ctx, "USE foo")
	require.NoError(err)

	rows, err := sql.RowIterToRows(ctx, sch, iter)
	require.NoError(err)
	require.Len(rows, 0)

	require.Equal("foo", ctx.GetCurrentDatabase())

	_, _, err = e.Query(ctx, "USE MYDB")
	require.NoError(err)

	require.Equal("mydb", ctx.GetCurrentDatabase())
}

// TestConcurrentTransactions tests that two concurrent processes/transactions can successfully execute without early
// cancellation.
func TestConcurrentTransactions(t *testing.T, harness Harness) {
	require := require.New(t)
	harness.Setup(setup.MydbData)
	e := mustNewEngine(t, harness)
	defer e.Close()

	RunQuery(t, e, harness, `CREATE TABLE a (x int primary key, y int)`)

	clientSessionA := NewSession(harness)
	clientSessionA.ProcessList = sqle.NewProcessList()

	clientSessionB := NewSession(harness)
	clientSessionB.ProcessList = sqle.NewProcessList()

	var err error
	// We want to add the query to the process list to represent the full workflow.
	clientSessionA, err = clientSessionA.ProcessList.AddProcess(clientSessionA, "INSERT INTO a VALUES (1,1)")
	require.NoError(err)
	sch, iter, err := e.Query(clientSessionA, "INSERT INTO a VALUES (1,1)")
	require.NoError(err)

	clientSessionB, err = clientSessionB.ProcessList.AddProcess(clientSessionB, "INSERT INTO a VALUES (2,2)")
	require.NoError(err)
	sch2, iter2, err := e.Query(clientSessionB, "INSERT INTO a VALUES (2,2)")
	require.NoError(err)

	rows, err := sql.RowIterToRows(clientSessionA, sch, iter)
	require.NoError(err)
	require.Len(rows, 1)

	rows, err = sql.RowIterToRows(clientSessionB, sch2, iter2)
	require.NoError(err)
	require.Len(rows, 1)
}

func TestTransactionScripts(t *testing.T, harness Harness) {
	for _, script := range queries.TransactionTests {
		TestTransactionScript(t, harness, script)
	}
}

func TestNoDatabaseSelected(t *testing.T, harness Harness) {
	harness.Setup(setup.MydbData)
	e := mustNewEngine(t, harness)
	defer e.Close()
	ctx := NewContext(harness)
	ctx.SetCurrentDatabase("")

	AssertErrWithCtx(t, e, harness, ctx, "create table a (b int primary key)", sql.ErrNoDatabaseSelected)
	AssertErrWithCtx(t, e, harness, ctx, "show tables", sql.ErrNoDatabaseSelected)
	AssertErrWithCtx(t, e, harness, ctx, "show triggers", sql.ErrNoDatabaseSelected)

	_, _, err := e.Query(ctx, "ROLLBACK")
	require.NoError(t, err)
}

func TestSessionSelectLimit(t *testing.T, harness Harness) {
	q := []queries.QueryTest{
		{
			Query:    "SELECT * FROM mytable ORDER BY i",
			Expected: []sql.Row{{int64(1), "first row"}},
		},
		{
			Query: "SELECT * FROM mytable ORDER BY i LIMIT 2",
			Expected: []sql.Row{
				{int64(1), "first row"},
				{int64(2), "second row"},
			},
		},
		{
			Query:    "SELECT i FROM (SELECT i FROM mytable ORDER BY i LIMIT 2) t",
			Expected: []sql.Row{{int64(1)}},
		},
		// TODO: this is broken: the session limit is applying inappropriately to the subquery
		// {
		// 	"SELECT i FROM (SELECT i FROM mytable ORDER BY i DESC) t ORDER BY i LIMIT 2",
		// 	[]sql.Row{{int64(1)}},
		// },
	}

	harness.Setup(setup.MydbData, setup.MytableData)
	e := mustNewEngine(t, harness)
	defer e.Close()
	ctx := NewContext(harness)

	err := ctx.Session.SetSessionVariable(ctx, "sql_select_limit", int64(1))
	require.NoError(t, err)

	for _, tt := range q {
		TestQueryWithContext(t, ctx, e, harness, tt.Query, tt.Expected, nil, nil)
	}
}

func TestTracing(t *testing.T, harness Harness) {
	harness.Setup(setup.MydbData, setup.MytableData)
	e := mustNewEngine(t, harness)
	defer e.Close()
	ctx := NewContext(harness)

	tracer := new(test.MemTracer)

	sql.WithTracer(tracer)(ctx)

	sch, iter, err := e.Query(ctx, `SELECT DISTINCT i
		FROM mytable
		WHERE s = 'first row'
		ORDER BY i DESC
		LIMIT 1`)
	require.NoError(t, err)

	rows, err := sql.RowIterToRows(ctx, sch, iter)
	require.Len(t, rows, 1)
	require.NoError(t, err)

	spans := tracer.Spans
	var expectedSpans = []string{
		"plan.Limit",
		"plan.TopN",
		"plan.Distinct",
		"plan.Project",
		"plan.Filter",
		"plan.IndexedTableAccess",
	}

	var spanOperations []string
	for _, s := range spans {
		// only check the ones inside the execution tree
		if strings.HasPrefix(s, "plan.") ||
			strings.HasPrefix(s, "expression.") ||
			strings.HasPrefix(s, "function.") ||
			strings.HasPrefix(s, "aggregation.") {
			spanOperations = append(spanOperations, s)
		}
	}

	require.Equal(t, expectedSpans, spanOperations)
}

func TestCurrentTimestamp(t *testing.T, harness Harness) {
	harness.Setup(setup.MydbData)
	e := mustNewEngine(t, harness)
	defer e.Close()

	date := time.Date(
		2000,      // year
		12,        // month
		12,        // day
		10,        // hour
		15,        // min
		45,        // sec
		987654321, // nsec
		time.UTC,  // location (UTC)
	)

	testCases := []queries.QueryTest{
		{
			Query:    `SELECT CURRENT_TIMESTAMP(0)`,
			Expected: []sql.Row{{time.Date(2000, time.December, 12, 10, 15, 45, 0, time.UTC)}},
		},
		{
			Query:    `SELECT CURRENT_TIMESTAMP(1)`,
			Expected: []sql.Row{{time.Date(2000, time.December, 12, 10, 15, 45, 900000000, time.UTC)}},
		},
		{
			Query:    `SELECT CURRENT_TIMESTAMP(2)`,
			Expected: []sql.Row{{time.Date(2000, time.December, 12, 10, 15, 45, 980000000, time.UTC)}},
		},
		{
			Query:    `SELECT CURRENT_TIMESTAMP(3)`,
			Expected: []sql.Row{{time.Date(2000, time.December, 12, 10, 15, 45, 987000000, time.UTC)}},
		},
		{
			Query:    `SELECT CURRENT_TIMESTAMP(4)`,
			Expected: []sql.Row{{time.Date(2000, time.December, 12, 10, 15, 45, 987600000, time.UTC)}},
		},
		{
			Query:    `SELECT CURRENT_TIMESTAMP(5)`,
			Expected: []sql.Row{{time.Date(2000, time.December, 12, 10, 15, 45, 987650000, time.UTC)}},
		},
		{
			Query:    `SELECT CURRENT_TIMESTAMP(6)`,
			Expected: []sql.Row{{time.Date(2000, time.December, 12, 10, 15, 45, 987654000, time.UTC)}},
		},
	}

	errorTests := []queries.GenericErrorQueryTest{
		{
			Query: "SELECT CURRENT_TIMESTAMP(-1)",
		},
		{
			Query: `SELECT CURRENT_TIMESTAMP(NULL)`,
		},
		{
			Query: "SELECT CURRENT_TIMESTAMP('notanint')",
		},
	}

	for _, tt := range testCases {
		sql.RunWithNowFunc(func() time.Time {
			return date
		}, func() error {
			TestQuery(t, harness, tt.Query, tt.Expected, tt.ExpectedColumns, tt.Bindings)
			return nil
		})
	}
	for _, tt := range errorTests {
		sql.RunWithNowFunc(func() time.Time {
			return date
		}, func() error {
			runGenericErrorTest(t, harness, tt)
			return nil
		})
	}
}

func TestAddDropPks(t *testing.T, harness Harness) {
	harness.Setup([]setup.SetupScript{{
		"create database mydb",
		"use mydb",
		"create table t1 (pk varchar(20), v varchar(20) default (concat(pk, '-foo')), primary key (pk, v))",
		"insert into t1 values ('a1', 'a2'), ('a2', 'a3'), ('a3', 'a4')",
	}})
	e := mustNewEngine(t, harness)
	defer e.Close()
	ctx := NewContext(harness)

<<<<<<< HEAD
	t.Run("Drop Primary key for table with multiple primary keys", func(t *testing.T) {
		TestQueryWithContext(t, ctx, e, `SELECT * FROM t1`, []sql.Row{
			{"a1", "a2"},
			{"a2", "a3"},
			{"a3", "a4"},
		}, nil, nil)
=======
	TestQueryWithContext(t, ctx, e, harness, `SELECT * FROM t1`, []sql.Row{
		{"a1", "a2"},
		{"a2", "a3"},
		{"a3", "a4"},
	}, nil, nil)
>>>>>>> c5b2d443

		RunQuery(t, e, harness, `ALTER TABLE t1 DROP PRIMARY KEY`)

<<<<<<< HEAD
		// Assert the table is still queryable
		TestQueryWithContext(t, ctx, e, `SELECT * FROM t1`, []sql.Row{
			{"a1", "a2"},
			{"a2", "a3"},
			{"a3", "a4"},
		}, nil, nil)

		// Assert that the table is insertable
		TestQueryWithContext(t, ctx, e, `INSERT INTO t1 VALUES ("a1", "a2")`, []sql.Row{
			sql.Row{sql.OkResult{RowsAffected: 1}},
		}, nil, nil)

		TestQueryWithContext(t, ctx, e, `SELECT * FROM t1 ORDER BY pk`, []sql.Row{
			{"a1", "a2"},
			{"a1", "a2"},
			{"a2", "a3"},
			{"a3", "a4"},
		}, nil, nil)

		TestQueryWithContext(t, ctx, e, `DELETE FROM t1 WHERE pk = "a1" LIMIT 1`, []sql.Row{
			sql.Row{sql.OkResult{RowsAffected: 1}},
		}, nil, nil)

		TestQueryWithContext(t, ctx, e, `SELECT * FROM t1 ORDER BY pk`, []sql.Row{
			{"a1", "a2"},
			{"a2", "a3"},
			{"a3", "a4"},
		}, nil, nil)

		// Add back a new primary key and assert the table is queryable
		RunQuery(t, e, harness, `ALTER TABLE t1 ADD PRIMARY KEY (pk, v)`)
		TestQueryWithContext(t, ctx, e, `SELECT * FROM t1`, []sql.Row{
			{"a1", "a2"},
			{"a2", "a3"},
			{"a3", "a4"},
		}, nil, nil)
=======
	// Assert the table is still queryable
	TestQueryWithContext(t, ctx, e, harness, `SELECT * FROM t1`, []sql.Row{
		{"a1", "a2"},
		{"a2", "a3"},
		{"a3", "a4"},
	}, nil, nil)

	// Assert that the table is insertable
	TestQueryWithContext(t, ctx, e, harness, `INSERT INTO t1 VALUES ("a1", "a2")`, []sql.Row{
		{sql.OkResult{RowsAffected: 1}},
	}, nil, nil)

	TestQueryWithContext(t, ctx, e, harness, `SELECT * FROM t1 ORDER BY pk`, []sql.Row{
		{"a1", "a2"},
		{"a1", "a2"},
		{"a2", "a3"},
		{"a3", "a4"},
	}, nil, nil)

	TestQueryWithContext(t, ctx, e, harness, `DELETE FROM t1 WHERE pk = "a1" LIMIT 1`, []sql.Row{
		{sql.OkResult{RowsAffected: 1}},
	}, nil, nil)

	TestQueryWithContext(t, ctx, e, harness, `SELECT * FROM t1 ORDER BY pk`, []sql.Row{
		{"a1", "a2"},
		{"a2", "a3"},
		{"a3", "a4"},
	}, nil, nil)

	// Add back a new primary key and assert the table is queryable
	RunQuery(t, e, harness, `ALTER TABLE t1 ADD PRIMARY KEY (pk, v)`)
	TestQueryWithContext(t, ctx, e, harness, `SELECT * FROM t1`, []sql.Row{
		{"a1", "a2"},
		{"a2", "a3"},
		{"a3", "a4"},
	}, nil, nil)
>>>>>>> c5b2d443

		// Drop the original Pk, create an index, create a new primary key
		RunQuery(t, e, harness, `ALTER TABLE t1 DROP PRIMARY KEY`)
		RunQuery(t, e, harness, `ALTER TABLE t1 ADD INDEX myidx (v)`)
		RunQuery(t, e, harness, `ALTER TABLE t1 ADD PRIMARY KEY (pk)`)

<<<<<<< HEAD
		// Assert the table is insertable
		TestQueryWithContext(t, ctx, e, `INSERT INTO t1 VALUES ("a4", "a3")`, []sql.Row{
			sql.Row{sql.OkResult{RowsAffected: 1}},
		}, nil, nil)

		// Assert that an indexed based query still functions appropriately
		TestQueryWithContext(t, ctx, e, `SELECT * FROM t1 WHERE v='a3'`, []sql.Row{
			{"a2", "a3"},
			{"a4", "a3"},
		}, nil, nil)
=======
	// Assert the table is insertable
	TestQueryWithContext(t, ctx, e, harness, `INSERT INTO t1 VALUES ("a4", "a3")`, []sql.Row{
		{sql.OkResult{RowsAffected: 1}},
	}, nil, nil)

	// Assert that an indexed based query still functions appropriately
	TestQueryWithContext(t, ctx, e, harness, `SELECT * FROM t1 WHERE v='a3'`, []sql.Row{
		{"a2", "a3"},
		{"a4", "a3"},
	}, nil, nil)
>>>>>>> c5b2d443

		RunQuery(t, e, harness, `ALTER TABLE t1 DROP PRIMARY KEY`)

<<<<<<< HEAD
		// Assert that the table is insertable
		TestQueryWithContext(t, ctx, e, `INSERT INTO t1 VALUES ("a1", "a2")`, []sql.Row{
			sql.Row{sql.OkResult{RowsAffected: 1}},
		}, nil, nil)

		TestQueryWithContext(t, ctx, e, `SELECT * FROM t1 ORDER BY pk`, []sql.Row{
			{"a1", "a2"},
			{"a1", "a2"},
			{"a2", "a3"},
			{"a3", "a4"},
			{"a4", "a3"},
		}, nil, nil)
=======
	// Assert that the table is insertable
	TestQueryWithContext(t, ctx, e, harness, `INSERT INTO t1 VALUES ("a1", "a2")`, []sql.Row{
		{sql.OkResult{RowsAffected: 1}},
	}, nil, nil)

	TestQueryWithContext(t, ctx, e, harness, `SELECT * FROM t1 ORDER BY pk`, []sql.Row{
		{"a1", "a2"},
		{"a1", "a2"},
		{"a2", "a3"},
		{"a3", "a4"},
		{"a4", "a3"},
	}, nil, nil)
>>>>>>> c5b2d443

		// Assert that a duplicate row causes an alter table error
		AssertErr(t, e, harness, `ALTER TABLE t1 ADD PRIMARY KEY (pk, v)`, sql.ErrPrimaryKeyViolation)

<<<<<<< HEAD
		// Assert that the schema of t1 is unchanged
		TestQueryWithContext(t, ctx, e, `DESCRIBE t1`, []sql.Row{
			{"pk", "varchar(20)", "NO", "", "NULL", ""},
			{"v", "varchar(20)", "NO", "MUL", "(concat(pk, '-foo'))", ""},
		}, nil, nil)
		// Assert that adding a primary key with an unknown column causes an error
		AssertErr(t, e, harness, `ALTER TABLE t1 ADD PRIMARY KEY (v2)`, sql.ErrKeyColumnDoesNotExist)

		// Truncate the table and re-add rows
		RunQuery(t, e, harness, "TRUNCATE t1")
		RunQuery(t, e, harness, "ALTER TABLE t1 DROP INDEX myidx")
		RunQuery(t, e, harness, `ALTER TABLE t1 ADD PRIMARY KEY (pk, v)`)
		RunQuery(t, e, harness, `INSERT INTO t1 values ("a1","a2"),("a2","a3"),("a3","a4")`)

		// Execute a MultiDDL Alter Statement
		RunQuery(t, e, harness, `ALTER TABLE t1 DROP PRIMARY KEY, ADD PRIMARY KEY (v)`)
		TestQueryWithContext(t, ctx, e, `DESCRIBE t1`, []sql.Row{
			{"pk", "varchar(20)", "NO", "", "NULL", ""},
			{"v", "varchar(20)", "NO", "PRI", "(concat(pk, '-foo'))", ""},
		}, nil, nil)
		AssertErr(t, e, harness, `INSERT INTO t1 (pk, v) values ("a100", "a3")`, sql.ErrPrimaryKeyViolation)

		TestQueryWithContext(t, ctx, e, `SELECT * FROM t1 ORDER BY pk`, []sql.Row{
			{"a1", "a2"},
			{"a2", "a3"},
			{"a3", "a4"},
		}, nil, nil)
		RunQuery(t, e, harness, `ALTER TABLE t1 DROP PRIMARY KEY`)

		// Technically the query beneath errors in MySQL but I'm pretty sure it's a bug cc:
		// https://stackoverflow.com/questions/8301744/mysql-reports-a-primary-key-but-can-not-drop-it-from-the-table
		RunQuery(t, e, harness, `ALTER TABLE t1 ADD PRIMARY KEY (pk, v), DROP PRIMARY KEY`)
		TestQueryWithContext(t, ctx, e, `DESCRIBE t1`, []sql.Row{
			{"pk", "varchar(20)", "NO", "", "NULL", ""},
			{"v", "varchar(20)", "NO", "", "(concat(pk, '-foo'))", ""},
		}, nil, nil)
		TestQueryWithContext(t, ctx, e, `SELECT * FROM t1 ORDER BY pk`, []sql.Row{
			{"a1", "a2"},
			{"a2", "a3"},
			{"a3", "a4"},
		}, nil, nil)
	})
=======
	// Assert that the schema of t1 is unchanged
	TestQueryWithContext(t, ctx, e, harness, `DESCRIBE t1`, []sql.Row{
		{"pk", "varchar(20)", "NO", "", "NULL", ""},
		{"v", "varchar(20)", "NO", "MUL", "(concat(pk, '-foo'))", ""},
	}, nil, nil)
	// Assert that adding a primary key with an unknown column causes an error
	AssertErr(t, e, harness, `ALTER TABLE t1 ADD PRIMARY KEY (v2)`, sql.ErrKeyColumnDoesNotExist)

	// Truncate the table and re-add rows
	RunQuery(t, e, harness, "TRUNCATE t1")
	RunQuery(t, e, harness, "ALTER TABLE t1 DROP INDEX myidx")
	RunQuery(t, e, harness, `ALTER TABLE t1 ADD PRIMARY KEY (pk, v)`)
	RunQuery(t, e, harness, `INSERT INTO t1 values ("a1","a2"),("a2","a3"),("a3","a4")`)

	// Execute a MultiDDL Alter Statement
	RunQuery(t, e, harness, `ALTER TABLE t1 DROP PRIMARY KEY, ADD PRIMARY KEY (v)`)
	TestQueryWithContext(t, ctx, e, harness, `DESCRIBE t1`, []sql.Row{
		{"pk", "varchar(20)", "NO", "", "NULL", ""},
		{"v", "varchar(20)", "NO", "PRI", "(concat(pk, '-foo'))", ""},
	}, nil, nil)
	AssertErr(t, e, harness, `INSERT INTO t1 (pk, v) values ("a100", "a3")`, sql.ErrPrimaryKeyViolation)

	TestQueryWithContext(t, ctx, e, harness, `SELECT * FROM t1 ORDER BY pk`, []sql.Row{
		{"a1", "a2"},
		{"a2", "a3"},
		{"a3", "a4"},
	}, nil, nil)
	RunQuery(t, e, harness, `ALTER TABLE t1 DROP PRIMARY KEY`)

	// Technically the query beneath errors in MySQL but I'm pretty sure it's a bug cc:
	// https://stackoverflow.com/questions/8301744/mysql-reports-a-primary-key-but-can-not-drop-it-from-the-table
	RunQuery(t, e, harness, `ALTER TABLE t1 ADD PRIMARY KEY (pk, v), DROP PRIMARY KEY`)
	TestQueryWithContext(t, ctx, e, harness, `DESCRIBE t1`, []sql.Row{
		{"pk", "varchar(20)", "NO", "", "NULL", ""},
		{"v", "varchar(20)", "NO", "", "(concat(pk, '-foo'))", ""},
	}, nil, nil)
	TestQueryWithContext(t, ctx, e, harness, `SELECT * FROM t1 ORDER BY pk`, []sql.Row{
		{"a1", "a2"},
		{"a2", "a3"},
		{"a3", "a4"},
	}, nil, nil)
>>>>>>> c5b2d443

	t.Run("No database selected", func(t *testing.T) {
		// Create new database and table and alter the table in other database
		RunQuery(t, e, harness, `CREATE DATABASE newdb`)
		RunQuery(t, e, harness, `CREATE TABLE newdb.tab1 (pk int, c1 int)`)
		RunQuery(t, e, harness, `ALTER TABLE newdb.tab1 ADD PRIMARY KEY (pk)`)

		// Assert that the pk is not primary key
		TestQueryWithContext(t, ctx, e, harness, `SHOW CREATE TABLE newdb.tab1`, []sql.Row{
			{"tab1", "CREATE TABLE `tab1` (\n  `pk` int NOT NULL,\n  `c1` int,\n  PRIMARY KEY (`pk`)\n) ENGINE=InnoDB DEFAULT CHARSET=utf8mb4 COLLATE=utf8mb4_0900_bin"},
		}, nil, nil)

		// Drop all primary key from other database table
		RunQuery(t, e, harness, `ALTER TABLE newdb.tab1 DROP PRIMARY KEY`)

		// Assert that NOT NULL constraint is kept
		TestQueryWithContext(t, ctx, e, harness, `SHOW CREATE TABLE newdb.tab1`, []sql.Row{
			{"tab1", "CREATE TABLE `tab1` (\n  `pk` int NOT NULL,\n  `c1` int\n) ENGINE=InnoDB DEFAULT CHARSET=utf8mb4 COLLATE=utf8mb4_0900_bin"},
		}, nil, nil)
	})

	t.Run("Drop primary key with auto increment", func(t *testing.T) {
		ctx.SetCurrentDatabase("mydb")
		RunQuery(t, e, harness, "CREATE TABLE test(pk int AUTO_INCREMENT PRIMARY KEY, val int)")

		AssertErr(t, e, harness, "ALTER TABLE test DROP PRIMARY KEY", sql.ErrWrongAutoKey)

		RunQuery(t, e, harness, "ALTER TABLE test modify pk int, drop primary key")
		TestQueryWithContext(t, ctx, e, "DESCRIBE test", []sql.Row{{"pk", "int", "NO", "", "NULL", ""},
			{"val", "int", "YES", "", "NULL", ""}}, nil, nil)

		// Get rid of not null constraint
		// TODO: Support ALTER TABLE test drop primary key modify pk int
		RunQuery(t, e, harness, "ALTER TABLE test modify pk int")
		TestQueryWithContext(t, ctx, e, "DESCRIBE test", []sql.Row{{"pk", "int", "YES", "", "NULL", ""},
			{"val", "int", "YES", "", "NULL", ""}}, nil, nil)

		// Ensure that the autoincrement functionality is all gone and that null does not get misinterpreted
		TestQueryWithContext(t, ctx, e, `INSERT INTO test VALUES (1, 1), (NULL, 1)`, []sql.Row{
			sql.Row{sql.OkResult{RowsAffected: 2}},
		}, nil, nil)

		TestQueryWithContext(t, ctx, e, `SELECT * FROM test ORDER BY pk`, []sql.Row{
			{nil, 1},
			{1, 1},
		}, nil, nil)
	})
}

func TestNullRanges(t *testing.T, harness Harness) {
	harness.Setup(setup.NullsSetup...)
	for _, tt := range queries.NullRangeTests {
		TestQuery(t, harness, tt.Query, tt.Expected, nil, nil)
	}
}

func TestJsonScripts(t *testing.T, harness Harness) {
	for _, script := range queries.JsonScripts {
		TestScript(t, harness, script)
	}
}

type customFunc struct {
	expression.UnaryExpression
}

func (c customFunc) String() string {
	return "customFunc(" + c.Child.String() + ")"
}

func (c customFunc) Type() sql.Type {
	return sql.Uint32
}

func (c customFunc) Eval(ctx *sql.Context, row sql.Row) (interface{}, error) {
	return int64(5), nil
}

func (c customFunc) WithChildren(children ...sql.Expression) (sql.Expression, error) {
	return &customFunc{expression.UnaryExpression{children[0]}}, nil
}

func TestAlterTable(t *testing.T, harness Harness) {
	errorTests := []queries.QueryErrorTest{
		{
			Query:       "ALTER TABLE one_pk_two_idx MODIFY COLUMN v1 BIGINT DEFAULT (pk) AFTER v3",
			ExpectedErr: sql.ErrTableColumnNotFound,
		},
		{
			Query:       "ALTER TABLE one_pk_two_idx ADD COLUMN v4 BIGINT DEFAULT (pk) AFTER v3",
			ExpectedErr: sql.ErrTableColumnNotFound,
		},
		{
			Query:       "ALTER TABLE one_pk_two_idx ADD COLUMN v3 BIGINT DEFAULT 5, RENAME COLUMN v3 to v2",
			ExpectedErr: sql.ErrTableColumnNotFound,
		},
		{
			Query:       "ALTER TABLE one_pk_two_idx ADD COLUMN v3 BIGINT DEFAULT 5, modify column v3 bigint default null",
			ExpectedErr: sql.ErrTableColumnNotFound,
		},
	}

	harness.Setup(setup.MydbData)
	e := mustNewEngine(t, harness)
	defer e.Close()
	for _, tt := range errorTests {
		runQueryErrorTest(t, harness, tt)
	}

	t.Run("variety of alter column statements in a single statement", func(t *testing.T) {
		RunQuery(t, e, harness, "CREATE TABLE t32(pk BIGINT PRIMARY KEY, v1 int, v2 int, v3 int default (v1), toRename int)")
		RunQuery(t, e, harness, `alter table t32 add column v4 int after pk,
			drop column v2, modify v1 varchar(100) not null,
			alter column v3 set default 100, rename column toRename to newName`)

		ctx := NewContext(harness)
		t32, _, err := e.Analyzer.Catalog.Table(ctx, ctx.GetCurrentDatabase(), "t32")
		require.NoError(t, err)
		assertSchemasEqualWithDefaults(t, sql.Schema{
			{Name: "pk", Type: sql.Int64, Nullable: false, Source: "t32", PrimaryKey: true},
			{Name: "v4", Type: sql.Int32, Nullable: true, Source: "t32"},
			{Name: "v1", Type: sql.MustCreateStringWithDefaults(sqltypes.VarChar, 100), Source: "t32"},
			{Name: "v3", Type: sql.Int32, Nullable: true, Source: "t32", Default: NewColumnDefaultValue(expression.NewLiteral(int8(100), sql.Int8), sql.Int32, true, true)},
			{Name: "newName", Type: sql.Int32, Nullable: true, Source: "t32"},
		}, t32.Schema())

		RunQuery(t, e, harness, "CREATE TABLE t32_2(pk BIGINT PRIMARY KEY, v1 int, v2 int, v3 int)")
		RunQuery(t, e, harness, `alter table t32_2 drop v1, add v1 int`)

		t32, _, err = e.Analyzer.Catalog.Table(ctx, ctx.GetCurrentDatabase(), "t32_2")
		require.NoError(t, err)
		assertSchemasEqualWithDefaults(t, sql.Schema{
			{Name: "pk", Type: sql.Int64, Nullable: false, Source: "t32_2", PrimaryKey: true},
			{Name: "v2", Type: sql.Int32, Nullable: true, Source: "t32_2"},
			{Name: "v3", Type: sql.Int32, Nullable: true, Source: "t32_2"},
			{Name: "v1", Type: sql.Int32, Nullable: true, Source: "t32_2"},
		}, t32.Schema())

		RunQuery(t, e, harness, "CREATE TABLE t32_3(pk BIGINT PRIMARY KEY, v1 int, v2 int, v3 int)")
		RunQuery(t, e, harness, `alter table t32_3 rename column v1 to v5, add v1 int`)

		t32, _, err = e.Analyzer.Catalog.Table(ctx, ctx.GetCurrentDatabase(), "t32_3")
		require.NoError(t, err)
		assertSchemasEqualWithDefaults(t, sql.Schema{
			{Name: "pk", Type: sql.Int64, Nullable: false, Source: "t32_3", PrimaryKey: true},
			{Name: "v5", Type: sql.Int32, Nullable: true, Source: "t32_3"},
			{Name: "v2", Type: sql.Int32, Nullable: true, Source: "t32_3"},
			{Name: "v3", Type: sql.Int32, Nullable: true, Source: "t32_3"},
			{Name: "v1", Type: sql.Int32, Nullable: true, Source: "t32_3"},
		}, t32.Schema())

		// Error cases: dropping a column added in the same statement, dropping a column not present in the original schema,
		// dropping a column renamed away
		AssertErr(t, e, harness, "alter table t32 add column vnew int, drop column vnew", sql.ErrTableColumnNotFound)
		AssertErr(t, e, harness, "alter table t32 rename column v3 to v5, drop column v5", sql.ErrTableColumnNotFound)
		AssertErr(t, e, harness, "alter table t32 rename column v3 to v5, drop column v3", sql.ErrTableColumnNotFound)
	})

	t.Run("mix of alter column, add and drop constraints in one statement", func(t *testing.T) {
		RunQuery(t, e, harness, "CREATE TABLE t33(pk BIGINT PRIMARY KEY, v1 int, v2 int)")
		RunQuery(t, e, harness, `alter table t33 add column v4 int after pk, 
			drop column v2, add constraint v1gt0 check (v1 > 0)`)

		ctx := NewContext(harness)
		t33, _, err := e.Analyzer.Catalog.Table(ctx, ctx.GetCurrentDatabase(), "t33")
		require.NoError(t, err)
		assert.Equal(t, sql.Schema{
			{Name: "pk", Type: sql.Int64, Nullable: false, Source: "t33", PrimaryKey: true},
			{Name: "v4", Type: sql.Int32, Nullable: true, Source: "t33"},
			{Name: "v1", Type: sql.Int32, Nullable: true, Source: "t33"},
		}, t33.Schema())

		ct, ok := t33.(sql.CheckTable)
		require.True(t, ok, "CheckTable required for this test")
		checks, err := ct.GetChecks(ctx)
		require.NoError(t, err)
		assert.Equal(t, []sql.CheckDefinition{
			{
				Name:            "v1gt0",
				CheckExpression: "(v1 > 0)",
				Enforced:        true,
			},
		}, checks)
	})

	t.Run("drop column preserves check constraints", func(t *testing.T) {
		RunQuery(t, e, harness, "create table t34 (i bigint primary key, s varchar(20))")
		RunQuery(t, e, harness, "ALTER TABLE t34 ADD COLUMN j int, ADD COLUMN k int")
		RunQuery(t, e, harness, "ALTER TABLE t34 ADD CONSTRAINT test_check CHECK (j < 12345)")

		AssertErr(t, e, harness, "ALTER TABLE t34 DROP COLUMN j", sql.ErrCheckConstraintInvalidatedByColumnAlter)

		RunQuery(t, e, harness, "ALTER TABLE t34 DROP COLUMN k")
		tt := queries.QueryTest{
			Query: "show create table t34",
			Expected: []sql.Row{{"t34", "CREATE TABLE `t34` (\n" +
				"  `i` bigint NOT NULL,\n" +
				"  `s` varchar(20),\n" +
				"  `j` int,\n" +
				"  PRIMARY KEY (`i`),\n" +
				"  CONSTRAINT `test_check` CHECK ((`j` < 12345))\n" +
				") ENGINE=InnoDB DEFAULT CHARSET=utf8mb4 COLLATE=utf8mb4_0900_bin"}},
		}
		TestQueryWithEngine(t, harness, e, tt)
	})

	t.Run("drop column preserves indexes", func(t *testing.T) {
		ctx := NewContext(harness)
		RunQuery(t, e, harness, "create table t35 (i bigint primary key, s varchar(20), s2 varchar(20))")
		RunQuery(t, e, harness, "ALTER TABLE t35 ADD unique key test_key (s)")

		RunQuery(t, e, harness, "ALTER TABLE t35 DROP COLUMN s2")
		TestQueryWithContext(t, ctx, e, harness, "show create table t35",
			[]sql.Row{{"t35", "CREATE TABLE `t35` (\n" +
				"  `i` bigint NOT NULL,\n" +
				"  `s` varchar(20),\n" +
				"  PRIMARY KEY (`i`),\n" +
				"  UNIQUE KEY `test_key` (`s`)\n" +
				") ENGINE=InnoDB DEFAULT CHARSET=utf8mb4 COLLATE=utf8mb4_0900_bin"}},
			nil, nil)
	})

	t.Run("drop column prevents foreign key violations", func(t *testing.T) {
		RunQuery(t, e, harness, "create table t36 (i bigint primary key, j varchar(20))")
		RunQuery(t, e, harness, "create table t37 (i bigint primary key, j varchar(20))")
		RunQuery(t, e, harness, "ALTER TABLE t36 ADD key (j)")
		RunQuery(t, e, harness, "ALTER TABLE t37 ADD constraint fk_36 foreign key (j) references t36(j)")

		AssertErr(t, e, harness, "ALTER TABLE t37 DROP COLUMN j", sql.ErrForeignKeyDropColumn)
	})

	t.Run("disable keys / enable keys", func(t *testing.T) {
		ctx := NewContext(harness)
		AssertWarningAndTestQuery(t, e, ctx, harness, "ALTER TABLE t33 DISABLE KEYS",
			[]sql.Row{{sql.NewOkResult(0)}},
			nil, mysql.ERNotSupportedYet, 1,
			"", false)
		AssertWarningAndTestQuery(t, e, ctx, harness, "ALTER TABLE t33 ENABLE KEYS",
			[]sql.Row{{sql.NewOkResult(0)}}, nil, mysql.ERNotSupportedYet, 1,
			"", false)
	})

	t.Run("adding a unique constraint errors if violations exist", func(t *testing.T) {
		// single column unique constraint (success)
		RunQuery(t, e, harness, "CREATE TABLE t38 (pk int PRIMARY KEY, col1 int)")
		RunQuery(t, e, harness, "INSERT INTO t38 VALUES (1, 1)")
		RunQuery(t, e, harness, "INSERT INTO t38 VALUES (2, 2)")
		RunQuery(t, e, harness, "INSERT INTO t38 VALUES (3, NULL)")
		RunQuery(t, e, harness, "INSERT INTO t38 VALUES (4, NULL)")
		RunQuery(t, e, harness, "ALTER TABLE t38 ADD UNIQUE u_col1 (col1)")

		// multi column unique constraint (success)
		RunQuery(t, e, harness, "CREATE TABLE t39 (pk int PRIMARY KEY, col1 int, col2 int)")
		RunQuery(t, e, harness, "INSERT INTO t39 VALUES (1, 1, 1)")
		RunQuery(t, e, harness, "INSERT INTO t39 VALUES (2, 1, 2)")
		RunQuery(t, e, harness, "INSERT INTO t39 VALUES (3, 2, 1)")
		RunQuery(t, e, harness, "INSERT INTO t39 VALUES (4, 1, NULL)")
		RunQuery(t, e, harness, "INSERT INTO t39 VALUES (5, 1, NULL)")
		RunQuery(t, e, harness, "INSERT INTO t39 VALUES (6, NULL, 1)")
		RunQuery(t, e, harness, "INSERT INTO t39 VALUES (7, NULL, 1)")
		RunQuery(t, e, harness, "INSERT INTO t39 VALUES (8, NULL, NULL)")
		RunQuery(t, e, harness, "INSERT INTO t39 VALUES (9, NULL, NULL)")
		RunQuery(t, e, harness, "ALTER TABLE t39 ADD UNIQUE u_col1_col2 (col1, col2)")

		// single column unique constraint (failure)
		RunQuery(t, e, harness, "ALTER TABLE t38 DROP INDEX u_col1;")
		RunQuery(t, e, harness, "INSERT INTO t38 VALUES (5, 1);")
		AssertErr(t, e, harness, "ALTER TABLE t38 ADD UNIQUE u_col1 (col1)", sql.ErrUniqueKeyViolation)
		tt := queries.QueryTest{
			Query: "show create table t38;",
			Expected: []sql.Row{{"t38", "CREATE TABLE `t38` (\n" +
				"  `pk` int NOT NULL,\n" +
				"  `col1` int,\n" +
				"  PRIMARY KEY (`pk`)\n" +
				") ENGINE=InnoDB DEFAULT CHARSET=utf8mb4 COLLATE=utf8mb4_0900_bin"}},
		}
		TestQueryWithEngine(t, harness, e, tt)

		// multi column unique constraint (failure)
		RunQuery(t, e, harness, "ALTER TABLE t39 DROP INDEX u_col1_col2;")
		RunQuery(t, e, harness, "INSERT INTO t39 VALUES (10, 1, 1);")
		AssertErr(t, e, harness, "ALTER TABLE t39 ADD UNIQUE u_col1_col2 (col1, col2)", sql.ErrUniqueKeyViolation)
		tt = queries.QueryTest{
			Query: "show create table t39;",
			Expected: []sql.Row{{"t39", "CREATE TABLE `t39` (\n" +
				"  `pk` int NOT NULL,\n" +
				"  `col1` int,\n" +
				"  `col2` int,\n" +
				"  PRIMARY KEY (`pk`)\n" +
				") ENGINE=InnoDB DEFAULT CHARSET=utf8mb4 COLLATE=utf8mb4_0900_bin"}},
		}
		TestQueryWithEngine(t, harness, e, tt)
	})

	t.Run("ALTER TABLE remove AUTO_INCREMENT", func(t *testing.T) {
		RunQuery(t, e, harness, "CREATE TABLE t40 (pk int AUTO_INCREMENT PRIMARY KEY, val int)")
		RunQuery(t, e, harness, "INSERT into t40 VALUES (1, 1), (NULL, 2), (NULL, 3)")

		RunQuery(t, e, harness, "ALTER TABLE t40 MODIFY COLUMN pk int")
		ctx := harness.NewContext()
		TestQueryWithContext(t, ctx, e, "DESCRIBE t40", []sql.Row{
			{"pk", "int", "NO", "PRI", "NULL", ""},
			{"val", "int", "YES", "", "NULL", ""}},
			nil, nil)

		AssertErr(t, e, harness, "INSERT INTO t40 VALUES (NULL, 4)", sql.ErrInsertIntoNonNullableProvidedNull)
		RunQuery(t, e, harness, "DROP TABLE t40")

		RunQuery(t, e, harness, "CREATE TABLE t40 (pk int AUTO_INCREMENT PRIMARY KEY, val int)")
		RunQuery(t, e, harness, "INSERT into t40 VALUES (NULL, 1)")

		TestQueryWithContext(t, ctx, e, "SELECT * FROM t40", []sql.Row{{1, 1}}, nil, nil)
	})
}

func NewColumnDefaultValue(expr sql.Expression, outType sql.Type, representsLiteral bool, mayReturnNil bool) *sql.ColumnDefaultValue {
	cdv, err := sql.NewColumnDefaultValue(expr, outType, representsLiteral, mayReturnNil)
	if err != nil {
		panic(err)
	}
	return cdv
}

func TestColumnDefaults(t *testing.T, harness Harness) {
	harness.Setup(setup.MydbData, setup.MytableData)
	e := mustNewEngine(t, harness)
	defer e.Close()
	ctx := NewContext(harness)

	e.Analyzer.Catalog.RegisterFunction(NewContext(harness), sql.Function1{
		Name: "customfunc",
		Fn: func(e1 sql.Expression) sql.Expression {
			return &customFunc{expression.UnaryExpression{e1}}
		},
	})

	t.Run("Standard default literal", func(t *testing.T) {
		TestQueryWithContext(t, ctx, e, harness, "CREATE TABLE t1(pk BIGINT PRIMARY KEY, v1 BIGINT DEFAULT 2)", []sql.Row{{sql.NewOkResult(0)}}, nil, nil)
		RunQuery(t, e, harness, "INSERT INTO t1 (pk) VALUES (1), (2)")
		TestQueryWithContext(t, ctx, e, harness, "SELECT * FROM t1", []sql.Row{{1, 2}, {2, 2}}, nil, nil)
	})

	t.Run("Default expression with function and referenced column", func(t *testing.T) {
		TestQueryWithContext(t, ctx, e, harness, "CREATE TABLE t2(pk BIGINT PRIMARY KEY, v1 SMALLINT DEFAULT (GREATEST(pk, 2)))", []sql.Row{{sql.NewOkResult(0)}}, nil, nil)
		RunQuery(t, e, harness, "INSERT INTO t2 (pk) VALUES (1), (2), (3)")
		TestQueryWithContext(t, ctx, e, harness, "SELECT * FROM t2", []sql.Row{{1, 2}, {2, 2}, {3, 3}}, nil, nil)
	})

	t.Run("Default expression converting to proper column type", func(t *testing.T) {
		TestQueryWithContext(t, ctx, e, harness, "CREATE TABLE t3(pk BIGINT PRIMARY KEY, v1 VARCHAR(20) DEFAULT (GREATEST(pk, 2)))", []sql.Row{{sql.NewOkResult(0)}}, nil, nil)
		RunQuery(t, e, harness, "INSERT INTO t3 (pk) VALUES (1), (2), (3)")
		TestQueryWithContext(t, ctx, e, harness, "SELECT * FROM t3", []sql.Row{{1, "2"}, {2, "2"}, {3, "3"}}, nil, nil)
	})

	t.Run("Default literal of different type but implicitly converts", func(t *testing.T) {
		TestQueryWithContext(t, ctx, e, harness, "CREATE TABLE t4(pk BIGINT PRIMARY KEY, v1 BIGINT DEFAULT '4')", []sql.Row{{sql.NewOkResult(0)}}, nil, nil)
		RunQuery(t, e, harness, "INSERT INTO t4 (pk) VALUES (1), (2)")
		TestQueryWithContext(t, ctx, e, harness, "SELECT * FROM t4", []sql.Row{{1, 4}, {2, 4}}, nil, nil)
	})

	t.Run("Back reference to default literal", func(t *testing.T) {
		TestQueryWithContext(t, ctx, e, harness, "CREATE TABLE t5(pk BIGINT PRIMARY KEY, v1 BIGINT DEFAULT (v2), v2 BIGINT DEFAULT 7)", []sql.Row{{sql.NewOkResult(0)}}, nil, nil)
		RunQuery(t, e, harness, "INSERT INTO t5 (pk) VALUES (1), (2)")
		TestQueryWithContext(t, ctx, e, harness, "SELECT * FROM t5", []sql.Row{{1, 7, 7}, {2, 7, 7}}, nil, nil)
	})

	t.Run("Forward reference to default literal", func(t *testing.T) {
		TestQueryWithContext(t, ctx, e, harness, "CREATE TABLE t6(pk BIGINT PRIMARY KEY, v1 BIGINT DEFAULT 9, v2 BIGINT DEFAULT (v1))", []sql.Row{{sql.NewOkResult(0)}}, nil, nil)
		RunQuery(t, e, harness, "INSERT INTO t6 (pk) VALUES (1), (2)")
		TestQueryWithContext(t, ctx, e, harness, "SELECT * FROM t6", []sql.Row{{1, 9, 9}, {2, 9, 9}}, nil, nil)
	})

	t.Run("Forward reference to default expression", func(t *testing.T) {
		TestQueryWithContext(t, ctx, e, harness, "CREATE TABLE t7(pk BIGINT PRIMARY KEY, v1 BIGINT DEFAULT (8), v2 BIGINT DEFAULT (v1))", []sql.Row{{sql.NewOkResult(0)}}, nil, nil)
		RunQuery(t, e, harness, "INSERT INTO t7 (pk) VALUES (1), (2)")
		TestQueryWithContext(t, ctx, e, harness, "SELECT * FROM t7", []sql.Row{{1, 8, 8}, {2, 8, 8}}, nil, nil)
	})

	t.Run("Back reference to value", func(t *testing.T) {
		TestQueryWithContext(t, ctx, e, harness, "CREATE TABLE t8(pk BIGINT PRIMARY KEY, v1 BIGINT DEFAULT (v2 + 1), v2 BIGINT)", []sql.Row{{sql.NewOkResult(0)}}, nil, nil)
		RunQuery(t, e, harness, "INSERT INTO t8 (pk, v2) VALUES (1, 4), (2, 6)")
		TestQueryWithContext(t, ctx, e, harness, "SELECT * FROM t8", []sql.Row{{1, 5, 4}, {2, 7, 6}}, nil, nil)
	})

	t.Run("TEXT expression", func(t *testing.T) {
		TestQueryWithContext(t, ctx, e, harness, "CREATE TABLE t9(pk BIGINT PRIMARY KEY, v1 LONGTEXT DEFAULT (77))", []sql.Row{{sql.NewOkResult(0)}}, nil, nil)
		RunQuery(t, e, harness, "INSERT INTO t9 (pk) VALUES (1), (2)")
		TestQueryWithContext(t, ctx, e, harness, "SELECT * FROM t9", []sql.Row{{1, "77"}, {2, "77"}}, nil, nil)
	})

	t.Run("DATETIME/TIMESTAMP NOW/CURRENT_TIMESTAMP current_timestamp", func(t *testing.T) {
		TestQueryWithContext(t, ctx, e, harness, "CREATE TABLE t10(pk BIGINT PRIMARY KEY, v1 DATETIME DEFAULT NOW(), v2 DATETIME DEFAULT CURRENT_TIMESTAMP(),"+
			"v3 TIMESTAMP DEFAULT NOW(), v4 TIMESTAMP DEFAULT CURRENT_TIMESTAMP())", []sql.Row{{sql.NewOkResult(0)}}, nil, nil)

		// truncating time to microseconds for compatibility with integrators who may store more precision (go gives nanos)
		now := time.Now().Truncate(time.Microsecond)
		sql.RunWithNowFunc(func() time.Time {
			return now
		}, func() error {
			RunQuery(t, e, harness, "insert into t10(pk) values (1)")
			return nil
		})
		TestQueryWithContext(t, ctx, e, harness, "select * from t10 order by 1", []sql.Row{
			{1, now.UTC(), now.UTC().Truncate(time.Second), now.UTC(), now.UTC().Truncate(time.Second)},
		}, nil, nil)
	})

	// TODO: zero timestamps work slightly differently than they do in MySQL, where the zero time is "0000-00-00 00:00:00"
	//  We use "0000-01-01 00:00:00"
	t.Run("DATETIME/TIMESTAMP NOW/CURRENT_TIMESTAMP literals", func(t *testing.T) {
		TestQueryWithContext(t, ctx, e, harness, "CREATE TABLE t10zero(pk BIGINT PRIMARY KEY, v1 DATETIME DEFAULT '2020-01-01 01:02:03', v2 DATETIME DEFAULT 0,"+
			"v3 TIMESTAMP DEFAULT '2020-01-01 01:02:03', v4 TIMESTAMP DEFAULT 0)", []sql.Row{{sql.NewOkResult(0)}}, nil, nil)

		RunQuery(t, e, harness, "insert into t10zero(pk) values (1)")

		// TODO: the string conversion does not transform to UTC like other NOW() calls, fix this
		TestQueryWithContext(t, ctx, e, harness, "select * from t10zero order by 1", []sql.Row{{1, time.Date(2020, 1, 1, 1, 2, 3, 0, time.UTC), sql.Datetime.Zero(), time.Date(2020, 1, 1, 1, 2, 3, 0, time.UTC), sql.Timestamp.Zero()}}, nil, nil)
	})

	t.Run("Non-DATETIME/TIMESTAMP NOW/CURRENT_TIMESTAMP expression", func(t *testing.T) {
		TestQueryWithContext(t, ctx, e, harness, "CREATE TABLE t11(pk BIGINT PRIMARY KEY, v1 DATE DEFAULT (NOW()), v2 VARCHAR(20) DEFAULT (CURRENT_TIMESTAMP()))", []sql.Row{{sql.NewOkResult(0)}}, nil, nil)

		now := time.Now()
		sql.RunWithNowFunc(func() time.Time {
			return now
		}, func() error {
			RunQuery(t, e, harness, "insert into t11(pk) values (1)")
			return nil
		})

		// TODO: the string conversion does not transform to UTC like other NOW() calls, fix this
		TestQueryWithContext(t, ctx, e, harness, "select * from t11 order by 1", []sql.Row{{1, now.UTC().Truncate(time.Hour * 24), now.Truncate(time.Second).Format(sql.TimestampDatetimeLayout)}}, nil, nil)
	})

	t.Run("REPLACE INTO with default expression", func(t *testing.T) {
		TestQueryWithContext(t, ctx, e, harness, "CREATE TABLE t12(pk BIGINT PRIMARY KEY, v1 SMALLINT DEFAULT (GREATEST(pk, 2)))", []sql.Row{{sql.NewOkResult(0)}}, nil, nil)
		RunQuery(t, e, harness, "INSERT INTO t12 (pk) VALUES (1), (2)")
		RunQuery(t, e, harness, "REPLACE INTO t12 (pk) VALUES (2), (3)")
		TestQueryWithContext(t, ctx, e, harness, "SELECT * FROM t12", []sql.Row{{1, 2}, {2, 2}, {3, 3}}, nil, nil)
	})

	t.Run("Add column last default literal", func(t *testing.T) {
		TestQueryWithContext(t, ctx, e, harness, "CREATE TABLE t13(pk BIGINT PRIMARY KEY, v1 BIGINT DEFAULT '4')", []sql.Row{{sql.NewOkResult(0)}}, nil, nil)
		RunQuery(t, e, harness, "INSERT INTO t13 (pk) VALUES (1), (2)")
		TestQueryWithContext(t, ctx, e, harness, "ALTER TABLE t13 ADD COLUMN v2 BIGINT DEFAULT 5", []sql.Row{{sql.NewOkResult(0)}}, nil, nil)
		TestQueryWithContext(t, ctx, e, harness, "SELECT * FROM t13", []sql.Row{{1, 4, 5}, {2, 4, 5}}, nil, nil)
	})

	t.Run("Add column implicit last default expression", func(t *testing.T) {
		TestQueryWithContext(t, ctx, e, harness, "CREATE TABLE t14(pk BIGINT PRIMARY KEY, v1 BIGINT DEFAULT (pk + 1))", []sql.Row{{sql.NewOkResult(0)}}, nil, nil)
		RunQuery(t, e, harness, "INSERT INTO t14 (pk) VALUES (1), (2)")
		TestQueryWithContext(t, ctx, e, harness, "ALTER TABLE t14 ADD COLUMN v2 BIGINT DEFAULT (v1 + 2)", []sql.Row{{sql.NewOkResult(0)}}, nil, nil)
		TestQueryWithContext(t, ctx, e, harness, "SELECT * FROM t14", []sql.Row{{1, 2, 4}, {2, 3, 5}}, nil, nil)
	})

	t.Run("Add column explicit last default expression", func(t *testing.T) {
		TestQueryWithContext(t, ctx, e, harness, "CREATE TABLE t15(pk BIGINT PRIMARY KEY, v1 BIGINT DEFAULT (pk + 1))", []sql.Row{{sql.NewOkResult(0)}}, nil, nil)
		RunQuery(t, e, harness, "INSERT INTO t15 (pk) VALUES (1), (2)")
		TestQueryWithContext(t, ctx, e, harness, "ALTER TABLE t15 ADD COLUMN v2 BIGINT DEFAULT (v1 + 2) AFTER v1", []sql.Row{{sql.NewOkResult(0)}}, nil, nil)
		TestQueryWithContext(t, ctx, e, harness, "SELECT * FROM t15", []sql.Row{{1, 2, 4}, {2, 3, 5}}, nil, nil)
	})

	t.Run("Add column first default literal", func(t *testing.T) {
		TestQueryWithContext(t, ctx, e, harness, "CREATE TABLE t16(pk BIGINT PRIMARY KEY, v1 BIGINT DEFAULT '4')", []sql.Row{{sql.NewOkResult(0)}}, nil, nil)
		RunQuery(t, e, harness, "INSERT INTO t16 (pk) VALUES (1), (2)")
		TestQueryWithContext(t, ctx, e, harness, "ALTER TABLE t16 ADD COLUMN v2 BIGINT DEFAULT 5 FIRST", []sql.Row{{sql.NewOkResult(0)}}, nil, nil)
		TestQueryWithContext(t, ctx, e, harness, "SELECT * FROM t16", []sql.Row{{5, 1, 4}, {5, 2, 4}}, nil, nil)
	})

	t.Run("Add column first default expression", func(t *testing.T) {
		TestQueryWithContext(t, ctx, e, harness, "CREATE TABLE t17(pk BIGINT PRIMARY KEY, v1 BIGINT)", []sql.Row{{sql.NewOkResult(0)}}, nil, nil)
		RunQuery(t, e, harness, "INSERT INTO t17 VALUES (1, 3), (2, 4)")
		TestQueryWithContext(t, ctx, e, harness, "ALTER TABLE t17 ADD COLUMN v2 BIGINT DEFAULT (v1 + 2) FIRST", []sql.Row{{sql.NewOkResult(0)}}, nil, nil)
		TestQueryWithContext(t, ctx, e, harness, "SELECT * FROM t17", []sql.Row{{5, 1, 3}, {6, 2, 4}}, nil, nil)
	})

	t.Run("Add column forward reference to default expression", func(t *testing.T) {
		TestQueryWithContext(t, ctx, e, harness, "CREATE TABLE t18(pk BIGINT DEFAULT (v1) PRIMARY KEY, v1 BIGINT)", []sql.Row{{sql.NewOkResult(0)}}, nil, nil)
		RunQuery(t, e, harness, "INSERT INTO t18 (v1) VALUES (1), (2)")
		TestQueryWithContext(t, ctx, e, harness, "ALTER TABLE t18 ADD COLUMN v2 BIGINT DEFAULT (pk + 1) AFTER pk", []sql.Row{{sql.NewOkResult(0)}}, nil, nil)
		TestQueryWithContext(t, ctx, e, harness, "SELECT * FROM t18", []sql.Row{{1, 2, 1}, {2, 3, 2}}, nil, nil)
	})

	t.Run("Add column back reference to default literal", func(t *testing.T) {
		TestQueryWithContext(t, ctx, e, harness, "CREATE TABLE t19(pk BIGINT PRIMARY KEY, v1 BIGINT DEFAULT 5)", []sql.Row{{sql.NewOkResult(0)}}, nil, nil)
		RunQuery(t, e, harness, "INSERT INTO t19 (pk) VALUES (1), (2)")
		TestQueryWithContext(t, ctx, e, harness, "ALTER TABLE t19 ADD COLUMN v2 BIGINT DEFAULT (v1 - 1) AFTER pk", []sql.Row{{sql.NewOkResult(0)}}, nil, nil)
		TestQueryWithContext(t, ctx, e, harness, "SELECT * FROM t19", []sql.Row{{1, 4, 5}, {2, 4, 5}}, nil, nil)
	})

	t.Run("Add column first with existing defaults still functioning", func(t *testing.T) {
		TestQueryWithContext(t, ctx, e, harness, "CREATE TABLE t20(pk BIGINT PRIMARY KEY, v1 BIGINT DEFAULT (pk + 10))", []sql.Row{{sql.NewOkResult(0)}}, nil, nil)
		RunQuery(t, e, harness, "INSERT INTO t20 (pk) VALUES (1), (2)")
		TestQueryWithContext(t, ctx, e, harness, "ALTER TABLE t20 ADD COLUMN v2 BIGINT DEFAULT (-pk) FIRST", []sql.Row{{sql.NewOkResult(0)}}, nil, nil)
		RunQuery(t, e, harness, "INSERT INTO t20 (pk) VALUES (3)")
		TestQueryWithContext(t, ctx, e, harness, "SELECT * FROM t20", []sql.Row{{-1, 1, 11}, {-2, 2, 12}, {-3, 3, 13}}, nil, nil)
	})

	t.Run("Drop column referencing other column", func(t *testing.T) {
		TestQueryWithContext(t, ctx, e, harness, "CREATE TABLE t21(pk BIGINT PRIMARY KEY, v1 BIGINT DEFAULT (v2), v2 BIGINT)", []sql.Row{{sql.NewOkResult(0)}}, nil, nil)
		TestQueryWithContext(t, ctx, e, harness, "ALTER TABLE t21 DROP COLUMN v1", []sql.Row{{sql.NewOkResult(0)}}, nil, nil)
	})

	t.Run("Modify column move first forward reference default literal", func(t *testing.T) {
		TestQueryWithContext(t, ctx, e, harness, "CREATE TABLE t22(pk BIGINT PRIMARY KEY, v1 BIGINT DEFAULT (pk + 2), v2 BIGINT DEFAULT (pk + 1))", []sql.Row{{sql.NewOkResult(0)}}, nil, nil)
		RunQuery(t, e, harness, "INSERT INTO t22 (pk) VALUES (1), (2)")
		TestQueryWithContext(t, ctx, e, harness, "ALTER TABLE t22 MODIFY COLUMN v1 BIGINT DEFAULT (pk + 2) FIRST", []sql.Row{{sql.NewOkResult(0)}}, nil, nil)
		TestQueryWithContext(t, ctx, e, harness, "SELECT * FROM t22", []sql.Row{{3, 1, 2}, {4, 2, 3}}, nil, nil)
	})

	t.Run("Modify column move first add reference", func(t *testing.T) {
		TestQueryWithContext(t, ctx, e, harness, "CREATE TABLE t23(pk BIGINT PRIMARY KEY, v1 BIGINT, v2 BIGINT DEFAULT (v1 + 1))", []sql.Row{{sql.NewOkResult(0)}}, nil, nil)
		RunQuery(t, e, harness, "INSERT INTO t23 (pk, v1) VALUES (1, 2), (2, 3)")
		TestQueryWithContext(t, ctx, e, harness, "ALTER TABLE t23 MODIFY COLUMN v1 BIGINT DEFAULT (pk + 5) FIRST", []sql.Row{{sql.NewOkResult(0)}}, nil, nil)
		RunQuery(t, e, harness, "INSERT INTO t23 (pk) VALUES (3)")
		TestQueryWithContext(t, ctx, e, harness, "SELECT * FROM t23 order by 1", []sql.Row{
			{2, 1, 3},
			{3, 2, 4},
			{8, 3, 9},
		}, nil, nil)
	})

	t.Run("Modify column move last being referenced", func(t *testing.T) {
		TestQueryWithContext(t, ctx, e, harness, "CREATE TABLE t24(pk BIGINT PRIMARY KEY, v1 BIGINT, v2 BIGINT DEFAULT (v1 + 1))", []sql.Row{{sql.NewOkResult(0)}}, nil, nil)
		RunQuery(t, e, harness, "INSERT INTO t24 (pk, v1) VALUES (1, 2), (2, 3)")
		TestQueryWithContext(t, ctx, e, harness, "ALTER TABLE t24 MODIFY COLUMN v1 BIGINT AFTER v2", []sql.Row{{sql.NewOkResult(0)}}, nil, nil)
		RunQuery(t, e, harness, "INSERT INTO t24 (pk, v1) VALUES (3, 4)")
		TestQueryWithContext(t, ctx, e, harness, "SELECT * FROM t24 order by 1", []sql.Row{
			{1, 3, 2},
			{2, 4, 3},
			{3, 5, 4},
		}, nil, nil)
	})

	t.Run("Modify column move last add reference", func(t *testing.T) {
		TestQueryWithContext(t, ctx, e, harness, "CREATE TABLE t25(pk BIGINT PRIMARY KEY, v1 BIGINT, v2 BIGINT DEFAULT (pk * 2))", []sql.Row{{sql.NewOkResult(0)}}, nil, nil)
		RunQuery(t, e, harness, "INSERT INTO t25 (pk, v1) VALUES (1, 2), (2, 3)")
		TestQueryWithContext(t, ctx, e, harness, "ALTER TABLE t25 MODIFY COLUMN v1 BIGINT DEFAULT (-pk) AFTER v2", []sql.Row{{sql.NewOkResult(0)}}, nil, nil)
		RunQuery(t, e, harness, "INSERT INTO t25 (pk) VALUES (3)")
		TestQueryWithContext(t, ctx, e, harness, "SELECT * FROM t25", []sql.Row{{1, 2, 2}, {2, 4, 3}, {3, 6, -3}}, nil, nil)
	})

	t.Run("Modify column no move add reference", func(t *testing.T) {
		TestQueryWithContext(t, ctx, e, harness, "CREATE TABLE t26(pk BIGINT PRIMARY KEY, v1 BIGINT, v2 BIGINT DEFAULT (pk * 2))", []sql.Row{{sql.NewOkResult(0)}}, nil, nil)
		RunQuery(t, e, harness, "INSERT INTO t26 (pk, v1) VALUES (1, 2), (2, 3)")
		TestQueryWithContext(t, ctx, e, harness, "ALTER TABLE t26 MODIFY COLUMN v1 BIGINT DEFAULT (-pk)", []sql.Row{{sql.NewOkResult(0)}}, nil, nil)
		RunQuery(t, e, harness, "INSERT INTO t26 (pk) VALUES (3)")
		TestQueryWithContext(t, ctx, e, harness, "SELECT * FROM t26", []sql.Row{{1, 2, 2}, {2, 3, 4}, {3, -3, 6}}, nil, nil)
	})

	t.Run("Negative float literal", func(t *testing.T) {
		TestQueryWithContext(t, ctx, e, harness, "CREATE TABLE t27(pk BIGINT PRIMARY KEY, v1 DOUBLE DEFAULT -1.1)", []sql.Row{{sql.NewOkResult(0)}}, nil, nil)
		TestQueryWithContext(t, ctx, e, harness, "DESCRIBE t27", []sql.Row{{"pk", "bigint", "NO", "PRI", "NULL", ""}, {"v1", "double", "YES", "", "-1.1", ""}}, nil, nil)
	})

	t.Run("Table referenced with column", func(t *testing.T) {
		TestQueryWithContext(t, ctx, e, harness, "CREATE TABLE t28(pk BIGINT PRIMARY KEY, v1 BIGINT DEFAULT (t28.pk))", []sql.Row{{sql.NewOkResult(0)}}, nil, nil)

		RunQuery(t, e, harness, "INSERT INTO t28 (pk) VALUES (1), (2)")
		TestQueryWithContext(t, ctx, e, harness, "SELECT * FROM t28", []sql.Row{{1, 1}, {2, 2}}, nil, nil)

		ctx := NewContext(harness)
		t28, _, err := e.Analyzer.Catalog.Table(ctx, ctx.GetCurrentDatabase(), "t28")
		require.NoError(t, err)
		sch := t28.Schema()
		require.Len(t, sch, 2)
		require.Equal(t, "v1", sch[1].Name)
		require.NotContains(t, sch[1].Default.String(), "t28")
	})

	t.Run("Column referenced with name change", func(t *testing.T) {
		TestQueryWithContext(t, ctx, e, harness, "CREATE TABLE t29(pk BIGINT PRIMARY KEY, v1 BIGINT, v2 BIGINT DEFAULT (v1 + 1))", []sql.Row{{sql.NewOkResult(0)}}, nil, nil)

		RunQuery(t, e, harness, "INSERT INTO t29 (pk, v1) VALUES (1, 2)")
		RunQuery(t, e, harness, "ALTER TABLE t29 RENAME COLUMN v1 to v1x")
		RunQuery(t, e, harness, "INSERT INTO t29 (pk, v1x) VALUES (2, 3)")
		RunQuery(t, e, harness, "ALTER TABLE t29 CHANGE COLUMN v1x v1y BIGINT")
		RunQuery(t, e, harness, "INSERT INTO t29 (pk, v1y) VALUES (3, 4)")

		TestQueryWithContext(t, ctx, e, harness, "SELECT * FROM t29 ORDER BY 1", []sql.Row{{1, 2, 3}, {2, 3, 4}, {3, 4, 5}}, nil, nil)
		TestQueryWithContext(t, ctx, e, harness, "SHOW CREATE TABLE t29", []sql.Row{{"t29", "CREATE TABLE `t29` (\n" +
			"  `pk` bigint NOT NULL,\n" +
			"  `v1y` bigint,\n" +
			"  `v2` bigint DEFAULT ((v1y + 1)),\n" +
			"  PRIMARY KEY (`pk`)\n" +
			") ENGINE=InnoDB DEFAULT CHARSET=utf8mb4 COLLATE=utf8mb4_0900_bin"}}, nil, nil)
	})

	t.Run("Add multiple columns same ALTER", func(t *testing.T) {
		TestQueryWithContext(t, ctx, e, harness, "CREATE TABLE t30(pk BIGINT PRIMARY KEY, v1 BIGINT DEFAULT '4')", []sql.Row{{sql.NewOkResult(0)}}, nil, nil)
		RunQuery(t, e, harness, "INSERT INTO t30 (pk) VALUES (1), (2)")
		TestQueryWithContext(t, ctx, e, harness, "ALTER TABLE t30 ADD COLUMN v2 BIGINT DEFAULT 5, ADD COLUMN V3 BIGINT DEFAULT 7", []sql.Row{{sql.NewOkResult(0)}}, nil, nil)
		TestQueryWithContext(t, ctx, e, harness, "SELECT pk, v1, v2, V3 FROM t30", []sql.Row{{1, 4, 5, 7}, {2, 4, 5, 7}}, nil, nil)
	})

	t.Run("Add non-nullable column without default #1", func(t *testing.T) {
		TestQueryWithContext(t, ctx, e, harness, "CREATE TABLE t31 (pk BIGINT PRIMARY KEY)", []sql.Row{{sql.NewOkResult(0)}}, nil, nil)
		RunQuery(t, e, harness, "INSERT INTO t31 VALUES (1), (2), (3)")
		TestQueryWithContext(t, ctx, e, harness, "ALTER TABLE t31 ADD COLUMN v1 BIGINT NOT NULL", []sql.Row{{sql.NewOkResult(0)}}, nil, nil)
		TestQueryWithContext(t, ctx, e, harness, "SELECT * FROM t31", []sql.Row{{1, 0}, {2, 0}, {3, 0}}, nil, nil)
	})

	t.Run("Add non-nullable column without default #2", func(t *testing.T) {
		TestQueryWithContext(t, ctx, e, harness, "CREATE TABLE t32 (pk BIGINT PRIMARY KEY)", []sql.Row{{sql.NewOkResult(0)}}, nil, nil)
		RunQuery(t, e, harness, "INSERT INTO t32 VALUES (1), (2), (3)")
		TestQueryWithContext(t, ctx, e, harness, "ALTER TABLE t32 ADD COLUMN v1 VARCHAR(20) NOT NULL", []sql.Row{{sql.NewOkResult(0)}}, nil, nil)
		TestQueryWithContext(t, ctx, e, harness, "SELECT * FROM t32", []sql.Row{{1, ""}, {2, ""}, {3, ""}}, nil, nil)
	})

	t.Run("Column defaults with functions", func(t *testing.T) {
		TestQueryWithContext(t, ctx, e, harness, "CREATE TABLE t33(pk varchar(100) DEFAULT (replace(UUID(), '-', '')), v1 timestamp DEFAULT now(), v2 varchar(100), primary key (pk))", []sql.Row{{sql.NewOkResult(0)}}, nil, nil)
		TestQueryWithContext(t, ctx, e, harness, "insert into t33 (v2) values ('abc')", []sql.Row{{sql.NewOkResult(1)}}, nil, nil)
		TestQueryWithContext(t, ctx, e, harness, "select count(*) from t33", []sql.Row{{1}}, nil, nil)
		RunQuery(t, e, harness, "alter table t33 add column name varchar(100)")
		RunQuery(t, e, harness, "alter table t33 rename column v1 to v1_new")
		RunQuery(t, e, harness, "alter table t33 rename column name to name2")
		RunQuery(t, e, harness, "alter table t33 drop column name2")

		TestQueryWithContext(t, ctx, e, harness, "desc t33", []sql.Row{
			{"pk", "varchar(100)", "NO", "PRI", "(replace(UUID(), '-', ''))", ""},
			{"v1_new", "timestamp", "YES", "", "NOW()", ""},
			{"v2", "varchar(100)", "YES", "", "NULL", ""},
		}, nil, nil)
	})

	t.Run("Invalid literal for column type", func(t *testing.T) {
		AssertErr(t, e, harness, "CREATE TABLE t999(pk BIGINT PRIMARY KEY, v1 INT UNSIGNED DEFAULT -1)", sql.ErrIncompatibleDefaultType)
	})

	t.Run("Invalid literal for column type", func(t *testing.T) {
		AssertErr(t, e, harness, "CREATE TABLE t999(pk BIGINT PRIMARY KEY, v1 BIGINT DEFAULT 'hi')", sql.ErrIncompatibleDefaultType)
	})

	t.Run("Expression contains invalid literal once implicitly converted", func(t *testing.T) {
		AssertErr(t, e, harness, "CREATE TABLE t999(pk BIGINT PRIMARY KEY, v1 INT UNSIGNED DEFAULT '-1')", sql.ErrIncompatibleDefaultType)
	})

	t.Run("Null literal is invalid for NOT NULL", func(t *testing.T) {
		AssertErr(t, e, harness, "CREATE TABLE t999(pk BIGINT PRIMARY KEY, v1 BIGINT NOT NULL DEFAULT NULL)", sql.ErrIncompatibleDefaultType)
	})

	t.Run("Back reference to expression", func(t *testing.T) {
		AssertErr(t, e, harness, "CREATE TABLE t999(pk BIGINT PRIMARY KEY, v1 BIGINT DEFAULT (v2), v2 BIGINT DEFAULT (9))", sql.ErrInvalidDefaultValueOrder)
	})

	t.Run("TEXT literals", func(t *testing.T) {
		AssertErr(t, e, harness, "CREATE TABLE t999(pk BIGINT PRIMARY KEY, v1 TEXT DEFAULT 'hi')", sql.ErrInvalidTextBlobColumnDefault)
		AssertErr(t, e, harness, "CREATE TABLE t999(pk BIGINT PRIMARY KEY, v1 LONGTEXT DEFAULT 'hi')", sql.ErrInvalidTextBlobColumnDefault)
	})

	t.Run("Other types using NOW/CURRENT_TIMESTAMP literal", func(t *testing.T) {
		AssertErr(t, e, harness, "CREATE TABLE t999(pk BIGINT PRIMARY KEY, v1 BIGINT DEFAULT NOW())", sql.ErrColumnDefaultDatetimeOnlyFunc)
		AssertErr(t, e, harness, "CREATE TABLE t999(pk BIGINT PRIMARY KEY, v1 VARCHAR(20) DEFAULT CURRENT_TIMESTAMP())", sql.ErrColumnDefaultDatetimeOnlyFunc)
		AssertErr(t, e, harness, "CREATE TABLE t999(pk BIGINT PRIMARY KEY, v1 BIT(5) DEFAULT NOW())", sql.ErrColumnDefaultDatetimeOnlyFunc)
		AssertErr(t, e, harness, "CREATE TABLE t999(pk BIGINT PRIMARY KEY, v1 DATE DEFAULT CURRENT_TIMESTAMP())", sql.ErrColumnDefaultDatetimeOnlyFunc)
	})

	t.Run("Custom functions are invalid", func(t *testing.T) {
		t.Skip("Broken: should produce an error, but does not")
		AssertErr(t, e, harness, "CREATE TABLE t999(pk BIGINT PRIMARY KEY, v1 BIGINT DEFAULT (CUSTOMFUNC(1)))", sql.ErrInvalidColumnDefaultFunction)
	})

	t.Run("Default expression references own column", func(t *testing.T) {
		AssertErr(t, e, harness, "CREATE TABLE t999(pk BIGINT PRIMARY KEY, v1 BIGINT DEFAULT (v1))", sql.ErrInvalidDefaultValueOrder)
	})

	t.Run("Expression contains invalid literal, fails on insertion", func(t *testing.T) {
		TestQueryWithContext(t, ctx, e, harness, "CREATE TABLE t1000(pk BIGINT PRIMARY KEY, v1 INT UNSIGNED DEFAULT (-1))", []sql.Row{{sql.NewOkResult(0)}}, nil, nil)
		AssertErr(t, e, harness, "INSERT INTO t1000 (pk) VALUES (1)", nil)
	})

	t.Run("Expression contains null on NOT NULL, fails on insertion", func(t *testing.T) {
		TestQueryWithContext(t, ctx, e, harness, "CREATE TABLE t1001(pk BIGINT PRIMARY KEY, v1 BIGINT NOT NULL DEFAULT (NULL))", []sql.Row{{sql.NewOkResult(0)}}, nil, nil)
		AssertErr(t, e, harness, "INSERT INTO t1001 (pk) VALUES (1)", sql.ErrColumnDefaultReturnedNull)
	})

	t.Run("Add column first back reference to expression", func(t *testing.T) {
		TestQueryWithContext(t, ctx, e, harness, "CREATE TABLE t1002(pk BIGINT PRIMARY KEY, v1 BIGINT DEFAULT (pk + 1))", []sql.Row{{sql.NewOkResult(0)}}, nil, nil)
		AssertErr(t, e, harness, "ALTER TABLE t1002 ADD COLUMN v2 BIGINT DEFAULT (v1 + 2) FIRST", sql.ErrInvalidDefaultValueOrder)
	})

	t.Run("Add column after back reference to expression", func(t *testing.T) {
		TestQueryWithContext(t, ctx, e, harness, "CREATE TABLE t1003(pk BIGINT PRIMARY KEY, v1 BIGINT DEFAULT (pk + 1))", []sql.Row{{sql.NewOkResult(0)}}, nil, nil)
		AssertErr(t, e, harness, "ALTER TABLE t1003 ADD COLUMN v2 BIGINT DEFAULT (v1 + 2) AFTER pk", sql.ErrInvalidDefaultValueOrder)
	})

	t.Run("Add column self reference", func(t *testing.T) {
		TestQueryWithContext(t, ctx, e, harness, "CREATE TABLE t1004(pk BIGINT PRIMARY KEY, v1 BIGINT DEFAULT (pk + 1))", []sql.Row{{sql.NewOkResult(0)}}, nil, nil)
		AssertErr(t, e, harness, "ALTER TABLE t1004 ADD COLUMN v2 BIGINT DEFAULT (v2)", sql.ErrInvalidDefaultValueOrder)
	})

	t.Run("Drop column referenced by other column", func(t *testing.T) {
		TestQueryWithContext(t, ctx, e, harness, "CREATE TABLE t1005(pk BIGINT PRIMARY KEY, v1 BIGINT, v2 BIGINT DEFAULT (v1))", []sql.Row{{sql.NewOkResult(0)}}, nil, nil)
		AssertErr(t, e, harness, "ALTER TABLE t1005 DROP COLUMN v1", sql.ErrDropColumnReferencedInDefault)
	})

	t.Run("Modify column moving back creates back reference to expression", func(t *testing.T) {
		TestQueryWithContext(t, ctx, e, harness, "CREATE TABLE t1006(pk BIGINT PRIMARY KEY, v1 BIGINT DEFAULT (pk), v2 BIGINT DEFAULT (v1))", []sql.Row{{sql.NewOkResult(0)}}, nil, nil)
		AssertErr(t, e, harness, "ALTER TABLE t1006 MODIFY COLUMN v1 BIGINT DEFAULT (pk) AFTER v2", sql.ErrInvalidDefaultValueOrder)
	})

	t.Run("Modify column moving forward creates back reference to expression", func(t *testing.T) {
		TestQueryWithContext(t, ctx, e, harness, "CREATE TABLE t1007(pk BIGINT DEFAULT (v2) PRIMARY KEY, v1 BIGINT DEFAULT (pk), v2 BIGINT)", []sql.Row{{sql.NewOkResult(0)}}, nil, nil)
		AssertErr(t, e, harness, "ALTER TABLE t1007 MODIFY COLUMN v1 BIGINT DEFAULT (pk) FIRST", sql.ErrInvalidDefaultValueOrder)
	})
}

func TestPersist(t *testing.T, harness Harness, newPersistableSess func(ctx *sql.Context) sql.PersistableSession) {
	q := []struct {
		Name            string
		Query           string
		Expected        []sql.Row
		ExpectedGlobal  interface{}
		ExpectedPersist interface{}
	}{
		{
			Query:           "SET PERSIST max_connections = 1000;",
			Expected:        []sql.Row{{}},
			ExpectedGlobal:  int64(1000),
			ExpectedPersist: int64(1000),
		}, {
			Query:           "SET @@PERSIST.max_connections = 1000;",
			Expected:        []sql.Row{{}},
			ExpectedGlobal:  int64(1000),
			ExpectedPersist: int64(1000),
		}, {
			Query:           "SET PERSIST_ONLY max_connections = 1000;",
			Expected:        []sql.Row{{}},
			ExpectedGlobal:  int64(151),
			ExpectedPersist: int64(1000),
		},
	}

	harness.Setup(setup.MydbData, setup.MytableData)
	e := mustNewEngine(t, harness)
	defer e.Close()

	for _, tt := range q {
		t.Run(tt.Name, func(t *testing.T) {
			sql.InitSystemVariables()
			ctx := NewContext(harness)
			ctx.Session = newPersistableSess(ctx)

			TestQueryWithContext(t, ctx, e, harness, tt.Query, tt.Expected, nil, nil)

			if tt.ExpectedGlobal != nil {
				_, res, _ := sql.SystemVariables.GetGlobal("max_connections")
				require.Equal(t, tt.ExpectedGlobal, res)
			}

			if tt.ExpectedGlobal != nil {
				res, err := ctx.Session.(sql.PersistableSession).GetPersistedValue("max_connections")
				require.NoError(t, err)
				assert.Equal(t,
					tt.ExpectedPersist, res)
			}
		})
	}
}

func TestPrepared(t *testing.T, harness Harness) {
	qtests := []queries.QueryTest{
		{
			Query: "SELECT i, 1 AS foo, 2 AS bar FROM (SELECT i FROM mYtABLE WHERE i = ?) AS a ORDER BY foo, i",
			Expected: []sql.Row{
				{2, 1, 2}},
			Bindings: map[string]sql.Expression{
				"v1": expression.NewLiteral(int64(2), sql.Int64),
			},
		},
		{
			Query: "SELECT i, 1 AS foo, 2 AS bar FROM (SELECT i FROM mYtABLE WHERE i = :var) AS a WHERE bar = :var ORDER BY foo, i",
			Expected: []sql.Row{
				{2, 1, 2}},
			Bindings: map[string]sql.Expression{
				"var": expression.NewLiteral(int64(2), sql.Int64),
			},
		},
		{
			Query:    "SELECT i, 1 AS foo, 2 AS bar FROM MyTable WHERE bar = ? ORDER BY foo, i;",
			Expected: []sql.Row{},
			Bindings: map[string]sql.Expression{
				"v1": expression.NewLiteral(int64(1), sql.Int64),
			},
		},
		{
			Query:    "SELECT i, 1 AS foo, 2 AS bar FROM MyTable WHERE bar = :bar AND foo = :foo ORDER BY foo, i;",
			Expected: []sql.Row{},
			Bindings: map[string]sql.Expression{
				"bar": expression.NewLiteral(int64(1), sql.Int64),
				"foo": expression.NewLiteral(int64(1), sql.Int64),
			},
		},
		{
			Query: "SELECT :foo * 2",
			Expected: []sql.Row{
				{2},
			},
			Bindings: map[string]sql.Expression{
				"foo": expression.NewLiteral(int64(1), sql.Int64),
			},
		},
		{
			Query: "SELECT i from mytable where i in (:foo, :bar) order by 1",
			Expected: []sql.Row{
				{1},
				{2},
			},
			Bindings: map[string]sql.Expression{
				"foo": expression.NewLiteral(int64(1), sql.Int64),
				"bar": expression.NewLiteral(int64(2), sql.Int64),
			},
		},
		{
			Query: "SELECT i from mytable where i = :foo * 2",
			Expected: []sql.Row{
				{2},
			},
			Bindings: map[string]sql.Expression{
				"foo": expression.NewLiteral(int64(1), sql.Int64),
			},
		},
		{
			Query: "SELECT i from mytable where 4 = :foo * 2 order by 1",
			Expected: []sql.Row{
				{1},
				{2},
				{3},
			},
			Bindings: map[string]sql.Expression{
				"foo": expression.NewLiteral(int64(2), sql.Int64),
			},
		},
		{
			Query: "SELECT i FROM mytable WHERE s = 'first row' ORDER BY i DESC LIMIT ?;",
			Bindings: map[string]sql.Expression{
				"v1": expression.NewLiteral(1, sql.Int8),
			},
			Expected: []sql.Row{{int64(1)}},
		},
		{
			Query: "SELECT i FROM mytable ORDER BY i LIMIT ? OFFSET 2;",
			Bindings: map[string]sql.Expression{
				"v1": expression.NewLiteral(1, sql.Int8),
				"v2": expression.NewLiteral(1, sql.Int8),
			},
			Expected: []sql.Row{{int64(3)}},
		},
		// todo(max): sort function expressions w/ bindvars are aliased incorrectly
		//{
		//	Query: "SELECT sum(?) as x FROM mytable ORDER BY sum(?)",
		//	Bindings: map[string]sql.Expression{
		//		"v1": expression.NewLiteral(1, sql.Int8),
		//		"v2": expression.NewLiteral(1, sql.Int8),
		//	},
		//	Expected: []sql.Row{{float64(3)}},
		//},
		{
			Query: "SELECT (select sum(?) from mytable) as x FROM mytable ORDER BY (select sum(?) from mytable)",
			Bindings: map[string]sql.Expression{
				"v1": expression.NewLiteral(1, sql.Int8),
				"v2": expression.NewLiteral(1, sql.Int8),
			},
			Expected: []sql.Row{{float64(3)}, {float64(3)}, {float64(3)}},
		},
		{
			Query: "With x as (select sum(?) from mytable) select sum(?) from x ORDER BY (select sum(?) from mytable)",
			Bindings: map[string]sql.Expression{
				"v1": expression.NewLiteral(1, sql.Int8),
				"v2": expression.NewLiteral(1, sql.Int8),
				"v3": expression.NewLiteral(1, sql.Int8),
			},
			Expected: []sql.Row{{float64(1)}},
		},
		{
			Query: "SELECT CAST(? as CHAR) UNION SELECT CAST(? as CHAR)",
			Bindings: map[string]sql.Expression{
				"v1": expression.NewLiteral(1, sql.Int8),
				"v2": expression.NewLiteral("1", sql.TinyText),
			},
			Expected: []sql.Row{{"1"}},
		},
	}

	harness.Setup(setup.MydbData, setup.MytableData)
	e := mustNewEngine(t, harness)
	defer e.Close()

	RunQuery(t, e, harness, "CREATE TABLE a (x int, y int, z int)")
	RunQuery(t, e, harness, "INSERT INTO a VALUES (0,1,1), (1,1,1), (2,1,1), (3,2,2), (4,2,2)")
	for _, tt := range qtests {
		t.Run(fmt.Sprintf("%s", tt.Query), func(t *testing.T) {
			ctx := NewContext(harness)
			_, err := e.PrepareQuery(ctx, tt.Query)
			require.NoError(t, err)
			TestQueryWithContext(t, ctx, e, harness, tt.Query, tt.Expected, tt.ExpectedColumns, tt.Bindings)
		})
	}

	repeatTests := []queries.QueryTest{
		{
			Bindings: map[string]sql.Expression{
				"v1": expression.NewLiteral(int64(2), sql.Int64),
			},
			Expected: []sql.Row{
				{2, float64(4)},
			},
		},
		{
			Bindings: map[string]sql.Expression{
				"v1": expression.NewLiteral(int64(2), sql.Int64),
			},
			Expected: []sql.Row{
				{2, float64(4)},
			},
		},
		{
			Bindings: map[string]sql.Expression{
				"v1": expression.NewLiteral(int64(0), sql.Int64),
			},
			Expected: []sql.Row{
				{1, float64(2)},
				{2, float64(4)},
			},
		},
		{
			Bindings: map[string]sql.Expression{
				"v1": expression.NewLiteral(int64(3), sql.Int64),
			},
			Expected: []sql.Row{
				{2, float64(2)},
			},
		},
		{
			Bindings: map[string]sql.Expression{
				"v1": expression.NewLiteral(int64(1), sql.Int64),
			},
			Expected: []sql.Row{
				{1, float64(1)},
				{2, float64(4)},
			},
		},
	}
	repeatQ := "select y, sum(y) from a where x > ? group by y order by y"
	ctx := NewContext(harness)
	_, err := e.PrepareQuery(ctx, repeatQ)
	require.NoError(t, err)
	for _, tt := range repeatTests {
		t.Run(fmt.Sprintf("%s", tt.Query), func(t *testing.T) {
			TestQueryWithContext(t, ctx, e, harness, repeatQ, tt.Expected, tt.ExpectedColumns, tt.Bindings)
		})
	}
}

func TestTypesOverWire(t *testing.T, h Harness, sessionBuilder server.SessionBuilder) {
	harness, ok := h.(ClientHarness)
	if !ok {
		t.Skip("Cannot run TestTypesOverWire as the harness must implement ClientHarness")
	}
	harness.Setup(setup.MydbData)

	port := getEmptyPort(t)
	for _, script := range queries.TypeWireTests {
		t.Run(script.Name, func(t *testing.T) {
			ctx := NewContextWithClient(harness, sql.Client{
				User:    "root",
				Address: "localhost",
			})
			serverConfig := server.Config{
				Protocol:       "tcp",
				Address:        fmt.Sprintf("localhost:%d", port),
				MaxConnections: 1000,
			}

			engine := mustNewEngine(t, harness)
			defer engine.Close()
			engine.Analyzer.Catalog.MySQLDb.AddRootAccount()
			for _, statement := range script.SetUpScript {
				if sh, ok := harness.(SkippingHarness); ok {
					if sh.SkipQueryTest(statement) {
						t.Skip()
					}
				}
				RunQueryWithContext(t, engine, harness, ctx, statement)
			}

			s, err := server.NewServer(serverConfig, engine, sessionBuilder, nil)
			require.NoError(t, err)
			go func() {
				err := s.Start()
				require.NoError(t, err)
			}()
			defer func() {
				require.NoError(t, s.Close())
			}()

			conn, err := dbr.Open("mysql", fmt.Sprintf("root:@tcp(localhost:%d)/", port), nil)
			require.NoError(t, err)
			_, err = conn.Exec("USE mydb;")
			require.NoError(t, err)
			for queryIdx, query := range script.Queries {
				r, err := conn.Query(query)
				if assert.NoError(t, err) {
					sch, engineIter, err := engine.Query(ctx, query)
					require.NoError(t, err)
					expectedRowSet := script.Results[queryIdx]
					expectedRowIdx := 0
					var engineRow sql.Row
					for engineRow, err = engineIter.Next(ctx); err == nil; engineRow, err = engineIter.Next(ctx) {
						if !assert.True(t, r.Next()) {
							break
						}
						expectedRow := expectedRowSet[expectedRowIdx]
						expectedRowIdx++
						connRow := make([]*string, len(engineRow))
						interfaceRow := make([]any, len(connRow))
						for i := range connRow {
							interfaceRow[i] = &connRow[i]
						}
						err = r.Scan(interfaceRow...)
						if !assert.NoError(t, err) {
							break
						}
						expectedEngineRow := make([]*string, len(engineRow))
						for i := range engineRow {
							sqlVal, err := sch[i].Type.SQL(nil, engineRow[i])
							if !assert.NoError(t, err) {
								break
							}
							if !sqlVal.IsNull() {
								str := sqlVal.ToString()
								expectedEngineRow[i] = &str
							}
						}

						for i := range expectedEngineRow {
							expectedVal := expectedEngineRow[i]
							connVal := connRow[i]
							if !assert.Equal(t, expectedVal == nil, connVal == nil) {
								continue
							}
							if expectedVal != nil {
								assert.Equal(t, *expectedVal, *connVal)
								if script.Name == "JSON" {
									// Different integrators may return their JSON strings with different spacing, so we
									// special case the test since the spacing is not significant
									*connVal = strings.Replace(*connVal, `, `, `,`, -1)
									*connVal = strings.Replace(*connVal, `: "`, `:"`, -1)
								}
								assert.Equal(t, expectedRow[i], *connVal)
							}
						}
					}
					assert.True(t, err == io.EOF)
					assert.False(t, r.Next())
					require.NoError(t, r.Close())
				}
			}
			require.NoError(t, conn.Close())
		})
	}
}

type memoryPersister struct {
	users []*mysql_db.User
	roles []*mysql_db.RoleEdge
}

var _ mysql_db.MySQLDbPersistence = &memoryPersister{}

func (p *memoryPersister) Persist(ctx *sql.Context, data []byte) error {
	//erase everything from users and roles
	p.users = make([]*mysql_db.User, 0)
	p.roles = make([]*mysql_db.RoleEdge, 0)

	// Deserialize the flatbuffer
	serialMySQLDb := serial.GetRootAsMySQLDb(data, 0)

	// Fill in users
	for i := 0; i < serialMySQLDb.UserLength(); i++ {
		serialUser := new(serial.User)
		if !serialMySQLDb.User(serialUser, i) {
			continue
		}
		user := mysql_db.LoadUser(serialUser)
		p.users = append(p.users, user)
	}

	// Fill in roles
	for i := 0; i < serialMySQLDb.RoleEdgesLength(); i++ {
		serialRoleEdge := new(serial.RoleEdge)
		if !serialMySQLDb.RoleEdges(serialRoleEdge, i) {
			continue
		}
		role := mysql_db.LoadRoleEdge(serialRoleEdge)
		p.roles = append(p.roles, role)
	}

	return nil
}

func TestPrivilegePersistence(t *testing.T, h Harness) {
	harness, ok := h.(ClientHarness)
	if !ok {
		t.Skip("Cannot run TestPrivilegePersistence as the harness must implement ClientHarness")
	}

	engine := mustNewEngine(t, harness)
	defer engine.Close()

	persister := &memoryPersister{}
	engine.Analyzer.Catalog.MySQLDb.AddRootAccount()
	engine.Analyzer.Catalog.MySQLDb.SetPersister(persister)
	ctx := NewContextWithClient(harness, sql.Client{
		User:    "root",
		Address: "localhost",
	})

	RunQueryWithContext(t, engine, harness, ctx, "CREATE USER tester@localhost")
	// If the user exists in []*mysql_db.User, then it must be NOT nil.
	require.NotNil(t, findUser("tester", "localhost", persister.users))

	RunQueryWithContext(t, engine, harness, ctx, "INSERT INTO mysql.user (Host, User) VALUES ('localhost', 'tester1')")
	require.Nil(t, findUser("tester1", "localhost", persister.users))

	RunQueryWithContext(t, engine, harness, ctx, "UPDATE mysql.user SET User = 'test_user' WHERE User = 'tester'")
	require.NotNil(t, findUser("tester", "localhost", persister.users))

	RunQueryWithContext(t, engine, harness, ctx, "FLUSH PRIVILEGES")
	require.NotNil(t, findUser("tester1", "localhost", persister.users))
	require.Nil(t, findUser("tester", "localhost", persister.users))
	require.NotNil(t, findUser("test_user", "localhost", persister.users))

	RunQueryWithContext(t, engine, harness, ctx, "DELETE FROM mysql.user WHERE User = 'tester1'")
	require.NotNil(t, findUser("tester1", "localhost", persister.users))

	RunQueryWithContext(t, engine, harness, ctx, "GRANT SELECT ON mydb.* TO test_user@localhost")
	user := findUser("test_user", "localhost", persister.users)
	require.True(t, user.PrivilegeSet.Database("mydb").Has(sql.PrivilegeType_Select))

	RunQueryWithContext(t, engine, harness, ctx, "UPDATE mysql.db SET Insert_priv = 'Y' WHERE User = 'test_user'")
	require.False(t, user.PrivilegeSet.Database("mydb").Has(sql.PrivilegeType_Insert))

	RunQueryWithContext(t, engine, harness, ctx, "CREATE USER dolt@localhost")
	RunQueryWithContext(t, engine, harness, ctx, "INSERT INTO mysql.db (Host, Db, User, Select_priv) VALUES ('localhost', 'mydb', 'dolt', 'Y')")
	user1 := findUser("dolt", "localhost", persister.users)
	require.NotNil(t, user1)
	require.False(t, user1.PrivilegeSet.Database("mydb").Has(sql.PrivilegeType_Select))

	RunQueryWithContext(t, engine, harness, ctx, "FLUSH PRIVILEGES")
	require.Nil(t, findUser("tester1", "localhost", persister.users))
	user = findUser("test_user", "localhost", persister.users)
	require.True(t, user.PrivilegeSet.Database("mydb").Has(sql.PrivilegeType_Insert))
	user1 = findUser("dolt", "localhost", persister.users)
	require.True(t, user1.PrivilegeSet.Database("mydb").Has(sql.PrivilegeType_Select))

	RunQueryWithContext(t, engine, harness, ctx, "CREATE ROLE test_role")
	RunQueryWithContext(t, engine, harness, ctx, "GRANT SELECT ON *.* TO test_role")
	require.Zero(t, len(persister.roles))
	RunQueryWithContext(t, engine, harness, ctx, "GRANT test_role TO test_user@localhost")
	require.NotZero(t, len(persister.roles))

	RunQueryWithContext(t, engine, harness, ctx, "UPDATE mysql.role_edges SET to_user = 'tester2' WHERE to_user = 'test_user'")
	require.NotNil(t, findRole("test_user", persister.roles))
	require.Nil(t, findRole("tester2", persister.roles))

	RunQueryWithContext(t, engine, harness, ctx, "FLUSH PRIVILEGES")
	require.Nil(t, findRole("test_user", persister.roles))
	require.NotNil(t, findRole("tester2", persister.roles))

	RunQueryWithContext(t, engine, harness, ctx, "INSERT INTO mysql.role_edges VALUES ('%', 'test_role', 'localhost', 'test_user', 'N')")
	require.Nil(t, findRole("test_user", persister.roles))

	RunQueryWithContext(t, engine, harness, ctx, "FLUSH PRIVILEGES")
	require.NotNil(t, findRole("test_user", persister.roles))

	_, _, err := engine.Query(ctx, "FLUSH NO_WRITE_TO_BINLOG PRIVILEGES")
	require.Error(t, err)

	_, _, err = engine.Query(ctx, "FLUSH LOCAL PRIVILEGES")
	require.Error(t, err)
}

// findUser returns *mysql_db.User corresponding to specific user and host names.
// If not found, returns nil *mysql_db.User.
func findUser(user string, host string, users []*mysql_db.User) *mysql_db.User {
	for _, u := range users {
		if u.User == user && u.Host == host {
			return u
		}
	}
	return nil
}

// findRole returns *mysql_db.RoleEdge corresponding to specific to_user.
// If not found, returns nil *mysql_db.RoleEdge.
func findRole(toUser string, roles []*mysql_db.RoleEdge) *mysql_db.RoleEdge {
	for _, r := range roles {
		if r.ToUser == toUser {
			return r
		}
	}
	return nil
}

func TestBlobs(t *testing.T, h Harness) {
	h.Setup(setup.MydbData, setup.BlobData, setup.MytableData)
	e := mustNewEngine(t, h)
	defer e.Close()

	for _, tt := range queries.BlobErrors {
		runQueryErrorTest(t, h, tt)
	}

	for _, tt := range queries.BlobQueries {
		TestQueryWithEngine(t, h, e, tt)
	}

	for _, tt := range queries.BlobWriteQueries {
		RunWriteQueryTest(t, h, tt)
	}
}<|MERGE_RESOLUTION|>--- conflicted
+++ resolved
@@ -1791,12 +1791,12 @@
 		RunQuery(t, e, harness, "CREATE TABLE test2 like test")
 
 		RunQuery(t, e, harness, "ALTER TABLE test2 modify pk int")
-		TestQueryWithContext(t, ctx, e, "DESCRIBE test2", []sql.Row{{"pk", "int", "NO", "PRI", "NULL", ""},
+		TestQueryWithContext(t, ctx, e, harness, "DESCRIBE test2", []sql.Row{{"pk", "int", "NO", "PRI", "NULL", ""},
 			{"val", "int", "YES", "", "NULL", ""}}, nil, nil)
 
 		RunQuery(t, e, harness, "ALTER TABLE test2 drop primary key")
 
-		TestQueryWithContext(t, ctx, e, "DESCRIBE test2", []sql.Row{{"pk", "int", "NO", "", "NULL", ""},
+		TestQueryWithContext(t, ctx, e, harness, "DESCRIBE test2", []sql.Row{{"pk", "int", "NO", "", "NULL", ""},
 			{"val", "int", "YES", "", "NULL", ""}}, nil, nil)
 	})
 }
@@ -4450,48 +4450,39 @@
 	defer e.Close()
 	ctx := NewContext(harness)
 
-<<<<<<< HEAD
 	t.Run("Drop Primary key for table with multiple primary keys", func(t *testing.T) {
-		TestQueryWithContext(t, ctx, e, `SELECT * FROM t1`, []sql.Row{
+		TestQueryWithContext(t, ctx, e, harness, `SELECT * FROM t1`, []sql.Row{
 			{"a1", "a2"},
 			{"a2", "a3"},
 			{"a3", "a4"},
 		}, nil, nil)
-=======
-	TestQueryWithContext(t, ctx, e, harness, `SELECT * FROM t1`, []sql.Row{
-		{"a1", "a2"},
-		{"a2", "a3"},
-		{"a3", "a4"},
-	}, nil, nil)
->>>>>>> c5b2d443
 
 		RunQuery(t, e, harness, `ALTER TABLE t1 DROP PRIMARY KEY`)
 
-<<<<<<< HEAD
 		// Assert the table is still queryable
-		TestQueryWithContext(t, ctx, e, `SELECT * FROM t1`, []sql.Row{
+		TestQueryWithContext(t, ctx, e, harness, `SELECT * FROM t1`, []sql.Row{
 			{"a1", "a2"},
 			{"a2", "a3"},
 			{"a3", "a4"},
 		}, nil, nil)
 
 		// Assert that the table is insertable
-		TestQueryWithContext(t, ctx, e, `INSERT INTO t1 VALUES ("a1", "a2")`, []sql.Row{
+		TestQueryWithContext(t, ctx, e, harness, `INSERT INTO t1 VALUES ("a1", "a2")`, []sql.Row{
 			sql.Row{sql.OkResult{RowsAffected: 1}},
 		}, nil, nil)
 
-		TestQueryWithContext(t, ctx, e, `SELECT * FROM t1 ORDER BY pk`, []sql.Row{
+		TestQueryWithContext(t, ctx, e, harness, `SELECT * FROM t1 ORDER BY pk`, []sql.Row{
 			{"a1", "a2"},
 			{"a1", "a2"},
 			{"a2", "a3"},
 			{"a3", "a4"},
 		}, nil, nil)
 
-		TestQueryWithContext(t, ctx, e, `DELETE FROM t1 WHERE pk = "a1" LIMIT 1`, []sql.Row{
+		TestQueryWithContext(t, ctx, e, harness, `DELETE FROM t1 WHERE pk = "a1" LIMIT 1`, []sql.Row{
 			sql.Row{sql.OkResult{RowsAffected: 1}},
 		}, nil, nil)
 
-		TestQueryWithContext(t, ctx, e, `SELECT * FROM t1 ORDER BY pk`, []sql.Row{
+		TestQueryWithContext(t, ctx, e, harness, `SELECT * FROM t1 ORDER BY pk`, []sql.Row{
 			{"a1", "a2"},
 			{"a2", "a3"},
 			{"a3", "a4"},
@@ -4499,115 +4490,48 @@
 
 		// Add back a new primary key and assert the table is queryable
 		RunQuery(t, e, harness, `ALTER TABLE t1 ADD PRIMARY KEY (pk, v)`)
-		TestQueryWithContext(t, ctx, e, `SELECT * FROM t1`, []sql.Row{
+		TestQueryWithContext(t, ctx, e, harness, `SELECT * FROM t1`, []sql.Row{
 			{"a1", "a2"},
 			{"a2", "a3"},
 			{"a3", "a4"},
 		}, nil, nil)
-=======
-	// Assert the table is still queryable
-	TestQueryWithContext(t, ctx, e, harness, `SELECT * FROM t1`, []sql.Row{
-		{"a1", "a2"},
-		{"a2", "a3"},
-		{"a3", "a4"},
-	}, nil, nil)
-
-	// Assert that the table is insertable
-	TestQueryWithContext(t, ctx, e, harness, `INSERT INTO t1 VALUES ("a1", "a2")`, []sql.Row{
-		{sql.OkResult{RowsAffected: 1}},
-	}, nil, nil)
-
-	TestQueryWithContext(t, ctx, e, harness, `SELECT * FROM t1 ORDER BY pk`, []sql.Row{
-		{"a1", "a2"},
-		{"a1", "a2"},
-		{"a2", "a3"},
-		{"a3", "a4"},
-	}, nil, nil)
-
-	TestQueryWithContext(t, ctx, e, harness, `DELETE FROM t1 WHERE pk = "a1" LIMIT 1`, []sql.Row{
-		{sql.OkResult{RowsAffected: 1}},
-	}, nil, nil)
-
-	TestQueryWithContext(t, ctx, e, harness, `SELECT * FROM t1 ORDER BY pk`, []sql.Row{
-		{"a1", "a2"},
-		{"a2", "a3"},
-		{"a3", "a4"},
-	}, nil, nil)
-
-	// Add back a new primary key and assert the table is queryable
-	RunQuery(t, e, harness, `ALTER TABLE t1 ADD PRIMARY KEY (pk, v)`)
-	TestQueryWithContext(t, ctx, e, harness, `SELECT * FROM t1`, []sql.Row{
-		{"a1", "a2"},
-		{"a2", "a3"},
-		{"a3", "a4"},
-	}, nil, nil)
->>>>>>> c5b2d443
 
 		// Drop the original Pk, create an index, create a new primary key
 		RunQuery(t, e, harness, `ALTER TABLE t1 DROP PRIMARY KEY`)
 		RunQuery(t, e, harness, `ALTER TABLE t1 ADD INDEX myidx (v)`)
 		RunQuery(t, e, harness, `ALTER TABLE t1 ADD PRIMARY KEY (pk)`)
 
-<<<<<<< HEAD
 		// Assert the table is insertable
-		TestQueryWithContext(t, ctx, e, `INSERT INTO t1 VALUES ("a4", "a3")`, []sql.Row{
+		TestQueryWithContext(t, ctx, e, harness, `INSERT INTO t1 VALUES ("a4", "a3")`, []sql.Row{
 			sql.Row{sql.OkResult{RowsAffected: 1}},
 		}, nil, nil)
 
 		// Assert that an indexed based query still functions appropriately
-		TestQueryWithContext(t, ctx, e, `SELECT * FROM t1 WHERE v='a3'`, []sql.Row{
+		TestQueryWithContext(t, ctx, e, harness, `SELECT * FROM t1 WHERE v='a3'`, []sql.Row{
 			{"a2", "a3"},
 			{"a4", "a3"},
 		}, nil, nil)
-=======
-	// Assert the table is insertable
-	TestQueryWithContext(t, ctx, e, harness, `INSERT INTO t1 VALUES ("a4", "a3")`, []sql.Row{
-		{sql.OkResult{RowsAffected: 1}},
-	}, nil, nil)
-
-	// Assert that an indexed based query still functions appropriately
-	TestQueryWithContext(t, ctx, e, harness, `SELECT * FROM t1 WHERE v='a3'`, []sql.Row{
-		{"a2", "a3"},
-		{"a4", "a3"},
-	}, nil, nil)
->>>>>>> c5b2d443
 
 		RunQuery(t, e, harness, `ALTER TABLE t1 DROP PRIMARY KEY`)
 
-<<<<<<< HEAD
 		// Assert that the table is insertable
-		TestQueryWithContext(t, ctx, e, `INSERT INTO t1 VALUES ("a1", "a2")`, []sql.Row{
+		TestQueryWithContext(t, ctx, e, harness, `INSERT INTO t1 VALUES ("a1", "a2")`, []sql.Row{
 			sql.Row{sql.OkResult{RowsAffected: 1}},
 		}, nil, nil)
 
-		TestQueryWithContext(t, ctx, e, `SELECT * FROM t1 ORDER BY pk`, []sql.Row{
+		TestQueryWithContext(t, ctx, e, harness, `SELECT * FROM t1 ORDER BY pk`, []sql.Row{
 			{"a1", "a2"},
 			{"a1", "a2"},
 			{"a2", "a3"},
 			{"a3", "a4"},
 			{"a4", "a3"},
 		}, nil, nil)
-=======
-	// Assert that the table is insertable
-	TestQueryWithContext(t, ctx, e, harness, `INSERT INTO t1 VALUES ("a1", "a2")`, []sql.Row{
-		{sql.OkResult{RowsAffected: 1}},
-	}, nil, nil)
-
-	TestQueryWithContext(t, ctx, e, harness, `SELECT * FROM t1 ORDER BY pk`, []sql.Row{
-		{"a1", "a2"},
-		{"a1", "a2"},
-		{"a2", "a3"},
-		{"a3", "a4"},
-		{"a4", "a3"},
-	}, nil, nil)
->>>>>>> c5b2d443
 
 		// Assert that a duplicate row causes an alter table error
 		AssertErr(t, e, harness, `ALTER TABLE t1 ADD PRIMARY KEY (pk, v)`, sql.ErrPrimaryKeyViolation)
 
-<<<<<<< HEAD
 		// Assert that the schema of t1 is unchanged
-		TestQueryWithContext(t, ctx, e, `DESCRIBE t1`, []sql.Row{
+		TestQueryWithContext(t, ctx, e, harness, `DESCRIBE t1`, []sql.Row{
 			{"pk", "varchar(20)", "NO", "", "NULL", ""},
 			{"v", "varchar(20)", "NO", "MUL", "(concat(pk, '-foo'))", ""},
 		}, nil, nil)
@@ -4622,13 +4546,13 @@
 
 		// Execute a MultiDDL Alter Statement
 		RunQuery(t, e, harness, `ALTER TABLE t1 DROP PRIMARY KEY, ADD PRIMARY KEY (v)`)
-		TestQueryWithContext(t, ctx, e, `DESCRIBE t1`, []sql.Row{
+		TestQueryWithContext(t, ctx, e, harness, `DESCRIBE t1`, []sql.Row{
 			{"pk", "varchar(20)", "NO", "", "NULL", ""},
 			{"v", "varchar(20)", "NO", "PRI", "(concat(pk, '-foo'))", ""},
 		}, nil, nil)
 		AssertErr(t, e, harness, `INSERT INTO t1 (pk, v) values ("a100", "a3")`, sql.ErrPrimaryKeyViolation)
 
-		TestQueryWithContext(t, ctx, e, `SELECT * FROM t1 ORDER BY pk`, []sql.Row{
+		TestQueryWithContext(t, ctx, e, harness, `SELECT * FROM t1 ORDER BY pk`, []sql.Row{
 			{"a1", "a2"},
 			{"a2", "a3"},
 			{"a3", "a4"},
@@ -4638,59 +4562,16 @@
 		// Technically the query beneath errors in MySQL but I'm pretty sure it's a bug cc:
 		// https://stackoverflow.com/questions/8301744/mysql-reports-a-primary-key-but-can-not-drop-it-from-the-table
 		RunQuery(t, e, harness, `ALTER TABLE t1 ADD PRIMARY KEY (pk, v), DROP PRIMARY KEY`)
-		TestQueryWithContext(t, ctx, e, `DESCRIBE t1`, []sql.Row{
+		TestQueryWithContext(t, ctx, e, harness, `DESCRIBE t1`, []sql.Row{
 			{"pk", "varchar(20)", "NO", "", "NULL", ""},
 			{"v", "varchar(20)", "NO", "", "(concat(pk, '-foo'))", ""},
 		}, nil, nil)
-		TestQueryWithContext(t, ctx, e, `SELECT * FROM t1 ORDER BY pk`, []sql.Row{
+		TestQueryWithContext(t, ctx, e, harness, `SELECT * FROM t1 ORDER BY pk`, []sql.Row{
 			{"a1", "a2"},
 			{"a2", "a3"},
 			{"a3", "a4"},
 		}, nil, nil)
 	})
-=======
-	// Assert that the schema of t1 is unchanged
-	TestQueryWithContext(t, ctx, e, harness, `DESCRIBE t1`, []sql.Row{
-		{"pk", "varchar(20)", "NO", "", "NULL", ""},
-		{"v", "varchar(20)", "NO", "MUL", "(concat(pk, '-foo'))", ""},
-	}, nil, nil)
-	// Assert that adding a primary key with an unknown column causes an error
-	AssertErr(t, e, harness, `ALTER TABLE t1 ADD PRIMARY KEY (v2)`, sql.ErrKeyColumnDoesNotExist)
-
-	// Truncate the table and re-add rows
-	RunQuery(t, e, harness, "TRUNCATE t1")
-	RunQuery(t, e, harness, "ALTER TABLE t1 DROP INDEX myidx")
-	RunQuery(t, e, harness, `ALTER TABLE t1 ADD PRIMARY KEY (pk, v)`)
-	RunQuery(t, e, harness, `INSERT INTO t1 values ("a1","a2"),("a2","a3"),("a3","a4")`)
-
-	// Execute a MultiDDL Alter Statement
-	RunQuery(t, e, harness, `ALTER TABLE t1 DROP PRIMARY KEY, ADD PRIMARY KEY (v)`)
-	TestQueryWithContext(t, ctx, e, harness, `DESCRIBE t1`, []sql.Row{
-		{"pk", "varchar(20)", "NO", "", "NULL", ""},
-		{"v", "varchar(20)", "NO", "PRI", "(concat(pk, '-foo'))", ""},
-	}, nil, nil)
-	AssertErr(t, e, harness, `INSERT INTO t1 (pk, v) values ("a100", "a3")`, sql.ErrPrimaryKeyViolation)
-
-	TestQueryWithContext(t, ctx, e, harness, `SELECT * FROM t1 ORDER BY pk`, []sql.Row{
-		{"a1", "a2"},
-		{"a2", "a3"},
-		{"a3", "a4"},
-	}, nil, nil)
-	RunQuery(t, e, harness, `ALTER TABLE t1 DROP PRIMARY KEY`)
-
-	// Technically the query beneath errors in MySQL but I'm pretty sure it's a bug cc:
-	// https://stackoverflow.com/questions/8301744/mysql-reports-a-primary-key-but-can-not-drop-it-from-the-table
-	RunQuery(t, e, harness, `ALTER TABLE t1 ADD PRIMARY KEY (pk, v), DROP PRIMARY KEY`)
-	TestQueryWithContext(t, ctx, e, harness, `DESCRIBE t1`, []sql.Row{
-		{"pk", "varchar(20)", "NO", "", "NULL", ""},
-		{"v", "varchar(20)", "NO", "", "(concat(pk, '-foo'))", ""},
-	}, nil, nil)
-	TestQueryWithContext(t, ctx, e, harness, `SELECT * FROM t1 ORDER BY pk`, []sql.Row{
-		{"a1", "a2"},
-		{"a2", "a3"},
-		{"a3", "a4"},
-	}, nil, nil)
->>>>>>> c5b2d443
 
 	t.Run("No database selected", func(t *testing.T) {
 		// Create new database and table and alter the table in other database
@@ -4719,21 +4600,21 @@
 		AssertErr(t, e, harness, "ALTER TABLE test DROP PRIMARY KEY", sql.ErrWrongAutoKey)
 
 		RunQuery(t, e, harness, "ALTER TABLE test modify pk int, drop primary key")
-		TestQueryWithContext(t, ctx, e, "DESCRIBE test", []sql.Row{{"pk", "int", "NO", "", "NULL", ""},
+		TestQueryWithContext(t, ctx, e, harness, "DESCRIBE test", []sql.Row{{"pk", "int", "NO", "", "NULL", ""},
 			{"val", "int", "YES", "", "NULL", ""}}, nil, nil)
 
 		// Get rid of not null constraint
 		// TODO: Support ALTER TABLE test drop primary key modify pk int
 		RunQuery(t, e, harness, "ALTER TABLE test modify pk int")
-		TestQueryWithContext(t, ctx, e, "DESCRIBE test", []sql.Row{{"pk", "int", "YES", "", "NULL", ""},
+		TestQueryWithContext(t, ctx, e, harness, "DESCRIBE test", []sql.Row{{"pk", "int", "YES", "", "NULL", ""},
 			{"val", "int", "YES", "", "NULL", ""}}, nil, nil)
 
 		// Ensure that the autoincrement functionality is all gone and that null does not get misinterpreted
-		TestQueryWithContext(t, ctx, e, `INSERT INTO test VALUES (1, 1), (NULL, 1)`, []sql.Row{
+		TestQueryWithContext(t, ctx, e, harness, `INSERT INTO test VALUES (1, 1), (NULL, 1)`, []sql.Row{
 			sql.Row{sql.OkResult{RowsAffected: 2}},
 		}, nil, nil)
 
-		TestQueryWithContext(t, ctx, e, `SELECT * FROM test ORDER BY pk`, []sql.Row{
+		TestQueryWithContext(t, ctx, e, harness, `SELECT * FROM test ORDER BY pk`, []sql.Row{
 			{nil, 1},
 			{1, 1},
 		}, nil, nil)
@@ -4991,7 +4872,7 @@
 
 		RunQuery(t, e, harness, "ALTER TABLE t40 MODIFY COLUMN pk int")
 		ctx := harness.NewContext()
-		TestQueryWithContext(t, ctx, e, "DESCRIBE t40", []sql.Row{
+		TestQueryWithContext(t, ctx, e, harness, "DESCRIBE t40", []sql.Row{
 			{"pk", "int", "NO", "PRI", "NULL", ""},
 			{"val", "int", "YES", "", "NULL", ""}},
 			nil, nil)
@@ -5002,7 +4883,7 @@
 		RunQuery(t, e, harness, "CREATE TABLE t40 (pk int AUTO_INCREMENT PRIMARY KEY, val int)")
 		RunQuery(t, e, harness, "INSERT into t40 VALUES (NULL, 1)")
 
-		TestQueryWithContext(t, ctx, e, "SELECT * FROM t40", []sql.Row{{1, 1}}, nil, nil)
+		TestQueryWithContext(t, ctx, e, harness, "SELECT * FROM t40", []sql.Row{{1, 1}}, nil, nil)
 	})
 }
 
