--- conflicted
+++ resolved
@@ -144,11 +144,11 @@
 	}
 }
 
-<<<<<<< HEAD
 func TestBrokenQueries(t *testing.T, harness Harness) {
 	harness.SetSetup("mydb", "mytable", "pk_tables", "fk_tbl")
 	RunQueryTests(t, harness, BrokenQueries)
-=======
+}
+
 func TestPreparedStaticIndexQuery(t *testing.T, harness Harness) {
 	engine := NewEngine(t, harness)
 	ctx := NewContextWithEngine(harness, engine)
@@ -158,7 +158,6 @@
 	RunQueryWithContext(t, engine, ctx, "INSERT INTO squares VALUES (0, 0), (1, 1), (2, 4), (3, 9);")
 	TestQueryWithContext(t, ctx, engine, "select * from squares where i = 1",
 		[]sql.Row{{1, 1}}, sql.Schema{{Name: "i", Type: sql.Int64}, {Name: "square", Type: sql.Int64}}, nil)
->>>>>>> 8c61c3c5
 }
 
 // Runs the query tests given after setting up the engine. Useful for testing out a smaller subset of queries during
@@ -2482,12 +2481,12 @@
 	})
 
 	t.Run("create table with blob column with null default", func(t *testing.T) {
-		TestQuery(t, harness, e, "CREATE TABLE t_blob_default_null(c BLOB DEFAULT NULL)",
-			[]sql.Row{{sql.NewOkResult(0)}}, nil)
+		TestQueryWithContext(t, ctx, e, "CREATE TABLE t_blob_default_null(c BLOB DEFAULT NULL)",
+			[]sql.Row{{sql.NewOkResult(0)}}, nil, nil)
 
 		RunQuery(t, e, harness, "INSERT INTO t_blob_default_null VALUES ()")
-		TestQuery(t, harness, e, "SELECT * FROM t_blob_default_null",
-			[]sql.Row{{nil}}, nil)
+		TestQueryWithContext(t, ctx, e, "SELECT * FROM t_blob_default_null",
+			[]sql.Row{{nil}}, nil, nil)
 	})
 }
 
@@ -2826,12 +2825,8 @@
 	db, err := e.Analyzer.Catalog.Database(NewContext(harness), "mydb")
 	require.NoError(err)
 
-<<<<<<< HEAD
-	TestQueryWithContext(t, ctx, e, "ALTER TABLE mytable ADD COLUMN i2 INT COMMENT 'hello' default 42", []sql.Row{{sql.NewOkResult(0)}}, nil, nil)
-=======
 	t.Run("column at end with default", func(t *testing.T) {
-		TestQuery(t, harness, e, "ALTER TABLE mytable ADD COLUMN i2 INT COMMENT 'hello' default 42", []sql.Row{{sql.NewOkResult(0)}}, nil)
->>>>>>> 8c61c3c5
+		TestQueryWithContext(t, ctx, e, "ALTER TABLE mytable ADD COLUMN i2 INT COMMENT 'hello' default 42", []sql.Row{{sql.NewOkResult(0)}}, nil, nil)
 
 		tbl, ok, err := db.GetTableInsensitive(NewContext(harness), "mytable")
 		require.NoError(err)
@@ -2842,26 +2837,16 @@
 			{Name: "i2", Type: sql.Int32, Source: "mytable", Comment: "hello", Nullable: true, Default: parse.MustStringToColumnDefaultValue(NewContext(harness), "42", sql.Int32, true)},
 		}, tbl.Schema())
 
-<<<<<<< HEAD
-	TestQueryWithContext(t, ctx, e, "SELECT * FROM mytable ORDER BY i", []sql.Row{
-		sql.NewRow(int64(1), "first row", int32(42)),
-		sql.NewRow(int64(2), "second row", int32(42)),
-		sql.NewRow(int64(3), "third row", int32(42)),
-	}, nil, nil)
-
-	TestQueryWithContext(t, ctx, e, "ALTER TABLE mytable ADD COLUMN s2 TEXT COMMENT 'hello' AFTER i", []sql.Row{{sql.NewOkResult(0)}}, nil, nil)
-=======
-		TestQuery(t, harness, e, "SELECT * FROM mytable ORDER BY i", []sql.Row{
+		TestQueryWithContext(t, ctx, e, "SELECT * FROM mytable ORDER BY i", []sql.Row{
 			sql.NewRow(int64(1), "first row", int32(42)),
 			sql.NewRow(int64(2), "second row", int32(42)),
 			sql.NewRow(int64(3), "third row", int32(42)),
-		}, nil)
+		}, nil, nil)
+
 	})
 
 	t.Run("in middle, no default", func(t *testing.T) {
-		TestQuery(t, harness, e, "ALTER TABLE mytable ADD COLUMN s2 TEXT COMMENT 'hello' AFTER i", []sql.Row{{sql.NewOkResult(0)}}, nil)
->>>>>>> 8c61c3c5
-
+		TestQueryWithContext(t, ctx, e, "ALTER TABLE mytable ADD COLUMN s2 TEXT COMMENT 'hello' AFTER i", []sql.Row{{sql.NewOkResult(0)}}, nil, nil)
 		tbl, ok, err := db.GetTableInsensitive(NewContext(harness), "mytable")
 		require.NoError(err)
 		require.True(ok)
@@ -2872,55 +2857,32 @@
 			{Name: "i2", Type: sql.Int32, Source: "mytable", Comment: "hello", Nullable: true, Default: parse.MustStringToColumnDefaultValue(NewContext(harness), "42", sql.Int32, true)},
 		}, tbl.Schema())
 
-<<<<<<< HEAD
-	TestQueryWithContext(t, ctx, e, "SELECT * FROM mytable ORDER BY i", []sql.Row{
-		sql.NewRow(int64(1), nil, "first row", int32(42)),
-		sql.NewRow(int64(2), nil, "second row", int32(42)),
-		sql.NewRow(int64(3), nil, "third row", int32(42)),
-	}, nil, nil)
-
-	TestQueryWithContext(t, ctx, e, "insert into mytable values (4, 's2', 'fourth row', 11)", []sql.Row{
-		{sql.NewOkResult(1)},
-	}, nil, nil)
-	TestQueryWithContext(t, ctx, e, "update mytable set s2 = 'updated s2' where i2 = 42", []sql.Row{
-		{sql.OkResult{RowsAffected: 3, Info: plan.UpdateInfo{
-			Matched: 3, Updated: 3,
-		}}},
-	}, nil, nil)
-	TestQueryWithContext(t, ctx, e, "SELECT * FROM mytable ORDER BY i", []sql.Row{
-		sql.NewRow(int64(1), "updated s2", "first row", int32(42)),
-		sql.NewRow(int64(2), "updated s2", "second row", int32(42)),
-		sql.NewRow(int64(3), "updated s2", "third row", int32(42)),
-		sql.NewRow(int64(4), "s2", "fourth row", int32(11)),
-	}, nil, nil)
-
-	TestQueryWithContext(t, ctx, e, "ALTER TABLE mytable ADD COLUMN s3 VARCHAR(25) COMMENT 'hello' default 'yay' FIRST", []sql.Row{{sql.NewOkResult(0)}}, nil, nil)
-=======
-		TestQuery(t, harness, e, "SELECT * FROM mytable ORDER BY i", []sql.Row{
+		TestQueryWithContext(t, ctx, e, "SELECT * FROM mytable ORDER BY i", []sql.Row{
 			sql.NewRow(int64(1), nil, "first row", int32(42)),
 			sql.NewRow(int64(2), nil, "second row", int32(42)),
 			sql.NewRow(int64(3), nil, "third row", int32(42)),
-		}, nil)
-
-		TestQuery(t, harness, e, "insert into mytable values (4, 's2', 'fourth row', 11)", []sql.Row{
+		}, nil, nil)
+
+		TestQueryWithContext(t, ctx, e, "insert into mytable values (4, 's2', 'fourth row', 11)", []sql.Row{
 			{sql.NewOkResult(1)},
-		}, nil)
-		TestQuery(t, harness, e, "update mytable set s2 = 'updated s2' where i2 = 42", []sql.Row{
+		}, nil, nil)
+		TestQueryWithContext(t, ctx, e, "update mytable set s2 = 'updated s2' where i2 = 42", []sql.Row{
 			{sql.OkResult{RowsAffected: 3, Info: plan.UpdateInfo{
 				Matched: 3, Updated: 3,
 			}}},
-		}, nil)
-		TestQuery(t, harness, e, "SELECT * FROM mytable ORDER BY i", []sql.Row{
+		}, nil, nil)
+		TestQueryWithContext(t, ctx, e, "SELECT * FROM mytable ORDER BY i", []sql.Row{
 			sql.NewRow(int64(1), "updated s2", "first row", int32(42)),
 			sql.NewRow(int64(2), "updated s2", "second row", int32(42)),
 			sql.NewRow(int64(3), "updated s2", "third row", int32(42)),
 			sql.NewRow(int64(4), "s2", "fourth row", int32(11)),
-		}, nil)
+		}, nil, nil)
+
+		TestQueryWithContext(t, ctx, e, "ALTER TABLE mytable ADD COLUMN s3 VARCHAR(25) COMMENT 'hello' default 'yay' FIRST", []sql.Row{{sql.NewOkResult(0)}}, nil, nil)
 	})
 
 	t.Run("first with default", func(t *testing.T) {
-		TestQuery(t, harness, e, "ALTER TABLE mytable ADD COLUMN s3 VARCHAR(25) COMMENT 'hello' default 'yay' FIRST", []sql.Row{{sql.NewOkResult(0)}}, nil)
->>>>>>> 8c61c3c5
+		TestQueryWithContext(t, ctx, e, "ALTER TABLE mytable ADD COLUMN s3 VARCHAR(25) COMMENT 'hello' default 'yay' FIRST", []sql.Row{{sql.NewOkResult(0)}}, nil, nil)
 
 		tbl, ok, err := db.GetTableInsensitive(NewContext(harness), "mytable")
 		require.NoError(err)
@@ -2933,28 +2895,16 @@
 			{Name: "i2", Type: sql.Int32, Source: "mytable", Comment: "hello", Nullable: true, Default: parse.MustStringToColumnDefaultValue(NewContext(harness), "42", sql.Int32, true)},
 		}, tbl.Schema())
 
-<<<<<<< HEAD
-	TestQueryWithContext(t, ctx, e, "SELECT * FROM mytable ORDER BY i", []sql.Row{
-		sql.NewRow("yay", int64(1), "updated s2", "first row", int32(42)),
-		sql.NewRow("yay", int64(2), "updated s2", "second row", int32(42)),
-		sql.NewRow("yay", int64(3), "updated s2", "third row", int32(42)),
-		sql.NewRow("yay", int64(4), "s2", "fourth row", int32(11)),
-	}, nil, nil)
-
-	// multiple column additions in a single ALTER
-	TestQueryWithContext(t, ctx, e, "ALTER TABLE mytable ADD COLUMN s4 VARCHAR(26), ADD COLUMN s5 VARCHAR(27)", []sql.Row{{sql.NewOkResult(0)}}, nil, nil)
-=======
-		TestQuery(t, harness, e, "SELECT * FROM mytable ORDER BY i", []sql.Row{
+		TestQueryWithContext(t, ctx, e, "SELECT * FROM mytable ORDER BY i", []sql.Row{
 			sql.NewRow("yay", int64(1), "updated s2", "first row", int32(42)),
 			sql.NewRow("yay", int64(2), "updated s2", "second row", int32(42)),
 			sql.NewRow("yay", int64(3), "updated s2", "third row", int32(42)),
 			sql.NewRow("yay", int64(4), "s2", "fourth row", int32(11)),
-		}, nil)
+		}, nil, nil)
 	})
 
 	t.Run("middle, no default, non null", func(t *testing.T) {
-		TestQuery(t, harness, e, "ALTER TABLE mytable ADD COLUMN s4 VARCHAR(1) not null after s3", []sql.Row{{sql.NewOkResult(0)}}, nil)
->>>>>>> 8c61c3c5
+		TestQueryWithContext(t, ctx, e, "ALTER TABLE mytable ADD COLUMN s4 VARCHAR(1) not null after s3", []sql.Row{{sql.NewOkResult(0)}}, nil, nil)
 
 		tbl, ok, err := db.GetTableInsensitive(NewContext(harness), "mytable")
 		require.NoError(err)
@@ -2968,16 +2918,16 @@
 			{Name: "i2", Type: sql.Int32, Source: "mytable", Comment: "hello", Nullable: true, Default: parse.MustStringToColumnDefaultValue(NewContext(harness), "42", sql.Int32, true)},
 		}, tbl.Schema())
 
-		TestQuery(t, harness, e, "SELECT * FROM mytable ORDER BY i", []sql.Row{
+		TestQueryWithContext(t, ctx, e, "SELECT * FROM mytable ORDER BY i", []sql.Row{
 			sql.NewRow("yay", "", int64(1), "updated s2", "first row", int32(42)),
 			sql.NewRow("yay", "", int64(2), "updated s2", "second row", int32(42)),
 			sql.NewRow("yay", "", int64(3), "updated s2", "third row", int32(42)),
 			sql.NewRow("yay", "", int64(4), "s2", "fourth row", int32(11)),
-		}, nil)
+		}, nil, nil)
 	})
 
 	t.Run("multiple in one statement", func(t *testing.T) {
-		TestQuery(t, harness, e, "ALTER TABLE mytable ADD COLUMN s5 VARCHAR(26), ADD COLUMN s6 VARCHAR(27)", []sql.Row{{sql.NewOkResult(0)}}, nil)
+		TestQueryWithContext(t, ctx, e, "ALTER TABLE mytable ADD COLUMN s5 VARCHAR(26), ADD COLUMN s6 VARCHAR(27)", []sql.Row{{sql.NewOkResult(0)}}, nil, nil)
 
 		tbl, ok, err := db.GetTableInsensitive(NewContext(harness), "mytable")
 		require.NoError(err)
@@ -2993,12 +2943,12 @@
 			{Name: "s6", Type: sql.MustCreateStringWithDefaults(sqltypes.VarChar, 27), Source: "mytable", Nullable: true},
 		}, tbl.Schema())
 
-		TestQuery(t, harness, e, "SELECT * FROM mytable ORDER BY i", []sql.Row{
+		TestQueryWithContext(t, ctx, e, "SELECT * FROM mytable ORDER BY i", []sql.Row{
 			sql.NewRow("yay", "", int64(1), "updated s2", "first row", int32(42), nil, nil),
 			sql.NewRow("yay", "", int64(2), "updated s2", "second row", int32(42), nil, nil),
 			sql.NewRow("yay", "", int64(3), "updated s2", "third row", int32(42), nil, nil),
 			sql.NewRow("yay", "", int64(4), "s2", "fourth row", int32(11), nil, nil),
-		}, nil)
+		}, nil, nil)
 	})
 
 	t.Run("error cases", func(t *testing.T) {
@@ -3040,14 +2990,7 @@
 	db, err := e.Analyzer.Catalog.Database(NewContext(harness), "mydb")
 	require.NoError(t, err)
 
-<<<<<<< HEAD
 	TestQueryWithContext(t, ctx, e, "ALTER TABLE mytable MODIFY COLUMN i TEXT NOT NULL COMMENT 'modified'", []sql.Row{{sql.NewOkResult(0)}}, nil, nil)
-=======
-	TestQuery(t, harness, e, "ALTER TABLE mytable MODIFY COLUMN i TEXT NOT NULL COMMENT 'modified'",
-		[]sql.Row{{sql.NewOkResult(0)}},
-		nil)
->>>>>>> 8c61c3c5
-
 	tbl, ok, err := db.GetTableInsensitive(NewContext(harness), "mytable")
 	require.NoError(t, err)
 	require.True(t, ok)
@@ -5500,29 +5443,17 @@
 		RunQuery(t, e, harness, `ALTER TABLE newdb.tab1 ADD PRIMARY KEY (pk)`)
 
 		// Assert that the pk is not primary key
-<<<<<<< HEAD
 		TestQueryWithContext(t, ctx, e, `SHOW CREATE TABLE newdb.tab1`, []sql.Row{
-			{"tab1", "CREATE TABLE `tab1` (\n  `pk` int NOT NULL,\n  `c1` int,\n  PRIMARY KEY (`pk`)\n) ENGINE=InnoDB DEFAULT CHARSET=utf8mb4"},
+			{"tab1", "CREATE TABLE `tab1` (\n  `pk` int NOT NULL,\n  `c1` int,\n  PRIMARY KEY (`pk`)\n) ENGINE=InnoDB DEFAULT CHARSET=utf8mb4 COLLATE=utf8mb4_0900_bin"},
 		}, nil, nil)
-=======
-		TestQuery(t, harness, e, `SHOW CREATE TABLE newdb.tab1`, []sql.Row{
-			{"tab1", "CREATE TABLE `tab1` (\n  `pk` int NOT NULL,\n  `c1` int,\n  PRIMARY KEY (`pk`)\n) ENGINE=InnoDB DEFAULT CHARSET=utf8mb4 COLLATE=utf8mb4_0900_bin"},
-		}, nil)
->>>>>>> 8c61c3c5
 
 		// Drop all primary key from other database table
 		RunQuery(t, e, harness, `ALTER TABLE newdb.tab1 DROP PRIMARY KEY`)
 
 		// Assert that NOT NULL constraint is kept
-<<<<<<< HEAD
 		TestQueryWithContext(t, ctx, e, `SHOW CREATE TABLE newdb.tab1`, []sql.Row{
-			{"tab1", "CREATE TABLE `tab1` (\n  `pk` int NOT NULL,\n  `c1` int\n) ENGINE=InnoDB DEFAULT CHARSET=utf8mb4"},
+			{"tab1", "CREATE TABLE `tab1` (\n  `pk` int NOT NULL,\n  `c1` int\n) ENGINE=InnoDB DEFAULT CHARSET=utf8mb4 COLLATE=utf8mb4_0900_bin"},
 		}, nil, nil)
-=======
-		TestQuery(t, harness, e, `SHOW CREATE TABLE newdb.tab1`, []sql.Row{
-			{"tab1", "CREATE TABLE `tab1` (\n  `pk` int NOT NULL,\n  `c1` int\n) ENGINE=InnoDB DEFAULT CHARSET=utf8mb4 COLLATE=utf8mb4_0900_bin"},
-		}, nil)
->>>>>>> 8c61c3c5
 	})
 }
 
@@ -6130,11 +6061,7 @@
 			"  `v1y` bigint,\n" +
 			"  `v2` bigint DEFAULT ((v1y + 1)),\n" +
 			"  PRIMARY KEY (`pk`)\n" +
-<<<<<<< HEAD
-			") ENGINE=InnoDB DEFAULT CHARSET=utf8mb4"}}, nil, nil)
-=======
-			") ENGINE=InnoDB DEFAULT CHARSET=utf8mb4 COLLATE=utf8mb4_0900_bin"}}, nil)
->>>>>>> 8c61c3c5
+			") ENGINE=InnoDB DEFAULT CHARSET=utf8mb4 COLLATE=utf8mb4_0900_bin"}}, nil, nil)
 	})
 
 	t.Run("Add multiple columns same ALTER", func(t *testing.T) {
