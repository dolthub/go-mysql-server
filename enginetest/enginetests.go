--- conflicted
+++ resolved
@@ -2648,13 +2648,8 @@
 	db, err := e.Analyzer.Catalog.Database(ctx, "mydb")
 	require.NoError(err)
 
-<<<<<<< HEAD
-	TestQueryWithContext(t, ctx, e, "ALTER TABLE mytable DROP COLUMN s", []sql.Row{{sql.NewOkResult(0)}}, nil, nil)
-=======
 	t.Run("drop last column", func(t *testing.T) {
-		TestQuery(t, harness, e, "ALTER TABLE mytable DROP COLUMN s", []sql.Row{{sql.NewOkResult(0)}}, nil)
->>>>>>> d635025c
-
+		TestQueryWithContext(t, ctx, e, "ALTER TABLE mytable DROP COLUMN s", []sql.Row{{sql.NewOkResult(0)}}, nil, nil)
 		tbl, ok, err := db.GetTableInsensitive(ctx, "mytable")
 		require.NoError(err)
 		require.True(ok)
@@ -2662,15 +2657,15 @@
 			{Name: "i", Type: sql.Int64, Source: "mytable", PrimaryKey: true},
 		}, tbl.Schema())
 
-		TestQuery(t, harness, e, "select * from mytable order by i", []sql.Row{
+		TestQueryWithContext(t, ctx, e, "select * from mytable order by i", []sql.Row{
 			{1}, {2}, {3},
-		}, nil)
+		}, nil, nil)
 	})
 
 	t.Run("drop first column", func(t *testing.T) {
-		TestQuery(t, harness, e, "CREATE TABLE t1 (a int, b varchar(10), c bigint, k bigint primary key)", []sql.Row{{sql.NewOkResult(0)}}, nil)
+		TestQueryWithContext(t, ctx, e, "CREATE TABLE t1 (a int, b varchar(10), c bigint, k bigint primary key)", []sql.Row{{sql.NewOkResult(0)}}, nil, nil)
 		RunQuery(t, e, harness, "insert into t1 values (1, 'abc', 2, 3), (4, 'def', 5, 6)")
-		TestQuery(t, harness, e, "ALTER TABLE t1 DROP COLUMN a", []sql.Row{{sql.NewOkResult(0)}}, nil)
+		TestQueryWithContext(t, ctx, e, "ALTER TABLE t1 DROP COLUMN a", []sql.Row{{sql.NewOkResult(0)}}, nil, nil)
 
 		tbl, ok, err := db.GetTableInsensitive(ctx, "t1")
 		require.NoError(err)
@@ -2681,16 +2676,16 @@
 			{Name: "k", Type: sql.Int64, Source: "t1", PrimaryKey: true},
 		}, tbl.Schema())
 
-		TestQuery(t, harness, e, "select * from t1 order by b", []sql.Row{
+		TestQueryWithContext(t, ctx, e, "select * from t1 order by b", []sql.Row{
 			{"abc", 2, 3},
 			{"def", 5, 6},
-		}, nil)
+		}, nil, nil)
 	})
 
 	t.Run("drop middle column", func(t *testing.T) {
-		TestQuery(t, harness, e, "CREATE TABLE t2 (a int, b varchar(10), c bigint, k bigint primary key)", []sql.Row{{sql.NewOkResult(0)}}, nil)
+		TestQueryWithContext(t, ctx, e, "CREATE TABLE t2 (a int, b varchar(10), c bigint, k bigint primary key)", []sql.Row{{sql.NewOkResult(0)}}, nil, nil)
 		RunQuery(t, e, harness, "insert into t2 values (1, 'abc', 2, 3), (4, 'def', 5, 6)")
-		TestQuery(t, harness, e, "ALTER TABLE t2 DROP COLUMN b", []sql.Row{{sql.NewOkResult(0)}}, nil)
+		TestQueryWithContext(t, ctx, e, "ALTER TABLE t2 DROP COLUMN b", []sql.Row{{sql.NewOkResult(0)}}, nil, nil)
 
 		tbl, ok, err := db.GetTableInsensitive(ctx, "t2")
 		require.NoError(err)
@@ -2701,18 +2696,18 @@
 			{Name: "k", Type: sql.Int64, Source: "t2", PrimaryKey: true},
 		}, tbl.Schema())
 
-		TestQuery(t, harness, e, "select * from t2 order by c", []sql.Row{
+		TestQueryWithContext(t, ctx, e, "select * from t2 order by c", []sql.Row{
 			{1, 2, 3},
 			{4, 5, 6},
-		}, nil)
+		}, nil, nil)
 	})
 
 	t.Run("drop primary key column", func(t *testing.T) {
 		t.Skip("primary key column drops not well supported yet")
 
-		TestQuery(t, harness, e, "CREATE TABLE t3 (a int primary key, b varchar(10), c bigint)", []sql.Row{{sql.NewOkResult(0)}}, nil)
+		TestQueryWithContext(t, ctx, e, "CREATE TABLE t3 (a int primary key, b varchar(10), c bigint)", []sql.Row{{sql.NewOkResult(0)}}, nil, nil)
 		RunQuery(t, e, harness, "insert into t3 values (1, 'abc', 2), (3, 'def', 4)")
-		TestQuery(t, harness, e, "ALTER TABLE t3 DROP COLUMN a", []sql.Row{{sql.NewOkResult(0)}}, nil)
+		TestQueryWithContext(t, ctx, e, "ALTER TABLE t3 DROP COLUMN a", []sql.Row{{sql.NewOkResult(0)}}, nil, nil)
 
 		tbl, ok, err := db.GetTableInsensitive(ctx, "t1")
 		require.NoError(err)
@@ -2722,10 +2717,10 @@
 			{Name: "c", Type: sql.Int64, Source: "t3", Nullable: true},
 		}, tbl.Schema())
 
-		TestQuery(t, harness, e, "select * from t3 order by b", []sql.Row{
+		TestQueryWithContext(t, ctx, e, "select * from t3 order by b", []sql.Row{
 			{"abc", 2, 3},
 			{"def", 4, 5},
-		}, nil)
+		}, nil, nil)
 	})
 
 	t.Run("no database selected", func(t *testing.T) {
@@ -2767,7 +2762,7 @@
 	t.Run("drop last column", func(t *testing.T) {
 		RunQuery(t, e, harness, "create table t0 (i bigint, s varchar(20))")
 
-		TestQuery(t, harness, e, "ALTER TABLE t0 DROP COLUMN s", []sql.Row{{sql.NewOkResult(0)}}, nil)
+		TestQueryWithContext(t, ctx, e, "ALTER TABLE t0 DROP COLUMN s", []sql.Row{{sql.NewOkResult(0)}}, nil, nil)
 
 		tbl, ok, err := db.GetTableInsensitive(ctx, "t0")
 		require.NoError(err)
@@ -2778,34 +2773,30 @@
 	})
 
 	t.Run("drop first column", func(t *testing.T) {
-		TestQuery(t, harness, e, "CREATE TABLE t1 (a int, b varchar(10), c bigint)", []sql.Row{{sql.NewOkResult(0)}}, nil)
+		TestQueryWithContext(t, ctx, e, "CREATE TABLE t1 (a int, b varchar(10), c bigint)", []sql.Row{{sql.NewOkResult(0)}}, nil, nil)
 		RunQuery(t, e, harness, "insert into t1 values (1, 'abc', 2), (4, 'def', 5)")
-		TestQuery(t, harness, e, "ALTER TABLE t1 DROP COLUMN a", []sql.Row{{sql.NewOkResult(0)}}, nil)
+		TestQueryWithContext(t, ctx, e, "ALTER TABLE t1 DROP COLUMN a", []sql.Row{{sql.NewOkResult(0)}}, nil, nil)
 
 		tbl, ok, err := db.GetTableInsensitive(ctx, "t1")
 		require.NoError(err)
 		require.True(ok)
-<<<<<<< HEAD
-		checks, err := checkTable.GetChecks(NewContext(harness))
-=======
 		assert.Equal(t, sql.Schema{
 			{Name: "b", Type: sql.MustCreateStringWithDefaults(sqltypes.VarChar, 10), Source: "t1", Nullable: true},
 			{Name: "c", Type: sql.Int64, Source: "t1", Nullable: true},
 		}, tbl.Schema())
 
-		TestQuery(t, harness, e, "select * from t1 order by b", []sql.Row{
+		TestQueryWithContext(t, ctx, e, "select * from t1 order by b", []sql.Row{
 			{"abc", 2},
 			{"def", 5},
-		}, nil)
+		}, nil, nil)
 	})
 
 	t.Run("drop middle column", func(t *testing.T) {
-		TestQuery(t, harness, e, "CREATE TABLE t2 (a int, b varchar(10), c bigint)", []sql.Row{{sql.NewOkResult(0)}}, nil)
+		TestQueryWithContext(t, ctx, e, "CREATE TABLE t2 (a int, b varchar(10), c bigint)", []sql.Row{{sql.NewOkResult(0)}}, nil, nil)
 		RunQuery(t, e, harness, "insert into t2 values (1, 'abc', 2), (4, 'def', 5)")
-		TestQuery(t, harness, e, "ALTER TABLE t2 DROP COLUMN b", []sql.Row{{sql.NewOkResult(0)}}, nil)
+		TestQueryWithContext(t, ctx, e, "ALTER TABLE t2 DROP COLUMN b", []sql.Row{{sql.NewOkResult(0)}}, nil, nil)
 
 		tbl, ok, err := db.GetTableInsensitive(ctx, "t2")
->>>>>>> d635025c
 		require.NoError(err)
 		require.True(ok)
 		assert.Equal(t, sql.Schema{
@@ -2813,10 +2804,10 @@
 			{Name: "c", Type: sql.Int64, Source: "t2", Nullable: true},
 		}, tbl.Schema())
 
-		TestQuery(t, harness, e, "select * from t2 order by c", []sql.Row{
+		TestQueryWithContext(t, ctx, e, "select * from t2 order by c", []sql.Row{
 			{1, 2},
 			{4, 5},
-		}, nil)
+		}, nil, nil)
 	})
 
 	t.Run("no database selected", func(t *testing.T) {
@@ -5201,30 +5192,33 @@
 		AssertErr(t, e, harness, "ALTER TABLE t34 DROP COLUMN j", sql.ErrCheckConstraintInvalidatedByColumnAlter)
 
 		RunQuery(t, e, harness, "ALTER TABLE t34 DROP COLUMN k")
-		TestQuery(t, harness, e, "show create table t34",
-			[]sql.Row{{"t34", "CREATE TABLE `t34` (\n" +
+		tt := queries.QueryTest{
+			Query: "show create table t34",
+			Expected: []sql.Row{{"t34", "CREATE TABLE `t34` (\n" +
 				"  `i` bigint NOT NULL,\n" +
 				"  `s` varchar(20),\n" +
 				"  `j` int,\n" +
 				"  PRIMARY KEY (`i`),\n" +
 				"  CONSTRAINT `test_check` CHECK ((`j` < 12345))\n" +
 				") ENGINE=InnoDB DEFAULT CHARSET=utf8mb4 COLLATE=utf8mb4_0900_bin"}},
-			nil)
+		}
+		TestQueryWithEngine(t, harness, e, tt)
 	})
 
 	t.Run("drop column preserves indexes", func(t *testing.T) {
+		ctx := NewContext(harness)
 		RunQuery(t, e, harness, "create table t35 (i bigint primary key, s varchar(20), s2 varchar(20))")
 		RunQuery(t, e, harness, "ALTER TABLE t35 ADD unique key test_key (s)")
 
 		RunQuery(t, e, harness, "ALTER TABLE t35 DROP COLUMN s2")
-		TestQuery(t, harness, e, "show create table t35",
+		TestQueryWithContext(t, ctx, e, "show create table t35",
 			[]sql.Row{{"t35", "CREATE TABLE `t35` (\n" +
 				"  `i` bigint NOT NULL,\n" +
 				"  `s` varchar(20),\n" +
 				"  PRIMARY KEY (`i`),\n" +
 				"  UNIQUE KEY `test_key` (`s`)\n" +
 				") ENGINE=InnoDB DEFAULT CHARSET=utf8mb4 COLLATE=utf8mb4_0900_bin"}},
-			nil)
+			nil, nil)
 	})
 
 	t.Run("drop column prevents foreign key violations", func(t *testing.T) {
