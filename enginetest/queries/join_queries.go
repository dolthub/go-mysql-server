// Copyright 2022 Dolthub, Inc.
//
// Licensed under the Apache License, Version 2.0 (the "License");
// you may not use this file except in compliance with the License.
// You may obtain a copy of the License at
//
//     http://www.apache.org/licenses/LICENSE-2.0
//
// Unless required by applicable law or agreed to in writing, software
// distributed under the License is distributed on an "AS IS" BASIS,
// WITHOUT WARRANTIES OR CONDITIONS OF ANY KIND, either express or implied.
// See the License for the specific language governing permissions and
// limitations under the License.

package queries

import (
	"github.com/dolthub/go-mysql-server/sql"
)

var JoinQueryTests = []QueryTest{
	{
		Query: "select ab.* from ab join pq on a = p where b = (select y from xy where y in (select v from uv where v = b)) order by a;",
		Expected: []sql.Row{
			{0, 2},
			{1, 2},
			{2, 2},
			{3, 1},
		},
	},
	{
		Query: "select * from ab where b in (select y from xy where y in (select v from uv where v = b));",
		Expected: []sql.Row{
			{0, 2},
			{1, 2},
			{2, 2},
			{3, 1},
		},
	},
	{
		Query: "select * from ab where a in (select y from xy where y in (select v from uv where v = a));",
		Expected: []sql.Row{
			{1, 2},
			{2, 2},
		},
	},
	{
		Query: "select * from ab where a in (select x from xy where x in (select u from uv where u = a));",
		Expected: []sql.Row{
			{1, 2},
			{2, 2},
			{0, 2},
			{3, 1},
		},
	},
	{
		// sqe index lookup must reference schema of outer scope after
		// join planning reorders (lookup uv xy)
		Query: `select y, (select 1 from uv where y = 1 and u = x) is_one from xy join uv on x = v order by y;`,
		Expected: []sql.Row{
			{0, nil},
			{0, nil},
			{1, 1},
			{1, 1},
		},
	},
	{
		Query: `select y, (select 1 where y = 1) is_one from xy join uv on x = v order by y`,
		Expected: []sql.Row{
			{0, nil},
			{0, nil},
			{1, 1},
			{1, 1},
		},
	},
	{
		Query: `select * from (select y, (select 1 where y = 1) is_one from xy join uv on x = v) sq order by y`,
		Expected: []sql.Row{
			{0, nil},
			{0, nil},
			{1, 1},
			{1, 1},
		},
	},
	//{
	// TODO this is invalid, should error
	//	Query:    `with cte1 as (select u, v from cte2 join ab on cte2.u = b), cte2 as (select u,v from uv join ab on u = b where u in (2,3)) select * from xy where (x) not in (select u from cte1) order by 1`,
	//	Expected: []sql.Row{{0, 2}, {1, 0}, {3, 3}},
	//},
	{
		Query:    `SELECT (SELECT 1 FROM (SELECT x FROM xy INNER JOIN uv ON (x = u OR y = v) LIMIT 1) r) AS s FROM xy`,
		Expected: []sql.Row{{1}, {1}, {1}, {1}},
	},
	{
		Query:    `select a from ab where exists (select 1 from xy where a =x)`,
		Expected: []sql.Row{{0}, {1}, {2}, {3}},
	},
	{
		Query:    "select a from ab where exists (select 1 from xy where a = x and b = 2 and y = 2);",
		Expected: []sql.Row{{0}},
	},
	{
		Query:    "select * from uv where exists (select 1, count(a) from ab where u = a group by a)",
		Expected: []sql.Row{{0, 1}, {1, 1}, {2, 2}, {3, 2}},
	},
	{
		Query: `
select * from
(
  select * from ab
  left join uv on a = u
  where exists (select * from pq where u = p)
) alias2
inner join xy on a = x;`,
		Expected: []sql.Row{
			{0, 2, 0, 1, 0, 2},
			{1, 2, 1, 1, 1, 0},
			{2, 2, 2, 2, 2, 1},
			{3, 1, 3, 2, 3, 3},
		},
	},
	{
		Query: `
select * from ab
where exists
(
  select * from uv
  left join pq on u = p
  where a = u
);`,
		Expected: []sql.Row{
			{0, 2},
			{1, 2},
			{2, 2},
			{3, 1},
		},
	},
	{
		Query: `
select * from
(
  select * from ab
  where not exists (select * from uv where a = v)
) alias1
where exists (select * from xy where a = x);`,
		Expected: []sql.Row{
			{0, 2},
			{3, 1},
		}},
	{
		Query: `
select * from
(
  select * from ab
  inner join xy on true
) alias1
inner join uv on true
inner join pq on true order by 1,2,3,4,5,6,7,8 limit 5;`,
		Expected: []sql.Row{
			{0, 2, 0, 2, 0, 1, 0, 0},
			{0, 2, 0, 2, 0, 1, 1, 1},
			{0, 2, 0, 2, 0, 1, 2, 2},
			{0, 2, 0, 2, 0, 1, 3, 3},
			{0, 2, 0, 2, 1, 1, 0, 0},
		},
	},
	{
		Query: `
	select * from
	(
	 select * from ab
	 where not exists (select * from xy where a = y+1)
	) alias1
	left join pq on alias1.a = p
	where exists (select * from uv where a = u);`,
		Expected: []sql.Row{
			{0, 2, 0, 0},
		}},
	{
		// Repro for: https://github.com/dolthub/dolt/issues/4183
		Query: "SELECT mytable.i " +
			"FROM mytable " +
			"INNER JOIN othertable ON (mytable.i = othertable.i2) " +
			"LEFT JOIN othertable T4 ON (mytable.i = T4.i2) " +
			"ORDER BY othertable.i2, T4.s2",
		Expected: []sql.Row{{1}, {2}, {3}},
	},
	{
		// test cross join used as projected subquery expression
		Query:    "select 1 as exprAlias, 2, 3, (select exprAlias + count(*) from one_pk_three_idx a cross join one_pk_three_idx b);",
		Expected: []sql.Row{{1, 2, 3, 65}},
	},
	{
		// test cross join used in an IndexedInFilter subquery expression
		Query:    "select pk, v1, v2 from one_pk_three_idx where v1 in (select max(a.v1) from one_pk_three_idx a cross join (select 'foo' from dual) b);",
		Expected: []sql.Row{{7, 4, 4}},
	},
	{
		// test cross join used as subquery alias
		Query: "select * from (select a.v1, b.v2 from one_pk_three_idx a cross join one_pk_three_idx b) dt order by 1 desc, 2 desc limit 5;",
		Expected: []sql.Row{
			{4, 4},
			{4, 3},
			{4, 2},
			{4, 1},
			{4, 0},
		},
	},
	{
		Query: "select a.pk, c.v2 from one_pk_three_idx a cross join one_pk_three_idx b left join one_pk_three_idx c on b.pk = c.v2 where b.pk = 0 and a.v2 = 1;",
		Expected: []sql.Row{
			{2, 0},
			{2, 0},
			{2, 0},
			{2, 0},
		},
	},
	{
		Query: "select a.pk, c.v2 from one_pk_three_idx a cross join one_pk_three_idx b right join one_pk_three_idx c on b.pk = c.v3 where b.pk = 0 and c.v2 = 0 order by a.pk;",
		Expected: []sql.Row{
			{0, 0},
			{0, 0},
			{1, 0},
			{1, 0},
			{2, 0},
			{2, 0},
			{3, 0},
			{3, 0},
			{4, 0},
			{4, 0},
			{5, 0},
			{5, 0},
			{6, 0},
			{6, 0},
			{7, 0},
			{7, 0},
		},
	},
	{
		Query: "select a.pk, c.v2 from one_pk_three_idx a cross join one_pk_three_idx b inner join (select * from one_pk_three_idx where v2 = 0) c on b.pk = c.v3 where b.pk = 0 and c.v2 = 0 order by a.pk;",
		Expected: []sql.Row{
			{0, 0},
			{0, 0},
			{1, 0},
			{1, 0},
			{2, 0},
			{2, 0},
			{3, 0},
			{3, 0},
			{4, 0},
			{4, 0},
			{5, 0},
			{5, 0},
			{6, 0},
			{6, 0},
			{7, 0},
			{7, 0},
		},
	},
	{
		Query: "select a.pk, c.v2 from one_pk_three_idx a cross join one_pk_three_idx b left join one_pk_three_idx c on b.pk = c.v1+1 where b.pk = 0 order by a.pk;",
		Expected: []sql.Row{
			{0, nil},
			{1, nil},
			{2, nil},
			{3, nil},
			{4, nil},
			{5, nil},
			{6, nil},
			{7, nil},
		},
	},
	{
		Query: "select a.pk, c.v2 from one_pk_three_idx a cross join one_pk_three_idx b right join one_pk_three_idx c on b.pk = c.v1 where b.pk = 0 and c.v2 = 0 order by a.pk;",
		Expected: []sql.Row{
			{0, 0},
			{0, 0},
			{1, 0},
			{1, 0},
			{2, 0},
			{2, 0},
			{3, 0},
			{3, 0},
			{4, 0},
			{4, 0},
			{5, 0},
			{5, 0},
			{6, 0},
			{6, 0},
			{7, 0},
			{7, 0},
		},
	},
	{
		Query: "select * from mytable a CROSS JOIN mytable b RIGHT JOIN mytable c ON b.i = c.i + 1 order by 1,2,3,4,5,6;",
		Expected: []sql.Row{
			{nil, nil, nil, nil, 3, "third row"},
			{1, "first row", 2, "second row", 1, "first row"},
			{1, "first row", 3, "third row", 2, "second row"},
			{2, "second row", 2, "second row", 1, "first row"},
			{2, "second row", 3, "third row", 2, "second row"},
			{3, "third row", 2, "second row", 1, "first row"},
			{3, "third row", 3, "third row", 2, "second row"},
		},
	},
	{
		Query: "select * from mytable a CROSS JOIN mytable b LEFT JOIN mytable c ON b.i = c.i + 1 order by 1,2,3,4,5,6;",
		Expected: []sql.Row{
			{1, "first row", 1, "first row", nil, nil},
			{1, "first row", 2, "second row", 1, "first row"},
			{1, "first row", 3, "third row", 2, "second row"},
			{2, "second row", 1, "first row", nil, nil},
			{2, "second row", 2, "second row", 1, "first row"},
			{2, "second row", 3, "third row", 2, "second row"},
			{3, "third row", 1, "first row", nil, nil},
			{3, "third row", 2, "second row", 1, "first row"},
			{3, "third row", 3, "third row", 2, "second row"},
		},
	},
	{
		Query: "select a.i, b.i, c.i from mytable a CROSS JOIN mytable b LEFT JOIN mytable c ON b.i+1 = c.i order by 1,2,3;",
		Expected: []sql.Row{
			{1, 1, 2},
			{1, 2, 3},
			{1, 3, nil},
			{2, 1, 2},
			{2, 2, 3},
			{2, 3, nil},
			{3, 1, 2},
			{3, 2, 3},
			{3, 3, nil},
		}},
	{
		Query: "select * from mytable a LEFT JOIN mytable b on a.i = b.i LEFT JOIN mytable c ON b.i = c.i + 1 order by 1,2,3,4,5,6;",
		Expected: []sql.Row{
			{1, "first row", 1, "first row", nil, nil},
			{2, "second row", 2, "second row", 1, "first row"},
			{3, "third row", 3, "third row", 2, "second row"},
		},
	},
	{
		Query: "select * from mytable a LEFT JOIN  mytable b on a.i = b.i RIGHT JOIN mytable c ON b.i = c.i + 1 order by 1,2,3,4,5,6;",
		Expected: []sql.Row{
			{nil, nil, nil, nil, 3, "third row"},
			{2, "second row", 2, "second row", 1, "first row"},
			{3, "third row", 3, "third row", 2, "second row"},
		},
	},
	{
		Query: "select * from mytable a RIGHT JOIN mytable b on a.i = b.i RIGHT JOIN mytable c ON b.i = c.i + 1 order by 1,2,3,4,5,6;",
		Expected: []sql.Row{
			{nil, nil, nil, nil, 3, "third row"},
			{2, "second row", 2, "second row", 1, "first row"},
			{3, "third row", 3, "third row", 2, "second row"},
		},
	},
	{
		Query: "select * from mytable a RIGHT JOIN mytable b on a.i = b.i LEFT JOIN mytable c ON b.i = c.i + 1;",
		Expected: []sql.Row{
			{1, "first row", 1, "first row", nil, nil},
			{2, "second row", 2, "second row", 1, "first row"},
			{3, "third row", 3, "third row", 2, "second row"},
		},
	},
	{
		Query: "select * from mytable a LEFT JOIN mytable b on a.i = b.i LEFT JOIN mytable c ON b.i+1 = c.i;",
		Expected: []sql.Row{
			{1, "first row", 1, "first row", 2, "second row"},
			{2, "second row", 2, "second row", 3, "third row"},
			{3, "third row", 3, "third row", nil, nil},
		}},
	{
		Query: "select * from mytable a LEFT JOIN  mytable b on a.i = b.i RIGHT JOIN mytable c ON b.i+1 = c.i order by 1,2,3,4,5,6;",
		Expected: []sql.Row{
			{nil, nil, nil, nil, 1, "first row"},
			{1, "first row", 1, "first row", 2, "second row"},
			{2, "second row", 2, "second row", 3, "third row"},
		}},
	{
		Query: "select * from mytable a RIGHT JOIN mytable b on a.i = b.i RIGHT JOIN mytable c ON b.i+1= c.i order by 1,2,3,4,5,6;",
		Expected: []sql.Row{
			{nil, nil, nil, nil, 1, "first row"},
			{1, "first row", 1, "first row", 2, "second row"},
			{2, "second row", 2, "second row", 3, "third row"},
		}},
	{
		Query: "select * from mytable a RIGHT JOIN mytable b on a.i = b.i LEFT JOIN mytable c ON b.i+1 = c.i order by 1,2,3,4,5,6;",
		Expected: []sql.Row{
			{1, "first row", 1, "first row", 2, "second row"},
			{2, "second row", 2, "second row", 3, "third row"},
			{3, "third row", 3, "third row", nil, nil},
		},
	},
	{
		Query: "select * from mytable a CROSS JOIN mytable b RIGHT JOIN mytable c ON b.i+1 = c.i order by 1,2,3,4,5,6;",
		Expected: []sql.Row{
			{nil, nil, nil, nil, 1, "first row"},
			{1, "first row", 1, "first row", 2, "second row"},
			{1, "first row", 2, "second row", 3, "third row"},
			{2, "second row", 1, "first row", 2, "second row"},
			{2, "second row", 2, "second row", 3, "third row"},
			{3, "third row", 1, "first row", 2, "second row"},
			{3, "third row", 2, "second row", 3, "third row"},
		},
	},
	{
		Query: "with a as (select a.i, a.s from mytable a CROSS JOIN mytable b) select * from a RIGHT JOIN mytable c on a.i+1 = c.i-1;",
		Expected: []sql.Row{
			{nil, nil, 1, "first row"},
			{nil, nil, 2, "second row"},
			{1, "first row", 3, "third row"},
			{1, "first row", 3, "third row"},
			{1, "first row", 3, "third row"},
		},
	},
	{
		Query: "select a.* from mytable a RIGHT JOIN mytable b on a.i = b.i+1 LEFT JOIN mytable c on a.i = c.i-1 RIGHT JOIN mytable d on b.i = d.i;",
		Expected: []sql.Row{
			{2, "second row"},
			{3, "third row"},
			{nil, nil},
		},
	},
	{
		Query: "select a.*,b.* from mytable a RIGHT JOIN othertable b on a.i = b.i2+1 LEFT JOIN mytable c on a.i = c.i-1 LEFT JOIN othertable d on b.i2 = d.i2;",
		Expected: []sql.Row{
			{2, "second row", "third", 1},
			{3, "third row", "second", 2},
			{nil, nil, "first", 3},
		},
	},
	{
		Query: "select a.*,b.* from mytable a RIGHT JOIN othertable b on a.i = b.i2+1 RIGHT JOIN mytable c on a.i = c.i-1 LEFT JOIN othertable d on b.i2 = d.i2;",
		Expected: []sql.Row{
			{nil, nil, nil, nil},
			{nil, nil, nil, nil},
			{2, "second row", "third", 1},
		},
	},
	{
		Query:    "select i.pk, j.v3 from one_pk_two_idx i JOIN one_pk_three_idx j on i.v1 = j.pk;",
		Expected: []sql.Row{{0, 0}, {1, 1}, {2, 0}, {3, 2}, {4, 0}, {5, 3}, {6, 0}, {7, 4}},
	},
	{
		Query:    "select i.pk, j.v3, k.c1 from one_pk_two_idx i JOIN one_pk_three_idx j on i.v1 = j.pk JOIN one_pk k on j.v3 = k.pk;",
		Expected: []sql.Row{{0, 0, 0}, {1, 1, 10}, {2, 0, 0}, {3, 2, 20}, {4, 0, 0}, {5, 3, 30}, {6, 0, 0}},
	},
	{
		Query:    "select i.pk, j.v3 from (one_pk_two_idx i JOIN one_pk_three_idx j on((i.v1 = j.pk)));",
		Expected: []sql.Row{{0, 0}, {1, 1}, {2, 0}, {3, 2}, {4, 0}, {5, 3}, {6, 0}, {7, 4}},
	},
	{
		Query:    "select i.pk, j.v3, k.c1 from ((one_pk_two_idx i JOIN one_pk_three_idx j on ((i.v1 = j.pk))) JOIN one_pk k on((j.v3 = k.pk)));",
		Expected: []sql.Row{{0, 0, 0}, {1, 1, 10}, {2, 0, 0}, {3, 2, 20}, {4, 0, 0}, {5, 3, 30}, {6, 0, 0}},
	},
	{
		Query:    "select i.pk, j.v3, k.c1 from (one_pk_two_idx i JOIN one_pk_three_idx j on ((i.v1 = j.pk)) JOIN one_pk k on((j.v3 = k.pk)));",
		Expected: []sql.Row{{0, 0, 0}, {1, 1, 10}, {2, 0, 0}, {3, 2, 20}, {4, 0, 0}, {5, 3, 30}, {6, 0, 0}},
	},
	{
		Query: "select a.* from one_pk_two_idx a RIGHT JOIN (one_pk_two_idx i JOIN one_pk_three_idx j on i.v1 = j.pk) on a.pk = i.v1 LEFT JOIN (one_pk_two_idx k JOIN one_pk_three_idx l on k.v1 = l.pk) on a.pk = l.v2;",
		Expected: []sql.Row{{0, 0, 0},
			{0, 0, 0},
			{0, 0, 0},
			{0, 0, 0},
			{1, 1, 1},
			{2, 2, 2},
			{3, 3, 3},
			{4, 4, 4},
			{5, 5, 5},
			{6, 6, 6},
			{7, 7, 7}},
	},
	{
		Query: "select a.* from one_pk_two_idx a LEFT JOIN (one_pk_two_idx i JOIN one_pk_three_idx j on i.pk = j.v3) on a.pk = i.pk RIGHT JOIN (one_pk_two_idx k JOIN one_pk_three_idx l on k.v2 = l.v3) on a.v1 = l.v2;",
		Expected: []sql.Row{{0, 0, 0},
			{0, 0, 0},
			{0, 0, 0},
			{0, 0, 0},
			{0, 0, 0},
			{0, 0, 0},
			{0, 0, 0},
			{0, 0, 0},
			{1, 1, 1},
			{2, 2, 2},
			{0, 0, 0},
			{0, 0, 0},
			{0, 0, 0},
			{0, 0, 0},
			{0, 0, 0},
			{0, 0, 0},
			{0, 0, 0},
			{0, 0, 0},
			{3, 3, 3},
			{4, 4, 4},
		},
	},
	{
		Query: "select a.* from mytable a join mytable b on a.i = b.i and a.i > 2",
		Expected: []sql.Row{
			{3, "third row"},
		},
	},
	{
		Query: "select a.* from mytable a join mytable b on a.i = b.i and now() >= coalesce(NULL, NULL, now())",
		Expected: []sql.Row{
			{1, "first row"},
			{2, "second row"},
			{3, "third row"}},
	},
	{
		Query: "select * from mytable a join niltable  b on a.i = b.i and b <=> NULL",
		Expected: []sql.Row{
			{1, "first row", 1, nil, nil, nil},
		},
	},
	{
		Query: "select * from mytable a join niltable  b on a.i = b.i and s IS NOT NULL",
		Expected: []sql.Row{
			{1, "first row", 1, nil, nil, nil},
			{2, "second row", 2, 2, 1, nil},
			{3, "third row", 3, nil, 0, nil},
		},
	},
	{
		Query: "select * from mytable a join niltable  b on a.i = b.i and b IS NOT NULL",
		Expected: []sql.Row{
			{2, "second row", 2, 2, 1, nil},
			{3, "third row", 3, nil, 0, nil},
		},
	},
	{
		Query: "select * from mytable a join niltable  b on a.i = b.i and b != 0",
		Expected: []sql.Row{
			{2, "second row", 2, 2, 1, nil},
		},
	},
	{
		Query: "select * from mytable a join niltable  b on a.i <> b.i and b != 0;",
		Expected: []sql.Row{
			{3, "third row", 2, 2, 1, nil},
			{1, "first row", 2, 2, 1, nil},
			{3, "third row", 5, nil, 1, float64(5)},
			{2, "second row", 5, nil, 1, float64(5)},
			{1, "first row", 5, nil, 1, float64(5)},
		},
	},
	{
		Query: "select * from mytable a join niltable  b on a.i <> b.i;",
		Expected: []sql.Row{
			{3, "third row", 1, nil, nil, nil},
			{2, "second row", 1, nil, nil, nil},
			{3, "third row", 2, 2, 1, nil},
			{1, "first row", 2, 2, 1, nil},
			{2, "second row", 3, nil, 0, nil},
			{1, "first row", 3, nil, 0, nil},
			{3, "third row", 5, nil, 1, float64(5)},
			{2, "second row", 5, nil, 1, float64(5)},
			{1, "first row", 5, nil, 1, float64(5)},
			{3, "third row", 4, 4, nil, float64(4)},
			{2, "second row", 4, 4, nil, float64(4)},
			{1, "first row", 4, 4, nil, float64(4)},
			{3, "third row", 6, 6, 0, float64(6)},
			{2, "second row", 6, 6, 0, float64(6)},
			{1, "first row", 6, 6, 0, float64(6)},
		},
	},
	{
		Query: "select * from ab full join pq on a = p order by 1,2,3,4;",
		Expected: []sql.Row{
			{0, 2, 0, 0},
			{1, 2, 1, 1},
			{2, 2, 2, 2},
			{3, 1, 3, 3},
		},
	},
	{
		Query: `
	select * from ab
	inner join uv on a = u
	full join pq on a = p order by 1,2,3,4,5,6;`,
		Expected: []sql.Row{
			{0, 2, 0, 1, 0, 0},
			{1, 2, 1, 1, 1, 1},
			{2, 2, 2, 2, 2, 2},
			{3, 1, 3, 2, 3, 3},
		},
	},
	{
		Query: `
	select * from ab
	full join pq on a = p
	left join xy on a = x order by 1,2,3,4,5,6;`,
		Expected: []sql.Row{
			{0, 2, 0, 0, 0, 2},
			{1, 2, 1, 1, 1, 0},
			{2, 2, 2, 2, 2, 1},
			{3, 1, 3, 3, 3, 3},
		},
	},
	{
		Query: `select * from (select a,v from ab join uv on a=u) av join (select x,q from xy join pq on x = p) xq on av.v = xq.x`,
		Expected: []sql.Row{
			{0, 1, 1, 1},
			{1, 1, 1, 1},
			{2, 2, 2, 2},
			{3, 2, 2, 2},
		},
	},
	{
		Query:    "select x from xy join uv on y = v join ab on y = b and u = -1",
		Expected: []sql.Row{},
	},
	{
		Query: "select a.* from one_pk_two_idx a LEFT JOIN (one_pk_two_idx i JOIN one_pk_three_idx j on i.pk = j.v3) on a.pk = i.pk LEFT JOIN (one_pk_two_idx k JOIN one_pk_three_idx l on k.v2 = l.v3) on a.v1 = l.v2;",
		Expected: []sql.Row{{0, 0, 0}, {0, 0, 0}, {0, 0, 0}, {0, 0, 0}, {0, 0, 0}, {0, 0, 0}, {0, 0, 0}, {0, 0, 0}, {0, 0, 0}, {0, 0, 0}, {0, 0, 0},
			{0, 0, 0}, {0, 0, 0}, {0, 0, 0}, {0, 0, 0}, {0, 0, 0}, {1, 1, 1}, {2, 2, 2}, {3, 3, 3}, {4, 4, 4}, {5, 5, 5}, {6, 6, 6}, {7, 7, 7},
		},
	},
	{
		Query:    "with recursive a(x,y) as (select i,i from mytable where i < 4 union select a.x, mytable.i from a join mytable on a.x+1 = mytable.i limit 2) select * from a;",
		Expected: []sql.Row{{1, 1}, {2, 2}},
	},
	{
		Query: `
select * from (
    (ab JOIN pq ON (1 = p))
	LEFT OUTER JOIN uv on (2 = u)
);`,
		Expected: []sql.Row{
			{0, 2, 1, 1, 2, 2},
			{1, 2, 1, 1, 2, 2},
			{2, 2, 1, 1, 2, 2},
			{3, 1, 1, 1, 2, 2},
		},
	},
	{
		Query: "select * from (ab JOIN pq ON (a = 1)) where a in (1,2,3)",
		Expected: []sql.Row{
			{1, 2, 0, 0},
			{1, 2, 1, 1},
			{1, 2, 2, 2},
			{1, 2, 3, 3}},
	},
	{
		Query: "select * from (ab JOIN pq ON (a = p)) where a in (select a from ab)",
		Expected: []sql.Row{
			{0, 2, 0, 0},
			{1, 2, 1, 1},
			{2, 2, 2, 2},
			{3, 1, 3, 3}},
	},
	{
		Query: "select * from (ab JOIN pq ON (a = 1)) where a in (select a from ab)",
		Expected: []sql.Row{
			{1, 2, 0, 0},
			{1, 2, 1, 1},
			{1, 2, 2, 2},
			{1, 2, 3, 3}},
	},
	{
		Query: "select * from (ab JOIN pq) where a in (select a from ab)",
		Expected: []sql.Row{
			{0, 2, 0, 0},
			{0, 2, 1, 1},
			{0, 2, 2, 2},
			{0, 2, 3, 3},
			{1, 2, 0, 0},
			{1, 2, 1, 1},
			{1, 2, 2, 2},
			{1, 2, 3, 3},
			{2, 2, 0, 0},
			{2, 2, 1, 1},
			{2, 2, 2, 2},
			{2, 2, 3, 3},
			{3, 1, 0, 0},
			{3, 1, 1, 1},
			{3, 1, 2, 2},
			{3, 1, 3, 3}},
	},
	{
		Query: "select * from (ab JOIN pq ON (a = 1)) where a in (1,2,3)",
		Expected: []sql.Row{
			{1, 2, 0, 0},
			{1, 2, 1, 1},
			{1, 2, 2, 2},
			{1, 2, 3, 3}},
	},
	{
		Query: "select * from (ab JOIN pq ON (a = 1)) where a in (select a from ab)",
		Expected: []sql.Row{
			{1, 2, 0, 0},
			{1, 2, 1, 1},
			{1, 2, 2, 2},
			{1, 2, 3, 3}},
	},
	{
		// verify this troublesome query from dolt with a syntactically similar query:
		// SELECT count(*) from dolt_log('main') join dolt_diff(@Commit1, @Commit2, 't') where commit_hash = to_commit;
		Query: `SELECT count(*)
FROM
JSON_TABLE(
	'[{"a":1.5, "b":2.25},{"a":3.125, "b":4.0625}]',
	'$[*]' COLUMNS(x float path '$.a', y float path '$.b')
) as t1
join
JSON_TABLE(
	'[{"c":2, "d":3},{"c":4, "d":5}]',
	'$[*]' COLUMNS(z float path '$.c', w float path '$.d')
) as t2
on w = 0;`,
		Expected: []sql.Row{{0}},
	},
	{
		Query:    `SELECT * from xy_hasnull where y not in (SELECT b from ab_hasnull)`,
		Expected: []sql.Row{},
	},
	{
		Query:    `SELECT * from xy_hasnull where y not in (SELECT b from ab)`,
		Expected: []sql.Row{{1, 0}},
	},
	{
		Query:    `SELECT * from xy where y not in (SELECT b from ab_hasnull)`,
		Expected: []sql.Row{},
	},
	{
		Query:    `SELECT * from xy where null not in (SELECT b from ab)`,
		Expected: []sql.Row{},
	},
}

var JoinScriptTests = []ScriptTest{
	{
		Name: "Complex join query with foreign key constraints",
		SetUpScript: []string{
			"CREATE TABLE `users` (`id` int NOT NULL AUTO_INCREMENT, `username` varchar(255) NOT NULL, PRIMARY KEY (`id`));",
			"CREATE TABLE `tweet` ( `id` int NOT NULL AUTO_INCREMENT, `user_id` int NOT NULL, `content` text NOT NULL, `timestamp` bigint NOT NULL, PRIMARY KEY (`id`), KEY `tweet_user_id` (`user_id`), CONSTRAINT `0qpfesgd` FOREIGN KEY (`user_id`) REFERENCES `users` (`id`));",
			"INSERT INTO `users` (`id`,`username`) VALUES (1,'huey'), (2,'zaizee'), (3,'mickey')",
			"INSERT INTO `tweet` (`id`,`user_id`,`content`,`timestamp`) VALUES (1,1,'meow',1647463727), (2,1,'purr',1647463727), (3,2,'hiss',1647463727), (4,3,'woof',1647463727)",
		},
		Assertions: []ScriptTestAssertion{
			{
				Query:    " SELECT `t1`.`username`, COUNT(`t1`.`id`) AS `ct` FROM ((SELECT `t2`.`id`, `t2`.`content`, `t3`.`username` FROM `tweet` AS `t2` INNER JOIN `users` AS `t3` ON (`t2`.`user_id` = `t3`.`id`) WHERE (`t3`.`username` = 'u3')) UNION (SELECT `t4`.`id`, `t4`.`content`, `t5`.`username` FROM `tweet` AS `t4` INNER JOIN `users` AS `t5` ON (`t4`.`user_id` = `t5`.`id`) WHERE (`t5`.`username` IN ('u2', 'u4')))) AS `t1` GROUP BY `t1`.`username` ORDER BY COUNT(`t1`.`id`) DESC;",
				Expected: []sql.Row{},
			},
		},
	},
	{
<<<<<<< HEAD
		Name: "USING join tests",
		SetUpScript: []string{
			"create table t1 (i int primary key, j int);",
			"create table t2 (i int primary key, j int);",
			"create table t3 (i int primary key, j int);",
			"insert into t1 values (1, 10), (2, 20), (3, 30);",
			"insert into t2 values (1, 30), (2, 20), (5, 50);",
			"insert into t3 values (1, 200), (2, 20), (6, 600);",
		},
		Assertions: []ScriptTestAssertion{
			// Basic tests
			{
				Query:       "select * from t1 join t2 using (badcol);",
				ExpectedErr: sql.ErrUnknownColumn,
			},
			{
				Query: "select i from t1 join t2 using (i);",
				Expected: []sql.Row{
					{1},
					{2},
				},
			},
			{
				Query:       "select j from t1 join t2 using (i);",
				ExpectedErr: sql.ErrAmbiguousColumnName,
			},

			{
				Query: "select * from t1 join t2 using (i);",
				Expected: []sql.Row{
					{1, 10, 30},
					{2, 20, 20},
				},
			},
			{
				Query: "select t1.i, t1.j, t2.i, t2.j from t1 join t2 using (i);",
				Expected: []sql.Row{
					{1, 10, 1, 30},
					{2, 20, 2, 20},
				},
			},
			{
				Query: "select * from t1 join t2 using (j);",
				Expected: []sql.Row{
					{30, 3, 1},
					{20, 2, 2},
				},
			},
			{
				Query: "select t1.i, t1.j, t2.i, t2.j from t1 join t2 using (j);",
				Expected: []sql.Row{
					{3, 30, 1, 30},
					{2, 20, 2, 20},
				},
			},
			{
				Query: "select * from t1 join t2 using (i, j);",
				Expected: []sql.Row{
					{2, 20},
				},
			},
			{
				Query: "select * from t1 join t2 using (j, i);",
				Expected: []sql.Row{
					{2, 20},
				},
			},
			{
				Query: "select * from t1 natural join t2;",
				Expected: []sql.Row{
					{2, 20},
				},
			},
			{
				Query: "select t1.i, t1.j, t2.i, t2.j from t1 join t2 using (i, j);",
				Expected: []sql.Row{
					{2, 20, 2, 20},
				},
			},
			{
				Query: "select i, j, t1.*, t2.*, t1.i, t1.j, t2.i, t2.j from t1 join t2 using (i, j);",
				Expected: []sql.Row{
					{2, 20, 2, 20, 2, 20, 2, 20, 2, 20},
				},
			},
			{
				Query: "select i, j, t1.*, t2.*, t1.i, t1.j, t2.i, t2.j from t1 natural join t2;",
				Expected: []sql.Row{
					{2, 20, 2, 20, 2, 20, 2, 20, 2, 20},
				},
			},
			{
				Query: "select i, j, a.*, b.*, a.i, a.j, b.i, b.j from t1 a join t2 b using (i, j);",
				Expected: []sql.Row{
					{2, 20, 2, 20, 2, 20, 2, 20, 2, 20},
				},
			},
			{
				Query: "select i, j, a.*, b.*, a.i, a.j, b.i, b.j from t1 a natural join t2 b;",
				Expected: []sql.Row{
					{2, 20, 2, 20, 2, 20, 2, 20, 2, 20},
				},
			},

			// Left Join
			{
				Query: "select * from t1 left join t2 using (i);",
				Expected: []sql.Row{
					{1, 10, 30},
					{2, 20, 20},
					{3, 30, nil},
				},
			},
			{
				Query: "select t1.i, t1.j, t2.i, t2.j from t1 left join t2 using (i);",
				Expected: []sql.Row{
					{1, 10, 1, 30},
					{2, 20, 2, 20},
					{3, 30, nil, nil},
				},
			},
			{
				Query: "select * from t1 left join t2 using (i, j);",
				Expected: []sql.Row{
					{1, 10},
					{2, 20},
					{3, 30},
				},
			},
			{
				Query: "select * from t1 natural left join t2;",
				Expected: []sql.Row{
					{1, 10},
					{2, 20},
					{3, 30},
				},
			},
			{
				Query: "select t1.i, t1.j, t2.i, t2.j from t1 left join t2 using (i, j);",
				Expected: []sql.Row{
					{1, 10, nil, nil},
					{2, 20, 2, 20},
					{3, 30, nil, nil},
				},
			},
			{
				Query: "select t1.i, t1.j, t2.i, t2.j from t1 natural left join t2;",
				Expected: []sql.Row{
					{1, 10, nil, nil},
					{2, 20, 2, 20},
					{3, 30, nil, nil},
				},
			},

			// Right Join
			{
				Query: "select * from t1 right join t2 using (i);",
				Expected: []sql.Row{
					{1, 30, 10},
					{2, 20, 20},
					{5, 50, nil},
				},
			},
			{
				Query: "select t1.i, t1.j, t2.i, t2.j from t1 right join t2 using (i);",
				Expected: []sql.Row{
					{1, 10, 1, 30},
					{2, 20, 2, 20},
					{nil, nil, 5, 50},
				},
			},
			{
				Query: "select * from t1 right join t2 using (j);",
				Expected: []sql.Row{
					{30, 1, 3},
					{20, 2, 2},
					{50, 5, nil},
				},
			},
			{
				Query: "select t1.i, t1.j, t2.i, t2.j from t1 right join t2 using (j);",
				Expected: []sql.Row{
					{3, 30, 1, 30},
					{2, 20, 2, 20},
					{nil, nil, 5, 50},
				},
			},
			{
				Query: "select * from t1 right join t2 using (i, j);",
				Expected: []sql.Row{
					{1, 30},
					{2, 20},
					{5, 50},
				},
			},
			{
				Query: "select * from t1 natural right join t2;",
				Expected: []sql.Row{
					{1, 30},
					{2, 20},
					{5, 50},
				},
			},
			{
				Query: "select t1.i, t1.j, t2.i, t2.j from t1 right join t2 using (i, j);",
				Expected: []sql.Row{
					{nil, nil, 1, 30},
					{2, 20, 2, 20},
					{nil, nil, 5, 50},
				},
			},
			{
				Query: "select t1.i, t1.j, t2.i, t2.j from t1 natural right join t2;",
				Expected: []sql.Row{
					{nil, nil, 1, 30},
					{2, 20, 2, 20},
					{nil, nil, 5, 50},
				},
			},

			// Nested Join
			{
				Query: "select t1.i, t1.j, t2.i, t2.j, t3.i, t3.j from t1 join t2 using (i) join t3 on t1.i = t3.i;",
				Expected: []sql.Row{
					{1, 10, 1, 30, 1, 200},
					{2, 20, 2, 20, 2, 20},
				},
			},
			{
				Query:       "select t1.i, t1.j, t2.i, t2.j, t3.i, t3.j from t1 join t2 on t1.i = t2.i join t3 using (i);",
				ExpectedErr: sql.ErrAmbiguousColumnName,
			},
			{
				Query: "select t1.i, t1.j, t2.i, t2.j, t3.i, t3.j from t1 join t2 using (i) join t3 using (i);",
				Expected: []sql.Row{
					{1, 10, 1, 30, 1, 200},
					{2, 20, 2, 20, 2, 20},
				},
			},
			{
				Query: "select * from t1 join t2 using (i) join t3 using (i);",
				Expected: []sql.Row{
					{1, 10, 30, 200},
					{2, 20, 20, 20},
				},
			},

			// Subquery Tests
			{
				Query: "select t1.i, t1.j, tt.i from t1 join (select 1 as i) tt using (i);",
				Expected: []sql.Row{
					{1, 10, 1},
				},
			},
			{
				Query: "select t1.i, t1.j, tt.i, tt.j from t1 join (select * from t2) tt using (i);",
				Expected: []sql.Row{
					{1, 10, 1, 30},
					{2, 20, 2, 20},
				},
			},
			{
				Query: "select tt1.i, tt1.j, tt2.i, tt2.j from (select * from t1) tt1 join (select * from t2) tt2 using (i);",
				Expected: []sql.Row{
					{1, 10, 1, 30},
					{2, 20, 2, 20},
				},
			},

			// CTE Tests
			{
				Query: "with cte as (select * from t1) select cte.i, cte.j, t2.i, t2.j from cte join t2 using (i);",
				Expected: []sql.Row{
					{1, 10, 1, 30},
					{2, 20, 2, 20},
				},
			},
			{
				Query: "with cte1 as (select * from t1), cte2 as (select * from t2) select cte1.i, cte1.j, cte2.i, cte2.j from cte1 join cte2 using (i);",
				Expected: []sql.Row{
					{1, 10, 1, 30},
					{2, 20, 2, 20},
				},
			},
			{
				Query: "WITH cte(i, j) AS (SELECT 1, 1 UNION ALL SELECT i, j from t1) SELECT cte.i, cte.j, t2.i, t2.j from cte join t2 using (i);",
				Expected: []sql.Row{
					{1, 1, 1, 30},
					{1, 10, 1, 30},
					{2, 20, 2, 20},
				},
			},
			{
				Query: "with recursive cte(i, j) AS (select 1, 1 union all select i + 1, j * 10 from cte where i < 3) select cte.i, cte.j, t2.i, t2.j from cte join t2 using (i);",
				Expected: []sql.Row{
					{1, 1, 1, 30},
					{2, 10, 2, 20},
				},
			},

			// Broken CTE tests
			{
				Skip:        true,
				Query:       "with cte as (select * from t1 join t2 using (i)) select * from cte;",
				ExpectedErr: sql.ErrDuplicateColumn,
			},
			{
				Skip:        true,
				Query:       "select * from (select t1.i, t1.j, t2.i, t2.j from t1 join t2 using (i)) tt;",
				ExpectedErr: sql.ErrDuplicateColumn,
			},
=======
		Name: "Join with truthy condition",
		SetUpScript: []string{
			"CREATE TABLE `a` (aa int);",
			"INSERT INTO `a` VALUES (1), (2);",

			"CREATE TABLE `b` (bb int);",
			"INSERT INTO `b` VALUES (1), (2);",
		},
		Assertions: []ScriptTestAssertion{
			{
				Query: "SELECT * FROM a LEFT JOIN b ON 1;",
				Expected: []sql.Row{
					{1, 2},
					{1, 1},
					{2, 2},
					{2, 1},
				},
			},
			{
				Query: "SELECT * FROM a RIGHT JOIN b ON 8+9;",
				Expected: []sql.Row{
					{1, 2},
					{1, 1},
					{2, 2},
					{2, 1},
				},
			},
>>>>>>> 356d327a
		},
	},
}

var SkippedJoinQueryTests = []QueryTest{
	{
		// resolve error: table "xy" does not have column "x"
		Query:    "select x from xy, uv join ab on x = a and u = -1",
		Expected: []sql.Row{{}},
	},
}

var LateralJoinScriptTests = []ScriptTest{
	{
		Name: "basic lateral join test",
		SetUpScript: []string{
			"create table t (i int primary key)",
			"create table t1 (j int primary key)",
			"insert into t values (1), (2), (3)",
			"insert into t1 values (1), (4), (5)",
		},
		Assertions: []ScriptTestAssertion{
			// Lateral Cross Join
			{
				Query: "select * from t, lateral (select * from t1 where t.i = t1.j) as tt order by t.i, tt.j;",
				Expected: []sql.Row{
					{1, 1},
				},
			},
			{
				Query: "select * from t, lateral (select * from t1 where t.i != t1.j) as tt order by tt.j, t.i;",
				Expected: []sql.Row{
					{2, 1},
					{3, 1},
					{1, 4},
					{2, 4},
					{3, 4},
					{1, 5},
					{2, 5},
					{3, 5},
				},
			},
			{
				Query: "select * from t, t1, lateral (select * from t1 where t.i != t1.j) as tt where t.i > t1.j and t1.j = tt.j order by t.i, t1.j, tt.j;",
				Expected: []sql.Row{
					{2, 1, 1},
					{3, 1, 1},
				},
			},
			{
				Skip:  true,
				Query: "select * from t, lateral (select * from t1 where t.i = t1.j) tt, lateral (select * from t1 where t.i != t1.j) as ttt order by t.i, tt.j, ttt.j;",
				Expected: []sql.Row{
					{1, 1, 4},
					{1, 1, 5},
				},
			},
			{
				Skip:  true,
				Query: `WITH RECURSIVE cte(x) AS (SELECT 1 union all SELECT x + 1 from cte where x < 5) SELECT * FROM cte, lateral (select * from t where t.i = cte.x) tt;`,
				Expected: []sql.Row{
					{1, 1},
					{2, 2},
					{3, 3},
				},
			},
			{
				Query: "select * from (select * from t, lateral (select * from t1 where t.i = t1.j) as tt order by t.i, tt.j) ttt;",
				Expected: []sql.Row{
					{1, 1},
				},
			},

			// Lateral Inner Join
			{
				Query: "select * from t inner join lateral (select * from t1 where t.i != t1.j) as tt on t.i > tt.j",
				Expected: []sql.Row{
					{2, 1},
					{3, 1},
				},
			},
			{
				Query: "select * from t inner join lateral (select * from t1 where t.i = t1.j) as tt on t.i = tt.j",
				Expected: []sql.Row{
					{1, 1},
				},
			},
			{
				Query:    "select * from t inner join lateral (select * from t1 where t.i = t1.j) as tt on t.i != tt.j",
				Expected: []sql.Row{},
			},

			// Lateral Left Join
			{
				Query: "select * from t left join lateral (select * from t1 where t.i = t1.j) as tt on t.i = tt.j order by t.i, tt.j",
				Expected: []sql.Row{
					{1, 1},
					{2, nil},
					{3, nil},
				},
			},
			{
				Query: "select * from t left join lateral (select * from t1 where t.i != t1.j) as tt on t.i + 1 = tt.j or t.i + 2 = tt.j order by t.i, tt.j",
				Expected: []sql.Row{
					{1, nil},
					{2, 4},
					{3, 4},
					{3, 5},
				},
			},

			// Lateral Right Join
			{
				Query:       "select * from t right join lateral (select * from t1 where t.i != t1.j) as tt on t.i > tt.j",
				ExpectedErr: sql.ErrColumnNotFound,
			},
			{
				Query: "select * from t right join lateral (select * from t1) as tt on t.i > tt.j order by t.i, tt.j",
				Expected: []sql.Row{
					{nil, 4},
					{nil, 5},
					{2, 1},
					{3, 1},
				},
			},
		},
	},
}<|MERGE_RESOLUTION|>--- conflicted
+++ resolved
@@ -746,7 +746,6 @@
 		},
 	},
 	{
-<<<<<<< HEAD
 		Name: "USING join tests",
 		SetUpScript: []string{
 			"create table t1 (i int primary key, j int);",
@@ -1058,7 +1057,9 @@
 				Query:       "select * from (select t1.i, t1.j, t2.i, t2.j from t1 join t2 using (i)) tt;",
 				ExpectedErr: sql.ErrDuplicateColumn,
 			},
-=======
+		},
+	},
+	{
 		Name: "Join with truthy condition",
 		SetUpScript: []string{
 			"CREATE TABLE `a` (aa int);",
@@ -1086,7 +1087,6 @@
 					{2, 1},
 				},
 			},
->>>>>>> 356d327a
 		},
 	},
 }
