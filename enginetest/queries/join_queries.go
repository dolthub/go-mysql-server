--- conflicted
+++ resolved
@@ -762,10 +762,6 @@
 				ExpectedErr: sql.ErrUnknownColumn,
 			},
 			{
-<<<<<<< HEAD
-=======
-				Skip:  true,
->>>>>>> 4f6ca4f5
 				Query: "select i from t1 join t2 using (i);",
 				Expected: []sql.Row{
 					{1},
@@ -773,19 +769,10 @@
 				},
 			},
 			{
-<<<<<<< HEAD
 				Query: "select j from t1 join t2 using (i);",
 				ExpectedErr: sql.ErrAmbiguousColumnName,
 			},
 			{
-=======
-				Skip:        true,
-				Query:       "select j from t1 join t2 using (i);",
-				ExpectedErr: sql.ErrAmbiguousColumnName,
-			},
-			{
-				Skip:  true,
->>>>>>> 4f6ca4f5
 				Query: "select i from t1 natural join t2;",
 				Expected: []sql.Row{
 					{2},
@@ -876,10 +863,6 @@
 
 			// Right Join
 			{
-<<<<<<< HEAD
-=======
-				Skip:  true,
->>>>>>> 4f6ca4f5
 				Query: "select * from t1 right join t2 using (i);",
 				Expected: []sql.Row{
 					{1, 30, 10},
@@ -896,10 +879,6 @@
 				},
 			},
 			{
-<<<<<<< HEAD
-=======
-				Skip:  true,
->>>>>>> 4f6ca4f5
 				Query: "select * from t1 right join t2 using (j);",
 				Expected: []sql.Row{
 					{30, 1, 3},
@@ -916,10 +895,6 @@
 				},
 			},
 			{
-<<<<<<< HEAD
-=======
-				Skip:  true,
->>>>>>> 4f6ca4f5
 				Query: "select * from t1 right join t2 using (i, j);",
 				Expected: []sql.Row{
 					{1, 30},
