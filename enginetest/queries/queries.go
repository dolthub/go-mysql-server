--- conflicted
+++ resolved
@@ -8819,7 +8819,14 @@
 		},
 	},
 	{
-<<<<<<< HEAD
+		Query: "select exp(i) from mytable;",
+		Expected: []sql.Row{
+			{math.Exp(1)},
+			{math.Exp(2)},
+			{math.Exp(3)},
+		},
+	},
+	{
 		Query: "select bit_count(i), bit_count(-20 * i) from mytable;",
 		Expected: []sql.Row{
 			{1, 61},
@@ -8831,13 +8838,6 @@
 		Query: "select bit_count(binary 123456878901234567890);",
 		Expected: []sql.Row{
 			{73},
-=======
-		Query: "select exp(i) from mytable;",
-		Expected: []sql.Row{
-			{math.Exp(1)},
-			{math.Exp(2)},
-			{math.Exp(3)},
->>>>>>> 3a862f7f
 		},
 	},
 }
