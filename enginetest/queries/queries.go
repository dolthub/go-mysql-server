// Copyright 2020-2022 Dolthub, Inc.
//
// Licensed under the Apache License, Version 2.0 (the "License");
// you may not use this file except in compliance with the License.
// You may obtain a copy of the License at
//
//     http://www.apache.org/licenses/LICENSE-2.0
//
// Unless required by applicable law or agreed to in writing, software
// distributed under the License is distributed on an "AS IS" BASIS,
// WITHOUT WARRANTIES OR CONDITIONS OF ANY KIND, either express or implied.
// See the License for the specific language governing permissions and
// limitations under the License.

package queries

import (
	"math"
	"time"

	"github.com/dolthub/vitess/go/sqltypes"
	"github.com/dolthub/vitess/go/vt/proto/query"
	"gopkg.in/src-d/go-errors.v1"

	"github.com/dolthub/go-mysql-server/sql"
	"github.com/dolthub/go-mysql-server/sql/analyzer/analyzererrors"
	"github.com/dolthub/go-mysql-server/sql/expression"
	"github.com/dolthub/go-mysql-server/sql/planbuilder"
	"github.com/dolthub/go-mysql-server/sql/types"
)

type QueryTest struct {
	Query           string
	Expected        []sql.Row
	ExpectedColumns sql.Schema // only Name and Type matter here, because that's what we send on the wire
	Bindings        map[string]*query.BindVariable
	SkipPrepared    bool
}

type QueryPlanTest struct {
	Query        string
	ExpectedPlan string
	Skip         bool
}

// QueryPlanTODOs are queries where the query planner produces a correct (results) but suboptimal plan.
var QueryPlanTODOs = []QueryPlanTest{
	{
		// TODO: this should use an index. Extra join condition should get moved out of the join clause into a filter
		Query: `SELECT pk,i,f FROM one_pk RIGHT JOIN niltable ON pk=i and pk > 0 ORDER BY 2,3`,
		ExpectedPlan: "Sort(niltable.i ASC, niltable.f ASC)\n" +
			" └─ Project(one_pk.pk, niltable.i, niltable.f)\n" +
			"     └─ RightJoin((one_pk.pk = niltable.i) AND (one_pk.pk > 0))\n" +
			"         ├─ Projected table access on [pk]\n" +
			"         │   └─ Table(one_pk)\n" +
			"         └─ Projected table access on [i f]\n" +
			"             └─ Table(niltable)\n" +
			"",
	},
}

var SpatialQueryTests = []QueryTest{
	{
		Query: `SHOW CREATE TABLE point_table`,
		Expected: []sql.Row{{
			"point_table",
			"CREATE TABLE `point_table` (\n" +
				"  `i` bigint NOT NULL,\n" +
				"  `p` point NOT NULL,\n" +
				"  PRIMARY KEY (`i`)\n" +
				") ENGINE=InnoDB DEFAULT CHARSET=utf8mb4 COLLATE=utf8mb4_0900_bin",
		}},
	},
	{
		Query: `SHOW CREATE TABLE line_table`,
		Expected: []sql.Row{{
			"line_table",
			"CREATE TABLE `line_table` (\n" +
				"  `i` bigint NOT NULL,\n" +
				"  `l` linestring NOT NULL,\n" +
				"  PRIMARY KEY (`i`)\n" +
				") ENGINE=InnoDB DEFAULT CHARSET=utf8mb4 COLLATE=utf8mb4_0900_bin",
		}},
	},
	{
		Query: `SHOW CREATE TABLE polygon_table`,
		Expected: []sql.Row{{
			"polygon_table",
			"CREATE TABLE `polygon_table` (\n" +
				"  `i` bigint NOT NULL,\n" +
				"  `p` polygon NOT NULL,\n" +
				"  PRIMARY KEY (`i`)\n" +
				") ENGINE=InnoDB DEFAULT CHARSET=utf8mb4 COLLATE=utf8mb4_0900_bin",
		}},
	},
	{
		Query: `SHOW CREATE TABLE mpoint_table`,
		Expected: []sql.Row{{
			"mpoint_table",
			"CREATE TABLE `mpoint_table` (\n" +
				"  `i` bigint NOT NULL,\n" +
				"  `p` multipoint NOT NULL,\n" +
				"  PRIMARY KEY (`i`)\n" +
				") ENGINE=InnoDB DEFAULT CHARSET=utf8mb4 COLLATE=utf8mb4_0900_bin",
		}},
	},
	{
		Query: `SHOW CREATE TABLE mline_table`,
		Expected: []sql.Row{{
			"mline_table",
			"CREATE TABLE `mline_table` (\n" +
				"  `i` bigint NOT NULL,\n" +
				"  `l` multilinestring NOT NULL,\n" +
				"  PRIMARY KEY (`i`)\n" +
				") ENGINE=InnoDB DEFAULT CHARSET=utf8mb4 COLLATE=utf8mb4_0900_bin",
		}},
	},
	{
		Query: `SHOW CREATE TABLE mpoly_table`,
		Expected: []sql.Row{{
			"mpoly_table",
			"CREATE TABLE `mpoly_table` (\n" +
				"  `i` bigint NOT NULL,\n" +
				"  `p` multipolygon NOT NULL,\n" +
				"  PRIMARY KEY (`i`)\n" +
				") ENGINE=InnoDB DEFAULT CHARSET=utf8mb4 COLLATE=utf8mb4_0900_bin",
		}},
	},
	{
		Query: `SHOW CREATE TABLE geometry_table`,
		Expected: []sql.Row{{
			"geometry_table",
			"CREATE TABLE `geometry_table` (\n" +
				"  `i` bigint NOT NULL,\n" +
				"  `g` geometry NOT NULL,\n" +
				"  PRIMARY KEY (`i`)\n" +
				") ENGINE=InnoDB DEFAULT CHARSET=utf8mb4 COLLATE=utf8mb4_0900_bin",
		}},
	},
	{
		Query:    `SELECT HEX(ST_ASWKB(p)) from point_table`,
		Expected: []sql.Row{{"0101000000000000000000F03F0000000000000040"}},
	},
	{
		Query: `SELECT HEX(ST_ASWKB(l)) from line_table`,
		Expected: []sql.Row{
			{"010200000002000000000000000000F03F000000000000004000000000000008400000000000001040"},
			{"010200000003000000000000000000F03F00000000000000400000000000000840000000000000104000000000000014400000000000001840"},
		},
	},
	{
		Query: `SELECT HEX(ST_ASWKB(p)) from polygon_table`,
		Expected: []sql.Row{
			{"01030000000100000004000000000000000000000000000000000000000000000000000000000000000000F03F000000000000F03F000000000000F03F00000000000000000000000000000000"},
			{"01030000000200000004000000000000000000000000000000000000000000000000000000000000000000F03F000000000000F03F000000000000F03F0000000000000000000000000000000004000000000000000000000000000000000000000000000000000000000000000000F03F000000000000F03F000000000000F03F00000000000000000000000000000000"},
		},
	},
	{
		Query:    `SELECT ST_GEOMFROMWKB(ST_ASWKB(POINT(123.45,6.78)))`,
		Expected: []sql.Row{{types.Point{X: 123.45, Y: 6.78}}},
	},
	{
		Query:    `SELECT ST_GEOMFROMWKB(ST_ASWKB(LINESTRING(POINT(1.2,3.45),point(67.8,9))))`,
		Expected: []sql.Row{{types.LineString{Points: []types.Point{{X: 1.2, Y: 3.45}, {X: 67.8, Y: 9}}}}},
	},
	{
		Query:    `SELECT ST_GEOMFROMWKB(ST_ASWKB(POLYGON(LINESTRING(POINT(0,0),POINT(2,2),POINT(1,1),POINT(0,0)))))`,
		Expected: []sql.Row{{types.Polygon{Lines: []types.LineString{{Points: []types.Point{{X: 0, Y: 0}, {X: 2, Y: 2}, {X: 1, Y: 1}, {X: 0, Y: 0}}}}}}},
	},
	{
		Query:    `SELECT ST_ASWKT(p) from point_table`,
		Expected: []sql.Row{{"POINT(1 2)"}},
	},
	{
		Query: `SELECT ST_ASWKT(l) from line_table`,
		Expected: []sql.Row{
			{"LINESTRING(1 2,3 4)"},
			{"LINESTRING(1 2,3 4,5 6)"},
		},
	},
	{
		Query: `SELECT ST_ASWKT(p) from polygon_table`,
		Expected: []sql.Row{
			{"POLYGON((0 0,0 1,1 1,0 0))"},
			{"POLYGON((0 0,0 1,1 1,0 0),(0 0,0 1,1 1,0 0))"},
		},
	},
	{
		Query: `SELECT ST_ASTEXT(p) from polygon_table`,
		Expected: []sql.Row{
			{"POLYGON((0 0,0 1,1 1,0 0))"},
			{"POLYGON((0 0,0 1,1 1,0 0),(0 0,0 1,1 1,0 0))"},
		},
	},
	{
		Query:    `SELECT ST_GEOMFROMTEXT(ST_ASWKT(POINT(1,2)))`,
		Expected: []sql.Row{{types.Point{X: 1, Y: 2}}},
	},
	{
		Query:    `SELECT ST_GEOMFROMTEXT(ST_ASWKT(LINESTRING(POINT(1.1,2.22),POINT(3.333,4.4444))))`,
		Expected: []sql.Row{{types.LineString{Points: []types.Point{{X: 1.1, Y: 2.22}, {X: 3.333, Y: 4.4444}}}}},
	},
	{
		Query:    `SELECT ST_GEOMFROMTEXT(ST_ASWKT(POLYGON(LINESTRING(POINT(1.2, 3.4),POINT(2.5, -6.7),POINT(33, 44),POINT(1.2,3.4)))))`,
		Expected: []sql.Row{{types.Polygon{Lines: []types.LineString{{Points: []types.Point{{X: 1.2, Y: 3.4}, {X: 2.5, Y: -6.7}, {X: 33, Y: 44}, {X: 1.2, Y: 3.4}}}}}}},
	},
	{
		Query:    `SELECT ST_X(POINT(1,2))`,
		Expected: []sql.Row{{1.0}},
	},
	{
		Query:    `SELECT ST_Y(POINT(1,2))`,
		Expected: []sql.Row{{2.0}},
	},
	{
		Query:    `SELECT ST_X(POINT(123.45,6.789))`,
		Expected: []sql.Row{{123.45}},
	},
	{
		Query:    `SELECT ST_Y(POINT(123.45,6.789))`,
		Expected: []sql.Row{{6.789}},
	},
	{
		Query:    `SELECT ST_X(POINT(1,2),99.9)`,
		Expected: []sql.Row{{types.Point{X: 99.9, Y: 2}}},
	},
	{
		Query:    `SELECT ST_Y(POINT(1,2),99.9)`,
		Expected: []sql.Row{{types.Point{X: 1, Y: 99.9}}},
	},
	{
		Query:    `SELECT ST_X(p) from point_table`,
		Expected: []sql.Row{{1.0}},
	},
	{
		Query:    `SELECT ST_X(p) from point_table`,
		Expected: []sql.Row{{1.0}},
	},
	{
		Query:    `SELECT ST_Y(p) from point_table`,
		Expected: []sql.Row{{2.0}},
	},
	{
		Query:    `SELECT ST_SRID(p) from point_table`,
		Expected: []sql.Row{{uint32(0)}},
	},
	{
		Query:    `SELECT ST_SRID(l) from line_table`,
		Expected: []sql.Row{{uint32(0)}, {uint32(0)}},
	},
	{
		Query: `SELECT ST_SRID(p) from polygon_table`,
		Expected: []sql.Row{
			{uint32(0)},
			{uint32(0)},
		},
	},
	{
		Query:    `SELECT ST_SRID(p, 4326) from point_table`,
		Expected: []sql.Row{{types.Point{SRID: 4326, X: 1, Y: 2}}},
	},
	{
		Query: `SELECT ST_SRID(l, 4326) from line_table ORDER BY l`,
		Expected: []sql.Row{
			{types.LineString{SRID: 4326, Points: []types.Point{{SRID: 4326, X: 1, Y: 2}, {SRID: 4326, X: 3, Y: 4}}}},
			{types.LineString{SRID: 4326, Points: []types.Point{{SRID: 4326, X: 1, Y: 2}, {SRID: 4326, X: 3, Y: 4}, {SRID: 4326, X: 5, Y: 6}}}},
		},
	},
	{
		Query: `SELECT ST_SRID(p, 4326) from polygon_table`,
		Expected: []sql.Row{
			{types.Polygon{SRID: 4326, Lines: []types.LineString{{SRID: 4326, Points: []types.Point{{SRID: 4326, X: 0, Y: 0}, {SRID: 4326, X: 0, Y: 1}, {SRID: 4326, X: 1, Y: 1}, {SRID: 4326, X: 0, Y: 0}}}}}},
			{types.Polygon{SRID: 4326, Lines: []types.LineString{{SRID: 4326, Points: []types.Point{{SRID: 4326, X: 0, Y: 0}, {SRID: 4326, X: 0, Y: 1}, {SRID: 4326, X: 1, Y: 1}, {SRID: 4326, X: 0, Y: 0}}}, {SRID: 4326, Points: []types.Point{{SRID: 4326, X: 0, Y: 0}, {SRID: 4326, X: 0, Y: 1}, {SRID: 4326, X: 1, Y: 1}, {SRID: 4326, X: 0, Y: 0}}}}}},
		},
	},
	{
		Query: `SELECT ST_GEOMFROMGEOJSON(s) from stringtogeojson_table`,
		Expected: []sql.Row{
			{types.Point{SRID: 4326, X: 1, Y: 2}},
			{types.Point{SRID: 4326, X: 123.45, Y: 56.789}},
			{types.LineString{SRID: 4326, Points: []types.Point{{SRID: 4326, X: 1, Y: 2}, {SRID: 4326, X: 3, Y: 4}}}},
			{types.LineString{SRID: 4326, Points: []types.Point{{SRID: 4326, X: 1.23, Y: 2.345}, {SRID: 4326, X: 3.56789, Y: 4.56}}}},
			{types.Polygon{SRID: 4326, Lines: []types.LineString{{SRID: 4326, Points: []types.Point{{SRID: 4326, X: 1.1, Y: 2.2}, {SRID: 4326, X: 3.3, Y: 4.4}, {SRID: 4326, X: 5.5, Y: 6.6}, {SRID: 4326, X: 1.1, Y: 2.2}}}}}},
			{types.Polygon{SRID: 4326, Lines: []types.LineString{{SRID: 4326, Points: []types.Point{{SRID: 4326, X: 0, Y: 0}, {SRID: 4326, X: 1, Y: 1}, {SRID: 4326, X: 2, Y: 2}, {SRID: 4326, X: 0, Y: 0}}}}}},
			{types.MultiPoint{SRID: 4326, Points: []types.Point{{SRID: 4326, X: 1, Y: 2}, {SRID: 4326, X: 3, Y: 4}}}},
			{types.MultiPoint{SRID: 4326, Points: []types.Point{{SRID: 4326, X: 1.23, Y: 2.345}, {SRID: 4326, X: 3.56789, Y: 4.56}}}},
			{types.MultiLineString{SRID: 4326, Lines: []types.LineString{{SRID: 4326, Points: []types.Point{{SRID: 4326, X: 1.1, Y: 2.2}, {SRID: 4326, X: 3.3, Y: 4.4}}}, {SRID: 4326, Points: []types.Point{{SRID: 4326, X: 5.5, Y: 6.6}, {SRID: 4326, X: 7.7, Y: 8.8}}}}}},
			{types.MultiPolygon{SRID: 4326, Polygons: []types.Polygon{
				{SRID: 4326, Lines: []types.LineString{{SRID: 4326, Points: []types.Point{{SRID: 4326, X: 0, Y: 0}, {SRID: 4326, X: 1.1, Y: 2.2}, {SRID: 4326, X: 3.3, Y: 4.4}, {SRID: 4326, X: 0, Y: 0}}}}},
				{SRID: 4326, Lines: []types.LineString{{SRID: 4326, Points: []types.Point{{SRID: 4326, X: 1.1, Y: 1.1}, {SRID: 4326, X: 1.1, Y: 2.2}, {SRID: 4326, X: 3.3, Y: 4.4}, {SRID: 4326, X: 1.1, Y: 1.1}}}}},
			}}},
			{types.GeomColl{SRID: 4326, Geoms: []types.GeometryValue{types.GeomColl{SRID: 4326, Geoms: []types.GeometryValue{}}}}},
		},
	},
	{
		Query: `SELECT ST_ASGEOJSON(p) from point_table`,
		Expected: []sql.Row{
			{types.JSONDocument{Val: map[string]interface{}{"type": "Point", "coordinates": [2]float64{1, 2}}}},
		},
	},
	{
		Query: `SELECT ST_ASGEOJSON(l) from line_table`,
		Expected: []sql.Row{
			{types.JSONDocument{Val: map[string]interface{}{"type": "LineString", "coordinates": [][2]float64{{1, 2}, {3, 4}}}}},
			{types.JSONDocument{Val: map[string]interface{}{"type": "LineString", "coordinates": [][2]float64{{1, 2}, {3, 4}, {5, 6}}}}},
		},
	},
	{
		Query: `SELECT ST_ASGEOJSON(p) from polygon_table`,
		Expected: []sql.Row{
			{types.JSONDocument{Val: map[string]interface{}{"type": "Polygon", "coordinates": [][][2]float64{{{0, 0}, {0, 1}, {1, 1}, {0, 0}}}}}},
			{types.JSONDocument{Val: map[string]interface{}{"type": "Polygon", "coordinates": [][][2]float64{{{0, 0}, {0, 1}, {1, 1}, {0, 0}}, {{0, 0}, {0, 1}, {1, 1}, {0, 0}}}}}},
		},
	},
	{
		Query: `SELECT ST_ASGEOJSON(p) from mpoint_table`,
		Expected: []sql.Row{
			{types.JSONDocument{Val: map[string]interface{}{"type": "MultiPoint", "coordinates": [][2]float64{{1, 2}, {3, 4}}}}},
			{types.JSONDocument{Val: map[string]interface{}{"type": "MultiPoint", "coordinates": [][2]float64{{1, 2}, {3, 4}, {5, 6}}}}},
		},
	},
	{
		Query: `SELECT ST_ASGEOJSON(l) from mline_table`,
		Expected: []sql.Row{
			{types.JSONDocument{Val: map[string]interface{}{"type": "MultiLineString", "coordinates": [][][2]float64{{{1, 2}, {3, 4}}}}}},
			{types.JSONDocument{Val: map[string]interface{}{"type": "MultiLineString", "coordinates": [][][2]float64{{{1, 2}, {3, 4}, {5, 6}}}}}},
		},
	},
	{
		Query: `SELECT ST_ASGEOJSON(ST_GEOMFROMGEOJSON(s)) from stringtogeojson_table`,
		Expected: []sql.Row{
			{types.JSONDocument{Val: map[string]interface{}{"type": "Point", "coordinates": [2]float64{1, 2}}}},
			{types.JSONDocument{Val: map[string]interface{}{"type": "Point", "coordinates": [2]float64{123.45, 56.789}}}},
			{types.JSONDocument{Val: map[string]interface{}{"type": "LineString", "coordinates": [][2]float64{{1, 2}, {3, 4}}}}},
			{types.JSONDocument{Val: map[string]interface{}{"type": "LineString", "coordinates": [][2]float64{{1.23, 2.345}, {3.56789, 4.56}}}}},
			{types.JSONDocument{Val: map[string]interface{}{"type": "Polygon", "coordinates": [][][2]float64{{{1.1, 2.2}, {3.3, 4.4}, {5.5, 6.6}, {1.1, 2.2}}}}}},
			{types.JSONDocument{Val: map[string]interface{}{"type": "Polygon", "coordinates": [][][2]float64{{{0, 0}, {1, 1}, {2, 2}, {0, 0}}}}}},
			{types.JSONDocument{Val: map[string]interface{}{"type": "MultiPoint", "coordinates": [][2]float64{{1, 2}, {3, 4}}}}},
			{types.JSONDocument{Val: map[string]interface{}{"type": "MultiPoint", "coordinates": [][2]float64{{1.23, 2.345}, {3.56789, 4.56}}}}},
			{types.JSONDocument{Val: map[string]interface{}{"type": "MultiLineString", "coordinates": [][][2]float64{{{1.1, 2.2}, {3.3, 4.4}}, {{5.5, 6.6}, {7.7, 8.8}}}}}},
			{types.JSONDocument{Val: map[string]interface{}{"type": "MultiPolygon", "coordinates": [][][][2]float64{{{{0, 0}, {1.1, 2.2}, {3.3, 4.4}, {0, 0}}}, {{{1.1, 1.1}, {1.1, 2.2}, {3.3, 4.4}, {1.1, 1.1}}}}}}},
			{types.JSONDocument{Val: map[string]interface{}{"type": "GeometryCollection", "geometries": []interface{}{map[string]interface{}{"type": "GeometryCollection", "geometries": []interface{}{}}}}}},
		},
	},
	{
		Query: `SELECT ST_GEOMFROMGEOJSON(ST_ASGEOJSON(p)) from point_table`,
		Expected: []sql.Row{
			{types.Point{SRID: 4326, X: 1, Y: 2}},
		},
	},
	{
		Query: `SELECT ST_GEOMFROMGEOJSON(ST_ASGEOJSON(l)) from line_table`,
		Expected: []sql.Row{
			{types.LineString{SRID: 4326, Points: []types.Point{{SRID: 4326, X: 1, Y: 2}, {SRID: 4326, X: 3, Y: 4}}}},
			{types.LineString{SRID: 4326, Points: []types.Point{{SRID: 4326, X: 1, Y: 2}, {SRID: 4326, X: 3, Y: 4}, {SRID: 4326, X: 5, Y: 6}}}},
		},
	},
	{
		Query: `SELECT ST_GEOMFROMGEOJSON(ST_ASGEOJSON(p)) from polygon_table`,
		Expected: []sql.Row{
			{types.Polygon{SRID: 4326, Lines: []types.LineString{{SRID: 4326, Points: []types.Point{{SRID: 4326, X: 0, Y: 0}, {SRID: 4326, X: 0, Y: 1}, {SRID: 4326, X: 1, Y: 1}, {SRID: 4326, X: 0, Y: 0}}}}}},
			{types.Polygon{SRID: 4326, Lines: []types.LineString{{SRID: 4326, Points: []types.Point{{SRID: 4326, X: 0, Y: 0}, {SRID: 4326, X: 0, Y: 1}, {SRID: 4326, X: 1, Y: 1}, {SRID: 4326, X: 0, Y: 0}}}, {SRID: 4326, Points: []types.Point{{SRID: 4326, X: 0, Y: 0}, {SRID: 4326, X: 0, Y: 1}, {SRID: 4326, X: 1, Y: 1}, {SRID: 4326, X: 0, Y: 0}}}}}},
		},
	},
	{
		Query: `SELECT ST_GEOMFROMGEOJSON(ST_ASGEOJSON(p)) from mpoint_table`,
		Expected: []sql.Row{
			{types.MultiPoint{SRID: 4326, Points: []types.Point{{SRID: 4326, X: 1, Y: 2}, {SRID: 4326, X: 3, Y: 4}}}},
			{types.MultiPoint{SRID: 4326, Points: []types.Point{{SRID: 4326, X: 1, Y: 2}, {SRID: 4326, X: 3, Y: 4}, {SRID: 4326, X: 5, Y: 6}}}},
		},
	},
	{
		Query: `SELECT ST_GEOMFROMGEOJSON(ST_ASGEOJSON(l)) from mline_table`,
		Expected: []sql.Row{
			{types.MultiLineString{SRID: 4326, Lines: []types.LineString{{SRID: 4326, Points: []types.Point{{SRID: 4326, X: 1, Y: 2}, {SRID: 4326, X: 3, Y: 4}}}}}},
			{types.MultiLineString{SRID: 4326, Lines: []types.LineString{{SRID: 4326, Points: []types.Point{{SRID: 4326, X: 1, Y: 2}, {SRID: 4326, X: 3, Y: 4}, {SRID: 4326, X: 5, Y: 6}}}}}},
		},
	},
	{
		Query: `SELECT ST_GEOMFROMGEOJSON(ST_ASGEOJSON(p)) from mpoly_table`,
		Expected: []sql.Row{
			{types.MultiPolygon{SRID: 4326, Polygons: []types.Polygon{{SRID: 4326, Lines: []types.LineString{{SRID: 4326, Points: []types.Point{{SRID: 4326, X: 0, Y: 0}, {SRID: 4326, X: 1, Y: 2}, {SRID: 4326, X: 3, Y: 4}, {SRID: 4326, X: 0, Y: 0}}}}}}}},
			{types.MultiPolygon{SRID: 4326, Polygons: []types.Polygon{
				{SRID: 4326, Lines: []types.LineString{{SRID: 4326, Points: []types.Point{{SRID: 4326, X: 0, Y: 0}, {SRID: 4326, X: 1, Y: 2}, {SRID: 4326, X: 3, Y: 4}, {SRID: 4326, X: 0, Y: 0}}}}},
				{SRID: 4326, Lines: []types.LineString{{SRID: 4326, Points: []types.Point{{SRID: 4326, X: 1, Y: 1}, {SRID: 4326, X: 2, Y: 3}, {SRID: 4326, X: 4, Y: 5}, {SRID: 4326, X: 1, Y: 1}}}}}}}},
		},
	},
	{
		Query: `SELECT ST_GEOMFROMGEOJSON(ST_ASGEOJSON(g)) from geom_coll_table`,
		Expected: []sql.Row{
			{types.GeomColl{SRID: 4326, Geoms: []types.GeometryValue{types.GeomColl{SRID: 4326, Geoms: []types.GeometryValue{}}}}},
		},
	},
	{
		Query: `SELECT ST_DIMENSION(p) from point_table`,
		Expected: []sql.Row{
			{0},
		},
	},
	{
		Query: `SELECT ST_DIMENSION(l) from line_table`,
		Expected: []sql.Row{
			{1},
			{1},
		},
	},
	{
		Query: `SELECT ST_DIMENSION(p) from polygon_table`,
		Expected: []sql.Row{
			{2},
			{2},
		},
	},
	{
		Query: `SELECT ST_DIMENSION(p) from mpoint_table`,
		Expected: []sql.Row{
			{0},
			{0},
		},
	},
	{
		Query: `SELECT ST_DIMENSION(l) from mline_table`,
		Expected: []sql.Row{
			{1},
			{1},
		},
	},
	{
		Query: `SELECT ST_DIMENSION(p) from mpoly_table`,
		Expected: []sql.Row{
			{2},
			{2},
		},
	},
	{
		Query: `SELECT ST_DIMENSION(g) from geom_coll_table`,
		Expected: []sql.Row{
			{nil},
		},
	},
	{
		Query: `SELECT ST_SWAPXY(p) from point_table`,
		Expected: []sql.Row{
			{types.Point{X: 2, Y: 1}},
		},
	},
	{
		Query: `SELECT ST_SWAPXY(l) from line_table`,
		Expected: []sql.Row{
			{types.LineString{Points: []types.Point{{X: 2, Y: 1}, {X: 4, Y: 3}}}},
			{types.LineString{Points: []types.Point{{X: 2, Y: 1}, {X: 4, Y: 3}, {X: 6, Y: 5}}}},
		},
	},
	{
		Query: `SELECT ST_SWAPXY(p) from polygon_table`,
		Expected: []sql.Row{
			{types.Polygon{Lines: []types.LineString{{Points: []types.Point{{X: 0, Y: 0}, {X: 1, Y: 0}, {X: 1, Y: 1}, {X: 0, Y: 0}}}}}},
			{types.Polygon{Lines: []types.LineString{{Points: []types.Point{{X: 0, Y: 0}, {X: 1, Y: 0}, {X: 1, Y: 1}, {X: 0, Y: 0}}}, {Points: []types.Point{{X: 0, Y: 0}, {X: 1, Y: 0}, {X: 1, Y: 1}, {X: 0, Y: 0}}}}}},
		},
	},
	{
		Query: `SELECT ST_ASWKT(g) from geometry_table ORDER BY i`,
		Expected: []sql.Row{
			{"POINT(1 2)"},
			{"POINT(2 1)"},
			{"LINESTRING(1 2,3 4)"},
			{"LINESTRING(2 1,4 3)"},
			{"POLYGON((0 0,0 1,1 1,0 0))"},
			{"POLYGON((0 0,1 0,1 1,0 0))"},
			{"MULTIPOINT(1 2,3 4)"},
			{"MULTIPOINT(2 1,4 3)"},
			{"MULTILINESTRING((1 2,3 4))"},
			{"MULTILINESTRING((2 1,4 3))"},
			{"MULTIPOLYGON(((0 0,1 2,3 4,0 0)))"},
			{"MULTIPOLYGON(((0 0,2 1,4 3,0 0)))"},
			{"GEOMETRYCOLLECTION(GEOMETRYCOLLECTION())"},
			{"GEOMETRYCOLLECTION(GEOMETRYCOLLECTION())"},
		},
	},
	{
		Query: `SELECT ST_SWAPXY(p) from mpoint_table`,
		Expected: []sql.Row{
			{types.MultiPoint{Points: []types.Point{{X: 2, Y: 1}, {X: 4, Y: 3}}}},
			{types.MultiPoint{Points: []types.Point{{X: 2, Y: 1}, {X: 4, Y: 3}, {X: 6, Y: 5}}}},
		},
	},
	{
		Query: `SELECT ST_SWAPXY(l) from mline_table`,
		Expected: []sql.Row{
			{types.MultiLineString{Lines: []types.LineString{{Points: []types.Point{{X: 2, Y: 1}, {X: 4, Y: 3}}}}}},
			{types.MultiLineString{Lines: []types.LineString{{Points: []types.Point{{X: 2, Y: 1}, {X: 4, Y: 3}, {X: 6, Y: 5}}}}}},
		},
	},
	{
		Query: `SELECT ST_SWAPXY(p) from mpoly_table`,
		Expected: []sql.Row{
			{types.MultiPolygon{Polygons: []types.Polygon{{Lines: []types.LineString{{Points: []types.Point{{X: 0, Y: 0}, {X: 2, Y: 1}, {X: 4, Y: 3}, {X: 0, Y: 0}}}}}}}},
			{types.MultiPolygon{Polygons: []types.Polygon{
				{Lines: []types.LineString{{Points: []types.Point{{X: 0, Y: 0}, {X: 2, Y: 1}, {X: 4, Y: 3}, {X: 0, Y: 0}}}}},
				{Lines: []types.LineString{{Points: []types.Point{{X: 1, Y: 1}, {X: 3, Y: 2}, {X: 5, Y: 4}, {X: 1, Y: 1}}}}},
			}}},
		},
	},
	{
		Query: `SELECT HEX(ST_ASWKB(g)) from geometry_table ORDER BY i`,
		Expected: []sql.Row{
			{"0101000000000000000000F03F0000000000000040"},
			{"01010000000000000000000040000000000000F03F"},
			{"010200000002000000000000000000F03F000000000000004000000000000008400000000000001040"},
			{"0102000000020000000000000000000040000000000000F03F00000000000010400000000000000840"},
			{"01030000000100000004000000000000000000000000000000000000000000000000000000000000000000F03F000000000000F03F000000000000F03F00000000000000000000000000000000"},
			{"0103000000010000000400000000000000000000000000000000000000000000000000F03F0000000000000000000000000000F03F000000000000F03F00000000000000000000000000000000"},
			{"0104000000020000000101000000000000000000F03F0000000000000040010100000000000000000008400000000000001040"},
			{"01040000000200000001010000000000000000000040000000000000F03F010100000000000000000010400000000000000840"},
			{"010500000001000000010200000002000000000000000000F03F000000000000004000000000000008400000000000001040"},
			{"0105000000010000000102000000020000000000000000000040000000000000F03F00000000000010400000000000000840"},
			{"0106000000010000000103000000010000000400000000000000000000000000000000000000000000000000F03F00000000000000400000000000000840000000000000104000000000000000000000000000000000"},
			{"01060000000100000001030000000100000004000000000000000000000000000000000000000000000000000040000000000000F03F0000000000001040000000000000084000000000000000000000000000000000"},
			{"010700000001000000010700000000000000"},
			{"010700000001000000010700000000000000"},
		},
	},
	{
		Query: `SELECT ST_SRID(g) from geometry_table order by i`,
		Expected: []sql.Row{
			{uint64(0)},
			{uint64(4326)},
			{uint64(0)},
			{uint64(4326)},
			{uint64(0)},
			{uint64(4326)},
			{uint64(0)},
			{uint64(4326)},
			{uint64(0)},
			{uint64(4326)},
			{uint64(0)},
			{uint64(4326)},
			{uint64(0)},
			{uint64(4326)},
		},
	},
	{
		Query: `SELECT ST_SRID(g, 0) from geometry_table order by i`,
		Expected: []sql.Row{
			{types.Point{X: 1, Y: 2}},
			{types.Point{X: 1, Y: 2}},
			{types.LineString{Points: []types.Point{{X: 1, Y: 2}, {X: 3, Y: 4}}}},
			{types.LineString{Points: []types.Point{{X: 1, Y: 2}, {X: 3, Y: 4}}}},
			{types.Polygon{Lines: []types.LineString{{Points: []types.Point{{X: 0, Y: 0}, {X: 0, Y: 1}, {X: 1, Y: 1}, {X: 0, Y: 0}}}}}},
			{types.Polygon{Lines: []types.LineString{{Points: []types.Point{{X: 0, Y: 0}, {X: 0, Y: 1}, {X: 1, Y: 1}, {X: 0, Y: 0}}}}}},
			{types.MultiPoint{Points: []types.Point{{X: 1, Y: 2}, {X: 3, Y: 4}}}},
			{types.MultiPoint{Points: []types.Point{{X: 1, Y: 2}, {X: 3, Y: 4}}}},
			{types.MultiLineString{SRID: 0, Lines: []types.LineString{{SRID: 0, Points: []types.Point{{SRID: 0, X: 1, Y: 2}, {SRID: 0, X: 3, Y: 4}}}}}},
			{types.MultiLineString{SRID: 0, Lines: []types.LineString{{SRID: 0, Points: []types.Point{{SRID: 0, X: 1, Y: 2}, {SRID: 0, X: 3, Y: 4}}}}}},
			{types.MultiPolygon{SRID: 0, Polygons: []types.Polygon{{SRID: 0, Lines: []types.LineString{{SRID: 0, Points: []types.Point{{SRID: 0, X: 0, Y: 0}, {SRID: 0, X: 1, Y: 2}, {SRID: 0, X: 3, Y: 4}, {SRID: 0, X: 0, Y: 0}}}}}}}},
			{types.MultiPolygon{SRID: 0, Polygons: []types.Polygon{{SRID: 0, Lines: []types.LineString{{SRID: 0, Points: []types.Point{{SRID: 0, X: 0, Y: 0}, {SRID: 0, X: 1, Y: 2}, {SRID: 0, X: 3, Y: 4}, {SRID: 0, X: 0, Y: 0}}}}}}}},
			{types.GeomColl{Geoms: []types.GeometryValue{types.GeomColl{Geoms: []types.GeometryValue{}}}}},
			{types.GeomColl{Geoms: []types.GeometryValue{types.GeomColl{Geoms: []types.GeometryValue{}}}}},
		},
	},
	{
		Query: `SELECT ST_DIMENSION(g) from geometry_table order by i`,
		Expected: []sql.Row{
			{0},
			{0},
			{1},
			{1},
			{2},
			{2},
			{0},
			{0},
			{1},
			{1},
			{2},
			{2},
			{nil},
			{nil},
		},
	},
	{
		Query: `SELECT ST_SWAPXY(g) from geometry_table order by i`,
		Expected: []sql.Row{
			{types.Point{X: 2, Y: 1}},
			{types.Point{SRID: 4326, X: 2, Y: 1}},
			{types.LineString{Points: []types.Point{{X: 2, Y: 1}, {X: 4, Y: 3}}}},
			{types.LineString{SRID: 4326, Points: []types.Point{{SRID: 4326, X: 2, Y: 1}, {SRID: 4326, X: 4, Y: 3}}}},
			{types.Polygon{Lines: []types.LineString{{Points: []types.Point{{X: 0, Y: 0}, {X: 1, Y: 0}, {X: 1, Y: 1}, {X: 0, Y: 0}}}}}},
			{types.Polygon{SRID: 4326, Lines: []types.LineString{{SRID: 4326, Points: []types.Point{{SRID: 4326, X: 0, Y: 0}, {SRID: 4326, X: 1, Y: 0}, {SRID: 4326, X: 1, Y: 1}, {SRID: 4326, X: 0, Y: 0}}}}}},
			{types.MultiPoint{Points: []types.Point{{X: 2, Y: 1}, {X: 4, Y: 3}}}},
			{types.MultiPoint{SRID: 4326, Points: []types.Point{{SRID: 4326, X: 2, Y: 1}, {SRID: 4326, X: 4, Y: 3}}}},
			{types.MultiLineString{SRID: 0, Lines: []types.LineString{{SRID: 0, Points: []types.Point{{SRID: 0, X: 2, Y: 1}, {SRID: 0, X: 4, Y: 3}}}}}},
			{types.MultiLineString{SRID: 4326, Lines: []types.LineString{{SRID: 4326, Points: []types.Point{{SRID: 4326, X: 2, Y: 1}, {SRID: 4326, X: 4, Y: 3}}}}}},
			{types.MultiPolygon{SRID: 0, Polygons: []types.Polygon{{SRID: 0, Lines: []types.LineString{{SRID: 0, Points: []types.Point{{SRID: 0, X: 0, Y: 0}, {SRID: 0, X: 2, Y: 1}, {SRID: 0, X: 4, Y: 3}, {SRID: 0, X: 0, Y: 0}}}}}}}},
			{types.MultiPolygon{SRID: 4326, Polygons: []types.Polygon{{SRID: 4326, Lines: []types.LineString{{SRID: 4326, Points: []types.Point{{SRID: 4326, X: 0, Y: 0}, {SRID: 4326, X: 2, Y: 1}, {SRID: 4326, X: 4, Y: 3}, {SRID: 4326, X: 0, Y: 0}}}}}}}},
			{types.GeomColl{Geoms: []types.GeometryValue{types.GeomColl{Geoms: []types.GeometryValue{}}}}},
			{types.GeomColl{SRID: 4326, Geoms: []types.GeometryValue{types.GeomColl{SRID: 4326, Geoms: []types.GeometryValue{}}}}},
		},
	},
	{
		Query: `SELECT ST_AREA(p) from polygon_table`,
		Expected: []sql.Row{
			{0.5},
			{0.0},
		},
	},
	{
		Query: `SELECT ST_PERIMETER(p) from polygon_table`,
		Expected: []sql.Row{
			{3.414213562373095},
			{6.82842712474619},
		},
	},
	{
		Query: `SELECT ST_LENGTH(l) from line_table`,
		Expected: []sql.Row{
			{2.8284271247461903},
			{5.656854249492381},
		},
	},
	{
		Query: `SELECT ST_ASWKT(g) from geometry_table where g = point(1,2)`,
		Expected: []sql.Row{
			{"POINT(1 2)"},
		},
	},
	{
		Query: `SELECT ST_ASWKT(g) from geometry_table where g = st_srid(point(1,2),4326)`,
		Expected: []sql.Row{
			{"POINT(2 1)"},
		},
	},
	{
		Query: `SELECT ST_ASWKT(g) from geometry_table where g = unhex(hex(point(1,2)))`,
		Expected: []sql.Row{
			{"POINT(1 2)"},
		},
	},
	{
		Query: `SELECT unhex(hex(point(1,2))) < unhex(hex(point(3,4)))`,
		Expected: []sql.Row{
			{false},
		},
	},
	{
		Query: `SELECT ST_ASWKT(g) from geometry_table where g = st_geomfromtext('MultiPolygon(((0 0,1 2,3 4,0 0)))')`,
		Expected: []sql.Row{
			{"MULTIPOLYGON(((0 0,1 2,3 4,0 0)))"},
		},
	},
	{
		Query: `SELECT ST_ASWKT(g) from geometry_table ORDER BY g`,
		Expected: []sql.Row{
			{"POINT(1 2)"},
			{"LINESTRING(1 2,3 4)"},
			{"POLYGON((0 0,0 1,1 1,0 0))"},
			{"MULTIPOINT(1 2,3 4)"},
			{"MULTILINESTRING((1 2,3 4))"},
			{"MULTIPOLYGON(((0 0,1 2,3 4,0 0)))"},
			{"GEOMETRYCOLLECTION(GEOMETRYCOLLECTION())"},
			{"POINT(2 1)"},
			{"LINESTRING(2 1,4 3)"},
			{"POLYGON((0 0,1 0,1 1,0 0))"},
			{"MULTIPOINT(2 1,4 3)"},
			{"MULTILINESTRING((2 1,4 3))"},
			{"MULTIPOLYGON(((0 0,2 1,4 3,0 0)))"},
			{"GEOMETRYCOLLECTION(GEOMETRYCOLLECTION())"},
		},
	},
	{
		Query: `SELECT ST_DISTANCE(st_srid(g, 0), point(0,0)) from geometry_table ORDER BY g`,
		Expected: []sql.Row{
			{math.Sqrt(5)},
			{math.Sqrt(5)},
			{0.0},
			{math.Sqrt(5)},
			{math.Sqrt(5)},
			{0.0},
			{nil},
			{math.Sqrt(5)},
			{math.Sqrt(5)},
			{0.0},
			{math.Sqrt(5)},
			{math.Sqrt(5)},
			{0.0},
			{nil},
		},
	},
	{
		Query: `SELECT st_startpoint(g) from geometry_table ORDER BY g`,
		Expected: []sql.Row{
			{nil},
			{types.Point{X: 1, Y: 2}},
			{nil},
			{nil},
			{nil},
			{nil},
			{nil},
			{nil},
			{types.Point{SRID: types.GeoSpatialSRID, X: 1, Y: 2}},
			{nil},
			{nil},
			{nil},
			{nil},
			{nil},
		},
	},
	{
		Query: `SELECT st_endpoint(g) from geometry_table ORDER BY g`,
		Expected: []sql.Row{
			{nil},
			{types.Point{X: 3, Y: 4}},
			{nil},
			{nil},
			{nil},
			{nil},
			{nil},
			{nil},
			{types.Point{SRID: types.GeoSpatialSRID, X: 3, Y: 4}},
			{nil},
			{nil},
			{nil},
			{nil},
			{nil},
		},
	},
	{
		Query: `SELECT st_isclosed(g) from geometry_table ORDER BY g`,
		Expected: []sql.Row{
			{nil},
			{false},
			{nil},
			{nil},
			{false},
			{nil},
			{nil},
			{nil},
			{false},
			{nil},
			{nil},
			{false},
			{nil},
			{nil},
		},
	},
	{
		Query: `SELECT st_intersects(st_srid(g, 0), point(1,2)) from geometry_table ORDER BY g`,
		Expected: []sql.Row{
			{true},
			{true},
			{false},
			{true},
			{true},
			{true},
			{false},
			{true},
			{true},
			{false},
			{true},
			{true},
			{true},
			{false},
		},
	},
}

var QueryTests = []QueryTest{
	{
<<<<<<< HEAD
		Query:    "select 1 as x from xy having AVG(x) > 0",
		Expected: []sql.Row{{1}},
	}, {
		Query:    "select 1 as x, AVG(x) from xy group by (y) having AVG(x) > 0",
		Expected: []sql.Row{{1, float64(1)}, {1, float64(2)}, {1, float64(3)}},
	},
	{
		Query:    "select y as x from xy group by (y) having AVG(x) > 0",
		Expected: []sql.Row{{0}, {1}, {3}},
	},
	//{
	//	Query:    "select y as z from xy group by (y) having AVG(z) > 0",
	//	Expected: []sql.Row{{1}, {2}, {3}},
	//},
=======
		Query:    "select x from xy where y in (select xy.x from xy join (select t2.y from xy t2 where exists (select t3.y from xy t3 where t3.y = xy.x)) t1) order by 1;",
		Expected: []sql.Row{{0}, {1}, {2}, {3}},
	},
	{
		Query:    "select x from xy where y in (select x from xy where x in (select y from xy)) order by 1;",
		Expected: []sql.Row{{0}, {1}, {2}, {3}},
	},
>>>>>>> e27c229a
	{
		Query:    "SELECT 1 WHERE ((1 IN (NULL >= 1)) IS NULL);",
		Expected: []sql.Row{{1}},
	},
	{
		Query:    "SELECT 1 WHERE (1 IN (NULL NOT BETWEEN -1 AND 1)) IS NULL;",
		Expected: []sql.Row{{1}},
	},
	{
		Query:    "SELECT 1 WHERE ((1 IN (NULL * 1)) IS NULL);",
		Expected: []sql.Row{{1}},
	},
	{
		Query:    "SELECT count(*) from mytable WHERE ((i IN (NULL >= 1)) IS NULL);",
		Expected: []sql.Row{{3}},
	},
	{
		Query:    "SELECT count(*) from mytable WHERE (i IN (NULL NOT BETWEEN -1 AND 1)) IS NULL;",
		Expected: []sql.Row{{3}},
	},
	{
		Query:    "SELECT count(*) from mytable WHERE ((i IN (NULL * 1)) IS NULL);",
		Expected: []sql.Row{{3}},
	},
	{
		Query:    "SELECT 1 % true",
		Expected: []sql.Row{{"0"}},
	},
	{
		Query:    "SELECT * from mytable where (0.000 and true)",
		Expected: []sql.Row{},
	},
	{
		Query:    "SELECT * from mytable where (-0.000 and true)",
		Expected: []sql.Row{},
	},
	{
		Query:    "SELECT 1 WHERE power(88.0447354000000000000000333333333,100) % 1;",
		Expected: []sql.Row{},
	},
	{
		Query:    "show full processlist",
		Expected: []sql.Row{},
	},
	{
		Query: "select * from (select i, i2 from niltable) a(x,y) union select * from (select 1, NULL) b(x,y) union select * from (select i, i2 from niltable) c(x,y)",
		ExpectedColumns: sql.Schema{
			{
				Name: "x",
				Type: types.Int64,
			},
			{
				Name: "y",
				Type: types.Int64,
			},
		},
		Expected: []sql.Row{
			{1, nil},
			{2, 2},
			{3, nil},
			{4, 4},
			{5, nil},
			{6, 6},
		},
	},
	{
		Query: "select * from (select 1, 1) a(x,y) union select * from (select 1, NULL) b(x,y) union select * from (select 1,1) c(x,y);",
		ExpectedColumns: sql.Schema{
			{
				Name: "x",
				Type: types.Int8,
			},
			{
				Name: "y",
				Type: types.Int64,
			},
		},
		Expected: []sql.Row{
			{1, 1},
			{1, nil},
		},
	},
	{
		Query: `SELECT I,S from mytable order by 1`,
		ExpectedColumns: sql.Schema{
			{
				Name: "I",
				Type: types.Int64,
			},
			{
				Name: "S",
				Type: types.MustCreateStringWithDefaults(sqltypes.VarChar, 20),
			},
		},
		Expected: []sql.Row{
			{1, "first row"},
			{2, "second row"},
			{3, "third row"},
		},
	},
	{
		Query: `SELECT s as i, i as i from mytable order by 1`,
		Expected: []sql.Row{
			{"first row", 1},
			{"second row", 2},
			{"third row", 3},
		},
	},
	{
		Query:    "SELECT SUM(i), i FROM mytable GROUP BY i ORDER BY 1+SUM(i) ASC",
		Expected: []sql.Row{{float64(1), 1}, {float64(2), 2}, {float64(3), 3}},
	},
	{
		Query:    "SELECT SUM(i) as sum, i FROM mytable GROUP BY i ORDER BY 1+SUM(i) ASC",
		Expected: []sql.Row{{float64(1), 1}, {float64(2), 2}, {float64(3), 3}},
	},
	{
		Query:    "select count(1)",
		Expected: []sql.Row{{1}},
	},
	{
		Query:    "select count(100)",
		Expected: []sql.Row{{1}},
	},
	{
		Query:    "select sum(1)",
		Expected: []sql.Row{{float64(1)}},
	},
	{
		Query:    "select sum(100)",
		Expected: []sql.Row{{float64(100)}},
	},
	{
		Query:    "select count(*) from mytable",
		Expected: []sql.Row{{3}},
	},
	{
		Query:    `select count(*) as cnt from mytable`,
		Expected: []sql.Row{{3}},
	},
	{
		Query:    "select count(*) from keyless",
		Expected: []sql.Row{{4}},
	},
	{
		Query:    "select count(*) from xy",
		Expected: []sql.Row{{4}},
	},
	{
		Query:    "select count(*) from xy alias",
		Expected: []sql.Row{{4}},
	},
	{
		Query:    "select count(1) from mytable",
		Expected: []sql.Row{{3}},
	},
	{
		Query:    "select count(1) from xy",
		Expected: []sql.Row{{4}},
	},
	{
		Query:    "select count(1) from xy, uv",
		Expected: []sql.Row{{16}},
	},
	{
		Query:    "select count('abc') from xy, uv",
		Expected: []sql.Row{{16}},
	},
	{
		Query:    "select sum('abc') from mytable",
		Expected: []sql.Row{{float64(0)}},
	},
	{
		Query:    "select sum(10) from mytable",
		Expected: []sql.Row{{float64(30)}},
	},
	{
		Query:    "select sum(1) from emptytable",
		Expected: []sql.Row{{nil}},
	},
	{
		Query:    "select * from (select count(*) from xy) dt",
		Expected: []sql.Row{{4}},
	},
	{
		Query:    "select (select count(*) from xy), (select count(*) from uv)",
		Expected: []sql.Row{{4, 4}},
	},
	{
		Query:    "select (select count(*) from xy), (select count(*) from uv), count(*) from ab",
		Expected: []sql.Row{{4, 4, 4}},
	},
	{
		Query:    "select i from mytable alias where i = 1 and s = 'first row'",
		Expected: []sql.Row{{1}},
	},
	{
		Query: `
Select x
from (select * from xy) sq1
union all
select u
from (select * from uv) sq2
limit 1
offset 1;`,
		Expected: []sql.Row{{1}},
	},
	{
		Query: `
Select * from (
  With recursive cte(s) as (select 1 union select x from xy join cte on x = s)
  Select * from cte
  Union
  Select x from xy where x in (select * from cte)
 ) dt;`,
		Expected: []sql.Row{{1}},
	},
	{
		// https://github.com/dolthub/dolt/issues/5642
		Query:    "SELECT count(*) FROM mytable WHERE i = 3720481604718463778705849469618542795;",
		Expected: []sql.Row{{0}},
	},
	{
		Query:    "SELECT count(*) FROM mytable WHERE i <> 3720481604718463778705849469618542795;",
		Expected: []sql.Row{{3}},
	},
	{
		Query:    "SELECT count(*) FROM mytable WHERE i < 3720481604718463778705849469618542795 AND i > 0;",
		Expected: []sql.Row{{3}},
	},
	{
		Query:    "SELECT count(*) FROM mytable WHERE i < 3720481604718463778705849469618542795 OR i > 0;",
		Expected: []sql.Row{{3}},
	},
	{
		// https://github.com/dolthub/dolt/issues/4874
		Query:    "select * from information_schema.columns where column_key in ('invalid_enum_value') and table_name = 'does_not_exist';",
		Expected: []sql.Row{},
	},
	{
		Query:    "select 0 in ('hi', 'bye'), 1 in ('hi', 'bye');",
		Expected: []sql.Row{{true, false}},
	},
	{
		Query:    "select count(*) from typestable where e1 in ('hi', 'bye');",
		Expected: []sql.Row{{0}},
	},
	{
		Query:    "select count(*) from typestable where e1 in ('', 'bye');",
		Expected: []sql.Row{{1}},
	},
	{
		Query:    "select count(*) from typestable where s1 in ('hi', 'bye');",
		Expected: []sql.Row{{0}},
	},
	{
		Query:    "select count(*) from typestable where s1 in ('', 'bye');",
		Expected: []sql.Row{{1}},
	},
	{
		Query: "SELECT * FROM mytable;",
		Expected: []sql.Row{
			{int64(1), "first row"},
			{int64(2), "second row"},
			{int64(3), "third row"},
		},
		ExpectedColumns: sql.Schema{
			{
				Name: "i",
				Type: types.Int64,
			},
			{
				Name: "s",
				Type: types.MustCreateStringWithDefaults(sqltypes.VarChar, 20),
			},
		},
	},
	{
		Query: "SELECT mytable.* FROM mytable;",
		Expected: []sql.Row{
			{int64(1), "first row"},
			{int64(2), "second row"},
			{int64(3), "third row"},
		},
		ExpectedColumns: sql.Schema{
			{
				Name: "i",
				Type: types.Int64,
			},
			{
				Name: "s",
				Type: types.MustCreateStringWithDefaults(sqltypes.VarChar, 20),
			},
		},
	},
	{
		Query: "SELECT `mytable`.* FROM mytable;",
		Expected: []sql.Row{
			{int64(1), "first row"},
			{int64(2), "second row"},
			{int64(3), "third row"},
		},
		ExpectedColumns: sql.Schema{
			{
				Name: "i",
				Type: types.Int64,
			},
			{
				Name: "s",
				Type: types.MustCreateStringWithDefaults(sqltypes.VarChar, 20),
			},
		},
	},
	{
		Query: "SELECT `i`, `s` FROM mytable;",
		Expected: []sql.Row{
			{int64(1), "first row"},
			{int64(2), "second row"},
			{int64(3), "third row"},
		},
		ExpectedColumns: sql.Schema{
			{
				Name: "i",
				Type: types.Int64,
			},
			{
				Name: "s",
				Type: types.MustCreateStringWithDefaults(sqltypes.VarChar, 20),
			},
		},
	},
	{
		Query: "SELECT * FROM mytable ORDER BY i DESC;",
		Expected: []sql.Row{
			{int64(3), "third row"},
			{int64(2), "second row"},
			{int64(1), "first row"},
		},
	},
	{
		Query: "SELECT * FROM mytable GROUP BY i,s;",
		Expected: []sql.Row{
			{int64(1), "first row"},
			{int64(2), "second row"},
			{int64(3), "third row"},
		},
	},
	{
		Query: "SELECT count(*), i, concat(i, i), 123, 'abc', concat('abc', 'def') FROM emptytable;",
		Expected: []sql.Row{
			{0, nil, nil, 123, "abc", "abcdef"},
		},
	},
	{
		Query: "SELECT count(*), i, concat(i, i), 123, 'abc', concat('abc', 'def') FROM mytable where false;",
		Expected: []sql.Row{
			{0, nil, nil, 123, "abc", "abcdef"},
		},
	},
	{
		Query: "SELECT pk, u, v FROM one_pk JOIN (SELECT count(*) AS u, 123 AS v FROM emptytable) uv WHERE pk = u;",
		Expected: []sql.Row{
			{0, 0, 123},
		},
	},
	{
		Query: "SELECT pk, u, v FROM one_pk JOIN (SELECT count(*) AS u, 123 AS v FROM mytable WHERE false) uv WHERE pk = u;",
		Expected: []sql.Row{
			{0, 0, 123},
		},
	},
	{
		Query: "SELECT pk FROM one_pk WHERE (pk, 123) IN (SELECT count(*) AS u, 123 AS v FROM emptytable);",
		Expected: []sql.Row{
			{0},
		},
	},
	{
		Query: "SELECT pk FROM one_pk WHERE (pk, 123) IN (SELECT count(*) AS u, 123 AS v FROM mytable WHERE false);",
		Expected: []sql.Row{
			{0},
		},
	},
	{
		Query: "SELECT pk FROM one_pk WHERE (pk, 123) NOT IN (SELECT count(*) AS u, 123 AS v FROM emptytable);",
		Expected: []sql.Row{
			{1},
			{2},
			{3},
		},
	},
	{
		Query: "SELECT pk FROM one_pk WHERE (pk, 123) NOT IN (SELECT count(*) AS u, 123 AS v FROM mytable WHERE false);",
		Expected: []sql.Row{
			{1},
			{2},
			{3},
		},
	},
	{
		Query: "SELECT i FROM mytable WHERE EXISTS (SELECT * FROM (SELECT count(*) as u, 123 as v FROM emptytable) uv);",
		Expected: []sql.Row{
			{1},
			{2},
			{3},
		},
	},
	{
		Query: "SELECT count(*), (SELECT i FROM mytable WHERE i = 1 group by i);",
		Expected: []sql.Row{
			{1, 1},
		},
	},
	{
		Query: "SELECT pk DIV 2, SUM(c3) FROM one_pk GROUP BY 1 ORDER BY 1",
		Expected: []sql.Row{
			{int64(0), float64(14)},
			{int64(1), float64(54)},
		},
	},
	{
		Query: "SELECT pk DIV 2, SUM(c3) as sum FROM one_pk GROUP BY 1 ORDER BY 1",
		Expected: []sql.Row{
			{int64(0), float64(14)},
			{int64(1), float64(54)},
		},
	},
	{
		Query: "SELECT pk DIV 2, SUM(c3) + sum(c3) as sum FROM one_pk GROUP BY 1 ORDER BY 1",
		Expected: []sql.Row{
			{int64(0), float64(28)},
			{int64(1), float64(108)},
		},
	},
	{
		Query: "SELECT pk DIV 2, SUM(c3) + min(c3) as sum_and_min FROM one_pk GROUP BY 1 ORDER BY 1",
		Expected: []sql.Row{
			{int64(0), float64(16)},
			{int64(1), float64(76)},
		},
		ExpectedColumns: sql.Schema{
			{
				Name: "pk DIV 2",
				Type: types.Int64,
			},
			{
				Name: "sum_and_min",
				Type: types.Float64,
			},
		},
	},
	{
		Query: "SELECT pk DIV 2, SUM(`c3`) +    min( c3 ) FROM one_pk GROUP BY 1 ORDER BY 1",
		Expected: []sql.Row{
			{int64(0), float64(16)},
			{int64(1), float64(76)},
		},
		ExpectedColumns: sql.Schema{
			{
				Name: "pk DIV 2",
				Type: types.Int64,
			},
			{
				Name: "SUM(`c3`) +    min( c3 )",
				Type: types.Float64,
			},
		},
	},
	{
		Query: "SELECT pk1, SUM(c1) FROM two_pk GROUP BY pk1 ORDER BY pk1;",
		Expected: []sql.Row{
			{0, 10.0},
			{1, 50.0},
		},
	},
	{
		Query:    "select max(pk),c1+1 from one_pk group by c1 order by 1",
		Expected: []sql.Row{{0, 1}, {1, 11}, {2, 21}, {3, 31}},
	},
	{
		Query:    "SELECT pk1, SUM(c1) FROM two_pk WHERE pk1 = 0",
		Expected: []sql.Row{{0, 10.0}},
	},
	{
		Query:    "SELECT i FROM mytable;",
		Expected: []sql.Row{{int64(1)}, {int64(2)}, {int64(3)}},
	},
	{
		Query:    "SELECT i AS x FROM mytable ORDER BY i DESC",
		Expected: []sql.Row{{3}, {2}, {1}},
	},
	{
		Query: "SELECT i AS s, mt.s FROM mytable mt ORDER BY i DESC",
		Expected: []sql.Row{
			{3, "third row"},
			{2, "second row"},
			{1, "first row"},
		},
		ExpectedColumns: sql.Schema{
			{
				Name: "s",
				Type: types.Int64,
			},
			{
				Name: "s",
				Type: types.MustCreateStringWithDefaults(sqltypes.VarChar, 20),
			},
		},
	},
	{
		Query: "SELECT i AS s, s FROM mytable mt ORDER BY i DESC",
		Expected: []sql.Row{
			{3, "third row"},
			{2, "second row"},
			{1, "first row"},
		},
	},
	{
		Query: "SELECT floor(i), s FROM mytable mt ORDER BY floor(i) DESC",
		Expected: []sql.Row{
			{3, "third row"},
			{2, "second row"},
			{1, "first row"},
		},
	},
	{
		Query: "SELECT floor(i), avg(char_length(s)) FROM mytable mt group by 1 ORDER BY floor(i) DESC",
		Expected: []sql.Row{
			{3, 9.0},
			{2, 10.0},
			{1, 9.0},
		},
	},
	{
		Query:    "SELECT i AS x FROM mytable ORDER BY x DESC",
		Expected: []sql.Row{{3}, {2}, {1}},
	},
	{
		Query:    "SELECT i FROM mytable AS mt;",
		Expected: []sql.Row{{int64(1)}, {int64(2)}, {int64(3)}},
	},
	{
		Query: "SELECT s,i FROM mytable;",
		Expected: []sql.Row{
			{"first row", int64(1)},
			{"second row", int64(2)},
			{"third row", int64(3)}},
	},
	{
		Query: "SELECT mytable.s,i FROM mytable;",
		Expected: []sql.Row{
			{"first row", int64(1)},
			{"second row", int64(2)},
			{"third row", int64(3)}},
	},
	{
		Query: "SELECT t.s,i FROM mytable AS t;",
		Expected: []sql.Row{
			{"first row", int64(1)},
			{"second row", int64(2)},
			{"third row", int64(3)},
		},
	},
	{
		Query: "SELECT s,i FROM mytable order by i DESC;",
		Expected: []sql.Row{
			{"third row", int64(3)},
			{"second row", int64(2)},
			{"first row", int64(1)},
		},
	},
	{
		Query: "SELECT s,i FROM mytable as a order by i;",
		Expected: []sql.Row{
			{"first row", int64(1)},
			{"second row", int64(2)},
			{"third row", int64(3)}},
	},
	{
		Query: "SELECT pk1, pk2 FROM two_pk order by pk1 asc, pk2 asc;",
		Expected: []sql.Row{
			{0, 0},
			{0, 1},
			{1, 0},
			{1, 1},
		},
	},
	{
		Query: "SELECT pk1, pk2 FROM two_pk order by pk1 asc, pk2 desc;",
		Expected: []sql.Row{
			{0, 1},
			{0, 0},
			{1, 1},
			{1, 0},
		},
	},
	{
		Query: "SELECT pk1, pk2 FROM two_pk order by pk1 desc, pk2 desc;",
		Expected: []sql.Row{
			{1, 1},
			{1, 0},
			{0, 1},
			{0, 0},
		},
	},
	{
		Query: "SELECT pk1, pk2 FROM two_pk group by pk1, pk2 order by pk1, pk2",
		Expected: []sql.Row{
			{0, 0},
			{0, 1},
			{1, 0},
			{1, 1},
		},
	},
	{
		Query: "SELECT pk1, pk2 FROM two_pk group by pk1, pk2 order by pk1 desc, pk2 desc",
		Expected: []sql.Row{
			{1, 1},
			{1, 0},
			{0, 1},
			{0, 0},
		},
	},
	{
		Query: "SELECT s,i FROM (select i,s FROM mytable) mt;",
		Expected: []sql.Row{
			{"first row", int64(1)},
			{"second row", int64(2)},
			{"third row", int64(3)},
		},
	},
	{
		Query: "SELECT a,b FROM (select i,s FROM mytable) mt (a,b) order by 1;",
		Expected: []sql.Row{
			{1, "first row"},
			{2, "second row"},
			{3, "third row"},
		},
	},
	{
		Query: "SELECT a,b FROM (select i,s FROM mytable) mt (a,b) order by a desc;",
		Expected: []sql.Row{
			{3, "third row"},
			{2, "second row"},
			{1, "first row"},
		},
	},
	{
		Query: "SELECT a,b FROM (select i,s FROM mytable order by i desc) mt (a,b);",
		Expected: []sql.Row{
			{3, "third row"},
			{2, "second row"},
			{1, "first row"},
		},
		ExpectedColumns: sql.Schema{
			{
				Name: "a",
				Type: types.Int64,
			},
			{
				Name: "b",
				Type: types.MustCreateStringWithDefaults(sqltypes.VarChar, 20),
			},
		},
	},
	{
		Query: "SELECT a FROM (select i,s FROM mytable) mt (a,b) order by a desc;",
		Expected: []sql.Row{
			{3},
			{2},
			{1},
		},
	},
	{
		Query: `SELECT * FROM (values row(1+1,2+2), row(floor(1.5),concat("a","b"))) a order by 1`,
		Expected: []sql.Row{
			{1, "ab"},
			{2, "4"},
		},
		ExpectedColumns: sql.Schema{
			{
				Name: "column_0",
				Type: types.Int64,
			},
			{
				Name: "column_1",
				Type: types.MustCreateStringWithDefaults(sqltypes.Text, 1073741823),
			},
		},
	},
	{
		Query: `SELECT * FROM (values row(1+1,2+2), row(floor(1.5),concat("a","b"))) a (c,d) order by 1`,
		Expected: []sql.Row{
			{1, "ab"},
			{2, "4"},
		},
		ExpectedColumns: sql.Schema{
			{
				Name: "c",
				Type: types.Int64,
			},
			{
				Name: "d",
				Type: types.MustCreateStringWithDefaults(sqltypes.Text, 1073741823),
			},
		},
	},
	{
		Query: `SELECT column_0 FROM (values row(1+1,2+2), row(floor(1.5),concat("a","b"))) a order by 1`,
		Expected: []sql.Row{
			{1},
			{2},
		},
	},
	{
		Query:    `SELECT DISTINCT val FROM (values row(1), row(1.00), row(2), row(2)) a (val);`,
		Expected: []sql.Row{{"1.00"}, {"2.00"}},
	},
	{
		Query:    `SELECT DISTINCT val FROM (values row(1.00), row(1.000), row(2), row(2)) a (val);`,
		Expected: []sql.Row{{"1.000"}, {"2.000"}},
	},
	{
		Query:    `SELECT DISTINCT val FROM (values row(1.000), row(21.00), row(2), row(2)) a (val);`,
		Expected: []sql.Row{{"1.000"}, {"21.000"}, {"2.000"}},
	},
	{
		Query:    `SELECT DISTINCT val FROM (values row(1), row(1.00), row('2'), row(2)) a (val);`,
		Expected: []sql.Row{{"1"}, {"1.00"}, {"2"}},
	},
	{
		Query:    `SELECT DISTINCT val FROM (values row(null), row(1.00), row('2'), row(2)) a (val);`,
		Expected: []sql.Row{{nil}, {"1.00"}, {"2"}},
	},
	{
		Query:    `SELECT column_0 FROM (values row(1+1.5,2+2), row(floor(1.5),concat("a","b"))) a order by 1;`,
		Expected: []sql.Row{{"1.0"}, {"2.5"}},
	},
	{
		// The SortFields does not match between prepared and non-prepared nodes.
		SkipPrepared: true,
		Query:        `SELECT column_0 FROM (values row('1.5',2+2), row(floor(1.5),concat("a","b"))) a order by 1;`,
		Expected:     []sql.Row{{"1"}, {"1.5"}},
	},
	{
		Query:    `SELECT column_0 FROM (values row(1.5,2+2), row(floor(1.5),concat("a","b"))) a order by 1;`,
		Expected: []sql.Row{{"1.0"}, {"1.5"}},
	},
	{
		Query: `SELECT FORMAT(val, 2) FROM
			(values row(4328904), row(432053.4853), row(5.93288775208e+08), row("5784029.372"), row(-4229842.122), row(-0.009)) a (val)`,
		Expected: []sql.Row{
			{"4,328,904.00"},
			{"432,053.49"},
			{"593,288,775.21"},
			{"5,784,029.37"},
			{"-4,229,842.12"},
			{"-0.01"},
		},
	},
	{
		Query: "SELECT FORMAT(i, 3) FROM mytable;",
		Expected: []sql.Row{
			{"1.000"},
			{"2.000"},
			{"3.000"},
		},
	},
	{
		Query: `SELECT FORMAT(val, 2, 'da_DK') FROM
			(values row(4328904), row(432053.4853), row(5.93288775208e+08), row("5784029.372"), row(-4229842.122), row(-0.009)) a (val)`,
		Expected: []sql.Row{
			{"4.328.904,00"},
			{"432.053,49"},
			{"593.288.775,21"},
			{"5.784.029,37"},
			{"-4.229.842,12"},
			{"-0,01"},
		},
	},
	{
		Query: "SELECT FORMAT(i, 3, 'da_DK') FROM mytable;",
		Expected: []sql.Row{
			{"1,000"},
			{"2,000"},
			{"3,000"},
		},
	},
	{
		Query: "SELECT DATEDIFF(date_col, '2019-12-28') FROM datetime_table where date_col = date('2019-12-31T12:00:00');",
		Expected: []sql.Row{
			{3},
		},
	},
	{
		Query: `SELECT DATEDIFF(val, '2019/12/28') FROM
			(values row('2017-11-30 22:59:59'), row('2020/01/02'), row('2021-11-30'), row('2020-12-31T12:00:00')) a (val)`,
		Expected: []sql.Row{
			{-758},
			{5},
			{703},
			{369},
		},
	},
	{
		Query: "SELECT TIMESTAMPDIFF(SECOND,'2007-12-31 23:59:58', '2007-12-31 00:00:00');",
		Expected: []sql.Row{
			{-86398},
		},
	},
	{
		Query: `SELECT TIMESTAMPDIFF(MINUTE, val, '2019/12/28') FROM
			(values row('2017-11-30 22:59:59'), row('2020/01/02'), row('2019-12-27 23:15:55'), row('2019-12-31T12:00:00')) a (val);`,
		Expected: []sql.Row{
			{1090140},
			{-7200},
			{44},
			{-5040},
		},
	},
	{
		Query:    "SELECT TIMEDIFF(null, '2017-11-30 22:59:59');",
		Expected: []sql.Row{{nil}},
	},
	{
		Query:    "SELECT DATEDIFF('2019/12/28', null);",
		Expected: []sql.Row{{nil}},
	},
	{
		Query:    "SELECT TIMESTAMPDIFF(SECOND, null, '2007-12-31 00:00:00');",
		Expected: []sql.Row{{nil}},
	},
	{
		Query: `SELECT JSON_MERGE_PRESERVE('{ "a": 1, "b": 2 }','{ "a": 3, "c": 4 }','{ "a": 5, "d": 6 }')`,
		Expected: []sql.Row{
			{types.MustJSON(`{"a": [1, 3, 5], "b": 2, "c": 4, "d": 6}`)},
		},
	},
	{
		Query: `SELECT JSON_MERGE_PRESERVE(val1, val2)
	              FROM (values
						 row('{ "a": 1, "b": 2 }','null'),
	                   row('{ "a": 1, "b": 2 }','"row one"'),
	                   row('{ "a": 3, "c": 4 }','4'),
	                   row('{ "a": 5, "d": 6 }','[true, true]'),
	                   row('{ "a": 5, "d": 6 }','{ "a": 3, "e": 2 }'))
	              test (val1, val2)`,
		Expected: []sql.Row{
			{types.MustJSON(`[{ "a": 1, "b": 2 }, null]`)},
			{types.MustJSON(`[{ "a": 1, "b": 2 }, "row one"]`)},
			{types.MustJSON(`[{ "a": 3, "c": 4 }, 4]`)},
			{types.MustJSON(`[{ "a": 5, "d": 6 }, true, true]`)},
			{types.MustJSON(`{ "a": [5, 3], "d": 6, "e": 2}`)},
		},
	},
	{
		Query: `SELECT JSON_ARRAY()`,
		Expected: []sql.Row{
			{types.MustJSON(`[]`)},
		},
	},
	{
		Query: `SELECT JSON_ARRAY('{"b": 2, "a": [1, 8], "c": null}', null, 4, '[true, false]', "do")`,
		Expected: []sql.Row{
			{types.MustJSON(`["{\"b\": 2, \"a\": [1, 8], \"c\": null}", null, 4, "[true, false]", "do"]`)},
		},
	},
	{
		Query: `SELECT JSON_ARRAY(1, 'say, "hi"', JSON_OBJECT("abc", 22))`,
		Expected: []sql.Row{
			{types.MustJSON(`[1, "say, \"hi\"", {"abc": 22}]`)},
		},
	},
	{
		Query: `SELECT JSON_ARRAY(JSON_OBJECT("a", JSON_ARRAY(1,2)), JSON_OBJECT("b", 22))`,
		Expected: []sql.Row{
			{types.MustJSON(`[{"a": [1, 2]}, {"b": 22}]`)},
		},
	},
	{
		Query: `SELECT JSON_ARRAY(pk, c1, c2, c3) FROM jsontable`,
		Expected: []sql.Row{
			{types.MustJSON(`[1, "row one", [1, 2], {"a": 2}]`)},
			{types.MustJSON(`[2, "row two", [3, 4], {"b": 2}]`)},
			{types.MustJSON(`[3, "row three", [5, 6], {"c": 2}]`)},
			{types.MustJSON(`[4, "row four", [7, 8], {"d": 2}]`)},
		},
	},
	{
		Query: `SELECT JSON_ARRAY(JSON_OBJECT("id", pk, "name", c1), c2, c3) FROM jsontable`,
		Expected: []sql.Row{
			{types.MustJSON(`[{"id": 1,"name": "row one"}, [1, 2], {"a": 2}]`)},
			{types.MustJSON(`[{"id": 2,"name": "row two"}, [3, 4], {"b": 2}]`)},
			{types.MustJSON(`[{"id": 3,"name": "row three"}, [5, 6], {"c": 2}]`)},
			{types.MustJSON(`[{"id": 4,"name": "row four"}, [7, 8], {"d": 2}]`)},
		},
	},
	{
		Query: `SELECT CONCAT(JSON_OBJECT('aa', JSON_OBJECT('bb', 123, 'y', 456), 'z', JSON_OBJECT('cc', 321, 'x', 654)), "")`,
		Expected: []sql.Row{
			{`{"z": {"x": 654, "cc": 321}, "aa": {"y": 456, "bb": 123}}`},
		},
	},
	{
		Query: `SELECT CONCAT(JSON_ARRAY(JSON_OBJECT('aa', 123, 'z', 456), JSON_OBJECT('BB', 321, 'Y', 654)), "")`,
		Expected: []sql.Row{
			{`[{"z": 456, "aa": 123}, {"Y": 654, "BB": 321}]`},
		},
	},
	{
		Query: `SELECT column_0, sum(column_1) FROM
			(values row(1,1), row(1,3), row(2,2), row(2,5), row(3,9)) a
			group by 1 order by 1`,
		Expected: []sql.Row{
			{1, 4.0},
			{2, 7.0},
			{3, 9.0},
		},
	},
	{
		Query: `SELECT B, sum(C) FROM
			(values row(1,1), row(1,3), row(2,2), row(2,5), row(3,9)) a (b,c)
			group by 1 order by 1`,
		Expected: []sql.Row{
			{1, 4.0},
			{2, 7.0},
			{3, 9.0},
		},
	},
	{
		Query: `SELECT i, sum(i) FROM mytable group by 1 having avg(i) > 1 order by 1`,
		Expected: []sql.Row{
			{2, 2.0},
			{3, 3.0},
		},
	},
	{
		Query: `SELECT i, s, i2, s2 FROM MYTABLE JOIN OTHERTABLE ON i = i2 AND NOT (s2 <=> s)`,
		Expected: []sql.Row{
			{1, "first row", 1, "third"},
			{2, "second row", 2, "second"},
			{3, "third row", 3, "first"},
		},
	},
	{
		Query: `SELECT i, s, i2, s2 FROM MYTABLE JOIN OTHERTABLE ON i = i2 AND NOT (s2 = s)`,
		Expected: []sql.Row{
			{1, "first row", 1, "third"},
			{2, "second row", 2, "second"},
			{3, "third row", 3, "first"},
		},
	},
	{
		Query: `SELECT i, s, i2, s2 FROM MYTABLE JOIN OTHERTABLE ON i = i2 AND CONCAT(s, s2) IS NOT NULL`,
		Expected: []sql.Row{
			{1, "first row", 1, "third"},
			{2, "second row", 2, "second"},
			{3, "third row", 3, "first"},
		},
	},
	{
		Query: `SELECT * FROM mytable mt JOIN othertable ot ON ot.i2 = (SELECT i2 FROM othertable WHERE s2 = "second") AND mt.i = ot.i2 JOIN mytable mt2 ON mt.i = mt2.i`,
		Expected: []sql.Row{
			{2, "second row", "second", 2, 2, "second row"},
		},
	},
	{
		Query: `SELECT a.column_0, b.column_1 FROM (values row(1+1,2+2), row(floor(1.5),concat("a","b"))) a
			join (values row(2,4), row(1.0,"ab")) b on a.column_0 = b.column_0 and a.column_0 = b.column_0
			order by 1`,
		Expected: []sql.Row{
			{1, "ab"},
			{2, "4"},
		},
	},
	{
		Query: `SELECT a.column_0, mt.s from (values row(1,"1"), row(2,"2"), row(4,"4")) a
			left join mytable mt on column_0 = mt.i
			order by 1`,
		Expected: []sql.Row{
			{1, "first row"},
			{2, "second row"},
			{4, nil},
		},
	},
	{
		Query: `SELECT * FROM (select * from mytable) a
			join (select * from mytable) b on a.i = b.i
			order by 1`,
		Expected: []sql.Row{
			{1, "first row", 1, "first row"},
			{2, "second row", 2, "second row"},
			{3, "third row", 3, "third row"},
		},
	},
	{
		Query:    "select * from mytable t1 join mytable t2 on t2.i = t1.i where t2.i > 10",
		Expected: []sql.Row{},
	},
	{
		Query:    "select * from mytable t1 join mytable T2 on t2.i = t1.i where T2.i > 10",
		Expected: []sql.Row{},
	},
	{
		Query:    "select * from tabletest t1 join tabletest t2 on t2.s = t1.s where t2.i > 10",
		Expected: []sql.Row{},
	},
	{
		Query: "select * from one_pk where c1 in (select opk1.c1 from one_pk opk1 left join one_pk opk2 on opk1.c2 = opk2.c2)",
		Expected: []sql.Row{
			{0, 0, 1, 2, 3, 4},
			{1, 10, 11, 12, 13, 14},
			{2, 20, 21, 22, 23, 24},
			{3, 30, 31, 32, 33, 34},
		},
	},
	{
		Query: `select mt.i,
			((
				select count(*) from mytable
	     	where i in (
	        		select mt2.i from mytable mt2 where mt2.i > mt.i
	     	)
			)) as greater_count
			from mytable mt order by 1`,
		Expected: []sql.Row{{1, 2}, {2, 1}, {3, 0}},
	},
	{
		Query: `select mt.i,
			((
				select count(*) from mytable
	     	where i in (
	        		select mt2.i from mytable mt2 where mt2.i = mt.i
	     	)
			)) as eq_count
			from mytable mt order by 1`,
		Expected: []sql.Row{{1, 1}, {2, 1}, {3, 1}},
	},
	{
		Query: "WITH mt as (select i,s FROM mytable) SELECT s,i FROM mt;",
		Expected: []sql.Row{
			{"first row", int64(1)},
			{"second row", int64(2)},
			{"third row", int64(3)},
		},
	},
	{
		Query: "WITH mt as (select i,s FROM mytable) SELECT a.s,b.i FROM mt a join mt b on a.i = b.i order by 2;",
		Expected: []sql.Row{
			{"first row", int64(1)},
			{"second row", int64(2)},
			{"third row", int64(3)},
		},
	},
	{
		Query: `WITH mt1 as (select i,s FROM mytable), mt2 as (select i, s from mt1)
			SELECT mt1.i, concat(mt2.s, '!') FROM mt1 join mt2 on mt1.i = mt2.i + 1 order by 1;`,
		Expected: []sql.Row{
			{2, "first row!"},
			{3, "second row!"},
		},
	},
	{
		Query: `WITH mt1 as (select i,s FROM mytable order by i limit 2), mt2 as (select i, s from mt1)
			SELECT mt1.i, concat(mt2.s, '!') FROM mt1 join mt2 on mt1.i = mt2.i + 1 order by 1;`,
		Expected: []sql.Row{
			{2, "first row!"},
		},
	},
	{
		Query: `WITH mt1 as (select i,s FROM mytable), mt2 as (select i+1 as i, concat(s, '!') as s from mt1)
			SELECT mt1.i, mt2.s FROM mt1 join mt2 on mt1.i = mt2.i order by 1;`,
		Expected: []sql.Row{
			{2, "first row!"},
			{3, "second row!"},
		},
	},
	{
		Query: `WITH mt1 as (select i,s FROM mytable), mt2 as (select i+1 as i, concat(s, '!') as s from mytable)
			SELECT mt1.i, mt2.s FROM mt1 join mt2 on mt1.i = mt2.i order by 1;`,
		Expected: []sql.Row{
			{2, "first row!"},
			{3, "second row!"},
		},
	},
	{
		Query: `WITH mt1 as (select i,s FROM mytable), mt2 (i,s) as (select i+1, concat(s, '!') from mytable)
			SELECT mt1.i, mt2.s FROM mt1 join mt2 on mt1.i = mt2.i order by 1;`,
		Expected: []sql.Row{
			{2, "first row!"},
			{3, "second row!"},
		},
	},
	{
		Query: `WITH mt1 as (select i,s FROM mytable), mt2 as (select concat(s, '!') as s, i+1 as i from mytable)
			SELECT mt1.i, mt2.s FROM mt1 join mt2 on mt1.i = mt2.i order by 1;`,
		Expected: []sql.Row{
			{2, "first row!"},
			{3, "second row!"},
		},
	},
	{
		Query: "WITH mt (s,i) as (select i,s FROM mytable) SELECT s,i FROM mt;",
		Expected: []sql.Row{
			{1, "first row"},
			{2, "second row"},
			{3, "third row"},
		},
	},
	{
		Query: "WITH mt (s,i) as (select i+1, concat(s,'!') FROM mytable) SELECT s,i FROM mt order by 1",
		Expected: []sql.Row{
			{2, "first row!"},
			{3, "second row!"},
			{4, "third row!"},
		},
	},
	{
		Query: "WITH mt (s,i) as (select i+1 as x, concat(s,'!') as y FROM mytable) SELECT s,i FROM mt order by 1",
		Expected: []sql.Row{
			{2, "first row!"},
			{3, "second row!"},
			{4, "third row!"},
		},
	},
	{
		Query: "WITH mt (s,i) as (select i+1, concat(s,'!') FROM mytable order by 1 limit 1) SELECT s,i FROM mt order by 1",
		Expected: []sql.Row{
			{2, "first row!"},
		},
	},
	{
		Query: "WITH mt (s,i) as (select char_length(s), sum(i) FROM mytable group by 1) SELECT s,i FROM mt order by 1",
		Expected: []sql.Row{
			{9, 4.0},
			{10, 2.0},
		},
	},
	{
		Query: "WITH mt (s,i) as (select i, row_number() over (order by i desc) FROM mytable) SELECT s,i FROM mt order by 1",
		Expected: []sql.Row{
			{1, 3},
			{2, 2},
			{3, 1},
		},
	},
	{
		// In this case, the parser and analyzer collaborate to place the filter below the WINDOW function,
		// and the window sees the filtered rows.
		Query: "SELECT ROW_NUMBER() OVER (ORDER BY s2 ASC) idx, i2, s2 FROM othertable WHERE s2 <> 'second' ORDER BY i2 ASC",
		Expected: []sql.Row{
			{2, 1, "third"},
			{1, 3, "first"},
		},
	},
	{
		// In this case, the analyzer should not push the filter below the window function.
		Query: "SELECT * FROM (SELECT ROW_NUMBER() OVER (ORDER BY s2 ASC) idx, i2, s2 FROM othertable ORDER BY i2 ASC) a WHERE s2 <> 'second'",
		Expected: []sql.Row{
			{3, 1, "third"},
			{1, 3, "first"},
		},
	},
	{
		// Same as above, but with an available index access on i2
		Query: "SELECT ROW_NUMBER() OVER (ORDER BY s2 ASC) idx, i2, s2 FROM othertable WHERE i2 < 2 OR i2 > 2 ORDER BY i2 ASC",
		Expected: []sql.Row{
			{2, 1, "third"},
			{1, 3, "first"},
		},
	},
	{
		// Same as above, but with an available index access on i2
		Query: "SELECT * FROM (SELECT ROW_NUMBER() OVER (ORDER BY s2 ASC) idx, i2, s2 FROM othertable ORDER BY i2 ASC) a WHERE i2 < 2 OR i2 > 2",
		Expected: []sql.Row{
			{3, 1, "third"},
			{1, 3, "first"},
		},
	},
	{
		Query: "select i+0.0/(lag(i) over (order by s)) from mytable order by 1;",
		Expected: []sql.Row{
			{nil},
			{"2.00000"},
			{"3.00000"},
		},
	},
	{
		Query: "select f64/f32, f32/(lag(i) over (order by f64)) from floattable order by 1,2;",
		Expected: []sql.Row{
			{1.0, nil},
			{1.0, -1.0},
			{1.0, .5},
			{1.0, 2.5 / float64(3)},
			{1.0, 1.0},
			{1.0, 1.5},
		},
	},
	{
		Query: `WITH mt1 as (select i,s FROM mytable)
			SELECT mtouter.i, (select s from mt1 where s = mtouter.s) FROM mt1 as mtouter where mtouter.i > 1 order by 1`,
		Expected: []sql.Row{
			{2, "second row"},
			{3, "third row"},
		},
	},
	{
		// TODO: ORDER BY should apply to the union. The parser is wrong.
		Query: `SELECT s2, i2, i
			FROM (SELECT * FROM mytable) mytable
			RIGHT JOIN
				((SELECT i2, s2 FROM othertable ORDER BY i2 ASC)
				 UNION ALL
				 SELECT CAST(4 AS SIGNED) AS i2, "not found" AS s2 FROM DUAL) othertable
			ON i2 = i`,
		Expected: []sql.Row{
			{"third", 1, 1},
			{"second", 2, 2},
			{"first", 3, 3},
			{"not found", 4, nil},
		},
	},
	{
		Query: `SELECT
			"testing" AS s,
			(SELECT max(i)
			 FROM (SELECT * FROM mytable) mytable
			 RIGHT JOIN
				((SELECT i2, s2 FROM othertable ORDER BY i2 ASC)
				 UNION ALL
				 SELECT CAST(4 AS SIGNED) AS i2, "not found" AS s2 FROM DUAL) othertable
				ON i2 = i) AS rj
			FROM DUAL`,
		Expected: []sql.Row{
			{"testing", 3},
		},
	},
	{
		Query: `SELECT
			"testing" AS s,
			(SELECT max(i2)
			 FROM (SELECT * FROM mytable) mytable
			 RIGHT JOIN
				((SELECT i2, s2 FROM othertable ORDER BY i2 ASC)
				 UNION ALL
				 SELECT CAST(4 AS SIGNED) AS i2, "not found" AS s2 FROM DUAL) othertable
				ON i2 = i) AS rj
			FROM DUAL`,
		Expected: []sql.Row{
			{"testing", 4},
		},
	},
	{
		Query: `WITH mt1 as (select i,s FROM mytable)
			SELECT mtouter.i, (select s from mt1 where i = mtouter.i+1) FROM mt1 as mtouter where mtouter.i > 1 order by 1`,
		Expected: []sql.Row{
			{2, "third row"},
			{3, nil},
		},
	},
	{
		Query: `WITH mt1 as (select i,s FROM mytable)
			SELECT mtouter.i,
				(with mt2 as (select i,s FROM mt1) select s from mt2 where i = mtouter.i+1)
			FROM mt1 as mtouter where mtouter.i > 1 order by 1`,
		Expected: []sql.Row{
			{2, "third row"},
			{3, nil},
		},
	},
	{
		Query: `WITH common_table AS (SELECT cec.id, cec.strength FROM (SELECT 1 as id, 12 as strength) cec) SELECT strength FROM common_table cte`,
		Expected: []sql.Row{
			{12},
		},
	},
	{
		Query: `WITH common_table AS (SELECT cec.id id, cec.strength FROM (SELECT 1 as id, 12 as strength) cec) SELECT strength FROM common_table cte`,
		Expected: []sql.Row{
			{12},
		},
	},
	{
		Query: `WITH common_table AS (SELECT cec.id AS id, cec.strength FROM (SELECT 1 as id, 12 as strength) cec) SELECT strength FROM common_table cte`,
		Expected: []sql.Row{
			{12},
		},
	},
	{
		Query: "WITH mt as (select i,s FROM mytable) SELECT s,i FROM mt UNION SELECT s, i FROM mt;",
		Expected: []sql.Row{
			{"first row", int64(1)},
			{"second row", int64(2)},
			{"third row", int64(3)},
		},
	},
	{
		Query: "WITH mt as (select i,s FROM mytable) SELECT s,i FROM mt UNION SELECT s, i FROM mt UNION SELECT s, i FROM mt;",
		Expected: []sql.Row{
			{"first row", int64(1)},
			{"second row", int64(2)},
			{"third row", int64(3)},
		},
	},
	{
		Query: "WITH mt as (select i,s FROM mytable) SELECT s,i FROM mt UNION ALL SELECT s, i FROM mt;",
		Expected: []sql.Row{
			{"first row", int64(1)},
			{"second row", int64(2)},
			{"third row", int64(3)},
			{"first row", int64(1)},
			{"second row", int64(2)},
			{"third row", int64(3)},
		},
	},
	{
		Query: "with a as (select * from mytable where i = 2), b as (select * from a), c as (select * from b) select * from c",
		Expected: []sql.Row{
			{int64(2), "second row"},
		},
	},
	{
		Query: "WITH mt as (select i,s FROM mytable) SELECT s,i FROM mt UNION ALL SELECT s, i FROM mt UNION ALL SELECT s, i FROM mt;",
		Expected: []sql.Row{
			{"first row", int64(1)},
			{"second row", int64(2)},
			{"third row", int64(3)},
			{"first row", int64(1)},
			{"second row", int64(2)},
			{"third row", int64(3)},
			{"first row", int64(1)},
			{"second row", int64(2)},
			{"third row", int64(3)},
		},
	},
	{
		Query: "WITH mytable as (select * FROM mytable) SELECT s,i FROM mytable;",
		Expected: []sql.Row{
			{"first row", int64(1)},
			{"second row", int64(2)},
			{"third row", int64(3)},
		},
	},
	{
		Query: "WITH mytable as (select * FROM mytable where i > 2) SELECT * FROM mytable;",
		Expected: []sql.Row{
			{int64(3), "third row"},
		},
	},
	{
		Query: "WITH mytable as (select * FROM mytable where i > 2) SELECT * FROM mytable union SELECT * from mytable;",
		Expected: []sql.Row{
			{int64(3), "third row"},
		},
	},
	{
		Query: "with recursive t (n) as (select (1) from dual union all select n + 1 from t where n < 10) select sum(n) from t;",
		Expected: []sql.Row{
			{float64(55)},
		},
	},
	{
		Query: "with recursive a as (select 1 union all select 2) select * from a union select 10 from dual;",
		Expected: []sql.Row{
			{1},
			{2},
			{10},
		},
	},
	{
		Query: "with recursive a as (select 1 union all select 2) select 10 from dual union select * from a;",
		Expected: []sql.Row{
			{10},
			{1},
			{2},
		},
	},
	{
		Query: "with recursive a as (select 1 union all select 2) select * from a union select * from a;",
		Expected: []sql.Row{
			{1},
			{2},
		},
	},
	{
		Query: "with recursive a as (select 1) select * from a union select * from a;",
		Expected: []sql.Row{
			{1},
		},
	},
	{
		Query:    "with cte(x) as (select 0) select x from cte where cte.x in (with cte(x) as (select 42) select x from cte);",
		Expected: []sql.Row{},
	},
	{
		Query:    "with cte(x) as (with cte(x) as (select 0) select x from cte) select x from cte where cte.x in (with cte(x) as (select 42) select x from cte);",
		Expected: []sql.Row{},
	},
	{
		Query: "with a as (select 1), b as (select * from a) select * from b;",
		Expected: []sql.Row{
			{1},
		},
	},
	{
		Query: "with a as (select 1) select * from (with b as (select * from a) select * from b) as c;",
		Expected: []sql.Row{
			{1},
		},
	},
	{
		Query: "with a as (select 1) select 3, 2, (select * from a);",
		Expected: []sql.Row{
			{3, 2, 1},
		},
	},
	{
		Query: "WITH a AS ( WITH b AS ( WITH recursive c AS ( SELECT 1 UNION SELECT 2 ) SELECT * from c UNION SELECT 3 ) SELECT * from b UNION SELECT 4) SELECT * from a UNION SELECT 10;",
		Expected: []sql.Row{
			{1},
			{2},
			{3},
			{4},
			{10},
		},
	},
	{
		Query: "WITH a AS ( WITH b AS ( SELECT 1 UNION SELECT 2 ), c AS ( SELECT 3 UNION SELECT 4 ) SELECT * from b UNION SELECT * from c), x AS ( WITH y AS ( SELECT 5 UNION SELECT 6 ), z AS ( SELECT 7 UNION SELECT 8 ) SELECT * from y UNION SELECT * from z) SELECT * from a UNION SELECT * from x;",
		Expected: []sql.Row{
			{1},
			{2},
			{3},
			{4},
			{5},
			{6},
			{7},
			{8},
		},
	},
	{
		Query: "with recursive t (n) as (select (1) from dual union all select n + 1 from t where n < 10) select count(*) from t as t1 join t as t2 on t1.n = t2.n;",
		Expected: []sql.Row{
			{int64(10)},
		},
	},
	{
		Query: "with recursive t (n) as (select (1) from dual union all select (2) from dual) select sum(n) from t;",
		Expected: []sql.Row{
			{float64(3)},
		},
	},
	{
		Query: `
			WITH RECURSIVE included_parts(sub_part, part, quantity) AS (
				SELECT sub_part, part, quantity FROM parts WHERE part = 'pie'
			  UNION ALL
				SELECT p.sub_part, p.part, p.quantity
				FROM included_parts AS pr, parts AS p
				WHERE p.part = pr.sub_part
			)
			SELECT sub_part, sum(quantity) as total_quantity
			FROM included_parts
			GROUP BY sub_part`,
		Expected: []sql.Row{
			{"crust", float64(1)},
			{"filling", float64(2)},
			{"flour", float64(20)},
			{"butter", float64(18)},
			{"salt", float64(18)},
			{"sugar", float64(7)},
			{"fruit", float64(9)},
		},
	},
	{
		Query: `
			WITH RECURSIVE included_parts(sub_part, part, quantity) AS (
				SELECT sub_part, part, quantity FROM parts WHERE lower(part) = 'pie'
			  UNION ALL
				SELECT p.sub_part, p.part, p.quantity
				FROM included_parts AS pr, parts AS p
				WHERE p.part = pr.sub_part
			)
			SELECT sub_part, sum(quantity) as total_quantity
			FROM included_parts
			GROUP BY sub_part`,
		Expected: []sql.Row{
			{"crust", float64(1)},
			{"filling", float64(2)},
			{"flour", float64(20)},
			{"butter", float64(18)},
			{"salt", float64(18)},
			{"sugar", float64(7)},
			{"fruit", float64(9)},
		},
	},
	{
		Query: `
			WITH RECURSIVE included_parts(sub_part, part, quantity) AS (
				SELECT sub_part, part, quantity FROM parts WHERE part = (select part from parts where part = 'pie' and sub_part = 'crust')
			  UNION ALL
				SELECT p.sub_part, p.part, p.quantity
				FROM included_parts AS pr, parts AS p
				WHERE p.part = pr.sub_part
			)
			SELECT sub_part, sum(quantity) as total_quantity
			FROM included_parts
			GROUP BY sub_part`,
		Expected: []sql.Row{
			{"crust", float64(1)},
			{"filling", float64(2)},
			{"flour", float64(20)},
			{"butter", float64(18)},
			{"salt", float64(18)},
			{"sugar", float64(7)},
			{"fruit", float64(9)},
		},
	},
	{
		Query: "with recursive t (n) as (select sum(1) from dual union all select ('2.00') from dual) select sum(n) from t;",
		Expected: []sql.Row{
			{float64(3)},
		},
	},
	{
		Query: "with recursive t (n) as (select sum(1) from dual union all select (2.00) from dual) select sum(n) from t;",
		Expected: []sql.Row{
			{"3.00"},
		},
	},
	{
		Query: "with recursive t (n) as (select sum(1) from dual union all select (2.00/3.0) from dual) select sum(n) from t;",
		Expected: []sql.Row{
			{"1.666667"},
		},
	},
	{
		Query: "with recursive t (n) as (select sum(1) from dual union all select n+1 from t where n < 10) select sum(n) from t;",
		Expected: []sql.Row{
			{float64(55)},
		},
	},
	{
		Query: `
			WITH RECURSIVE bus_dst as (
				SELECT origin as dst FROM bus_routes WHERE origin='New York'
				UNION
				SELECT bus_routes.dst FROM bus_routes JOIN bus_dst ON bus_dst.dst= bus_routes.origin
			)
			SELECT * FROM bus_dst
			ORDER BY dst`,
		Expected: []sql.Row{
			{"Boston"},
			{"New York"},
			{"Raleigh"},
			{"Washington"},
		},
	},
	{
		Query: `
			WITH RECURSIVE bus_dst as (
				SELECT origin as dst FROM bus_routes WHERE origin='New York'
				UNION
				SELECT bus_routes.dst FROM bus_routes JOIN bus_dst ON concat(bus_dst.dst, 'aa') = concat(bus_routes.origin, 'aa')
			)
			SELECT * FROM bus_dst
			ORDER BY dst`,
		Expected: []sql.Row{
			{"Boston"},
			{"New York"},
			{"Raleigh"},
			{"Washington"},
		},
	},
	{
		Query: "SELECT s, (select i from mytable mt where sub.i = mt.i) as subi FROM (select i,s,'hello' FROM mytable where s = 'first row') as sub;",
		Expected: []sql.Row{
			{"first row", int64(1)},
		},
	},
	{
		Query: "SELECT (select s from mytable mt where sub.i = mt.i) as subi FROM (select i,s,'hello' FROM mytable where i = 1) as sub;",
		Expected: []sql.Row{
			{"first row"},
		},
	},
	{
		Query: "SELECT (select s from mytable mt where sub.i = mt.i) as subi FROM (select s,i,'hello' FROM mytable where i = 1) as sub;",
		Expected: []sql.Row{
			{"first row"},
		},
	},
	{
		Query: "SELECT s, (select i from mytable mt where sub.i = mt.i) as subi FROM (select 'hello',i,s FROM mytable where s = 'first row') as sub;",
		Expected: []sql.Row{
			{"first row", int64(1)},
		},
	},
	{
		Query: "SELECT (select s from mytable mt where sub.i = mt.i) as subi FROM (select 'hello',i,s FROM mytable where i = 1) as sub;",
		Expected: []sql.Row{
			{"first row"},
		},
	},
	{
		Query: "SELECT mytable.s FROM mytable WHERE mytable.i IN (SELECT othertable.i2 FROM othertable) ORDER BY mytable.i ASC",
		Expected: []sql.Row{
			{"first row"},
			{"second row"},
			{"third row"},
		},
	},
	{
		Query: "SELECT mytable.s FROM mytable WHERE mytable.i = (SELECT othertable.i2 FROM othertable WHERE othertable.s2 = 'second')",
		Expected: []sql.Row{
			{"second row"},
		},
	},
	{
		Query: "SELECT mytable.s FROM mytable WHERE mytable.i IN (SELECT othertable.i2 FROM othertable WHERE CONCAT(othertable.s2, ' row') = mytable.s)",
		Expected: []sql.Row{
			{"second row"},
		},
	},
	{
		Query: "SELECT mytable.i, selfjoined.s FROM mytable LEFT JOIN (SELECT * FROM mytable) selfjoined ON mytable.i = selfjoined.i",
		Expected: []sql.Row{
			{1, "first row"},
			{2, "second row"},
			{3, "third row"},
		},
	},
	{
		Query: "SELECT s,i FROM MyTable ORDER BY 2",
		Expected: []sql.Row{
			{"first row", int64(1)},
			{"second row", int64(2)},
			{"third row", int64(3)}},
	},
	{
		Query: "SELECT S,I FROM MyTable ORDER BY 2",
		Expected: []sql.Row{
			{"first row", int64(1)},
			{"second row", int64(2)},
			{"third row", int64(3)}},
	},
	{
		Query: "SELECT mt.s,mt.i FROM MyTable MT ORDER BY 2;",
		Expected: []sql.Row{
			{"first row", int64(1)},
			{"second row", int64(2)},
			{"third row", int64(3)}},
	},
	{
		Query: "SELECT mT.S,Mt.I FROM MyTable MT ORDER BY 2;",
		Expected: []sql.Row{
			{"first row", int64(1)},
			{"second row", int64(2)},
			{"third row", int64(3)}},
	},
	{
		Query: "SELECT mt.* FROM MyTable MT ORDER BY mT.I;",
		Expected: []sql.Row{
			{int64(1), "first row"},
			{int64(2), "second row"},
			{int64(3), "third row"}},
	},
	{
		Query: "SELECT MyTABLE.s,myTable.i FROM MyTable ORDER BY 2;",
		Expected: []sql.Row{
			{"first row", int64(1)},
			{"second row", int64(2)},
			{"third row", int64(3)}},
	},
	{
		Query: `SELECT "Hello!", CONcat(s, "!") FROM MyTable`,
		Expected: []sql.Row{
			{"Hello!", "first row!"},
			{"Hello!", "second row!"},
			{"Hello!", "third row!"},
		},
		ExpectedColumns: sql.Schema{
			{
				Name: "Hello!",
				Type: types.LongText,
			},
			{
				Name: "CONcat(s, \"!\")",
				Type: types.LongText,
			},
		},
	},
	{
		Query: `SELECT "1" + '1'`,
		Expected: []sql.Row{
			{float64(2)},
		},
		ExpectedColumns: sql.Schema{
			{
				Name: `"1" + '1'`,
				Type: types.Float64,
			},
		},
	},
	{
		Query: "SELECT myTable.* FROM MYTABLE ORDER BY myTable.i;",
		Expected: []sql.Row{
			{int64(1), "first row"},
			{int64(2), "second row"},
			{int64(3), "third row"}},
	},
	{
		Query: "SELECT MyTABLE.S,myTable.I FROM MyTable ORDER BY mytable.i;",
		Expected: []sql.Row{
			{"first row", int64(1)},
			{"second row", int64(2)},
			{"third row", int64(3)}},
	},
	{
		Query: "SELECT MyTABLE.S as S, myTable.I as I FROM MyTable ORDER BY mytable.i;",
		Expected: []sql.Row{
			{"first row", int64(1)},
			{"second row", int64(2)},
			{"third row", int64(3)}},
	},
	{
		Query: "SELECT i, 1 AS foo, 2 AS bar FROM MyTable HAVING bar = 2 ORDER BY foo, i;",
		Expected: []sql.Row{
			{1, 1, 2},
			{2, 1, 2},
			{3, 1, 2}},
	},
	{
		Query: "SELECT i, 1 AS foo, 2 AS bar FROM (SELECT i FROM mYtABLE WHERE i = 2) AS a ORDER BY foo, i",
		Expected: []sql.Row{
			{2, 1, 2}},
	},
	{
		Query:    "SELECT i, 1 AS foo, 2 AS bar FROM MyTable HAVING bar = 1 ORDER BY foo, i;",
		Expected: []sql.Row{},
	},
	{
		Query:    "SELECT timestamp FROM reservedWordsTable;",
		Expected: []sql.Row{{"1"}},
	},
	{
		Query:    "SELECT RW.TIMESTAMP FROM reservedWordsTable rw;",
		Expected: []sql.Row{{"1"}},
	},
	{
		Query:    "SELECT `AND`, RW.`Or`, `SEleCT` FROM reservedWordsTable rw;",
		Expected: []sql.Row{{"1.1", "aaa", "create"}},
	},
	{
		Query:    "SELECT reservedWordsTable.AND, reservedWordsTABLE.Or, reservedwordstable.SEleCT FROM reservedWordsTable;",
		Expected: []sql.Row{{"1.1", "aaa", "create"}},
	},
	{
		Query:    "SELECT i + 1 FROM mytable;",
		Expected: []sql.Row{{int64(2)}, {int64(3)}, {int64(4)}},
	},
	{
		Query:    "SELECT i div 2 FROM mytable order by 1;",
		Expected: []sql.Row{{int64(0)}, {int64(1)}, {int64(1)}},
	},
	{
		Query:    "SELECT i DIV 2 FROM mytable order by 1;",
		Expected: []sql.Row{{int64(0)}, {int64(1)}, {int64(1)}},
	},
	{
		Query:    "SELECT -i FROM mytable;",
		Expected: []sql.Row{{int64(-1)}, {int64(-2)}, {int64(-3)}},
	},
	{
		Query:    "SELECT +i FROM mytable;",
		Expected: []sql.Row{{int64(1)}, {int64(2)}, {int64(3)}},
	},
	{
		Query:    "SELECT + - i FROM mytable;",
		Expected: []sql.Row{{int64(-1)}, {int64(-2)}, {int64(-3)}},
	},
	{
		Query:    "SELECT i FROM mytable WHERE -i = -2;",
		Expected: []sql.Row{{int64(2)}},
	},
	{
		Query:    "SELECT i FROM mytable WHERE -i <=> -2;",
		Expected: []sql.Row{{int64(2)}},
	},
	{
		Query:    "SELECT i FROM mytable WHERE i = 2;",
		Expected: []sql.Row{{int64(2)}},
	},
	{
		Query:    "SELECT i FROM mytable WHERE 2 = i;",
		Expected: []sql.Row{{int64(2)}},
	},
	{
		Query:    "SELECT i FROM mytable WHERE 2 <=> i;",
		Expected: []sql.Row{{int64(2)}},
	},
	{
		Query:    "SELECT i FROM mytable WHERE i > 2;",
		Expected: []sql.Row{{int64(3)}},
	},
	{
		Query:    "SELECT i FROM mytable WHERE 2 < i;",
		Expected: []sql.Row{{int64(3)}},
	},
	{
		Query:    "SELECT i FROM mytable WHERE i < 2;",
		Expected: []sql.Row{{int64(1)}},
	},
	{
		Query:    "SELECT i FROM mytable WHERE 2 > i;",
		Expected: []sql.Row{{int64(1)}},
	},
	{
		Query:    "SELECT i FROM mytable WHERE i <> 2;",
		Expected: []sql.Row{{int64(1)}, {int64(3)}},
	},
	{
		Query:    "SELECT NULL IN (SELECT i FROM emptytable)",
		Expected: []sql.Row{{false}},
	},
	{
		Query:    "SELECT NULL NOT IN (SELECT i FROM emptytable)",
		Expected: []sql.Row{{true}},
	},
	{
		Query:    "SELECT NULL IN (SELECT i FROM mytable)",
		Expected: []sql.Row{{nil}},
	},
	{
		Query:    "SELECT NULL NOT IN (SELECT i FROM mytable)",
		Expected: []sql.Row{{nil}},
	},
	{
		Query:    "SELECT NULL IN (SELECT i2 FROM niltable)",
		Expected: []sql.Row{{nil}},
	},
	{
		Query:    "SELECT NULL NOT IN (SELECT i2 FROM niltable)",
		Expected: []sql.Row{{nil}},
	},
	{
		Query:    "SELECT 2 IN (SELECT i2 FROM niltable)",
		Expected: []sql.Row{{true}},
	},
	{
		Query:    "SELECT 2 NOT IN (SELECT i2 FROM niltable)",
		Expected: []sql.Row{{false}},
	},
	{
		Query:    "SELECT 100 IN (SELECT i2 FROM niltable)",
		Expected: []sql.Row{{nil}},
	},
	{
		Query:    "SELECT 100 NOT IN (SELECT i2 FROM niltable)",
		Expected: []sql.Row{{nil}},
	},
	{
		Query:    "SELECT 1 IN (2,3,4,null)",
		Expected: []sql.Row{{nil}},
	},
	{
		Query:    "SELECT 1 IN (2,3,4,null,1)",
		Expected: []sql.Row{{true}},
	},
	{
		Query:    "SELECT 1 IN (1,2,3)",
		Expected: []sql.Row{{true}},
	},
	{
		Query:    "SELECT 1 IN (2,3,4)",
		Expected: []sql.Row{{false}},
	},
	{
		Query:    "SELECT * FROM stringandtable WHERE v IN (NULL)",
		Expected: []sql.Row{},
	},
	{
		Query:    "SELECT * FROM stringandtable WHERE v IS NULL",
		Expected: []sql.Row{{int64(5), int64(5), nil}},
	},
	{
		Query:    "SELECT * FROM stringandtable WHERE v IN ('')",
		Expected: []sql.Row{{int64(2), int64(2), ""}},
	},
	{
		Query:    "SELECT 1 FROM DUAL WHERE 1 IN (SELECT '1' FROM DUAL)",
		Expected: []sql.Row{{1}},
	},
	{
		Query:    "SELECT 1 FROM DUAL WHERE '1' IN (SELECT '1' FROM DUAL)",
		Expected: []sql.Row{{1}},
	},
	{
		Query:    "SELECT NULL IN (2,3,4)",
		Expected: []sql.Row{{nil}},
	},
	{
		Query:    "SELECT NULL IN (2,3,4,null)",
		Expected: []sql.Row{{nil}},
	},
	{
		Query:    `SELECT 'a' IN ('b','c',null,'d')`,
		Expected: []sql.Row{{nil}},
	},
	{
		Query:    `SELECT 'a' IN ('a','b','c','d')`,
		Expected: []sql.Row{{true}},
	},
	{
		Query:    `SELECT 'a' IN ('b','c','d')`,
		Expected: []sql.Row{{false}},
	},
	{
		Query:    "SELECT 1 NOT IN (2,3,4,null)",
		Expected: []sql.Row{{nil}},
	},
	{
		Query:    "SELECT 1 NOT IN (2,3,4,null,1)",
		Expected: []sql.Row{{false}},
	},
	{
		Query:    "SELECT 1 NOT IN (1,2,3)",
		Expected: []sql.Row{{false}},
	},
	{
		Query:    "SELECT 1 NOT IN (2,3,4)",
		Expected: []sql.Row{{true}},
	},
	{
		Query:    "SELECT NULL NOT IN (2,3,4)",
		Expected: []sql.Row{{nil}},
	},
	{
		Query:    "SELECT NULL NOT IN (2,3,4,null)",
		Expected: []sql.Row{{nil}},
	},
	{
		Query:    "SELECT 'HOMER' IN (1.0)",
		Expected: []sql.Row{{false}},
	},
	{
		Query:    `SELECT * FROM mytable WHERE i in (CAST(NULL AS SIGNED), 2, 3, 4)`,
		Expected: []sql.Row{{3, "third row"}, {2, "second row"}},
	},
	{
		Query:    `SELECT * FROM mytable WHERE i in (1+2)`,
		Expected: []sql.Row{{3, "third row"}},
	},
	{
		Query:    "SELECT * from mytable where upper(s) IN ('FIRST ROW', 'SECOND ROW')",
		Expected: []sql.Row{{1, "first row"}, {2, "second row"}},
	},
	{
		Query:    "SELECT * from mytable where cast(i as CHAR) IN ('a', 'b')",
		Expected: []sql.Row{},
	},
	{
		Query:    "SELECT * from mytable where cast(i as CHAR) IN ('1', '2')",
		Expected: []sql.Row{{1, "first row"}, {2, "second row"}},
	},
	{
		Query:    "SELECT * from mytable where (i > 2) IN (true)",
		Expected: []sql.Row{{3, "third row"}},
	},
	{
		Query:    "SELECT * from mytable where (i + 6) IN (7, 8)",
		Expected: []sql.Row{{1, "first row"}, {2, "second row"}},
	},
	{
		Query:    "SELECT * from mytable where (i + 40) IN (7, 8)",
		Expected: []sql.Row{},
	},
	{
		Query:    "SELECT * from mytable where (i = 1 | false) IN (true)",
		Expected: []sql.Row{{1, "first row"}},
	},
	{
		Query:    "SELECT * from mytable where (i = 1 & false) IN (true)",
		Expected: []sql.Row{},
	},
	{
		Query:    `SELECT * FROM mytable WHERE i in (2*i)`,
		Expected: []sql.Row{},
	},
	{
		Query:    `SELECT * FROM mytable WHERE i in (i)`,
		Expected: []sql.Row{{1, "first row"}, {2, "second row"}, {3, "third row"}},
	},
	{
		Query:    `SELECT * FROM mytable WHERE i in (1, 1, 1, 1, 1)`,
		Expected: []sql.Row{{1, "first row"}},
	},
	{
		Query:    `SELECT * FROM mytable WHERE i NOT in (1, 1)`,
		Expected: []sql.Row{{2, "second row"}, {3, "third row"}},
	},
	{
		Query:    `SELECT * FROM mytable WHERE i in (i, i)`,
		Expected: []sql.Row{{1, "first row"}, {2, "second row"}, {3, "third row"}},
	},
	{
		Query:    `SELECT * FROM (select * from mytable) sq WHERE sq.i in (1, 1)`,
		Expected: []sql.Row{{1, "first row"}},
	},
	{
		Query:    `SELECT * FROM (select a.i from mytable a cross join mytable b) sq WHERE sq.i in (1, 1)`,
		Expected: []sql.Row{{1}, {1}, {1}},
	},
	{
		Query: `SELECT * FROM mytable WHERE i in (1, 1, 1, 1, 1) and s = 'first row'`,
		Expected: []sql.Row{
			{1, "first row"},
		},
	},
	{
		Query: `SELECT * FROM mytable WHERE i in (1, 1, 1, 1, 1) or s in ('first row', 'first row', 'first row');`,
		Expected: []sql.Row{
			{1, "first row"},
		},
	},
	{
		Query: `SELECT * FROM mytable WHERE (i in (1, 1, 1, 1, 1) and s = 'first row') or s in ('first row', 'first row', 'first row');`,
		Expected: []sql.Row{
			{1, "first row"},
		},
	},
	{
		Query: `SELECT * FROM mytable WHERE i in (1, 1, 1, 1, 1) and s in ('first row', 'first row', 'first row');`,
		Expected: []sql.Row{
			{1, "first row"},
		},
	},
	{
		Query: `SELECT * FROM mytable WHERE i NOT in (1, 1, 1, 1, 1) and s != 'first row';`,
		Expected: []sql.Row{
			{2, "second row"},
			{3, "third row"},
		},
	},
	{
		Query: `SELECT * FROM mytable WHERE i NOT in (1, 1, 1, 1, 1) and s NOT in ('first row', 'first row', 'first row');`,
		Expected: []sql.Row{
			{2, "second row"},
			{3, "third row"},
		},
	},
	{
		Query:    "SELECT * from mytable WHERE 4 IN (i + 2)",
		Expected: []sql.Row{{2, "second row"}},
	},
	{
		Query:    "SELECT * from mytable WHERE s IN (cast('first row' AS CHAR))",
		Expected: []sql.Row{{1, "first row"}},
	},
	{
		Query:    "SELECT * from mytable WHERE s IN (lower('SECOND ROW'), 'FIRST ROW')",
		Expected: []sql.Row{{2, "second row"}},
	},
	{
		Query:    "SELECT * from mytable where true IN (i > 2)",
		Expected: []sql.Row{{3, "third row"}},
	},
	{
		Query:    "SELECT (1,2) in ((0,1), (1,0), (1,2))",
		Expected: []sql.Row{{true}},
	},
	{
		Query:    "SELECT (1,'i') in ((0,'a'), (1,'b'), (1,'i'))",
		Expected: []sql.Row{{true}},
	},
	{
		Query:    "SELECT 1 FROM DUAL WHERE 1 in (1)",
		Expected: []sql.Row{{1}},
	},
	{
		Query:    "SELECT 1 FROM DUAL WHERE (1, 2) in ((1, 2))",
		Expected: []sql.Row{{1}},
	},
	{
		Query:    "SELECT 1 FROM DUAL WHERE (1, 2) in ((3, 4), (5, 6), (1, 2))",
		Expected: []sql.Row{{1}},
	},
	{
		Query:    "SELECT 1 FROM DUAL WHERE (1, 2) in ((3, 4), (5, 6))",
		Expected: []sql.Row{},
	},
	{
		Query:    "SELECT * FROM one_pk where pk in (1) and c1 = 10",
		Expected: []sql.Row{{1, 10, 11, 12, 13, 14}},
	},
	{
		Query:    "SELECT * FROM one_pk where pk in (1)",
		Expected: []sql.Row{{1, 10, 11, 12, 13, 14}},
	},
	{
		Query:    "SELECT 1 FROM DUAL WHERE (1, 2) not in ((3, 4), (5, 6))",
		Expected: []sql.Row{{1}},
	},
	{
		Query:    "SELECT 1 FROM DUAL WHERE (1, 2) not in ((3, 4), (5, 6), (1, 2))",
		Expected: []sql.Row{},
	},
	{
		Query:    "SELECT 1 FROM DUAL WHERE (1, 2) not in ((1, 2))",
		Expected: []sql.Row{},
	},
	{
		Query:    "SELECT 1 FROM DUAL WHERE (true)",
		Expected: []sql.Row{{1}},
	},
	{
		Query:    "SELECT 1 FROM DUAL WHERE (1, 2) > (0, 1)",
		Expected: []sql.Row{{1}},
	},
	{
		Query:    "SELECT 1 FROM DUAL WHERE (1, 2) >= (0, 1)",
		Expected: []sql.Row{{1}},
	},
	{
		Query:    "SELECT 1 FROM DUAL WHERE (1, 2) <= (0, 1)",
		Expected: []sql.Row{},
	},
	{
		Query:    "SELECT 1 FROM DUAL WHERE (1, 2) < (0, 1)",
		Expected: []sql.Row{},
	},
	{
		Query:    "SELECT 1 FROM DUAL WHERE (1, 2) != (0, 1)",
		Expected: []sql.Row{{1}},
	},
	{
		Query:    "SELECT 1 FROM DUAL WHERE (1, 2) <=> (0, 1)",
		Expected: []sql.Row{},
	},
	{
		Query:    "SELECT 1 FROM DUAL WHERE (1, null) <=> (1, null)",
		Expected: []sql.Row{{1}},
	},
	{
		Query:    "SELECT 1 FROM DUAL WHERE (select 1, 2 from dual) in ((1, 2))",
		Expected: []sql.Row{{1}},
	},
	{
		Query:    "SELECT 1 FROM DUAL WHERE (select 3, 4 from dual) in ((1, 2), (2, 3), (3, 4))",
		Expected: []sql.Row{{1}},
	},
	{
		Query:    "SELECT 1 FROM DUAL WHERE (1, 2) = (select 3, 4 from dual where false)",
		Expected: []sql.Row{},
	},
	{
		Query:    "SELECT 1 FROM DUAL WHERE (select 3, 4 from dual where false) = ((1, 2))",
		Expected: []sql.Row{},
	},
	{
		Query:    "SELECT 1 FROM DUAL WHERE (select 3, 4 from dual where false) in ((1, 2))",
		Expected: []sql.Row{},
	},
	{
		Query:    "SELECT 1 FROM DUAL WHERE (1, 2) in (select 3, 4 from dual where false)",
		Expected: []sql.Row{},
	},
	{
		Query:    "SELECT 1 FROM DUAL WHERE null = (select 4 from dual where false)",
		Expected: []sql.Row{},
	},
	{
		Query:    "SELECT 1 FROM DUAL WHERE null <=> (select 4 from dual where false)",
		Expected: []sql.Row{{1}},
	},
	{
		Query:    "SELECT 1 FROM DUAL WHERE (null, null) <=> (select 1, 4 from dual where false)",
		Expected: []sql.Row{},
	},
	{
		Query:    "SELECT 1 FROM DUAL WHERE (null, null) <=> (select null, null from dual)",
		Expected: []sql.Row{{1}},
	},
	{
		Query:    "SELECT 1 FROM DUAL WHERE (select 1, 2 from dual) in (select 1, 2 from dual)",
		Expected: []sql.Row{{1}},
	},
	{
		Query:    "SELECT 1 FROM DUAL WHERE (select 1, 2 from dual where false) in (select 1, 2 from dual)",
		Expected: []sql.Row{},
	},
	{
		Query:    "SELECT 1 FROM DUAL WHERE (select 1, 2 from dual where false) in (select 1, 2 from dual where false)",
		Expected: []sql.Row{},
	},
	{
		Query:    "SELECT 1 FROM DUAL WHERE (select 1, 2 from dual) in (select 1, 2 from dual where false)",
		Expected: []sql.Row{},
	},
	{
		Query:    "SELECT 1 FROM DUAL WHERE (select 5, 6 from dual) in ((1, 2), (2, 3), (3, 4))",
		Expected: []sql.Row{},
	},
	{
		Query:    "SELECT 1 FROM DUAL WHERE (1, 2) in (select 5, 6 from dual)",
		Expected: []sql.Row{},
	},
	{
		Query:    "SELECT 1 FROM DUAL WHERE (1, 2) in (select 5, 6 from dual union select 1, 2 from dual)",
		Expected: []sql.Row{{1}},
	},
	{
		Query:    "SELECT (((1,2),3)) = (((1,2),3)) from dual",
		Expected: []sql.Row{{true}},
	},
	{
		Query:    "SELECT (((1,3),2)) = (((1,2),3)) from dual",
		Expected: []sql.Row{{false}},
	},
	{
		Query:    "SELECT (((1,3),2)) in (((1,2),6), ((1,2),4)) from dual",
		Expected: []sql.Row{{false}},
	},
	{
		Query:    "SELECT (((1,3),2)) in (((1,2),6), ((1,3),2)) from dual",
		Expected: []sql.Row{{true}},
	},
	{
		Query:    "SELECT (1, 2) in (select 1, 2 from dual) from dual",
		Expected: []sql.Row{{true}},
	},
	{
		Query:    "SELECT (1, 2) in (select 2, 3 from dual) from dual",
		Expected: []sql.Row{{false}},
	},
	{
		Query:    "SELECT (select 1, 2 from dual) in ((1, 2)) from dual",
		Expected: []sql.Row{{true}},
	},
	{
		Query:    "SELECT (select 2, 3 from dual) in ((1, 2)) from dual",
		Expected: []sql.Row{{false}},
	},
	{
		Query:    `SELECT 'a' NOT IN ('b','c',null,'d')`,
		Expected: []sql.Row{{nil}},
		ExpectedColumns: sql.Schema{
			{
				Name: "'a' NOT IN ('b','c',null,'d')",
				Type: types.Boolean,
			},
		},
	},
	{
		Query:    `SELECT 'a' NOT IN ('a','b','c','d')`,
		Expected: []sql.Row{{false}},
	},
	{
		Query:    `SELECT 'a' NOT IN ('b','c','d')`,
		Expected: []sql.Row{{true}},
	},
	{
		Query:    "SELECT i FROM mytable WHERE i IN (1, 3)",
		Expected: []sql.Row{{int64(1)}, {int64(3)}},
	},
	{
		Query:    "SELECT i FROM mytable WHERE i = 1 OR i = 3",
		Expected: []sql.Row{{int64(1)}, {int64(3)}},
	},
	{
		Query:    "SELECT * FROM mytable WHERE i = 1 AND i = 2",
		Expected: nil,
	},
	{
		Query:    "SELECT i FROM mytable WHERE i >= 2 ORDER BY 1",
		Expected: []sql.Row{{int64(2)}, {int64(3)}},
	},
	{
		Query:    "SELECT i FROM mytable WHERE 2 <= i ORDER BY 1",
		Expected: []sql.Row{{int64(2)}, {int64(3)}},
	},
	{
		Query:    "SELECT i FROM mytable WHERE i <= 2 ORDER BY 1",
		Expected: []sql.Row{{int64(1)}, {int64(2)}},
	},
	{
		Query:    "SELECT i FROM mytable WHERE 2 >= i ORDER BY 1",
		Expected: []sql.Row{{int64(1)}, {int64(2)}},
	},
	{
		Query:    "SELECT i FROM mytable WHERE i > 2",
		Expected: []sql.Row{{int64(3)}},
	},
	{
		Query:    "SELECT i FROM mytable WHERE i+1 > 3",
		Expected: []sql.Row{{int64(3)}},
	},
	{
		Query:    "SELECT i FROM mytable WHERE i < 2",
		Expected: []sql.Row{{int64(1)}},
	},
	{
		Query:    "SELECT i FROM mytable WHERE i >= 2 OR i = 1 ORDER BY 1",
		Expected: []sql.Row{{int64(1)}, {int64(2)}, {int64(3)}},
	},
	{
		Query:    "SELECT f32 FROM floattable WHERE f64 = 2.0;",
		Expected: []sql.Row{{float32(2.0)}},
	},
	{
		Query:    "SELECT f32 FROM floattable WHERE f64 < 2.0;",
		Expected: []sql.Row{{float32(-1.0)}, {float32(-1.5)}, {float32(1.0)}, {float32(1.5)}},
	},
	{
		Query:    "SELECT f32 FROM floattable WHERE f64 > 2.0;",
		Expected: []sql.Row{{float32(2.5)}},
	},
	{
		Query:    "SELECT f32 FROM floattable WHERE f64 <> 2.0;",
		Expected: []sql.Row{{float32(-1.0)}, {float32(-1.5)}, {float32(1.0)}, {float32(1.5)}, {float32(2.5)}},
	},
	{
		Query:    "SELECT f64 FROM floattable WHERE f32 = 2.0;",
		Expected: []sql.Row{{float64(2.0)}},
	},
	{
		Query:    "SELECT f64 FROM floattable WHERE f32 = -1.5;",
		Expected: []sql.Row{{float64(-1.5)}},
	},
	{
		Query:    "SELECT f64 FROM floattable WHERE -f32 = -2.0;",
		Expected: []sql.Row{{float64(2.0)}},
	},
	{
		Query:    "SELECT f64 FROM floattable WHERE f32 < 2.0;",
		Expected: []sql.Row{{float64(-1.0)}, {float64(-1.5)}, {float64(1.0)}, {float64(1.5)}},
	},
	{
		Query:    "SELECT f64 FROM floattable WHERE f32 > 2.0;",
		Expected: []sql.Row{{float64(2.5)}},
	},
	{
		Query:    "SELECT f64 FROM floattable WHERE f32 <> 2.0;",
		Expected: []sql.Row{{float64(-1.0)}, {float64(-1.5)}, {float64(1.0)}, {float64(1.5)}, {float64(2.5)}},
	},
	{
		Query:    "SELECT f32 FROM floattable ORDER BY f64;",
		Expected: []sql.Row{{float32(-1.5)}, {float32(-1.0)}, {float32(1.0)}, {float32(1.5)}, {float32(2.0)}, {float32(2.5)}},
	},
	{
		Query:    "SELECT i FROM mytable ORDER BY i DESC;",
		Expected: []sql.Row{{int64(3)}, {int64(2)}, {int64(1)}},
	},
	{
		Query:    "SELECT i FROM mytable WHERE 'hello';",
		Expected: nil,
	},
	{
		Query:    "SELECT i FROM mytable WHERE NOT 'hello';",
		Expected: []sql.Row{{int64(1)}, {int64(2)}, {int64(3)}},
	},
	{
		Query:    "SELECT i FROM mytable WHERE s = 'first row' ORDER BY i DESC;",
		Expected: []sql.Row{{int64(1)}},
	},
	{
		Query:    "SELECT * FROM mytable WHERE i = 2 AND s = 'third row'",
		Expected: nil,
	},
	{
		Query:    "SELECT i FROM mytable WHERE s = 'first row' ORDER BY i DESC LIMIT 1;",
		Expected: []sql.Row{{int64(1)}},
	},
	{
		Query:    "SELECT i FROM mytable WHERE s = 'first row' ORDER BY i DESC LIMIT 0;",
		Expected: []sql.Row{},
	},
	{
		Query:    "SELECT i FROM mytable ORDER BY i LIMIT 1 OFFSET 1;",
		Expected: []sql.Row{{int64(2)}},
	},
	{
		Query:    "SELECT i FROM (SELECT i FROM mytable LIMIT 1) sq WHERE i = 3;",
		Expected: []sql.Row{},
	},
	{
		Query:    "SELECT i FROM (SELECT i FROM (SELECT i FROM mytable LIMIT 1) sq1) sq2 WHERE i = 3;",
		Expected: []sql.Row{},
	},
	{
		Query:    "SELECT i FROM (SELECT i FROM mytable ORDER BY i DESC LIMIT 1) sq WHERE i = 3;",
		Expected: []sql.Row{{3}},
	},
	{
		Query:    "SELECT i FROM (SELECT i FROM (SELECT i FROM mytable ORDER BY i DESC  LIMIT 1) sq1) sq2 WHERE i = 3;",
		Expected: []sql.Row{{3}},
	},
	{
		Query:    "SELECT i FROM (SELECT i FROM mytable WHERE i > 1) sq LIMIT 1;",
		Expected: []sql.Row{{2}},
	},
	{
		Query:    "SELECT i FROM (SELECT i FROM (SELECT i FROM mytable WHERE i > 1) sq1) sq2 LIMIT 1;",
		Expected: []sql.Row{{2}},
	},
	{
		Query:    "SELECT i FROM (SELECT i FROM (SELECT i FROM mytable) sq1 WHERE i > 1) sq2 LIMIT 1;",
		Expected: []sql.Row{{2}},
	},
	{
		Query:    "SELECT i FROM (SELECT i FROM (SELECT i FROM mytable LIMIT 1) sq1 WHERE i > 1) sq2 LIMIT 10;",
		Expected: []sql.Row{},
	},
	{
		Query:    "SELECT i FROM mytable WHERE i NOT IN (SELECT i FROM (SELECT * FROM (SELECT i as i, s as s FROM mytable) f) s)",
		Expected: []sql.Row{},
	},
	{
		Query: "SELECT * FROM (SELECT a.pk, b.i FROM one_pk a JOIN mytable b ORDER BY a.pk ASC, b.i ASC LIMIT 1) sq WHERE i != 0",
		Expected: []sql.Row{
			{0, 1},
		},
	},
	{
		Query: "SELECT * FROM (SELECT a.pk, b.i FROM one_pk a JOIN mytable b ORDER BY a.pk DESC, b.i DESC LIMIT 1) sq WHERE i != 0",
		Expected: []sql.Row{
			{3, 3},
		},
	},
	{
		Query:    "SELECT * FROM (SELECT pk FROM one_pk WHERE pk < 2 LIMIT 1) a JOIN (SELECT i FROM mytable WHERE i > 1 LIMIT 1) b WHERE pk >= 2;",
		Expected: []sql.Row{},
	},
	{
		Query:    "SELECT i FROM (SELECT 1 AS i FROM DUAL UNION SELECT 2 AS i FROM DUAL) some_is WHERE i NOT IN (SELECT i FROM (SELECT 1 as i FROM DUAL) different_is);",
		Expected: []sql.Row{{int64(2)}},
	},
	{
		Query:    "SELECT i FROM mytable ORDER BY i LIMIT 1,1;",
		Expected: []sql.Row{{int64(2)}},
	},
	{
		Query:    "SELECT i FROM mytable ORDER BY i LIMIT 3,1;",
		Expected: nil,
	},
	{
		Query:    "SELECT i FROM mytable ORDER BY i LIMIT 2,100;",
		Expected: []sql.Row{{int64(3)}},
	},
	{
		Query:    "SELECT i FROM niltable WHERE b IS NULL",
		Expected: []sql.Row{{int64(1)}, {int64(4)}},
	},
	{
		Query:    "SELECT i FROM niltable WHERE b <=> NULL",
		Expected: []sql.Row{{int64(1)}, {int64(4)}},
	},
	{
		Query:    "SELECT i FROM niltable WHERE NULL <=> b",
		Expected: []sql.Row{{int64(1)}, {int64(4)}},
	},
	{
		Query: "SELECT i FROM niltable WHERE b IS NOT NULL",
		Expected: []sql.Row{
			{int64(2)}, {int64(3)},
			{int64(5)}, {int64(6)},
		},
	},
	{
		Query: "SELECT i FROM niltable WHERE b",
		Expected: []sql.Row{
			{int64(2)},
			{int64(5)},
		},
	},
	{
		Query: "SELECT i FROM niltable WHERE NOT b",
		Expected: []sql.Row{
			{int64(3)},
			{int64(6)},
		},
	},
	{
		Query:    "SELECT i FROM niltable WHERE b IS TRUE",
		Expected: []sql.Row{{int64(2)}, {int64(5)}},
	},
	{
		Query: "SELECT i FROM niltable WHERE b IS NOT TRUE",
		Expected: []sql.Row{
			{int64(1)}, {int64(3)},
			{int64(4)}, {int64(6)},
		},
	},
	{
		Query:    "SELECT f FROM niltable WHERE b IS FALSE",
		Expected: []sql.Row{{nil}, {6.0}},
	},
	{
		Query:    "SELECT i FROM niltable WHERE f < 5",
		Expected: []sql.Row{{int64(4)}},
	},
	{
		Query:    "SELECT i FROM niltable WHERE f > 5",
		Expected: []sql.Row{{int64(6)}},
	},
	{
		Query:    "SELECT i FROM niltable WHERE b IS NOT FALSE",
		Expected: []sql.Row{{int64(1)}, {int64(2)}, {int64(4)}, {int64(5)}},
	},
	{
		Query:    "SELECT i FROM niltable WHERE i2 IS NULL ORDER BY 1",
		Expected: []sql.Row{{int64(1)}, {int64(3)}, {int64(5)}},
	},
	{
		Query:    "SELECT i FROM niltable WHERE i2 IS NOT NULL ORDER BY 1",
		Expected: []sql.Row{{int64(2)}, {int64(4)}, {int64(6)}},
	},
	{
		Query:    "SELECT * FROM niltable WHERE i2 = NULL",
		Expected: []sql.Row{},
	},
	{
		Query:    "SELECT i2 FROM niltable WHERE i2 <=> NULL",
		Expected: []sql.Row{{nil}, {nil}, {nil}},
	},
	{
		Query:    "select i from datetime_table where date_col = date('2019-12-31T12:00:00')",
		Expected: []sql.Row{{1}},
	},
	{
		Query:    "select i from datetime_table where date_col = '2019-12-31T00:00:00'",
		Expected: []sql.Row{{1}},
	},
	{
		Query:    "select i from datetime_table where date_col = '2019-12-31T00:00:01'",
		Expected: []sql.Row{},
	},
	{
		Query:    "select i from datetime_table where date_col = '2019-12-31'",
		Expected: []sql.Row{{1}},
	},
	{
		Query:    "select i from datetime_table where date_col = '2019/12/31'",
		Expected: []sql.Row{{1}},
	},
	{
		Query:    "select i from datetime_table where date_col > '2019-12-31' order by 1",
		Expected: []sql.Row{{2}, {3}},
	},
	{
		Query:    "select i from datetime_table where date_col >= '2019-12-31' order by 1",
		Expected: []sql.Row{{1}, {2}, {3}},
	},
	{
		Query:    "select i from datetime_table where date_col > '2019/12/31' order by 1",
		Expected: []sql.Row{{2}, {3}},
	},
	{
		Query:    "select i from datetime_table where date_col > '2019-12-31T00:00:01' order by 1",
		Expected: []sql.Row{{2}, {3}},
	},
	{
		Query:    "select i from datetime_table where datetime_col = date('2020-01-01T12:00:00')",
		Expected: []sql.Row{},
	},
	{
		Query:    "select i from datetime_table where datetime_col = '2020-01-01T12:00:00'",
		Expected: []sql.Row{{1}},
	},
	{
		Query:    "select i from datetime_table where datetime_col = datetime('2020-01-01T12:00:00')",
		Expected: []sql.Row{{1}},
	},
	{
		Query:    "select i from datetime_table where datetime_col = '2020-01-01T12:00:01'",
		Expected: []sql.Row{},
	},
	{
		Query:    "select i from datetime_table where datetime_col > '2020-01-01T12:00:00' order by 1",
		Expected: []sql.Row{{2}, {3}},
	},
	{
		Query:    "select i from datetime_table where datetime_col > '2020-01-01' order by 1",
		Expected: []sql.Row{{1}, {2}, {3}},
	},
	{
		Query:    "select i from datetime_table where datetime_col >= '2020-01-01' order by 1",
		Expected: []sql.Row{{1}, {2}, {3}},
	},
	{
		Query:    "select i from datetime_table where datetime_col >= '2020-01-01 00:00' order by 1",
		Expected: []sql.Row{{1}, {2}, {3}},
	},
	{
		Query:    "select i from datetime_table where datetime_col >= '2020-01-01 00:00:00' order by 1",
		Expected: []sql.Row{{1}, {2}, {3}},
	},
	{
		Query:    "select i from datetime_table where datetime_col > '2020/01/01' order by 1",
		Expected: []sql.Row{{1}, {2}, {3}},
	},
	{
		Query:    "select i from datetime_table where datetime_col > datetime('2020-01-01T12:00:00') order by 1",
		Expected: []sql.Row{{2}, {3}},
	},
	{
		Query:    "select i from datetime_table where timestamp_col = date('2020-01-02T12:00:00')",
		Expected: []sql.Row{},
	},
	{
		Query:    "select i from datetime_table where timestamp_col = '2020-01-02T12:00:00'",
		Expected: []sql.Row{{1}},
	},
	{
		Query:    "select i from datetime_table where timestamp_col = datetime('2020-01-02T12:00:00')",
		Expected: []sql.Row{{1}},
	},
	{
		Query:    "select i from datetime_table where timestamp_col = timestamp('2020-01-02T12:00:00')",
		Expected: []sql.Row{{1}},
	},
	{
		Query:    "select i from datetime_table where timestamp_col = '2020-01-02T12:00:01'",
		Expected: []sql.Row{},
	},
	{
		Query:    "select i from datetime_table where timestamp_col > '2020-01-02T12:00:00' order by 1",
		Expected: []sql.Row{{2}, {3}},
	},
	{
		Query:    "select i from datetime_table where timestamp_col > '2020-01-02' order by 1",
		Expected: []sql.Row{{1}, {2}, {3}},
	},
	{
		Query:    "select i from datetime_table where timestamp_col >= '2020-01-02' order by 1",
		Expected: []sql.Row{{1}, {2}, {3}},
	},
	{
		Query:    "select i from datetime_table where timestamp_col > '2020/01/02' order by 1",
		Expected: []sql.Row{{1}, {2}, {3}},
	},
	{
		Query:    "select i from datetime_table where timestamp_col > datetime('2020-01-02T12:00:00') order by 1",
		Expected: []sql.Row{{2}, {3}},
	},
	{
		Query:    "SELECT dt1.i FROM datetime_table dt1 join datetime_table dt2 on dt1.timestamp_col = dt2.timestamp_col order by 1",
		Expected: []sql.Row{{1}, {2}, {3}},
	},
	{
		Query:    "SELECT dt1.i FROM datetime_table dt1 join datetime_table dt2 on dt1.date_col = date(date_sub(dt2.timestamp_col, interval 2 day)) order by 1",
		Expected: []sql.Row{{1}, {2}},
	},
	{
		Query:    "SELECT COUNT(*) FROM mytable;",
		Expected: []sql.Row{{int64(3)}},
	},
	{
		Query:    "SELECT COUNT(*) FROM mytable LIMIT 1;",
		Expected: []sql.Row{{int64(3)}},
	},
	{
		Query:    "SELECT COUNT(*) AS c FROM mytable;",
		Expected: []sql.Row{{int64(3)}},
	},
	{
		Query:    "SELECT substring(s, 2, 3) FROM mytable",
		Expected: []sql.Row{{"irs"}, {"eco"}, {"hir"}},
	},
	{
		Query:    `SELECT substring("foo", 2, 2)`,
		Expected: []sql.Row{{"oo"}},
	},
	{
		Query: `SELECT SUBSTRING_INDEX('a.b.c.d.e.f', '.', 2)`,
		Expected: []sql.Row{
			{"a.b"},
		},
	},
	{
		Query: `SELECT SUBSTRING_INDEX('a.b.c.d.e.f', '.', -2)`,
		Expected: []sql.Row{
			{"e.f"},
		},
	},
	{
		Query: `SELECT SUBSTRING_INDEX(SUBSTRING_INDEX('source{d}', '{d}', 1), 'r', -1)`,
		Expected: []sql.Row{
			{"ce"},
		},
	},
	{
		Query:    `SELECT SUBSTRING_INDEX(mytable.s, "d", 1) AS s FROM mytable INNER JOIN othertable ON (SUBSTRING_INDEX(mytable.s, "d", 1) = SUBSTRING_INDEX(othertable.s2, "d", 1)) GROUP BY 1 HAVING s = 'secon'`,
		Expected: []sql.Row{{"secon"}},
	},
	{
		Query:    `SELECT TRIM(mytable.s) AS s FROM mytable`,
		Expected: []sql.Row{{"first row"}, {"second row"}, {"third row"}},
	},
	{
		Query:    `SELECT TRIM("row" from mytable.s) AS s FROM mytable`,
		Expected: []sql.Row{{"first "}, {"second "}, {"third "}},
	},
	{
		Query:    `SELECT TRIM(mytable.s from "first row") AS s FROM mytable`,
		Expected: []sql.Row{{""}, {"first row"}, {"first row"}},
	},
	{
		Query:    `SELECT TRIM(mytable.s from mytable.s) AS s FROM mytable`,
		Expected: []sql.Row{{""}, {""}, {""}},
	},
	{
		Query:    `SELECT TRIM("   foo   ")`,
		Expected: []sql.Row{{"foo"}},
	},
	{
		Query:    `SELECT TRIM(" " FROM "   foo   ")`,
		Expected: []sql.Row{{"foo"}},
	},
	{
		Query:    `SELECT TRIM(LEADING " " FROM "   foo   ")`,
		Expected: []sql.Row{{"foo   "}},
	},
	{
		Query:    `SELECT TRIM(TRAILING " " FROM "   foo   ")`,
		Expected: []sql.Row{{"   foo"}},
	},
	{
		Query:    `SELECT TRIM(BOTH " " FROM "   foo   ")`,
		Expected: []sql.Row{{"foo"}},
	},
	{
		Query:    `SELECT TRIM("" FROM " foo")`,
		Expected: []sql.Row{{" foo"}},
	},
	{
		Query:    `SELECT TRIM("bar" FROM "barfoobar")`,
		Expected: []sql.Row{{"foo"}},
	},
	{
		Query:    `SELECT TRIM(TRAILING "bar" FROM "barfoobar")`,
		Expected: []sql.Row{{"barfoo"}},
	},
	{
		Query:    `SELECT TRIM(TRAILING "foo" FROM "foo")`,
		Expected: []sql.Row{{""}},
	},
	{
		Query:    `SELECT TRIM(LEADING "ooo" FROM TRIM("oooo"))`,
		Expected: []sql.Row{{"o"}},
	},
	{
		Query:    `SELECT TRIM(BOTH "foo" FROM TRIM("barfoobar"))`,
		Expected: []sql.Row{{"barfoobar"}},
	},
	{
		Query:    `SELECT TRIM(LEADING "bar" FROM TRIM("foobar"))`,
		Expected: []sql.Row{{"foobar"}},
	},
	{
		Query:    `SELECT TRIM(TRAILING "oo" FROM TRIM("oof"))`,
		Expected: []sql.Row{{"oof"}},
	},
	{
		Query:    `SELECT TRIM(LEADING "test" FROM TRIM("  test  "))`,
		Expected: []sql.Row{{""}},
	},
	{
		Query:    `SELECT TRIM(LEADING CONCAT("a", "b") FROM TRIM("ababab"))`,
		Expected: []sql.Row{{""}},
	},
	{
		Query:    `SELECT TRIM(TRAILING CONCAT("a", "b") FROM CONCAT("test","ab"))`,
		Expected: []sql.Row{{"test"}},
	},
	{
		Query:    `SELECT TRIM(LEADING 1 FROM "11111112")`,
		Expected: []sql.Row{{"2"}},
	},
	{
		Query:    `SELECT TRIM(LEADING 1 FROM 11111112)`,
		Expected: []sql.Row{{"2"}},
	},

	{
		Query:    `SELECT INET_ATON("10.0.5.10")`,
		Expected: []sql.Row{{uint64(167773450)}},
	},
	{
		Query:    `SELECT INET_NTOA(167773450)`,
		Expected: []sql.Row{{"10.0.5.10"}},
	},
	{
		Query:    `SELECT INET_ATON("10.0.5.11")`,
		Expected: []sql.Row{{uint64(167773451)}},
	},
	{
		Query:    `SELECT INET_NTOA(167773451)`,
		Expected: []sql.Row{{"10.0.5.11"}},
	},
	{
		Query:    `SELECT INET_NTOA(INET_ATON("12.34.56.78"))`,
		Expected: []sql.Row{{"12.34.56.78"}},
	},
	{
		Query:    `SELECT INET_ATON(INET_NTOA("12345678"))`,
		Expected: []sql.Row{{uint64(12345678)}},
	},
	{
		Query:    `SELECT INET_ATON("notanipaddress")`,
		Expected: []sql.Row{{nil}},
	},
	{
		Query:    `SELECT INET_NTOA("spaghetti")`,
		Expected: []sql.Row{{"0.0.0.0"}},
	},
	{
		Query:    `SELECT HEX(INET6_ATON("10.0.5.9"))`,
		Expected: []sql.Row{{"0A000509"}},
	},
	{
		Query:    `SELECT HEX(INET6_ATON("::10.0.5.9"))`,
		Expected: []sql.Row{{"0000000000000000000000000A000509"}},
	},
	{
		Query:    `SELECT HEX(INET6_ATON("1.2.3.4"))`,
		Expected: []sql.Row{{"01020304"}},
	},
	{
		Query:    `SELECT HEX(INET6_ATON("fdfe::5455:caff:fefa:9098"))`,
		Expected: []sql.Row{{"FDFE0000000000005455CAFFFEFA9098"}},
	},
	{
		Query:    `SELECT HEX(INET6_ATON("1111:2222:3333:4444:5555:6666:7777:8888"))`,
		Expected: []sql.Row{{"11112222333344445555666677778888"}},
	},
	{
		Query:    `SELECT INET6_ATON("notanipaddress")`,
		Expected: []sql.Row{{nil}},
	},
	{
		Query:    `SELECT INET6_NTOA(UNHEX("1234ffff5678ffff1234ffff5678ffff"))`,
		Expected: []sql.Row{{"1234:ffff:5678:ffff:1234:ffff:5678:ffff"}},
	},
	{
		Query:    `SELECT INET6_NTOA(UNHEX("ffffffff"))`,
		Expected: []sql.Row{{"255.255.255.255"}},
	},
	{
		Query:    `SELECT INET6_NTOA(UNHEX("000000000000000000000000ffffffff"))`,
		Expected: []sql.Row{{"::255.255.255.255"}},
	},
	{
		Query:    `SELECT INET6_NTOA(UNHEX("00000000000000000000ffffffffffff"))`,
		Expected: []sql.Row{{"::ffff:255.255.255.255"}},
	},
	{
		Query:    `SELECT INET6_NTOA(UNHEX("0000000000000000000000000000ffff"))`,
		Expected: []sql.Row{{"::ffff"}},
	},
	{
		Query:    `SELECT INET6_NTOA(UNHEX("00000000000000000000000000000000"))`,
		Expected: []sql.Row{{"::"}},
	},
	{
		Query:    `SELECT INET6_NTOA("notanipaddress")`,
		Expected: []sql.Row{{nil}},
	},
	{
		Query:    `SELECT IS_IPV4("10.0.1.10")`,
		Expected: []sql.Row{{true}},
	},
	{
		Query:    `SELECT IS_IPV4("::10.0.1.10")`,
		Expected: []sql.Row{{false}},
	},
	{
		Query:    `SELECT IS_IPV4("notanipaddress")`,
		Expected: []sql.Row{{false}},
	},
	{
		Query:    `SELECT IS_IPV6("10.0.1.10")`,
		Expected: []sql.Row{{false}},
	},
	{
		Query:    `SELECT IS_IPV6("::10.0.1.10")`,
		Expected: []sql.Row{{true}},
	},
	{
		Query:    `SELECT IS_IPV6("notanipaddress")`,
		Expected: []sql.Row{{false}},
	},
	{
		Query:    `SELECT IS_IPV4_COMPAT(INET6_ATON("10.0.1.10"))`,
		Expected: []sql.Row{{false}},
	},
	{
		Query:    `SELECT IS_IPV4_COMPAT(INET6_ATON("::10.0.1.10"))`,
		Expected: []sql.Row{{true}},
	},
	{
		Query:    `SELECT IS_IPV4_COMPAT(INET6_ATON("::ffff:10.0.1.10"))`,
		Expected: []sql.Row{{false}},
	},
	{
		Query:    `SELECT IS_IPV4_COMPAT(INET6_ATON("notanipaddress"))`,
		Expected: []sql.Row{{nil}},
	},
	{
		Query:    `SELECT IS_IPV4_MAPPED(INET6_ATON("10.0.1.10"))`,
		Expected: []sql.Row{{false}},
	},
	{
		Query:    `SELECT IS_IPV4_MAPPED(INET6_ATON("::10.0.1.10"))`,
		Expected: []sql.Row{{false}},
	},
	{
		Query:    `SELECT IS_IPV4_MAPPED(INET6_ATON("::ffff:10.0.1.10"))`,
		Expected: []sql.Row{{true}},
	},
	{
		Query:    `SELECT IS_IPV4_COMPAT(INET6_ATON("notanipaddress"))`,
		Expected: []sql.Row{{nil}},
	},
	{
		Query:    "SELECT YEAR('2007-12-11') FROM mytable",
		Expected: []sql.Row{{int32(2007)}, {int32(2007)}, {int32(2007)}},
	},
	{
		Query:    "SELECT MONTH('2007-12-11') FROM mytable",
		Expected: []sql.Row{{int32(12)}, {int32(12)}, {int32(12)}},
	},
	{
		Query:    "SELECT DAY('2007-12-11') FROM mytable",
		Expected: []sql.Row{{int32(11)}, {int32(11)}, {int32(11)}},
	},
	{
		Query:    "SELECT HOUR('2007-12-11 20:21:22') FROM mytable",
		Expected: []sql.Row{{int32(20)}, {int32(20)}, {int32(20)}},
	},
	{
		Query:    "SELECT MINUTE('2007-12-11 20:21:22') FROM mytable",
		Expected: []sql.Row{{int32(21)}, {int32(21)}, {int32(21)}},
	},
	{
		Query:    "SELECT SECOND('2007-12-11 20:21:22') FROM mytable",
		Expected: []sql.Row{{int32(22)}, {int32(22)}, {int32(22)}},
	},
	{
		Query:    "SELECT DAYOFYEAR('2007-12-11 20:21:22') FROM mytable",
		Expected: []sql.Row{{int32(345)}, {int32(345)}, {int32(345)}},
	},
	{
		Query:    "SELECT SECOND('2007-12-11T20:21:22Z') FROM mytable",
		Expected: []sql.Row{{int32(22)}, {int32(22)}, {int32(22)}},
	},
	{
		Query:    "SELECT DAYOFYEAR('2007-12-11') FROM mytable",
		Expected: []sql.Row{{int32(345)}, {int32(345)}, {int32(345)}},
	},
	{
		Query:    "SELECT DAYOFYEAR('20071211') FROM mytable",
		Expected: []sql.Row{{int32(345)}, {int32(345)}, {int32(345)}},
	},
	{
		Query:    "SELECT YEARWEEK('0000-01-01')",
		Expected: []sql.Row{{int32(1)}},
	},
	{
		Query:    "SELECT YEARWEEK('9999-12-31')",
		Expected: []sql.Row{{int32(999952)}},
	},
	{
		Query:    "SELECT YEARWEEK('2008-02-20', 1)",
		Expected: []sql.Row{{int32(200808)}},
	},
	{
		Query:    "SELECT YEARWEEK('1987-01-01')",
		Expected: []sql.Row{{int32(198652)}},
	},
	{
		Query:    "SELECT YEARWEEK('1987-01-01', 20), YEARWEEK('1987-01-01', 1), YEARWEEK('1987-01-01', 2), YEARWEEK('1987-01-01', 3), YEARWEEK('1987-01-01', 4), YEARWEEK('1987-01-01', 5), YEARWEEK('1987-01-01', 6), YEARWEEK('1987-01-01', 7)",
		Expected: []sql.Row{{int32(198653), int32(198701), int32(198652), int32(198701), int32(198653), int32(198652), int32(198653), int32(198652)}},
	},
	{
		Query:    `select 'a'+4;`,
		Expected: []sql.Row{{4.0}},
	},
	{
		Query:    `select '20a'+4;`,
		Expected: []sql.Row{{24.0}},
	},
	{
		Query:    `select '10.a'+4;`,
		Expected: []sql.Row{{14.0}},
	},
	{
		Query:    `select '.20a'+4;`,
		Expected: []sql.Row{{4.2}},
	},
	{
		Query:    `select 4+'a';`,
		Expected: []sql.Row{{4.0}},
	},
	{
		Query:    `select 'a'+'a';`,
		Expected: []sql.Row{{0.0}},
	},
	{
		Query:    "SELECT STR_TO_DATE('01,5,2013 09:30:17','%d,%m,%Y %h:%i:%s') + STR_TO_DATE('01,5,2013 09:30:17','%d,%m,%Y %h:%i:%s');",
		Expected: []sql.Row{{40261002186034}},
	},
	{
		Query:    `select 'a'-4;`,
		Expected: []sql.Row{{-4.0}},
	},
	{
		Query:    `select 4-'a';`,
		Expected: []sql.Row{{4.0}},
	},
	{
		Query:    `select 4-'2a';`,
		Expected: []sql.Row{{2.0}},
	},
	{
		Query:    `select 'a'-'a';`,
		Expected: []sql.Row{{0.0}},
	},
	{
		Query:    `select 'a'*4;`,
		Expected: []sql.Row{{0.0}},
	},
	{
		Query:    `select 4*'a';`,
		Expected: []sql.Row{{0.0}},
	},
	{
		Query:    `select 'a'*'a';`,
		Expected: []sql.Row{{0.0}},
	},
	{
		Query:    "select 1 * '2.50a';",
		Expected: []sql.Row{{2.5}},
	},
	{
		Query:    "select 1 * '2.a50a';",
		Expected: []sql.Row{{2.0}},
	},
	{
		Query:    `select 'a'/4;`,
		Expected: []sql.Row{{0.0}},
	},
	{
		Query:    `select 4/'a';`,
		Expected: []sql.Row{{nil}},
	},
	{
		Query:    `select 'a'/'a';`,
		Expected: []sql.Row{{nil}},
	},
	{
		Query:    "select 1 / '2.50a';",
		Expected: []sql.Row{{0.4}},
	},
	{
		Query:    "select 1 / '2.a50a';",
		Expected: []sql.Row{{0.5}},
	},
	{
		Query:    `select STR_TO_DATE('01,5,2013 09:30:17','%d,%m,%Y %h:%i:%s') / 1;`,
		Expected: []sql.Row{{"20130501093017.0000"}},
	},
	{
		Query:    "select 'a'&'a';",
		Expected: []sql.Row{{uint64(0)}},
	},
	{
		Query:    "select 'a'&4;",
		Expected: []sql.Row{{uint64(0)}},
	},
	{
		Query:    "select 4&'a';",
		Expected: []sql.Row{{uint64(0)}},
	},
	{
		Query:    "select date('2022-11-19 11:53:45') & date('2022-11-11 11:53:45');",
		Expected: []sql.Row{{uint64(20221111)}},
	},
	{
		Query:    "select '2022-11-19 11:53:45' & '2023-11-11 11:53:45';",
		Expected: []sql.Row{{uint64(2022)}},
	},
	{
		Query:    "SELECT STR_TO_DATE('01,5,2013 09:30:17','%d,%m,%Y %h:%i:%s') & STR_TO_DATE('01,5,2013 09:30:17','%d,%m,%Y %h:%i:%s');",
		Expected: []sql.Row{{uint64(20130501093017)}},
	},
	{
		Query:    "select 'a'|'a';",
		Expected: []sql.Row{{uint64(0)}},
	},
	{
		Query:    "select 'a'|4;",
		Expected: []sql.Row{{uint64(4)}},
	},
	{
		Query:    "select 'a'|-1;",
		Expected: []sql.Row{{uint64(18446744073709551615)}},
	},
	{
		Query:    "select 4|'a';",
		Expected: []sql.Row{{uint64(4)}},
	},
	{
		Query:    "select 'a'^'a';",
		Expected: []sql.Row{{uint64(0)}},
	},
	{
		Query:    "select 'a'^4;",
		Expected: []sql.Row{{uint64(4)}},
	},
	{
		Query:    "select 'a'^-1;",
		Expected: []sql.Row{{uint64(18446744073709551615)}},
	},
	{
		Query:    "select 4^'a';",
		Expected: []sql.Row{{uint64(4)}},
	},
	{
		Query:    "select now() ^ now();",
		Expected: []sql.Row{{uint64(0)}},
	},
	{
		Query:    "select 'a'>>'a';",
		Expected: []sql.Row{{uint64(0)}},
	},
	{
		Query:    "select 'a'>>4;",
		Expected: []sql.Row{{uint64(0)}},
	},
	{
		Query:    "select 4>>'a';",
		Expected: []sql.Row{{uint64(4)}},
	},
	{
		Query:    "select -1>>'a';",
		Expected: []sql.Row{{uint64(18446744073709551615)}},
	},
	{
		Query:    "select 'a'<<'a';",
		Expected: []sql.Row{{uint64(0)}},
	},
	{
		Query:    "select 'a'<<4;",
		Expected: []sql.Row{{uint64(0)}},
	},
	{
		Query:    "select '2a'<<4;",
		Expected: []sql.Row{{uint64(32)}},
	},
	{
		Query:    "select 4<<'a';",
		Expected: []sql.Row{{uint64(4)}},
	},
	{
		Query:    "select -1<<'a';",
		Expected: []sql.Row{{uint64(18446744073709551615)}},
	},
	{
		Query:    "select -1.00 div 2;",
		Expected: []sql.Row{{0}},
	},
	{
		Query:    "select 'a' div 'a';",
		Expected: []sql.Row{{nil}},
	},
	{
		Query:    "select 'a' div 4;",
		Expected: []sql.Row{{0}},
	},
	{
		Query:    "select 4 div 'a';",
		Expected: []sql.Row{{nil}},
	},
	{
		Query:    "select 1.2 div 0.2;",
		Expected: []sql.Row{{6}},
	},
	{
		Query:    "select 1.2 div 0.4;",
		Expected: []sql.Row{{3}},
	},
	{
		Query:    "select 1.2 div '1' ;",
		Expected: []sql.Row{{1}},
	},
	{
		Query:    "select 1.2 div 'a1' ;",
		Expected: []sql.Row{{nil}},
	},
	{
		Query:    "select '12a' div '3' ;",
		Expected: []sql.Row{{4}},
	},
	{
		Query:    "select 'a' mod 'a';",
		Expected: []sql.Row{{nil}},
	},
	{
		Query:    "select 'a' mod 4;",
		Expected: []sql.Row{{float64(0)}},
	},
	{
		Query:    "select 4 mod 'a';",
		Expected: []sql.Row{{nil}},
	},
	{
		Query:    `select STR_TO_DATE('01,5,2013 09:30:17','%d,%m,%Y %h:%i:%s') % 12345;`,
		Expected: []sql.Row{{"10487"}},
	},
	{
		Query:    "select 0.0015 / 0.0026;",
		Expected: []sql.Row{{"0.57692308"}},
	},
	{
		Query:    "select (14620 / 9432456);",
		Expected: []sql.Row{{"0.0015"}},
	},
	{
		Query:    "select (24250 / 9432456);",
		Expected: []sql.Row{{"0.0026"}},
	},
	{
		Query:    "select 5.2/3.1/1.7/1/1/1/1/1;",
		Expected: []sql.Row{{"0.98671726755218216294117647000"}},
	},
	{
		Query:    "select 5.2/3.1/1.9/1/1/1/1/1;",
		Expected: []sql.Row{{"0.88285229202037351421052631500"}},
	},
	{
		Query:    "select 1.677419354838709677/1.9;",
		Expected: []sql.Row{{"0.8828522920203735142105"}},
	},
	{
		Query:    "select 1.9/1.677419354838709677;",
		Expected: []sql.Row{{"1.13269"}},
	},
	{
		Query:    "select 1.677419354838709677/1.9/1/1/1/1/1;",
		Expected: []sql.Row{{"0.882852292020373514210526315000"}},
	},
	{
		Query:    "select (14620 / 9432456) / (24250 / 9432456);",
		Expected: []sql.Row{{"0.60288653"}},
	},
	{
		Query:    "select (14620.0 / 9432456) / (24250 / 9432456);",
		Expected: []sql.Row{{"0.602886527"}},
	},
	{
		Query:    "select (14620 / 9432456),  (24250 / 9432456), (14620 / 9432456) / (24250 / 9432456);",
		Expected: []sql.Row{{"0.0015", "0.0026", "0.60288653"}},
	},
	{
		Query:    "select 1000.0 / 20.00;",
		Expected: []sql.Row{{"50.00000"}},
	},
	{
		Query:    "select 2000.0 * (24.0 * 6.0 * 6.25 * 10.0) / 250000000.0;",
		Expected: []sql.Row{{"0.0720000000"}},
	},
	{
		Query:    "select 1/2/3/4/5/6;",
		Expected: []sql.Row{{"0.00138888888888888888"}},
	},
	{
		Query:    "select 24/3/2*1/2/3;",
		Expected: []sql.Row{{"0.6666666666666667"}},
	},
	{
		Query:    "select 1/2/3%4/5/6;",
		Expected: []sql.Row{{"0.0055555555555556"}},
	},
	{
		Query:    "select 0.05 % 0.024;",
		Expected: []sql.Row{{"0.002"}},
	},
	{
		Query:    "select 0.0500 % 0.05;",
		Expected: []sql.Row{{"0.0000"}},
	},
	{
		Query:    "select 0.05 % 4;",
		Expected: []sql.Row{{"0.05"}},
	},
	{
		Query:    "select 2.6 & -1.3;",
		Expected: []sql.Row{{uint64(3)}},
	},
	{
		Query:    "select -1.5 & -3.3;",
		Expected: []sql.Row{{uint64(18446744073709551612)}},
	},
	{
		Query:    "select -1.7 & 0.5;",
		Expected: []sql.Row{{uint64(0)}},
	},
	{
		Query:    "select -1.7 & 1.5;",
		Expected: []sql.Row{{uint64(2)}},
	},
	{
		Query:    "SELECT '127' | '128', '128' << 2;",
		Expected: []sql.Row{{uint64(255), uint64(512)}},
	},
	{
		Query:    "SELECT X'7F' | X'80', X'80' << 2;",
		Expected: []sql.Row{{uint64(255), uint64(512)}},
	},
	{
		Query:    "SELECT X'40' | X'01', b'11110001' & b'01001111';",
		Expected: []sql.Row{{uint64(65), uint64(65)}},
	},
	{
		Query:    "SELECT 0x12345;",
		Expected: []sql.Row{{[]uint8{0x1, 0x23, 0x45}}},
	},
	{
		Query:    "SELECT i FROM mytable WHERE i BETWEEN 1 AND 2",
		Expected: []sql.Row{{int64(1)}, {int64(2)}},
	},
	{
		Query:    "SELECT i FROM mytable WHERE i NOT BETWEEN 1 AND 2",
		Expected: []sql.Row{{int64(3)}},
	},
	{
		Query:    "SELECT 2 BETWEEN NULL AND 2",
		Expected: []sql.Row{{nil}},
	},
	{
		Query:    "SELECT NOT 2 BETWEEN NULL AND 2",
		Expected: []sql.Row{{nil}},
	},
	{
		Query: "SELECT DISTINCT * FROM (values row(7,31,27), row(79,17,38), row(78,59,26)) a (col0, col1, col2) WHERE ( + col1 + + col2 ) NOT BETWEEN NULL AND col1",
		Expected: []sql.Row{{7, 31, 27},
			{79, 17, 38},
			{78, 59, 26}},
	},
	{
		Query: "SELECT + tab0.col2 * - tab0.col1 FROM (values row(89,91,82), row(35,97,1), row(24,86,33)) tab0 (col0, col1, col2) " +
			"WHERE NOT ( + col2 * + col2 * col1 ) BETWEEN col1 * tab0.col0 AND NULL",
		Expected: []sql.Row{{-97}},
	},
	{
		Query:    "SELECT id FROM typestable WHERE ti > '2019-12-31'",
		Expected: []sql.Row{{int64(1)}},
	},
	{
		Query:    "SELECT id FROM typestable WHERE da = '2019-12-31'",
		Expected: []sql.Row{{int64(1)}},
	},
	{
		Query:    "SELECT id FROM typestable WHERE ti < '2019-12-31'",
		Expected: nil,
	},
	{
		Query:    "SELECT id FROM typestable WHERE da < '2019-12-31'",
		Expected: nil,
	},
	{
		Query:    "SELECT id FROM typestable WHERE ti > date_add('2019-12-30', INTERVAL 1 day)",
		Expected: []sql.Row{{int64(1)}},
	},
	{
		Query:    "SELECT id FROM typestable WHERE da > date_add('2019-12-30', INTERVAL 1 DAY)",
		Expected: nil,
	},
	{
		Query:    "SELECT id FROM typestable WHERE da >= date_add('2019-12-30', INTERVAL 1 DAY)",
		Expected: []sql.Row{{int64(1)}},
	},
	{
		Query:    "SELECT id FROM typestable WHERE ti < date_add('2019-12-30', INTERVAL 1 DAY)",
		Expected: nil,
	},
	{
		Query:    "SELECT id FROM typestable WHERE da < date_add('2019-12-30', INTERVAL 1 DAY)",
		Expected: nil,
	},
	{
		Query:    "SELECT id FROM typestable WHERE ti > date_sub('2020-01-01', INTERVAL 1 DAY)",
		Expected: []sql.Row{{int64(1)}},
	},
	{
		Query:    "SELECT id FROM typestable WHERE da > date_sub('2020-01-01', INTERVAL 1 DAY)",
		Expected: nil,
	},
	{
		Query:    "SELECT id FROM typestable WHERE da >= date_sub('2020-01-01', INTERVAL 1 DAY)",
		Expected: []sql.Row{{int64(1)}},
	},
	{
		Query:    "SELECT id FROM typestable WHERE ti < date_sub('2020-01-01', INTERVAL 1 DAY)",
		Expected: nil,
	},
	{
		Query:    "SELECT id FROM typestable WHERE da < date_sub('2020-01-01', INTERVAL 1 DAY)",
		Expected: nil,
	},
	{
		Query: `SELECT * FROM (SELECT * FROM (SELECT * FROM (SELECT * FROM othertable) othertable_one) othertable_two) othertable_three WHERE s2 = 'first'`,
		Expected: []sql.Row{
			{"first", int64(3)},
		},
	},
	{
		Query: `SELECT * FROM (SELECT * FROM (SELECT * FROM (SELECT * FROM othertable WHERE s2 = 'first') othertable_one) othertable_two) othertable_three WHERE s2 = 'first'`,
		Expected: []sql.Row{
			{"first", int64(3)},
		},
	},
	{
		Query: `SELECT * FROM (SELECT * FROM (SELECT * FROM (SELECT * FROM othertable WHERE i2 = 3) othertable_one) othertable_two) othertable_three WHERE s2 = 'first'`,
		Expected: []sql.Row{
			{"first", int64(3)},
		},
	},
	{
		Query:    `SELECT * FROM (SELECT * FROM (SELECT * FROM (SELECT * FROM othertable WHERE s2 = 'second') othertable_one) othertable_two) othertable_three WHERE s2 = 'first'`,
		Expected: nil,
	},
	{
		Query: "SELECT i,v from stringandtable WHERE i",
		Expected: []sql.Row{
			{int64(1), "1"},
			{int64(2), ""},
			{int64(3), "true"},
			{int64(4), "false"},
			{int64(5), nil},
		},
	},
	{
		Query: "SELECT i,v from stringandtable WHERE i AND i",
		Expected: []sql.Row{
			{int64(1), "1"},
			{int64(2), ""},
			{int64(3), "true"},
			{int64(4), "false"},
			{int64(5), nil},
		},
	},
	{
		Query: "SELECT i,v from stringandtable WHERE i OR i",
		Expected: []sql.Row{
			{int64(1), "1"},
			{int64(2), ""},
			{int64(3), "true"},
			{int64(4), "false"},
			{int64(5), nil},
		},
	},
	{
		Query:    "SELECT i,v from stringandtable WHERE NOT i",
		Expected: []sql.Row{{int64(0), "0"}},
	},
	{
		Query:    "SELECT i,v from stringandtable WHERE NOT i AND NOT i",
		Expected: []sql.Row{{int64(0), "0"}},
	},
	{
		Query:    "SELECT i,v from stringandtable WHERE NOT i OR NOT i",
		Expected: []sql.Row{{int64(0), "0"}},
	},
	{
		Query: "SELECT i,v from stringandtable WHERE i OR NOT i",
		Expected: []sql.Row{
			{int64(0), "0"},
			{int64(1), "1"},
			{int64(2), ""},
			{int64(3), "true"},
			{int64(4), "false"},
			{int64(5), nil},
		},
	},
	{
		Query:    "SELECT i,v from stringandtable WHERE i XOR i",
		Expected: []sql.Row{},
	},
	{
		Query:    "SELECT i,v from stringandtable WHERE NOT i XOR NOT i",
		Expected: []sql.Row{},
	},
	{
		Query: "SELECT i,v from stringandtable WHERE i XOR NOT i",
		Expected: []sql.Row{
			{int64(0), "0"},
			{int64(1), "1"},
			{int64(2), ""},
			{int64(3), "true"},
			{int64(4), "false"},
			{int64(5), nil},
		},
	},
	{
		Query: "SELECT i,v from stringandtable WHERE i XOR i XOR i",
		Expected: []sql.Row{
			{int64(1), "1"},
			{int64(2), ""},
			{int64(3), "true"},
			{int64(4), "false"},
			{int64(5), nil},
		},
	},
	{
		Query:    "SELECT i,v from stringandtable WHERE v",
		Expected: []sql.Row{{int64(1), "1"}, {nil, "2"}},
	},
	{
		Query:    "SELECT i,v from stringandtable WHERE v AND v",
		Expected: []sql.Row{{int64(1), "1"}, {nil, "2"}},
	},
	{
		Query:    "SELECT i,v from stringandtable WHERE v OR v",
		Expected: []sql.Row{{int64(1), "1"}, {nil, "2"}},
	},
	{
		Query: "SELECT i,v from stringandtable WHERE NOT v",
		Expected: []sql.Row{
			{int64(0), "0"},
			{int64(2), ""},
			{int64(3), "true"},
			{int64(4), "false"},
		},
	},
	{
		Query: "SELECT i,v from stringandtable WHERE NOT v AND NOT v",
		Expected: []sql.Row{
			{int64(0), "0"},
			{int64(2), ""},
			{int64(3), "true"},
			{int64(4), "false"},
		},
	},
	{
		Query: "SELECT i,v from stringandtable WHERE NOT v OR NOT v",
		Expected: []sql.Row{
			{int64(0), "0"},
			{int64(2), ""},
			{int64(3), "true"},
			{int64(4), "false"},
		},
	},
	{
		Query: "SELECT i,v from stringandtable WHERE v OR NOT v",
		Expected: []sql.Row{
			{int64(0), "0"},
			{int64(1), "1"},
			{int64(2), ""},
			{int64(3), "true"},
			{int64(4), "false"},
			{nil, "2"},
		},
	},
	{
		Query:    "SELECT i,v from stringandtable WHERE v XOR v",
		Expected: []sql.Row{},
	},
	{
		Query:    "SELECT i,v from stringandtable WHERE NOT v XOR NOT v",
		Expected: []sql.Row{},
	},
	{
		Query: "SELECT i,v from stringandtable WHERE v XOR NOT v",
		Expected: []sql.Row{
			{int64(0), "0"},
			{int64(1), "1"},
			{int64(2), ""},
			{int64(3), "true"},
			{int64(4), "false"},
			{nil, "2"},
		},
	},
	{
		Query: `select row_number() over (order by i desc), mytable.i as i2
				from mytable join othertable on i = i2 order by 1`,
		Expected: []sql.Row{
			{1, 3},
			{2, 2},
			{3, 1},
		},
	},
	{
		Query: `select row_number() over (order by i desc), mytable.i as i2
				from mytable join othertable on i = i2
				where mytable.i = 3 order by 1`,
		Expected: []sql.Row{
			{1, 3},
		},
	},
	{
		Query: `select pk,
					   row_number() over (order by pk desc),
					   sum(v1) over (partition by v2 order by pk),
					   percent_rank() over(partition by v2 order by pk)
				from one_pk_three_idx order by pk`,
		Expected: []sql.Row{
			{0, 8, float64(0), float64(0)},
			{1, 7, float64(0), float64(1) / float64(3)},
			{2, 6, float64(0), float64(0)},
			{3, 5, float64(0), float64(0)},
			{4, 4, float64(1), float64(2) / float64(3)},
			{5, 3, float64(3), float64(1)},
			{6, 2, float64(3), float64(0)},
			{7, 1, float64(4), float64(0)},
		},
	},
	{
		Query: `select pk,
	                  percent_rank() over(partition by v2 order by pk),
	                  dense_rank() over(partition by v2 order by pk),
	                  rank() over(partition by v2 order by pk)
				from one_pk_three_idx order by pk`,
		Expected: []sql.Row{
			{0, float64(0), uint64(1), uint64(1)},
			{1, float64(1) / float64(3), uint64(2), uint64(2)},
			{2, float64(0), uint64(1), uint64(1)},
			{3, float64(0), uint64(1), uint64(1)},
			{4, float64(2) / float64(3), uint64(3), uint64(3)},
			{5, float64(1), uint64(4), uint64(4)},
			{6, float64(0), uint64(1), uint64(1)},
			{7, float64(0), uint64(1), uint64(1)},
		},
	},
	{
		SkipPrepared: true,
		Query: `select pk,
					   first_value(pk) over (order by pk desc),
					   lag(pk, 1) over (order by pk desc),
					   count(pk) over(partition by v1 order by pk),
					   max(pk) over(partition by v1 order by pk desc),
					   avg(v2) over (partition by v1 order by pk)
				from one_pk_three_idx order by pk`,
		Expected: []sql.Row{
			{0, 7, 1, 1, 3, float64(0)},
			{1, 7, 2, 2, 3, float64(0)},
			{2, 7, 3, 3, 3, float64(1) / float64(3)},
			{3, 7, 4, 4, 3, float64(3) / float64(4)},
			{4, 7, 5, 1, 4, float64(0)},
			{5, 7, 6, 1, 5, float64(0)},
			{6, 7, 7, 1, 6, float64(3)},
			{7, 7, nil, 1, 7, float64(4)},
		},
	},
	{
		Query: `SELECT s2, i2 FROM othertable WHERE s2 >= "first" AND i2 >= 2 ORDER BY 1`,
		Expected: []sql.Row{
			{"first", int64(3)},
			{"second", int64(2)},
		},
	},
	{
		Query: `SELECT s2, i2 FROM othertable WHERE "first" <= s2 AND 2 <= i2 ORDER BY 1`,
		Expected: []sql.Row{
			{"first", int64(3)},
			{"second", int64(2)},
		},
	},
	{
		Query: `SELECT s2, i2 FROM othertable WHERE s2 <= "second" AND i2 <= 2 ORDER BY 1`,
		Expected: []sql.Row{
			{"second", int64(2)},
		},
	},
	{
		Query: `SELECT s2, i2 FROM othertable WHERE "second" >= s2 AND 2 >= i2 ORDER BY 1`,
		Expected: []sql.Row{
			{"second", int64(2)},
		},
	},
	{
		Query: "SELECT substring(s2, 1), substring(s2, 2), substring(s2, 3) FROM othertable ORDER BY i2",
		Expected: []sql.Row{
			{"third", "hird", "ird"},
			{"second", "econd", "cond"},
			{"first", "irst", "rst"},
		},
	},
	{
		Query: `SELECT substring("first", 1), substring("second", 2), substring("third", 3)`,
		Expected: []sql.Row{
			{"first", "econd", "ird"},
		},
	},
	{
		Query: "SELECT substring(s2, -1), substring(s2, -2), substring(s2, -3) FROM othertable ORDER BY i2",
		Expected: []sql.Row{
			{"d", "rd", "ird"},
			{"d", "nd", "ond"},
			{"t", "st", "rst"},
		},
	},
	{
		Query: `SELECT substring("first", -1), substring("second", -2), substring("third", -3)`,
		Expected: []sql.Row{
			{"t", "nd", "ird"},
		},
	},
	{
		Query: `SELECT COUNT(*) AS cnt, fi FROM (
			SELECT tbl.s AS fi
			FROM mytable tbl
		) t
		GROUP BY fi`,
		Expected: []sql.Row{
			{int64(1), "first row"},
			{int64(1), "second row"},
			{int64(1), "third row"},
		},
	},
	{
		Query: `SELECT fi, COUNT(*) FROM (
			SELECT tbl.s AS fi
			FROM mytable tbl
		) t
		GROUP BY fi
		ORDER BY COUNT(*) ASC, fi`,
		Expected: []sql.Row{
			{"first row", int64(1)},
			{"second row", int64(1)},
			{"third row", int64(1)},
		},
	},
	{
		Query: `SELECT COUNT(*), fi  FROM (
			SELECT tbl.s AS fi
			FROM mytable tbl
		) t
		GROUP BY fi
		ORDER BY COUNT(*) ASC, fi`,
		Expected: []sql.Row{
			{int64(1), "first row"},
			{int64(1), "second row"},
			{int64(1), "third row"},
		},
	},
	{
		Query: `SELECT COUNT(*) AS cnt, fi FROM (
			SELECT tbl.s AS fi
			FROM mytable tbl
		) t
		GROUP BY 2`,
		Expected: []sql.Row{
			{int64(1), "first row"},
			{int64(1), "second row"},
			{int64(1), "third row"},
		},
	},
	{
		Query: `SELECT COUNT(*) AS cnt, s AS fi FROM mytable GROUP BY fi`,
		Expected: []sql.Row{
			{int64(1), "first row"},
			{int64(1), "second row"},
			{int64(1), "third row"},
		},
	},
	{
		Query: `SELECT COUNT(*) AS cnt, s AS fi FROM mytable GROUP BY 2`,
		Expected: []sql.Row{
			{int64(1), "first row"},
			{int64(1), "second row"},
			{int64(1), "third row"},
		},
	},
	{
		Query: "SELECT CAST(-3 AS UNSIGNED) FROM mytable",
		Expected: []sql.Row{
			{uint64(18446744073709551613)},
			{uint64(18446744073709551613)},
			{uint64(18446744073709551613)},
		},
	},
	{
		Query:    "SELECT CAST(-3 AS DOUBLE) FROM dual",
		Expected: []sql.Row{{-3.0}},
	},
	{
		Query:    `SELECT CONVERT("-3.9876", FLOAT) FROM dual`,
		Expected: []sql.Row{{float32(-3.9876)}},
	},
	{
		Query:    "SELECT CAST(10.56789 as CHAR(3));",
		Expected: []sql.Row{{"10."}},
	},
	{
		Query:    "SELECT CAST(10.56789 as CHAR(30));",
		Expected: []sql.Row{{"10.56789"}},
	},
	{
		Query:    "SELECT CAST('abcdef' as BINARY(30));",
		Expected: []sql.Row{{[]byte("abcdef")}},
	},
	{
		Query:    `SELECT CONVERT(10.12345, DECIMAL(4,2))`,
		Expected: []sql.Row{{"10.12"}},
	},
	{
		Query:    `SELECT CONVERT(1234567893.1234567893, DECIMAL(20,10))`,
		Expected: []sql.Row{{"1234567893.1234567893"}},
	},
	{
		// In enginetests, the SQL wire conversion logic isn't used, which is what expands the DECIMAL(4,2) value
		// from "10" to "10.00" to exactly match MySQL's result. So, here we see just "10", but through sql-server
		// we'll see the correct "10.00" value. Ideally, the enginetests (and dolt sql) would also execute the
		// SQL wire conversion logic so that we don't have this inconsistency.
		Query:    `SELECT CONVERT(10, DECIMAL(4,2))`,
		Expected: []sql.Row{{"10"}},
	},
	{
		Query: "SELECT CONVERT(-3, UNSIGNED) FROM mytable",
		Expected: []sql.Row{
			{uint64(18446744073709551613)},
			{uint64(18446744073709551613)},
			{uint64(18446744073709551613)},
		},
	},
	{
		Query: "SELECT '3' > 2 FROM tabletest",
		Expected: []sql.Row{
			{true},
			{true},
			{true},
		},
	},
	{
		Query: "SELECT s > 2 FROM tabletest",
		Expected: []sql.Row{
			{false},
			{false},
			{false},
		},
	},
	{
		Query:    "SELECT * FROM tabletest WHERE s > 0",
		Expected: nil,
	},
	{
		Query: "SELECT * FROM tabletest WHERE s = 0",
		Expected: []sql.Row{
			{int64(1), "first row"},
			{int64(2), "second row"},
			{int64(3), "third row"},
		},
	},
	{
		Query: "SELECT * FROM tabletest WHERE s = 'first row'",
		Expected: []sql.Row{
			{int64(1), "first row"},
		},
	},
	{
		Query: "SELECT s FROM mytable WHERE i IN (1, 2, 5)",
		Expected: []sql.Row{
			{"first row"},
			{"second row"},
		},
	},
	{
		Query: "SELECT s FROM mytable WHERE i NOT IN (1, 2, 5)",
		Expected: []sql.Row{
			{"third row"},
		},
	},
	{
		Query: "SELECT 1 + 2",
		Expected: []sql.Row{
			{int64(3)},
		},
	},
	{
		Query:    `SELECT i AS foo FROM mytable HAVING foo NOT IN (1, 2, 5)`,
		Expected: []sql.Row{{int64(3)}},
	},
	{
		Query:    `SELECT SUM(i) FROM mytable`,
		Expected: []sql.Row{{float64(6)}},
	},
	{
		Query: `SELECT i AS foo FROM mytable ORDER BY i DESC`,
		Expected: []sql.Row{
			{int64(3)},
			{int64(2)},
			{int64(1)},
		},
	},
	{
		Query: `SELECT COUNT(*) c, i AS foo FROM mytable GROUP BY i ORDER BY i DESC`,
		Expected: []sql.Row{
			{int64(1), int64(3)},
			{int64(1), int64(2)},
			{int64(1), int64(1)},
		},
	},
	{
		Query: `SELECT COUNT(*) c, i AS foo FROM mytable GROUP BY 2 ORDER BY 2 DESC`,
		Expected: []sql.Row{
			{int64(1), int64(3)},
			{int64(1), int64(2)},
			{int64(1), int64(1)},
		},
	},
	{
		Query: `SELECT COUNT(*) c, i AS foo FROM mytable GROUP BY i ORDER BY foo DESC`,
		Expected: []sql.Row{
			{int64(1), int64(3)},
			{int64(1), int64(2)},
			{int64(1), int64(1)},
		},
	},
	{
		Query: `SELECT COUNT(*) c, i AS foo FROM mytable GROUP BY 2 ORDER BY foo DESC`,
		Expected: []sql.Row{
			{int64(1), int64(3)},
			{int64(1), int64(2)},
			{int64(1), int64(1)},
		},
	},
	{
		Query: `SELECT COUNT(*) c, i AS i FROM mytable GROUP BY 2`,
		Expected: []sql.Row{
			{int64(1), int64(3)},
			{int64(1), int64(2)},
			{int64(1), int64(1)},
		},
	},
	{
		Query: `SELECT i AS i FROM mytable GROUP BY 1`,
		Expected: []sql.Row{
			{int64(3)},
			{int64(2)},
			{int64(1)},
		},
	},
	{
		Query: `SELECT CONCAT("a", "b", "c")`,
		Expected: []sql.Row{
			{string("abc")},
		},
	},
	{
		Query: `SELECT COALESCE(NULL, NULL, NULL, 'example', NULL, 1234567890)`,
		Expected: []sql.Row{
			{string("example")},
		},
	},
	{
		Query: `SELECT COALESCE(NULL, NULL, NULL, COALESCE(NULL, 1234567890))`,
		Expected: []sql.Row{
			{int32(1234567890)},
		},
	},
	{
		Query:    "SELECT COALESCE (NULL, NULL)",
		Expected: []sql.Row{{nil}},
		ExpectedColumns: []*sql.Column{
			{
				Name: "COALESCE (NULL, NULL)",
				Type: types.Null,
			},
		},
	},
	{
		Query: "SELECT concat(s, i) FROM mytable",
		Expected: []sql.Row{
			{string("first row1")},
			{string("second row2")},
			{string("third row3")},
		},
	},
	{
		Query: "SELECT version()",
		Expected: []sql.Row{
			{string("8.0.11")},
		},
	},
	{
		Query: `SELECT RAND(100)`,
		Expected: []sql.Row{
			{float64(0.8165026937796166)},
		},
	},
	{
		Query:    `SELECT RAND(i) from mytable order by i`,
		Expected: []sql.Row{{0.6046602879796196}, {0.16729663442585624}, {0.7199826688373036}},
	},
	{
		Query: `SELECT RAND(100) = RAND(100)`,
		Expected: []sql.Row{
			{true},
		},
	},
	{
		Query: `SELECT RAND() = RAND()`,
		Expected: []sql.Row{
			{false},
		},
	},
	{
		Query: "SELECT MOD(i, 2) from mytable order by i limit 1",
		Expected: []sql.Row{
			{"1"},
		},
	},
	{
		Query: "SELECT SIN(i) from mytable order by i limit 1",
		Expected: []sql.Row{
			{0.8414709848078965},
		},
	},
	{
		Query: "SELECT COS(i) from mytable order by i limit 1",
		Expected: []sql.Row{
			{0.5403023058681398},
		},
	},
	{
		Query: "SELECT TAN(i) from mytable order by i limit 1",
		Expected: []sql.Row{
			{1.557407724654902},
		},
	},
	{
		Query: "SELECT ASIN(i) from mytable order by i limit 1",
		Expected: []sql.Row{
			{1.5707963267948966},
		},
	},
	{
		Query: "SELECT ACOS(i) from mytable order by i limit 1",
		Expected: []sql.Row{
			{0.0},
		},
	},
	{
		Query: "SELECT ATAN(i) from mytable order by i limit 1",
		Expected: []sql.Row{
			{0.7853981633974483},
		},
	},
	{
		Query: "SELECT COT(i) from mytable order by i limit 1",
		Expected: []sql.Row{
			{0.6420926159343308},
		},
	},
	{
		Query: "SELECT DEGREES(i) from mytable order by i limit 1",
		Expected: []sql.Row{
			{57.29577951308232},
		},
	},
	{
		Query: "SELECT RADIANS(i) from mytable order by i limit 1",
		Expected: []sql.Row{
			{0.017453292519943295},
		},
	},
	{
		Query: "SELECT CRC32(i) from mytable order by i limit 1",
		Expected: []sql.Row{
			{uint64(0x83dcefb7)},
		},
	},
	{
		Query: "SELECT SIGN(i) from mytable order by i limit 1",
		Expected: []sql.Row{
			{1},
		},
	},
	{
		Query: "SELECT ASCII(s) from mytable order by i limit 1",
		Expected: []sql.Row{
			{uint64(0x66)},
		},
	},
	{
		Query: "SELECT HEX(s) from mytable order by i limit 1",
		Expected: []sql.Row{
			{"666972737420726F77"},
		},
	},
	{
		Query: "SELECT UNHEX(s) from mytable order by i limit 1",
		Expected: []sql.Row{
			{nil},
		},
	},
	{
		Query: "SELECT BIN(i) from mytable order by i limit 1",
		Expected: []sql.Row{
			{"1"},
		},
	},
	{
		Query: "SELECT BIT_LENGTH(i) from mytable order by i limit 1",
		Expected: []sql.Row{
			{64},
		},
	},
	{
		Query: "select date_format(datetime_col, '%D') from datetime_table order by 1",
		Expected: []sql.Row{
			{"1st"},
			{"4th"},
			{"7th"},
		},
	},
	{
		Query: "select time_format(time_col, '%h%p') from datetime_table order by 1",
		Expected: []sql.Row{
			{"03AM"},
			{"03PM"},
			{"04AM"},
		},
	},
	{
		Query: "select from_unixtime(i) from mytable order by 1",
		Expected: []sql.Row{
			{time.Unix(1, 0)},
			{time.Unix(2, 0)},
			{time.Unix(3, 0)},
		},
	},
	// TODO: add additional tests for other functions. Every function needs an engine test to ensure it works correctly
	//  with the analyzer.
	{
		Query:    "SELECT * FROM mytable WHERE 1 > 5",
		Expected: nil,
	},
	{
		Query: "SELECT SUM(i) + 1, i FROM mytable GROUP BY i ORDER BY i",
		Expected: []sql.Row{
			{float64(2), int64(1)},
			{float64(3), int64(2)},
			{float64(4), int64(3)},
		},
	},
	{
		Query: "SELECT SUM(i) as sum, i FROM mytable GROUP BY i ORDER BY sum ASC",
		Expected: []sql.Row{
			{float64(1), int64(1)},
			{float64(2), int64(2)},
			{float64(3), int64(3)},
		},
	},
	{
		Query: "SELECT i, SUM(i) FROM mytable GROUP BY i ORDER BY sum(i) DESC",
		Expected: []sql.Row{
			{int64(3), float64(3)},
			{int64(2), float64(2)},
			{int64(1), float64(1)},
		},
	},
	{
		Query: "SELECT i, SUM(i) as b FROM mytable GROUP BY i ORDER BY b DESC",
		Expected: []sql.Row{
			{int64(3), float64(3)},
			{int64(2), float64(2)},
			{int64(1), float64(1)},
		},
	},
	{
		Query: "SELECT i, SUM(i) as `sum(i)` FROM mytable GROUP BY i ORDER BY sum(i) DESC",
		Expected: []sql.Row{
			{int64(3), float64(3)},
			{int64(2), float64(2)},
			{int64(1), float64(1)},
		},
	},
	{
		Query:    "SELECT i FROM mytable UNION SELECT i+10 FROM mytable;",
		Expected: []sql.Row{{int64(1)}, {int64(2)}, {int64(3)}, {int64(11)}, {int64(12)}, {int64(13)}},
	},
	{
		Query:    "SELECT i FROM mytable UNION DISTINCT SELECT i+10 FROM mytable;",
		Expected: []sql.Row{{int64(1)}, {int64(2)}, {int64(3)}, {int64(11)}, {int64(12)}, {int64(13)}},
	},
	{
		Query:    "SELECT i FROM mytable UNION ALL SELECT i FROM mytable;",
		Expected: []sql.Row{{int64(1)}, {int64(2)}, {int64(3)}, {int64(1)}, {int64(2)}, {int64(3)}},
	},
	{
		Query:    "SELECT i FROM mytable UNION SELECT i FROM mytable;",
		Expected: []sql.Row{{int64(1)}, {int64(2)}, {int64(3)}},
	},
	{
		Query:    "SELECT i FROM mytable UNION DISTINCT SELECT i FROM mytable;",
		Expected: []sql.Row{{int64(1)}, {int64(2)}, {int64(3)}},
	},
	{
		Query:    "SELECT i FROM mytable UNION ALL SELECT i FROM mytable UNION DISTINCT SELECT i FROM mytable;",
		Expected: []sql.Row{{int64(1)}, {int64(2)}, {int64(3)}},
	},
	{
		Query:    "SELECT i FROM mytable UNION SELECT i FROM mytable UNION ALL SELECT i FROM mytable;",
		Expected: []sql.Row{{int64(1)}, {int64(2)}, {int64(3)}, {int64(1)}, {int64(2)}, {int64(3)}},
	},
	{
		Query: "SELECT i FROM mytable UNION SELECT s FROM mytable;",
		Expected: []sql.Row{
			{"1"},
			{"2"},
			{"3"},
			{"first row"},
			{"second row"},
			{"third row"},
		},
	},
	{
		SkipPrepared: true,
		Query:        "",
		Expected:     []sql.Row{},
	},
	{
		Query: "/*!40101 SET NAMES " +
			sql.Collation_Default.CharacterSet().String() +
			" */",
		Expected: []sql.Row{
			{},
		},
	},
	{
		Query: "SET collation_connection = '" +
			sql.Collation_Default.String() +
			"';",
		Expected: []sql.Row{
			{},
		},
	},
	{
		Query:    `SHOW DATABASES`,
		Expected: []sql.Row{{"mydb"}, {"foo"}, {"information_schema"}, {"mysql"}},
	},
	{
		Query:    `SHOW DATABASES LIKE 'information_schema'`,
		Expected: []sql.Row{{"information_schema"}},
	},
	{
		Query:    "SHOW DATABASES where `Database` =  'information_schema'",
		Expected: []sql.Row{{"information_schema"}},
	},
	{
		Query:    `SHOW SCHEMAS`,
		Expected: []sql.Row{{"mydb"}, {"foo"}, {"information_schema"}, {"mysql"}},
	},
	{
		Query: `SELECT SCHEMA_NAME, DEFAULT_CHARACTER_SET_NAME, DEFAULT_COLLATION_NAME FROM information_schema.SCHEMATA`,
		Expected: []sql.Row{
			{"information_schema", "utf8mb4", "utf8mb4_0900_bin"},
			{"mydb", "utf8mb4", "utf8mb4_0900_bin"},
			{"foo", "utf8mb4", "utf8mb4_0900_bin"},
		},
	},
	{
		Query: `SELECT s FROM mytable WHERE s LIKE '%d row'`,
		Expected: []sql.Row{
			{"second row"},
			{"third row"},
		},
	},
	{
		Query:    `SELECT s FROM mytable WHERE s LIKE '%D ROW'`,
		Expected: []sql.Row{}, // default collation of `utf8mb4_0900_bin` is case-sensitive
	},
	{
		Query: `SELECT SUBSTRING(s, -3, 3) AS s FROM mytable WHERE s LIKE '%d row' GROUP BY 1`,
		Expected: []sql.Row{
			{"row"},
		},
	},
	{
		Query: `SELECT s FROM mytable WHERE s NOT LIKE '%d row'`,
		Expected: []sql.Row{
			{"first row"},
		},
	},
	{
		Query: `SELECT * FROM foo.othertable`,
		Expected: []sql.Row{
			{"a", int32(4)},
			{"b", int32(2)},
			{"c", int32(0)},
		},
	},
	{
		Query: `SELECT AVG(23.222000)`,
		Expected: []sql.Row{
			{"23.2220000000"},
		},
	},
	{
		Query: `SELECT AVG("23.222000")`,
		Expected: []sql.Row{
			{23.222},
		},
	},
	{
		Query: `SELECT DATABASE()`,
		Expected: []sql.Row{
			{"mydb"},
		},
	},
	{
		Query: `SELECT USER()`,
		Expected: []sql.Row{
			{"root@localhost"},
		},
	},
	{
		Query: `SELECT CURRENT_USER()`,
		Expected: []sql.Row{
			{"root@localhost"},
		},
	},
	{
		Query: `SELECT CURRENT_USER`,
		Expected: []sql.Row{
			{"root@localhost"},
		},
		ExpectedColumns: sql.Schema{
			{
				Name: "CURRENT_USER",
				Type: types.LongText,
			},
		},
	},
	{
		Query: `SELECT CURRENT_user`,
		Expected: []sql.Row{
			{"root@localhost"},
		},
		ExpectedColumns: sql.Schema{
			{
				Name: "CURRENT_user",
				Type: types.LongText,
			},
		},
	},
	{
		Query: `SHOW VARIABLES`,
	},
	{
		Query: `SHOW VARIABLES LIKE 'gtid_mode'`,
		Expected: []sql.Row{
			{"gtid_mode", "OFF"},
		},
	},
	{
		Query: `SHOW VARIABLES LIKE 'gtid%'`,
		Expected: []sql.Row{
			{"gtid_executed", ""},
			{"gtid_executed_compression_period", int64(0)},
			{"gtid_mode", "OFF"},
			{"gtid_next", "AUTOMATIC"},
			{"gtid_owned", ""},
			{"gtid_purged", ""},
		},
	},
	{
		Query: `SHOW VARIABLES WHERE Variable_name = 'version' || variable_name = 'autocommit'`,
		Expected: []sql.Row{
			{"autocommit", 1}, {"version", "8.0.11"},
		},
	},
	{
		Query: `SHOW VARIABLES WHERE Variable_name > 'version' and variable_name like '%_%'`,
		Expected: []sql.Row{
			{"version_comment", "Dolt"}, {"version_compile_machine", ""}, {"version_compile_os", ""}, {"version_compile_zlib", ""}, {"wait_timeout", 28800}, {"windowing_use_high_precision", 1},
		},
	},
	{
		Query: `SHOW VARIABLES WHERE "1" and variable_name = 'autocommit'`,
		Expected: []sql.Row{
			{"autocommit", 1},
		},
	},
	{
		Query:    `SHOW VARIABLES WHERE "0" and variable_name = 'autocommit'`,
		Expected: []sql.Row{},
	},
	{
		Query:    `SHOW VARIABLES WHERE "abc" and variable_name = 'autocommit'`,
		Expected: []sql.Row{},
	},
	{
		Query: `SHOW GLOBAL VARIABLES LIKE '%mode'`,
		Expected: []sql.Row{
			{"block_encryption_mode", "aes-128-ecb"},
			{"gtid_mode", "OFF"},
			{"offline_mode", int64(0)},
			{"pseudo_slave_mode", int64(0)},
			{"rbr_exec_mode", "STRICT"},
			{"sql_mode", "STRICT_TRANS_TABLES,NO_ENGINE_SUBSTITUTION,ONLY_FULL_GROUP_BY"},
			{"ssl_fips_mode", "OFF"},
		},
	},
	{
		Query:    `SELECT JSON_EXTRACT('"foo"', "$")`,
		Expected: []sql.Row{{types.MustJSON(`"foo"`)}},
	},
	{
		Query:    `SELECT JSON_UNQUOTE('"foo"')`,
		Expected: []sql.Row{{"foo"}},
	},
	{
		Query:    `SELECT JSON_UNQUOTE('[1, 2, 3]')`,
		Expected: []sql.Row{{"[1, 2, 3]"}},
	},
	{
		Query:    `SELECT JSON_UNQUOTE('"\\t\\u0032"')`,
		Expected: []sql.Row{{"\t2"}},
	},
	{
		Query:    `SELECT JSON_UNQUOTE('"\t\\u0032"')`,
		Expected: []sql.Row{{"\t2"}},
	},
	{
		Query:    `SELECT JSON_UNQUOTE(JSON_EXTRACT('{"xid":"hello"}', '$.xid')) = "hello"`,
		Expected: []sql.Row{{true}},
	},
	{
		Query:    `SELECT JSON_EXTRACT('{"xid":"hello"}', '$.xid') = "hello"`,
		Expected: []sql.Row{{true}},
	},
	{
		Query:    `SELECT JSON_EXTRACT('{"xid":"hello"}', '$.xid') = '"hello"'`,
		Expected: []sql.Row{{false}},
	},
	{
		Query:    `SELECT JSON_UNQUOTE(JSON_EXTRACT('{"xid":null}', '$.xid'))`,
		Expected: []sql.Row{{"null"}},
	},
	{
		Query:    `select JSON_EXTRACT('{"id":234}', '$.id')-1;`,
		Expected: []sql.Row{{float64(233)}},
	},
	{
		Query:    `select JSON_EXTRACT('{"id":234}', '$.id') = 234;`,
		Expected: []sql.Row{{true}},
	},
	{
		Query:    `select JSON_EXTRACT('{"id":"abc"}', '$.id')-1;`,
		Expected: []sql.Row{{float64(-1)}},
	},
	{
		Query:    `select JSON_EXTRACT('{"id":{"a": "abc"}}', '$.id')-1;`,
		Expected: []sql.Row{{float64(-1)}},
	},
	{
		Query:    `SELECT CONNECTION_ID()`,
		Expected: []sql.Row{{uint32(1)}},
	},
	{
		Query: `SHOW CREATE DATABASE mydb`,
		Expected: []sql.Row{{
			"mydb",
			"CREATE DATABASE `mydb` /*!40100 DEFAULT CHARACTER SET utf8mb4 COLLATE utf8mb4_0900_bin */",
		}},
	},
	{
		Query: `SHOW CREATE TABLE two_pk`,
		Expected: []sql.Row{{
			"two_pk",
			"CREATE TABLE `two_pk` (\n" +
				"  `pk1` tinyint NOT NULL,\n" +
				"  `pk2` tinyint NOT NULL,\n" +
				"  `c1` tinyint NOT NULL,\n" +
				"  `c2` tinyint NOT NULL,\n" +
				"  `c3` tinyint NOT NULL,\n" +
				"  `c4` tinyint NOT NULL,\n" +
				"  `c5` tinyint NOT NULL,\n" +
				"  PRIMARY KEY (`pk1`,`pk2`)\n" +
				") ENGINE=InnoDB DEFAULT CHARSET=utf8mb4 COLLATE=utf8mb4_0900_bin",
		}},
	},
	{
		Query: `SHOW CREATE TABLE myview`,
		Expected: []sql.Row{{
			"myview",
			"CREATE VIEW `myview` AS SELECT * FROM mytable",
			"utf8mb4",
			"utf8mb4_0900_bin",
		}},
	},
	{
		Query: `SHOW CREATE VIEW myview`,
		Expected: []sql.Row{{
			"myview",
			"CREATE VIEW `myview` AS SELECT * FROM mytable",
			"utf8mb4",
			"utf8mb4_0900_bin",
		}},
	},
	{
		Query: `describe myview`,
		Expected: []sql.Row{
			{"i", "bigint", "NO", "", "NULL", ""},
			{"s", "varchar(20)", "NO", "", "NULL", ""},
		},
	},
	{
		Query:    `SELECT -1`,
		Expected: []sql.Row{{int8(-1)}},
	},
	{
		Query:    `SHOW WARNINGS LIMIT 0`,
		Expected: nil,
	},
	{
		Query: `SELECT NULL`,
		Expected: []sql.Row{
			{nil},
		},
	},
	{
		Query: `SELECT nullif('abc', NULL)`,
		Expected: []sql.Row{
			{"abc"},
		},
	},
	{
		Query: `SELECT nullif(NULL, NULL)`,
		Expected: []sql.Row{
			{nil},
		},
	},
	{
		Query: `SELECT nullif(NULL, 123)`,
		Expected: []sql.Row{
			{nil},
		},
	},
	{
		Query: `SELECT nullif(123, 123)`,
		Expected: []sql.Row{
			{nil},
		},
	},
	{
		Query: `SELECT nullif(123, 321)`,
		Expected: []sql.Row{
			{int8(123)},
		},
	},
	{
		Query: `SELECT ifnull(123, NULL)`,
		Expected: []sql.Row{
			{int8(123)},
		},
	},
	{
		Query: `SELECT ifnull(NULL, NULL)`,
		Expected: []sql.Row{
			{nil},
		},
	},
	{
		Query: `SELECT ifnull(NULL, 123)`,
		Expected: []sql.Row{
			{int8(123)},
		},
	},
	{
		Query: `SELECT ifnull(123, 123)`,
		Expected: []sql.Row{
			{int8(123)},
		},
	},
	{
		Query: `SELECT ifnull(123, 321)`,
		Expected: []sql.Row{
			{int8(123)},
		},
	},
	{
		Query: `SELECT if(123 = 123, "a", "b")`,
		Expected: []sql.Row{
			{"a"},
		},
	},
	{
		Query:    `SELECT if(123 = 123, NULL, "b")`,
		Expected: []sql.Row{{nil}},
		ExpectedColumns: []*sql.Column{
			{Name: "if(123 = 123, NULL, \"b\")", Type: types.LongText},
		},
	},
	{
		Query:    `SELECT if(123 = 123, NULL, NULL = 1)`,
		Expected: []sql.Row{{nil}},
		ExpectedColumns: []*sql.Column{
			{Name: "if(123 = 123, NULL, NULL = 1)", Type: types.Int64}, // TODO: this should be getting coerced to bool
		},
	},
	{
		Query:    `SELECT if(123 = 123, NULL, NULL)`,
		Expected: []sql.Row{{nil}},
		ExpectedColumns: []*sql.Column{
			{Name: "if(123 = 123, NULL, NULL)", Type: types.Null},
		},
	},
	{
		Query: `SELECT if(123 > 123, "a", "b")`,
		Expected: []sql.Row{
			{"b"},
		},
	},
	{
		Query: `SELECT if(1, 123, 456)`,
		Expected: []sql.Row{
			{123},
		},
	},
	{
		Query: `SELECT if(0, 123, 456)`,
		Expected: []sql.Row{
			{456},
		},
	},
	{
		Query: `SELECT if(0, "abc", 456)`,
		Expected: []sql.Row{
			{456},
		},
	},
	{
		Query: `SELECT if(1, "abc", 456)`,
		Expected: []sql.Row{
			{"abc"},
		},
	},
	{
		Query: `SELECT 1 as foo, if((select foo), "a", "b")`,
		Expected: []sql.Row{
			{1, "a"},
		},
	},
	{
		Query: `SELECT 0 as foo, if((select foo), "a", "b")`,
		Expected: []sql.Row{
			{0, "b"},
		},
	},
	{
		Query: `SELECT if(NULL, "a", "b")`,
		Expected: []sql.Row{
			{"b"},
		},
	},
	{
		Query: `SELECT if("a", "a", "b")`,
		Expected: []sql.Row{
			{"b"},
		},
	},
	{
		Query: `SELECT i, if(s = "first row", "first", "not first") from mytable order by i`,
		Expected: []sql.Row{
			{1, "first"},
			{2, "not first"},
			{3, "not first"},
		},
	},
	{
		Query:    "SELECT i FROM mytable WHERE NULL > 10;",
		Expected: nil,
	},
	{
		Query:    "SELECT i FROM mytable WHERE NULL IN (10);",
		Expected: nil,
	},
	{
		Query:    "SELECT i FROM mytable WHERE NULL IN (NULL, NULL);",
		Expected: nil,
	},
	{
		Query:    "SELECT i FROM mytable WHERE NOT NULL NOT IN (NULL);",
		Expected: nil,
	},
	{
		Query:    "SELECT i FROM mytable WHERE NOT (NULL) <> 10;",
		Expected: nil,
	},
	{
		Query:    "SELECT i FROM mytable WHERE NOT NULL <> NULL;",
		Expected: nil,
	},
	{
		Query: `SELECT 2/4`,
		Expected: []sql.Row{
			{"0.5000"},
		},
	},
	{
		Query: `SELECT 15728640/1024/1024`,
		Expected: []sql.Row{
			{"15.00000000"},
		},
	},
	{
		Query: `SELECT 15728640/1024/1030`,
		Expected: []sql.Row{
			{"14.91262136"},
		},
	},
	{
		Query: `SELECT 2/4/5/5`,
		Expected: []sql.Row{
			{"0.020000000000"},
		},
	},
	{
		Query: `SELECT 4/3/1`,
		Expected: []sql.Row{
			{"1.33333333"},
		},
	},
	{
		Query: `select 5/4/3/(2/1+3/1)`,
		Expected: []sql.Row{
			{"0.083333333333"},
		},
	},
	{
		Query: `select (2/1+3/1)/5/4/3`,
		Expected: []sql.Row{
			{"0.0833333333333333"},
		},
	},
	{
		Query: `select cast(X'20' as decimal)`,
		Expected: []sql.Row{
			{"32"},
		},
	},
	{
		Query: `SELECT FLOOR(15728640/1024/1030)`,
		Expected: []sql.Row{
			{"14"},
		},
	},
	{
		Query: `SELECT ROUND(15728640/1024/1030)`,
		Expected: []sql.Row{
			{"15"},
		},
	},
	{
		Query: `SELECT ROUND(15.00, 1)`,
		Expected: []sql.Row{
			{"15.0"},
		},
	},
	{
		Query: `SELECT round(15, 1)`,
		Expected: []sql.Row{
			{int8(15)},
		},
	},
	{
		Query: `SELECT CASE i WHEN 1 THEN 'one' WHEN 2 THEN 'two' ELSE 'other' END FROM mytable`,
		Expected: []sql.Row{
			{"one"},
			{"two"},
			{"other"},
		},
	},
	{
		Query: `SELECT CASE WHEN i > 2 THEN 'more than two' WHEN i < 2 THEN 'less than two' ELSE 'two' END FROM mytable`,
		Expected: []sql.Row{
			{"less than two"},
			{"two"},
			{"more than two"},
		},
	},
	{
		Query: `SELECT CASE WHEN i > 2 THEN i WHEN i < 2 THEN i ELSE 'two' END FROM mytable`,
		Expected: []sql.Row{
			{"1"},
			{"two"},
			{"3"},
		},
	},
	{
		Query: `SELECT CASE WHEN i > 2 THEN 'more than two' WHEN i < 2 THEN 'less than two' ELSE 2 END FROM mytable`,
		Expected: []sql.Row{
			{"less than two"},
			{"2"},
			{"more than two"},
		},
	},
	{
		Query: `SELECT CASE i WHEN 1 THEN 'one' WHEN 2 THEN 'two' END FROM mytable`,
		Expected: []sql.Row{
			{"one"},
			{"two"},
			{nil},
		},
	},
	{
		Query: `SELECT CASE i WHEN 1 THEN JSON_OBJECT("a", 1) WHEN 2 THEN JSON_OBJECT("b", 2) END FROM mytable`,
		Expected: []sql.Row{
			{types.MustJSON(`{"a": 1}`)},
			{types.MustJSON(`{"b": 2}`)},
			{nil},
		},
	},
	{
		Query: `SELECT CASE i WHEN 1 THEN JSON_OBJECT("a", 1) ELSE JSON_OBJECT("b", 2) END FROM mytable`,
		Expected: []sql.Row{
			{types.MustJSON(`{"a": 1}`)},
			{types.MustJSON(`{"b": 2}`)},
			{types.MustJSON(`{"b": 2}`)},
		},
	},
	{
		Query: `SELECT CASE i WHEN 1 THEN JSON_OBJECT("a", 1) ELSE JSON_OBJECT("b", 2) END FROM mytable`,
		Expected: []sql.Row{
			{types.MustJSON(`{"a": 1}`)},
			{types.MustJSON(`{"b": 2}`)},
			{types.MustJSON(`{"b": 2}`)},
		},
	},
	{
		Query: "SHOW COLLATION WHERE `Collation` IN ('binary', 'utf8_general_ci', 'utf8mb4_0900_ai_ci')",
		Expected: []sql.Row{
			{
				sql.Collation_binary.String(),
				"binary",
				uint64(sql.Collation_binary),
				sql.Collation_binary.IsDefault(),
				sql.Collation_binary.IsCompiled(),
				sql.Collation_binary.SortLength(),
				sql.Collation_binary.PadAttribute(),
			},
			{
				sql.Collation_utf8_general_ci.String(),
				"utf8mb3",
				uint64(sql.Collation_utf8_general_ci),
				sql.Collation_utf8_general_ci.IsDefault(),
				sql.Collation_utf8_general_ci.IsCompiled(),
				sql.Collation_utf8_general_ci.SortLength(),
				sql.Collation_utf8_general_ci.PadAttribute(),
			},
			{
				sql.Collation_utf8mb4_0900_ai_ci.String(),
				"utf8mb4",
				uint64(sql.Collation_utf8mb4_0900_ai_ci),
				sql.Collation_utf8mb4_0900_ai_ci.IsDefault(),
				sql.Collation_utf8mb4_0900_ai_ci.IsCompiled(),
				sql.Collation_utf8mb4_0900_ai_ci.SortLength(),
				sql.Collation_utf8mb4_0900_ai_ci.PadAttribute(),
			},
		},
	},
	{
		Query:    `SHOW COLLATION LIKE 'foo'`,
		Expected: nil,
	},
	{
		Query: `SHOW COLLATION LIKE 'bin%'`,
		Expected: []sql.Row{
			{
				sql.Collation_binary.String(),
				"binary",
				uint64(sql.Collation_binary),
				sql.Collation_binary.IsDefault(),
				sql.Collation_binary.IsCompiled(),
				sql.Collation_binary.SortLength(),
				sql.Collation_binary.PadAttribute(),
			},
		},
	},
	{
		Query:    `SHOW COLLATION WHERE charset = 'foo'`,
		Expected: nil,
	},
	{
		Query: "SHOW COLLATION WHERE `Default` = 'Yes' AND `Collation` LIKE 'utf8mb4%'",
		Expected: []sql.Row{
			{
				sql.Collation_utf8mb4_0900_ai_ci.String(),
				"utf8mb4",
				uint64(sql.Collation_utf8mb4_0900_ai_ci),
				sql.Collation_utf8mb4_0900_ai_ci.IsDefault(),
				sql.Collation_utf8mb4_0900_ai_ci.IsCompiled(),
				sql.Collation_utf8mb4_0900_ai_ci.SortLength(),
				sql.Collation_utf8mb4_0900_ai_ci.PadAttribute(),
			},
		},
	},
	{
		Query:    "ROLLBACK",
		Expected: nil,
	},
	{
		Query:    "SELECT substring(s, 1, 1) FROM mytable ORDER BY substring(s, 1, 1)",
		Expected: []sql.Row{{"f"}, {"s"}, {"t"}},
	},
	{
		Query:    "SELECT substring(s, 1, 1), count(*) FROM mytable GROUP BY substring(s, 1, 1)",
		Expected: []sql.Row{{"f", int64(1)}, {"s", int64(1)}, {"t", int64(1)}},
	},
	{
		Query:    "SELECT substring(s, 1, 1) as x, count(*) FROM mytable GROUP BY X",
		Expected: []sql.Row{{"f", int64(1)}, {"s", int64(1)}, {"t", int64(1)}},
	},
	{
		Query:    "SELECT left(s, 1) as l FROM mytable ORDER BY l",
		Expected: []sql.Row{{"f"}, {"s"}, {"t"}},
	},
	{
		Query:    "SELECT left(s, 2) as l FROM mytable ORDER BY l",
		Expected: []sql.Row{{"fi"}, {"se"}, {"th"}},
	},
	{
		Query:    "SELECT left(s, 0) as l FROM mytable ORDER BY l",
		Expected: []sql.Row{{""}, {""}, {""}},
	},
	{
		Query:    "SELECT left(s, NULL) as l FROM mytable ORDER BY l",
		Expected: []sql.Row{{nil}, {nil}, {nil}},
	},
	{
		Query:    "SELECT left(s, 100) as l FROM mytable ORDER BY l",
		Expected: []sql.Row{{"first row"}, {"second row"}, {"third row"}},
	},
	{
		Query:    "SELECT instr(s, 'row') as l FROM mytable ORDER BY i",
		Expected: []sql.Row{{int64(7)}, {int64(8)}, {int64(7)}},
	},
	{
		Query:    "SELECT instr(s, 'first') as l FROM mytable ORDER BY i",
		Expected: []sql.Row{{int64(1)}, {int64(0)}, {int64(0)}},
	},
	{
		Query:    "SELECT instr(s, 'o') as l FROM mytable ORDER BY i",
		Expected: []sql.Row{{int64(8)}, {int64(4)}, {int64(8)}},
	},
	{
		Query:    "SELECT instr(s, NULL) as l FROM mytable ORDER BY l",
		Expected: []sql.Row{{nil}, {nil}, {nil}},
	},
	{
		Query:    "SELECT SLEEP(0.5)",
		Expected: []sql.Row{{int(0)}},
	},
	{
		Query:    "SELECT TO_BASE64('foo')",
		Expected: []sql.Row{{string("Zm9v")}},
	},
	{
		Query:    "SELECT FROM_BASE64('YmFy')",
		Expected: []sql.Row{{[]byte("bar")}},
	},
	{
		Query:    "SELECT DATE_ADD('2018-05-02', INTERVAL 1 day)",
		Expected: []sql.Row{{time.Date(2018, time.May, 3, 0, 0, 0, 0, time.UTC)}},
	},
	{
		Query:    "SELECT DATE_ADD(DATE('2018-05-02'), INTERVAL 1 day)",
		Expected: []sql.Row{{time.Date(2018, time.May, 3, 0, 0, 0, 0, time.UTC)}},
	},
	{
		Query:    "select date_add(time('12:13:14'), interval 1 minute);",
		Expected: []sql.Row{{types.Timespan(44054000000)}},
	},
	{
		Query:    "SELECT DATE_SUB('2018-05-02', INTERVAL 1 DAY)",
		Expected: []sql.Row{{time.Date(2018, time.May, 1, 0, 0, 0, 0, time.UTC)}},
	},
	{
		Query:    "SELECT DATE_SUB(DATE('2018-05-02'), INTERVAL 1 DAY)",
		Expected: []sql.Row{{time.Date(2018, time.May, 1, 0, 0, 0, 0, time.UTC)}},
	},
	{
		Query:    "select date_sub(time('12:13:14'), interval 1 minute);",
		Expected: []sql.Row{{types.Timespan(43934000000)}},
	},
	{
		Query:    "SELECT '2018-05-02' + INTERVAL 1 DAY",
		Expected: []sql.Row{{time.Date(2018, time.May, 3, 0, 0, 0, 0, time.UTC)}},
	},
	{
		Query:    "SELECT '2018-05-02' - INTERVAL 1 DAY",
		Expected: []sql.Row{{time.Date(2018, time.May, 1, 0, 0, 0, 0, time.UTC)}},
	},
	{
		Query:    `SELECT i AS i FROM mytable ORDER BY i`,
		Expected: []sql.Row{{int64(1)}, {int64(2)}, {int64(3)}},
	},
	{
		Query:    `SELECT i AS i FROM mytable GROUP BY i, s ORDER BY 1`,
		Expected: []sql.Row{{int64(1)}, {int64(2)}, {int64(3)}},
	},
	{
		Query:    `SELECT i AS x FROM mytable GROUP BY i, s ORDER BY x`,
		Expected: []sql.Row{{int64(1)}, {int64(2)}, {int64(3)}},
	},
	{
		Query: `SELECT i as x, row_number() over (order by i DESC) FROM mytable ORDER BY x`,
		Expected: []sql.Row{
			{1, 3},
			{2, 2},
			{3, 1}},
	},
	{
		Query: `SELECT i as i, row_number() over (order by i DESC) FROM mytable ORDER BY 1`,
		Expected: []sql.Row{
			{1, 3},
			{2, 2},
			{3, 1}},
	},
	{
		Query: `
		SELECT
			i,
			foo
		FROM (
			SELECT
				i,
				COUNT(s) AS foo
			FROM mytable
			GROUP BY i
		) AS q
		ORDER BY foo DESC, i ASC
		`,
		Expected: []sql.Row{
			{int64(1), int64(1)},
			{int64(2), int64(1)},
			{int64(3), int64(1)},
		},
	},
	{
		Query:    "SELECT n, COUNT(n) FROM bigtable GROUP BY n HAVING COUNT(n) > 2",
		Expected: []sql.Row{{int64(1), int64(3)}, {int64(2), int64(3)}},
	},
	{
		Query:    "SELECT n, COUNT(n) as cnt FROM bigtable GROUP BY n HAVING cnt > 2",
		Expected: []sql.Row{{int64(1), int64(3)}, {int64(2), int64(3)}},
	},
	{
		Query:    "SELECT n, MAX(n) FROM bigtable GROUP BY n HAVING COUNT(n) > 2",
		Expected: []sql.Row{{int64(1), int64(1)}, {int64(2), int64(2)}},
	},
	{
		Query:    "SELECT substring(mytable.s, 1, 5) AS s FROM mytable INNER JOIN othertable ON (substring(mytable.s, 1, 5) = SUBSTRING(othertable.s2, 1, 5)) GROUP BY 1 HAVING s = \"secon\"",
		Expected: []sql.Row{{"secon"}},
	},
	{
		Query: "SELECT s, i FROM mytable GROUP BY i ORDER BY SUBSTRING(s, 1, 1) DESC",
		Expected: []sql.Row{
			{string("third row"), int64(3)},
			{string("second row"), int64(2)},
			{string("first row"), int64(1)},
		},
	},
	{
		Query: "SELECT s, i FROM mytable GROUP BY i HAVING count(*) > 0 ORDER BY SUBSTRING(s, 1, 1) DESC",
		Expected: []sql.Row{
			{string("third row"), int64(3)},
			{string("second row"), int64(2)},
			{string("first row"), int64(1)},
		},
	},
	{
		Query:    "SELECT CONVERT('9999-12-31 23:59:59', DATETIME)",
		Expected: []sql.Row{{time.Date(9999, time.December, 31, 23, 59, 59, 0, time.UTC)}},
	},
	{
		Query:    "SELECT DATETIME('9999-12-31 23:59:59')",
		Expected: []sql.Row{{time.Date(9999, time.December, 31, 23, 59, 59, 0, time.UTC)}},
	},
	{
		Query:    "SELECT TIMESTAMP('2020-12-31 23:59:59')",
		Expected: []sql.Row{{time.Date(2020, time.December, 31, 23, 59, 59, 0, time.UTC)}},
	},
	{
		Query:    "SELECT CONVERT('10000-12-31 23:59:59', DATETIME)",
		Expected: []sql.Row{{nil}},
	},
	{
		Query:    "SELECT '9999-12-31 23:59:59' + INTERVAL 1 DAY",
		Expected: []sql.Row{{nil}},
	},
	{
		Query:    "SELECT DATE_ADD('9999-12-31 23:59:59', INTERVAL 1 DAY)",
		Expected: []sql.Row{{nil}},
	},
	{
		Query:    "SELECT EXTRACT(DAY FROM '9999-12-31 23:59:59')",
		Expected: []sql.Row{{31}},
	},
	{
		Query:    `SELECT t.date_col FROM (SELECT CONVERT('2019-06-06 00:00:00', DATETIME) AS date_col) t WHERE t.date_col > '0000-01-01 00:00'`,
		Expected: []sql.Row{{time.Date(2019, time.June, 6, 0, 0, 0, 0, time.UTC)}},
	},
	{
		Query:    `SELECT t.date_col FROM (SELECT CONVERT('2019-06-06 00:00:00', DATETIME) AS date_col) t WHERE t.date_col > '0000-01-01 00:00:00'`,
		Expected: []sql.Row{{time.Date(2019, time.June, 6, 0, 0, 0, 0, time.UTC)}},
	},
	{
		Query:    `SELECT t.date_col FROM (SELECT CONVERT('2019-06-06 00:00:00', DATETIME) as date_col) t GROUP BY t.date_col`,
		Expected: []sql.Row{{time.Date(2019, time.June, 6, 0, 0, 0, 0, time.UTC)}},
	},
	{
		Query:    `SELECT t.date_col as date_col FROM (SELECT CONVERT('2019-06-06 00:00:00', DATETIME) as date_col) t GROUP BY t.date_col`,
		Expected: []sql.Row{{time.Date(2019, time.June, 6, 0, 0, 0, 0, time.UTC)}},
	},
	{
		Query:    `SELECT t.date_col FROM (SELECT CONVERT('2019-06-06 00:00:00', DATETIME) as date_col) t GROUP BY date_col`,
		Expected: []sql.Row{{time.Date(2019, time.June, 6, 0, 0, 0, 0, time.UTC)}},
	},
	{
		Query:    `SELECT t.date_col as date_col FROM (SELECT CONVERT('2019-06-06 00:00:00', DATETIME) as date_col) t GROUP BY date_col`,
		Expected: []sql.Row{{time.Date(2019, time.June, 6, 0, 0, 0, 0, time.UTC)}},
	},
	{
		Query:    `SELECT i AS foo FROM mytable ORDER BY mytable.i`,
		Expected: []sql.Row{{int64(1)}, {int64(2)}, {int64(3)}},
	},
	{
		Query:    `SELECT JSON_EXTRACT('[1, 2, 3]', '$.[0]')`,
		Expected: []sql.Row{{types.MustJSON(`1`)}},
	},
	// TODO(andy)
	//{
	//	Query:    `SELECT JSON_LENGTH(JSON_EXTRACT('[1, 2, 3]', '$'))`,
	//	Expected: []sql.Row{{int32(3)}},
	//},
	//{
	//	Query:    `SELECT JSON_LENGTH(JSON_EXTRACT('[{"i":0}, {"i":1, "y":"yyy"}, {"i":2, "x":"xxx"}]', '$.i'))`,
	//	Expected: []sql.Row{{int32(3)}},
	//},
	{
		Query:    `SELECT GREATEST(@@back_log,@@auto_increment_offset)`,
		Expected: []sql.Row{{1}},
	},
	{
		Query:    `SELECT GREATEST(1, 2, "3", 4)`,
		Expected: []sql.Row{{float64(4)}},
	},
	{
		Query:    `SELECT GREATEST(1, 2, "9", "foo999")`,
		Expected: []sql.Row{{float64(9)}},
	},
	{
		Query:    `SELECT GREATEST("aaa", "bbb", "ccc")`,
		Expected: []sql.Row{{"ccc"}},
	},
	{
		Query:    `SELECT GREATEST(i, s) FROM mytable`,
		Expected: []sql.Row{{float64(1)}, {float64(2)}, {float64(3)}},
	},
	{
		Query:    `SELECT GREATEST(1, 2, 3, 4)`,
		Expected: []sql.Row{{int64(4)}},
	},
	{
		Query:    "select abs(-i) from mytable order by 1",
		Expected: []sql.Row{{1}, {2}, {3}},
	},
	{
		Query:    "select ceil(i + 0.5) from mytable order by 1",
		Expected: []sql.Row{{"2"}, {"3"}, {"4"}},
	},
	{
		Query:    "select floor(i + 0.5) from mytable order by 1",
		Expected: []sql.Row{{"1"}, {"2"}, {"3"}},
	},
	{
		Query:    "select round(i + 0.55, 1) from mytable order by 1",
		Expected: []sql.Row{{"1.6"}, {"2.6"}, {"3.6"}},
	},
	{
		Query:    "select date_format(da, '%s') from typestable order by 1",
		Expected: []sql.Row{{"00"}},
	},
	{
		Query: "select md5(i) from mytable order by 1",
		Expected: []sql.Row{
			{"c4ca4238a0b923820dcc509a6f75849b"},
			{"c81e728d9d4c2f636f067f89cc14862c"},
			{"eccbc87e4b5ce2fe28308fd9f2a7baf3"},
		},
	},
	{
		Query: "select sha1(i) from mytable order by 1",
		Expected: []sql.Row{
			{"356a192b7913b04c54574d18c28d46e6395428ab"},
			{"77de68daecd823babbb58edb1c8e14d7106e83bb"},
			{"da4b9237bacccdf19c0760cab7aec4a8359010b0"},
		},
	},
	{
		Query: "select sha2(i, 256) from mytable order by 1",
		Expected: []sql.Row{
			{"4e07408562bedb8b60ce05c1decfe3ad16b72230967de01f640b7e4729b49fce"},
			{"6b86b273ff34fce19d6b804eff5a3f5747ada4eaa22f1d49c01e52ddb7875b4b"},
			{"d4735e3a265e16eee03f59718b9b5d03019c07d8b6c51f90da3a666eec13ab35"},
		},
	},
	{
		Query:    "select length(s) from mytable order by i",
		Expected: []sql.Row{{9}, {10}, {9}},
	},
	{
		Query:    "select char_length(s) from mytable order by i",
		Expected: []sql.Row{{9}, {10}, {9}},
	},
	{
		Query:    `select locate("o", s) from mytable order by i`,
		Expected: []sql.Row{{8}, {4}, {8}},
	},
	{
		Query:    `select locate("o", s, 5) from mytable order by i`,
		Expected: []sql.Row{{8}, {9}, {8}},
	},
	{
		Query:    `select locate(upper("roW"), upper(s), power(10, 0)) from mytable order by i`,
		Expected: []sql.Row{{7}, {8}, {7}},
	},
	{
		Query:    "select log2(i) from mytable order by i",
		Expected: []sql.Row{{0.0}, {1.0}, {1.5849625007211563}},
	},
	{
		Query:    "select ln(i) from mytable order by i",
		Expected: []sql.Row{{0.0}, {0.6931471805599453}, {1.0986122886681096}},
	},
	{
		Query:    "select log10(i) from mytable order by i",
		Expected: []sql.Row{{0.0}, {0.3010299956639812}, {0.4771212547196624}},
	},
	{
		Query:    "select log(3, i) from mytable order by i",
		Expected: []sql.Row{{0.0}, {0.6309297535714575}, {1.0}},
	},
	{
		Query: "select lower(s) from mytable order by i",
		Expected: []sql.Row{
			{"first row"},
			{"second row"},
			{"third row"},
		},
	},
	{
		Query: "select upper(s) from mytable order by i",
		Expected: []sql.Row{
			{"FIRST ROW"},
			{"SECOND ROW"},
			{"THIRD ROW"},
		},
	},
	{
		Query:    "select reverse(s) from mytable order by i",
		Expected: []sql.Row{{"wor tsrif"}, {"wor dnoces"}, {"wor driht"}},
	},
	{
		Query:    "select repeat(s, 2) from mytable order by i",
		Expected: []sql.Row{{"first rowfirst row"}, {"second rowsecond row"}, {"third rowthird row"}},
	},
	{
		Query:    "select replace(s, 'row', '') from mytable order by i",
		Expected: []sql.Row{{"first "}, {"second "}, {"third "}},
	},
	{
		Query:    "select rpad(s, 13, ' ') from mytable order by i",
		Expected: []sql.Row{{"first row    "}, {"second row   "}, {"third row    "}},
	},
	{
		Query:    "select lpad(s, 13, ' ') from mytable order by i",
		Expected: []sql.Row{{"    first row"}, {"   second row"}, {"    third row"}},
	},
	{
		Query:    "select sqrt(i) from mytable order by i",
		Expected: []sql.Row{{1.0}, {1.4142135623730951}, {1.7320508075688772}},
	},
	{
		Query:    "select pow(2, i) from mytable order by i",
		Expected: []sql.Row{{2.0}, {4.0}, {8.0}},
	},
	{
		Query:    "select ltrim(concat(' ', concat(s, ' '))) from mytable order by i",
		Expected: []sql.Row{{"first row "}, {"second row "}, {"third row "}},
	},
	{
		Query:    "select rtrim(concat(' ', concat(s, ' '))) from mytable order by i",
		Expected: []sql.Row{{" first row"}, {" second row"}, {" third row"}},
	},
	{
		Query:    "select trim(concat(' ', concat(s, ' '))) from mytable order by i",
		Expected: []sql.Row{{"first row"}, {"second row"}, {"third row"}},
	},
	{
		Query:    `SELECT GREATEST(CAST("1920-02-03 07:41:11" AS DATETIME), CAST("1980-06-22 14:32:56" AS DATETIME))`,
		Expected: []sql.Row{{time.Date(1980, 6, 22, 14, 32, 56, 0, time.UTC)}},
	},
	{
		Query:    `SELECT LEAST(1, 2, 3, 4)`,
		Expected: []sql.Row{{int64(1)}},
	},
	{
		Query:    `SELECT LEAST(1, 2, "3", 4)`,
		Expected: []sql.Row{{float64(1)}},
	},
	{
		Query:    `SELECT LEAST(1, 2, "9", "foo999")`,
		Expected: []sql.Row{{float64(1)}},
	},
	{
		Query:    `SELECT LEAST("aaa", "bbb", "ccc")`,
		Expected: []sql.Row{{"aaa"}},
	},
	{
		Query:    `SELECT LEAST(i, s) FROM mytable`,
		Expected: []sql.Row{{float64(1)}, {float64(2)}, {float64(3)}},
	},
	{
		Query:    `SELECT LEAST(CAST("1920-02-03 07:41:11" AS DATETIME), CAST("1980-06-22 14:32:56" AS DATETIME))`,
		Expected: []sql.Row{{time.Date(1920, 2, 3, 7, 41, 11, 0, time.UTC)}},
	},
	{
		Query:    `SELECT LEAST(@@back_log,@@auto_increment_offset)`,
		Expected: []sql.Row{{-1}},
	},
	{
		Query:    `SELECT CHAR_LENGTH('áé'), LENGTH('àè')`,
		Expected: []sql.Row{{int32(2), int32(4)}},
	},
	{
		Query:    "SELECT i, COUNT(i) AS `COUNT(i)` FROM (SELECT i FROM mytable) t GROUP BY i ORDER BY i, `COUNT(i)` DESC",
		Expected: []sql.Row{{int64(1), int64(1)}, {int64(2), int64(1)}, {int64(3), int64(1)}},
	},
	{
		Query: "SELECT i FROM mytable WHERE NOT s ORDER BY 1 DESC",
		Expected: []sql.Row{
			{int64(3)},
			{int64(2)},
			{int64(1)},
		},
	},
	{
		Query: "SELECT i FROM mytable WHERE NOT(NOT i) ORDER BY 1 DESC",
		Expected: []sql.Row{
			{int64(3)},
			{int64(2)},
			{int64(1)},
		},
	},
	{
		Query:    `SELECT NOW() - NOW()`,
		Expected: []sql.Row{{int64(0)}},
	},
	{
		Query:    `SELECT NOW() / NOW()`,
		Expected: []sql.Row{{"1.0000"}},
	},
	{
		Query:    `SELECT NOW() div NOW()`,
		Expected: []sql.Row{{1}},
	},
	{
		Query:    `SELECT DATETIME(NOW()) - NOW()`,
		Expected: []sql.Row{{int64(0)}},
	},
	{
		Query:    `SELECT TIMESTAMP(NOW()) - NOW()`,
		Expected: []sql.Row{{int64(0)}},
	},
	{
		Query:    `SELECT STR_TO_DATE('01,5,2013 09:30:17','%d,%m,%Y %h:%i:%s') - (STR_TO_DATE('01,5,2013 09:30:17','%d,%m,%Y %h:%i:%s') - INTERVAL 1 SECOND)`,
		Expected: []sql.Row{{int64(1)}},
	},
	{
		Query:    `SELECT SUBSTR(SUBSTRING('0123456789ABCDEF', 1, 10), -4)`,
		Expected: []sql.Row{{"6789"}},
	},
	{
		Query:    `SELECT CASE i WHEN 1 THEN i ELSE NULL END FROM mytable`,
		Expected: []sql.Row{{int64(1)}, {nil}, {nil}},
	},
	{
		Query:    `SELECT (NULL+1)`,
		Expected: []sql.Row{{nil}},
	},
	{
		Query:    `SELECT * FROM mytable WHERE NULL AND i = 3`,
		Expected: nil,
	},
	{
		Query:    `SELECT 1 FROM mytable GROUP BY i HAVING i > 1`,
		Expected: []sql.Row{{int8(1)}, {int8(1)}},
	},
	{
		Query:    `SELECT avg(i) FROM mytable GROUP BY i HAVING avg(i) > 1`,
		Expected: []sql.Row{{float64(2)}, {float64(3)}},
	},
	{
		Query:    "SELECT avg(i) as `avg(i)` FROM mytable GROUP BY i HAVING avg(i) > 1",
		Expected: []sql.Row{{float64(2)}, {float64(3)}},
	},
	{
		Query:    "SELECT avg(i) as `AVG(i)` FROM mytable GROUP BY i HAVING AVG(i) > 1",
		Expected: []sql.Row{{float64(2)}, {float64(3)}},
	},
	{
		Query: `SELECT s AS s, COUNT(*) AS count,  AVG(i) AS ` + "`AVG(i)`" + `
		FROM  (
			SELECT * FROM mytable
		) AS expr_qry
		GROUP BY s
		HAVING ((AVG(i) > 0))
		ORDER BY count DESC, s ASC
		LIMIT 10000`,
		Expected: []sql.Row{
			{"first row", int64(1), float64(1)},
			{"second row", int64(1), float64(2)},
			{"third row", int64(1), float64(3)},
		},
	},
	{
		Query:    `SELECT FIRST(i) FROM (SELECT i FROM mytable ORDER BY i) t`,
		Expected: []sql.Row{{int64(1)}},
	},
	{
		Query:    `SELECT LAST(i) FROM (SELECT i FROM mytable ORDER BY i) t`,
		Expected: []sql.Row{{int64(3)}},
	},
	{
		Query:    `SELECT COUNT(DISTINCT t.i) FROM tabletest t, mytable t2`,
		Expected: []sql.Row{{int64(3)}},
	},
	{
		Query:    `SELECT COUNT(DISTINCT t.i, t.s) FROM tabletest t, mytable t2`,
		Expected: []sql.Row{{int64(3)}},
	},
	{
		Query:    `SELECT COUNT(DISTINCT gender) FROM people`,
		Expected: []sql.Row{{int64(3)}},
	},
	{
		Query:    `SELECT COUNT(DISTINCT height_inches, gender) FROM people`,
		Expected: []sql.Row{{int64(5)}},
	},
	{
		Query:    `SELECT COUNT(DISTINCT height_inches, gender) FROM people where gender = 0`,
		Expected: []sql.Row{{int64(2)}},
	},
	{
		Query:    `SELECT COUNT(DISTINCT height_inches - 100 < 0, gender < 0) FROM people`,
		Expected: []sql.Row{{int64(1)}},
	},
	{
		Query:    `SELECT CASE WHEN NULL THEN "yes" ELSE "no" END AS test`,
		Expected: []sql.Row{{"no"}},
	},
	{
		Query: `SELECT
			table_schema,
			table_name,
			CASE
				WHEN table_type = 'BASE TABLE' THEN
					CASE
						WHEN table_schema = 'mysql'
							OR table_schema = 'performance_schema' THEN 'SYSTEM TABLE'
						ELSE 'TABLE'
					END
				WHEN table_type = 'TEMPORARY' THEN 'LOCAL_TEMPORARY'
				ELSE table_type
			END AS TABLE_TYPE
		FROM information_schema.tables
		WHERE table_schema = 'mydb'
			AND table_name = 'mytable'
		HAVING table_type IN ('TABLE', 'VIEW')
		ORDER BY table_type, table_schema, table_name`,
		Expected: []sql.Row{{"mydb", "mytable", "TABLE"}},
	},
	{
		Query:    `SELECT i FROM mytable WHERE i = (SELECT 1)`,
		Expected: []sql.Row{{int64(1)}},
	},
	{
		Query: `SELECT i FROM mytable WHERE i IN (SELECT i FROM mytable) ORDER BY i`,
		Expected: []sql.Row{
			{int64(1)},
			{int64(2)},
			{int64(3)},
		},
	},
	{
		Query: `SELECT i FROM mytable WHERE i IN (SELECT i FROM mytable ORDER BY i ASC LIMIT 2) ORDER BY i`,
		Expected: []sql.Row{
			{int64(1)},
			{int64(2)},
		},
	},
	{
		Query: `SELECT i FROM mytable WHERE i NOT IN (SELECT i FROM mytable ORDER BY i ASC LIMIT 2)`,
		Expected: []sql.Row{
			{int64(3)},
		},
	},
	{
		Query: `SELECT i FROM mytable WHERE i NOT IN (SELECT i FROM mytable ORDER BY i ASC LIMIT 1) ORDER BY i`,
		Expected: []sql.Row{
			{2},
			{3},
		},
	},
	{
		Query: `SELECT i FROM mytable mt
						 WHERE (SELECT i FROM mytable where i = mt.i and i > 2) IS NOT NULL
						 AND (SELECT i2 FROM othertable where i2 = i) IS NOT NULL
						 ORDER BY i`,
		Expected: []sql.Row{
			{3},
		},
	},
	{
		Query: `SELECT i FROM mytable mt
						 WHERE (SELECT i FROM mytable where i = mt.i and i > 1) IS NOT NULL
						 AND (SELECT i2 FROM othertable where i2 = i and i < 3) IS NOT NULL
						 ORDER BY i`,
		Expected: []sql.Row{
			{2},
		},
	},
	{
		Query: `SELECT i FROM mytable mt
						 WHERE (SELECT i FROM mytable where i = mt.i) IS NOT NULL
						 AND (SELECT i2 FROM othertable where i2 = i) IS NOT NULL
						 ORDER BY i`,
		Expected: []sql.Row{
			{1}, {2}, {3},
		},
	},
	{
		Query: `SELECT pk,pk2, (SELECT pk from one_pk where pk = 1 limit 1) FROM one_pk t1, two_pk t2 WHERE pk=1 AND pk2=1 ORDER BY 1,2`,
		Expected: []sql.Row{
			{1, 1, 1},
			{1, 1, 1},
		},
	},
	{
		Query: `SELECT i FROM mytable
						 WHERE (SELECT i2 FROM othertable where i2 = i) IS NOT NULL
						 ORDER BY i`,
		Expected: []sql.Row{
			{1}, {2}, {3},
		},
	},
	{
		Query: `SELECT i FROM mytable mt
						 WHERE (SELECT i2 FROM othertable ot where ot.i2 = mt.i) IS NOT NULL
						 ORDER BY i`,
		Expected: []sql.Row{
			{1}, {2}, {3},
		},
	},
	{
		Query: `SELECT i FROM mytable mt
						 WHERE (SELECT row_number() over (order by ot.i2 desc) FROM othertable ot where ot.i2 = mt.i) = 2
						 ORDER BY i`,
		Expected: []sql.Row{},
	},
	{
		Query: `SELECT i FROM mytable mt
						 WHERE (SELECT row_number() over (order by ot.i2 desc) FROM othertable ot where ot.i2 = mt.i) = 1
						 ORDER BY i`,
		Expected: []sql.Row{
			{1},
			{2},
			{3},
		},
	},
	{
		Query:    `SELECT sum(i) as isum, s FROM mytable GROUP BY i ORDER BY isum ASC LIMIT 0, 200`,
		Expected: []sql.Row{{1.0, "first row"}, {2.0, "second row"}, {3.0, "third row"}},
	},
	{
		Query:    `SELECT (SELECT i FROM mytable ORDER BY i ASC LIMIT 1) AS x`,
		Expected: []sql.Row{{int64(1)}},
	},
	{
		Query:    `SELECT (SELECT s FROM mytable ORDER BY i ASC LIMIT 1) AS x`,
		Expected: []sql.Row{{"first row"}},
	},
	{
		Query: `SELECT pk, (SELECT concat(pk, pk) FROM one_pk WHERE pk < opk.pk ORDER BY 1 DESC LIMIT 1) as strpk FROM one_pk opk having strpk > "0" ORDER BY 2`,
		Expected: []sql.Row{
			{1, "00"},
			{2, "11"},
			{3, "22"},
		},
	},
	{
		Query: `SELECT pk, (SELECT c3 FROM one_pk WHERE pk < opk.pk ORDER BY 1 DESC LIMIT 1) FROM one_pk opk ORDER BY 1`,
		Expected: []sql.Row{
			{0, nil},
			{1, 2},
			{2, 12},
			{3, 22},
		},
	},
	{
		Query: `SELECT pk, (SELECT c5 FROM one_pk WHERE c5 < opk.c5 ORDER BY 1 DESC LIMIT 1) FROM one_pk opk ORDER BY 1`,
		Expected: []sql.Row{
			{0, nil},
			{1, 4},
			{2, 14},
			{3, 24},
		},
	},
	{
		Query: `SELECT pk, (SELECT pk FROM one_pk WHERE c1 < opk.c1 ORDER BY 1 DESC LIMIT 1) FROM one_pk opk ORDER BY 1;`,
		Expected: []sql.Row{
			{0, nil},
			{1, 0},
			{2, 1},
			{3, 2},
		},
	},
	{
		Query: `SELECT pk, (SELECT c3 FROM one_pk WHERE c4 < opk.c2 ORDER BY 1 DESC LIMIT 1) FROM one_pk opk ORDER BY 1;`,
		Expected: []sql.Row{
			{0, nil},
			{1, 2},
			{2, 12},
			{3, 22},
		},
	},
	{
		Query: `SELECT pk,
					(SELECT c3 FROM one_pk WHERE c4 < opk.c2 ORDER BY 1 DESC LIMIT 1),
					(SELECT c5 + 1 FROM one_pk WHERE c5 < opk.c5 ORDER BY 1 DESC LIMIT 1)
					FROM one_pk opk ORDER BY 1;`,
		Expected: []sql.Row{
			{0, nil, nil},
			{1, 2, 5},
			{2, 12, 15},
			{3, 22, 25},
		},
	},
	{
		Query: `SELECT pk,
					(SELECT max(pk) FROM one_pk WHERE pk < opk.pk),
					(SELECT min(pk) FROM one_pk WHERE pk > opk.pk)
					FROM one_pk opk ORDER BY 1;`,
		Expected: []sql.Row{
			{0, nil, 1},
			{1, 0, 2},
			{2, 1, 3},
			{3, 2, nil},
		},
	},
	{
		Query: `SELECT pk,
					(SELECT max(pk) FROM one_pk WHERE pk < opk.pk) AS max,
					(SELECT min(pk) FROM one_pk WHERE pk > opk.pk) AS min
					FROM one_pk opk
					WHERE (SELECT min(pk) FROM one_pk WHERE pk > opk.pk) IS NOT NULL
					ORDER BY max;`,
		Expected: []sql.Row{
			{0, nil, 1},
			{1, 0, 2},
			{2, 1, 3},
		},
	},
	{
		Query: `SELECT pk,
					(SELECT max(pk) FROM one_pk WHERE pk < opk.pk) AS max,
					(SELECT min(pk) FROM one_pk WHERE pk > opk.pk) AS min
					FROM one_pk opk
					WHERE (SELECT max(pk) FROM one_pk WHERE pk >= opk.pk) > 0
					ORDER BY min;`,
		Expected: []sql.Row{
			{3, 2, nil},
			{0, nil, 1},
			{1, 0, 2},
			{2, 1, 3},
		},
	},
	{
		Query: `SELECT pk,
					(SELECT max(pk) FROM one_pk WHERE pk < opk.pk) AS max,
					(SELECT min(pk) FROM one_pk WHERE pk > opk.pk) AS min
					FROM one_pk opk
					WHERE (SELECT max(pk) FROM one_pk WHERE pk > opk.pk) > 0
					ORDER BY min;`,
		Expected: []sql.Row{
			{0, nil, 1},
			{1, 0, 2},
			{2, 1, 3},
		},
	},
	{
		Query: `SELECT pk,
					(SELECT max(pk) FROM one_pk WHERE pk < opk.pk) AS max,
					(SELECT min(pk) FROM one_pk WHERE pk > opk.pk) AS min
					FROM one_pk opk
					WHERE (SELECT max(pk) FROM one_pk WHERE pk > opk.pk) > 0
					ORDER BY max;`,
		Expected: []sql.Row{
			{0, nil, 1},
			{1, 0, 2},
			{2, 1, 3},
		},
	},
	{
		Query: `SELECT pk,
					(SELECT max(pk) FROM one_pk WHERE pk < opk.pk) AS max,
					(SELECT min(pk) FROM one_pk WHERE pk > opk.pk) AS min
					FROM one_pk opk
					WHERE (SELECT max(pk) FROM one_pk WHERE pk < opk.pk) IS NOT NULL
					ORDER BY min;`,
		Expected: []sql.Row{
			{3, 2, nil},
			{1, 0, 2},
			{2, 1, 3},
		},
	},
	{
		Query: `SELECT pk,
					(SELECT max(pk) FROM one_pk WHERE pk < opk.pk) AS max,
					(SELECT min(pk) FROM one_pk WHERE pk > opk.pk) AS min
					FROM one_pk opk ORDER BY min;`,
		Expected: []sql.Row{
			{3, 2, nil},
			{0, nil, 1},
			{1, 0, 2},
			{2, 1, 3},
		},
	},
	{
		Query: `SELECT pk, (SELECT max(pk) FROM one_pk WHERE pk < opk.pk) AS x FROM one_pk opk GROUP BY x ORDER BY x`,
		Expected: []sql.Row{
			{0, nil},
			{1, 0},
			{2, 1},
			{3, 2},
		},
	},
	{
		Query: `SELECT pk,
					(SELECT max(pk) FROM one_pk WHERE pk < opk.pk) AS max,
					(SELECT min(pk) FROM one_pk WHERE pk > opk.pk) AS min
					FROM one_pk opk
					WHERE (SELECT max(pk) FROM one_pk WHERE pk >= opk.pk)
					ORDER BY min;`,
		Expected: []sql.Row{
			{3, 2, nil},
			{0, nil, 1},
			{1, 0, 2},
			{2, 1, 3},
		},
	},
	{
		Query: `SELECT pk FROM one_pk
					WHERE (SELECT max(pk1) FROM two_pk WHERE pk1 >= pk) IS NOT NULL
					ORDER BY 1;`,
		Expected: []sql.Row{
			{0},
			{1},
		},
	},
	{
		Query: `SELECT pk FROM one_pk opk
					WHERE (SELECT count(*) FROM two_pk where pk1 * 10 <= opk.c1) > 2
					ORDER BY 1;`,
		Expected: []sql.Row{
			{1},
			{2},
			{3},
		},
	},
	{
		Query: `SELECT pk,
					(SELECT max(pk) FROM one_pk WHERE pk < opk.pk) AS max,
					(SELECT min(pk) FROM one_pk WHERE pk > opk.pk) AS min
					FROM one_pk opk
					WHERE (SELECT max(pk) FROM one_pk WHERE pk >= opk.pk) > 0
					ORDER BY min;`,
		Expected: []sql.Row{
			{3, 2, nil},
			{0, nil, 1},
			{1, 0, 2},
			{2, 1, 3},
		},
	},
	{
		Query: `SELECT pk, (SELECT max(pk) FROM one_pk WHERE one_pk.pk * 10 <= opk.c1) FROM one_pk opk ORDER BY 1`,
		Expected: []sql.Row{
			{0, 0},
			{1, 1},
			{2, 2},
			{3, 3},
		},
	},
	{
		Query: `SELECT pk, (SELECT max(pk) FROM one_pk WHERE pk <= opk.pk) FROM one_pk opk ORDER BY 1`,
		Expected: []sql.Row{
			{0, 0},
			{1, 1},
			{2, 2},
			{3, 3},
		},
	},
	{
		Query: `SELECT pk, (SELECT max(pk) FROM one_pk WHERE pk < opk.pk) FROM one_pk opk ORDER BY 1`,
		Expected: []sql.Row{
			{0, nil},
			{1, 0},
			{2, 1},
			{3, 2},
		},
	},
	{
		Query: `SELECT pk, (SELECT max(pk) FROM one_pk WHERE pk < opk.pk) FROM one_pk opk ORDER BY 2`,
		Expected: []sql.Row{
			{0, nil},
			{1, 0},
			{2, 1},
			{3, 2},
		},
	},
	{
		Query: `SELECT pk, (SELECT max(pk) FROM one_pk WHERE pk < opk.pk) AS x FROM one_pk opk ORDER BY x`,
		Expected: []sql.Row{
			{0, nil},
			{1, 0},
			{2, 1},
			{3, 2},
		},
	},
	{
		Query: `SELECT pk, (SELECT max(pk) FROM one_pk WHERE pk < opk.pk) AS x
						FROM one_pk opk WHERE (SELECT max(pk) FROM one_pk WHERE pk < opk.pk) IS NOT NULL ORDER BY x`,
		Expected: []sql.Row{
			{1, 0},
			{2, 1},
			{3, 2},
		},
	},
	{
		Query: `SELECT pk, (SELECT max(pk) FROM one_pk WHERE pk < opk.pk) AS max
						FROM one_pk opk WHERE (SELECT max(pk) FROM one_pk WHERE pk < opk.pk) IS NOT NULL ORDER BY max`,
		Expected: []sql.Row{
			{1, 0},
			{2, 1},
			{3, 2},
		},
	},
	{
		Query: `SELECT pk, (SELECT max(pk) FROM one_pk WHERE pk < opk.pk) AS x
						FROM one_pk opk WHERE (SELECT max(pk) FROM one_pk WHERE pk < opk.pk) > 0 ORDER BY x`,
		Expected: []sql.Row{
			{2, 1},
			{3, 2},
		},
	},
	{
		Query: `SELECT pk, (SELECT max(pk) FROM one_pk WHERE pk < opk.pk) AS x
						FROM one_pk opk WHERE (SELECT max(pk) FROM one_pk WHERE pk < opk.pk) > 0
						GROUP BY x ORDER BY x`,
		Expected: []sql.Row{
			{2, 1},
			{3, 2},
		},
	},
	{
		Query: `SELECT pk, (SELECT max(pk) FROM one_pk WHERE pk < opk.pk) AS x
						FROM one_pk opk WHERE (SELECT max(pk) FROM one_pk WHERE pk < opk.pk) > 0
						GROUP BY (SELECT max(pk) FROM one_pk WHERE pk < opk.pk) ORDER BY x`,
		Expected: []sql.Row{
			{2, 1},
			{3, 2},
		},
	},
	{
		Query: `SELECT pk, (SELECT max(pk) FROM one_pk WHERE pk < opk.pk) AS x
						FROM one_pk opk WHERE (SELECT max(pk) FROM one_pk WHERE pk > opk.pk) > 0 ORDER BY x`,
		Expected: []sql.Row{
			{0, nil},
			{1, 0},
			{2, 1},
		},
	},
	{
		Query: `SELECT pk, (SELECT max(pk) FROM one_pk WHERE pk < opk.pk) AS x
						FROM one_pk opk WHERE (SELECT min(pk) FROM one_pk WHERE pk < opk.pk) > 0 ORDER BY x`,
		Expected: []sql.Row{},
	},
	{
		Query: `SELECT pk, (SELECT max(pk) FROM one_pk WHERE pk < opk.pk) AS x
						FROM one_pk opk WHERE (SELECT min(pk) FROM one_pk WHERE pk > opk.pk) > 0 ORDER BY x`,
		Expected: []sql.Row{
			{0, nil},
			{1, 0},
			{2, 1},
		},
	},
	{
		Query: `SELECT pk,
					(SELECT max(pk1) FROM two_pk WHERE pk1 < pk) AS max,
					(SELECT min(pk2) FROM two_pk WHERE pk2 > pk) AS min
					FROM one_pk ORDER BY min, pk;`,
		Expected: []sql.Row{
			{1, 0, nil},
			{2, 1, nil},
			{3, 1, nil},
			{0, nil, 1},
		},
	},
	{
		Query: `SELECT pk,
						(SELECT max(pk1) FROM two_pk tpk WHERE pk1 IN (SELECT pk1 FROM two_pk WHERE pk1 = tpk.pk2)) AS one,
						(SELECT min(pk2) FROM two_pk tpk WHERE pk2 IN (SELECT pk2 FROM two_pk WHERE pk2 = tpk.pk1)) AS zero
						FROM one_pk ORDER BY pk;`,
		Expected: []sql.Row{
			{0, 1, 0},
			{1, 1, 0},
			{2, 1, 0},
			{3, 1, 0},
		},
	},
	{
		Query: `SELECT pk,
						(SELECT sum(pk1+pk2) FROM two_pk WHERE pk1+pk2 IN (SELECT pk1+pk2 FROM two_pk WHERE pk1+pk2 = pk)) AS sum,
						(SELECT min(pk2) FROM two_pk WHERE pk2 IN (SELECT pk2 FROM two_pk WHERE pk2 = pk)) AS equal
						FROM one_pk ORDER BY pk;`,
		Expected: []sql.Row{
			{0, 0.0, 0},
			{1, 2.0, 1},
			{2, 2.0, nil},
			{3, nil, nil},
		},
	},
	{
		Query: `SELECT pk,
						(SELECT sum(c1) FROM two_pk WHERE c1 + 3 IN (SELECT c4 FROM two_pk WHERE c3 > opk.c5)) AS sum,
						(SELECT sum(c1) FROM two_pk WHERE pk2 IN (SELECT pk2 FROM two_pk WHERE c1 + 1 < opk.c2)) AS sum2
					FROM one_pk opk ORDER BY pk`,
		Expected: []sql.Row{
			{0, 60.0, nil},
			{1, 50.0, 20.0},
			{2, 30.0, 60.0},
			{3, nil, 60.0},
		},
	},
	{
		Query: `SELECT pk, (SELECT min(pk) FROM one_pk WHERE pk > opk.pk) FROM one_pk opk ORDER BY 1`,
		Expected: []sql.Row{
			{0, 1},
			{1, 2},
			{2, 3},
			{3, nil},
		},
	},
	{
		Query: `SELECT pk, (SELECT max(pk) FROM one_pk WHERE one_pk.pk <= one_pk.pk) FROM one_pk ORDER BY 1`,
		Expected: []sql.Row{
			{0, 3},
			{1, 3},
			{2, 3},
			{3, 3},
		},
	},
	{
		Query: `SELECT pk as a, (SELECT max(pk) FROM one_pk WHERE pk <= a) FROM one_pk ORDER BY 1`,
		Expected: []sql.Row{
			{0, 0},
			{1, 1},
			{2, 2},
			{3, 3},
		},
	},
	{
		Query: `SELECT pk as a, (SELECT max(pk) FROM one_pk WHERE pk <= a) FROM one_pk opk ORDER BY 1`,
		Expected: []sql.Row{
			{0, 0},
			{1, 1},
			{2, 2},
			{3, 3},
		},
	},
	{
		Query: `SELECT pk, (SELECT max(pk) FROM one_pk b WHERE b.pk <= opk.pk) FROM one_pk opk ORDER BY 1`,
		Expected: []sql.Row{
			{0, 0},
			{1, 1},
			{2, 2},
			{3, 3},
		},
	},
	{
		Query: `SELECT pk, (SELECT max(pk) FROM one_pk WHERE pk <= pk) FROM one_pk opk ORDER BY 1`,
		Expected: []sql.Row{
			{0, 3},
			{1, 3},
			{2, 3},
			{3, 3},
		},
	},
	{
		Query: `SELECT pk, (SELECT max(pk) FROM one_pk b WHERE b.pk <= pk) FROM one_pk opk ORDER BY 1`,
		Expected: []sql.Row{
			{0, 3},
			{1, 3},
			{2, 3},
			{3, 3},
		},
	},
	{
		Query: `SELECT pk, (SELECT max(pk) FROM one_pk b WHERE b.pk <= one_pk.pk) FROM one_pk ORDER BY 1`,
		Expected: []sql.Row{
			{0, 0},
			{1, 1},
			{2, 2},
			{3, 3},
		},
	},
	{
		Query: `SELECT DISTINCT n FROM bigtable ORDER BY t`,
		Expected: []sql.Row{
			{int64(1)},
			{int64(9)},
			{int64(7)},
			{int64(3)},
			{int64(2)},
			{int64(8)},
			{int64(6)},
			{int64(5)},
			{int64(4)},
		},
	},
	{
		Query: "SELECT pk,pk1,pk2 FROM one_pk, two_pk ORDER BY 1,2,3",
		Expected: []sql.Row{
			{0, 0, 0},
			{0, 0, 1},
			{0, 1, 0},
			{0, 1, 1},
			{1, 0, 0},
			{1, 0, 1},
			{1, 1, 0},
			{1, 1, 1},
			{2, 0, 0},
			{2, 0, 1},
			{2, 1, 0},
			{2, 1, 1},
			{3, 0, 0},
			{3, 0, 1},
			{3, 1, 0},
			{3, 1, 1},
		},
	},
	{
		Query: "SELECT t1.c1,t2.c2 FROM one_pk t1, two_pk t2 WHERE pk1=1 AND pk2=1 ORDER BY 1,2",
		Expected: []sql.Row{
			{0, 31},
			{10, 31},
			{20, 31},
			{30, 31},
		},
	},
	{
		Query: "SELECT t1.i, t2.i FROM mytable t1, mytable t2 WHERE t2.i=1 AND t1.s = t2.s ORDER BY 1,2",
		Expected: []sql.Row{
			{1, 1},
		},
	},
	{
		Query: "SELECT t1.c1,t2.c2 FROM one_pk t1, two_pk t2 WHERE t2.pk1=1 AND t2.pk2=1 ORDER BY 1,2",
		Expected: []sql.Row{
			{0, 31},
			{10, 31},
			{20, 31},
			{30, 31},
		},
	},
	{
		Query: "SELECT t1.c1,t2.c2 FROM one_pk t1, two_pk t2 WHERE pk1=1 OR pk2=1 ORDER BY 1,2",
		Expected: []sql.Row{
			{0, 11},
			{0, 21},
			{0, 31},
			{10, 11},
			{10, 21},
			{10, 31},
			{20, 11},
			{20, 21},
			{20, 31},
			{30, 11},
			{30, 21},
			{30, 31},
		},
	},
	{
		Query: "SELECT pk,pk2 FROM one_pk t1, two_pk t2 WHERE pk=1 AND pk2=1 ORDER BY 1,2",
		Expected: []sql.Row{
			{1, 1},
			{1, 1},
		},
	},
	{
		Query: "SELECT pk,pk1,pk2 FROM one_pk,two_pk WHERE pk=0 AND pk1=0 OR pk2=1 ORDER BY 1,2,3",
		Expected: []sql.Row{
			{0, 0, 0},
			{0, 0, 1},
			{0, 1, 1},
			{1, 0, 1},
			{1, 1, 1},
			{2, 0, 1},
			{2, 1, 1},
			{3, 0, 1},
			{3, 1, 1},
		},
	},
	{
		Query: "SELECT pk,pk1,pk2 FROM one_pk,two_pk WHERE one_pk.c1=two_pk.c1 ORDER BY 1,2,3",
		Expected: []sql.Row{
			{0, 0, 0},
			{1, 0, 1},
			{2, 1, 0},
			{3, 1, 1},
		},
	},
	{
		Query: "SELECT one_pk.c5,pk1,pk2 FROM one_pk,two_pk WHERE pk=pk1 ORDER BY 1,2,3",
		Expected: []sql.Row{
			{4, 0, 0},
			{4, 0, 1},
			{14, 1, 0},
			{14, 1, 1},
		},
	},
	{
		Query: "SELECT opk.c5,pk1,pk2 FROM one_pk opk, two_pk tpk WHERE pk=pk1 ORDER BY 1,2,3",
		Expected: []sql.Row{
			{4, 0, 0},
			{4, 0, 1},
			{14, 1, 0},
			{14, 1, 1},
		},
	},
	{
		Query: "SELECT GREATEST(CAST(i AS CHAR), CAST(b AS CHAR)) FROM niltable order by i",
		Expected: []sql.Row{
			{nil},
			{"2"},
			{"3"},
			{nil},
			{"5"},
			{"6"},
		},
	},
	{
		Query:    "SELECT 2.0 + CAST(5 AS DECIMAL)",
		Expected: []sql.Row{{"7.0"}},
	},
	{
		Query:    "SELECT (CASE WHEN i THEN i ELSE 0 END) as cases_i from mytable",
		Expected: []sql.Row{{int64(1)}, {int64(2)}, {int64(3)}},
	},
	{
		Query:    `SELECT ALL - - 20 * - CASE + AVG ( ALL + + 89 ) WHEN - 66 THEN NULL WHEN - 15 THEN 38 * COUNT( * ) * MIN( DISTINCT - + 88 ) - MIN( ALL + 0 ) - - COUNT( * ) + - 0 + - 14 * + ( 98 ) * + 70 * 14 * + 57 * 48 - 53 + + 7 END * + 78 + - 11 * + 29 + + + 46 + + 10 + + ( - 83 ) * - - 74 / - 8 + 18`,
		Expected: []sql.Row{{nil}},
	},
	{
		Query:    "SELECT 1/0 FROM dual",
		Expected: []sql.Row{{nil}},
	},
	{
		Query:    "SELECT 0/0 FROM dual",
		Expected: []sql.Row{{nil}},
	},
	{
		Query:    "SELECT 1.0/0.0 FROM dual",
		Expected: []sql.Row{{nil}},
	},
	{
		Query:    "SELECT 0.0/0.0 FROM dual",
		Expected: []sql.Row{{nil}},
	},
	{
		Query:    "SELECT 1 div 0 FROM dual",
		Expected: []sql.Row{{nil}},
	},
	{
		Query:    "SELECT 1.0 div 0.0 FROM dual",
		Expected: []sql.Row{{nil}},
	},
	{
		Query:    "SELECT 0 div 0 FROM dual",
		Expected: []sql.Row{{nil}},
	},
	{
		Query:    "SELECT 0.0 div 0.0 FROM dual",
		Expected: []sql.Row{{nil}},
	},
	{
		Query:    "SELECT NULL <=> NULL FROM dual",
		Expected: []sql.Row{{true}},
	},
	{
		Query:    "SELECT POW(2,3) FROM dual",
		Expected: []sql.Row{{float64(8)}},
	},
	{
		Query: `SELECT /*+ JOIN_ORDER(a, c, b, d) */ a.c1, b.c2, c.c3, d.c4 FROM one_pk a JOIN one_pk b ON a.pk = b.pk JOIN one_pk c ON c.pk = b.pk JOIN (select * from one_pk) d ON d.pk = c.pk`,
		Expected: []sql.Row{
			{0, 1, 2, 3},
			{10, 11, 12, 13},
			{20, 21, 22, 23},
			{30, 31, 32, 33},
		},
	},
	{
		Query: "SELECT * FROM people WHERE last_name='doe' and first_name='jane' order by dob",
		Expected: []sql.Row{
			sql.NewRow(time.Date(1990, time.Month(2), 21, 0, 0, 0, 0, time.UTC), "jane", "doe", "", int64(68), int64(1)),
			sql.NewRow(time.Date(2010, time.Month(3), 15, 0, 0, 0, 0, time.UTC), "jane", "doe", "", int64(69), int64(1)),
		},
	},
	{
		Query: "SELECT count(*) FROM people WHERE last_name='doe' and first_name='jane' order by dob",
		Expected: []sql.Row{
			sql.NewRow(2),
		},
	},
	{
		Query: "SELECT VALUES(i) FROM mytable",
		Expected: []sql.Row{
			sql.NewRow(nil),
			sql.NewRow(nil),
			sql.NewRow(nil),
		},
	},
	{
		Query: `select i, row_number() over (order by i desc),
				row_number() over (order by length(s),i) from mytable order by 1;`,
		Expected: []sql.Row{
			{1, 3, 1},
			{2, 2, 3},
			{3, 1, 2},
		},
	},
	{
		Query: `select i, row_number() over (order by i desc) from mytable where i = 2 order by 1;`,
		Expected: []sql.Row{
			{2, 1},
		},
	},
	{
		Query: `SELECT i, (SELECT row_number() over (order by ot.i2 desc) FROM othertable ot where ot.i2 = mt.i) from mytable mt order by 1;`,
		Expected: []sql.Row{
			{1, 1},
			{2, 1},
			{3, 1},
		},
	},
	{
		Query: `select row_number() over (order by i desc),
				row_number() over (order by length(s),i) from mytable order by i;`,
		Expected: []sql.Row{
			{3, 1},
			{2, 3},
			{1, 2},
		},
	},
	{
		Query: `select *, row_number() over (order by i desc),
				row_number() over (order by length(s),i) from mytable order by i;`,
		Expected: []sql.Row{
			{1, "first row", 3, 1},
			{2, "second row", 2, 3},
			{3, "third row", 1, 2},
		},
	},
	{
		Query: `select row_number() over (order by i desc),
				row_number() over (order by length(s),i)
				from mytable mt join othertable ot
				on mt.i = ot.i2
				order by mt.i;`,
		Expected: []sql.Row{
			{3, 1},
			{2, 3},
			{1, 2},
		},
	},
	{
		Query: `select i, row_number() over (order by i desc),
				row_number() over (order by length(s),i) from mytable order by 1 desc;`,
		Expected: []sql.Row{
			{3, 1, 2},
			{2, 2, 3},
			{1, 3, 1},
		},
	},
	{
		Query: `select i, row_number() over (order by i desc) as i_num,
				row_number() over (order by length(s),i) as s_num from mytable order by 1;`,
		Expected: []sql.Row{
			{1, 3, 1},
			{2, 2, 3},
			{3, 1, 2},
		},
	},
	{
		Query: `select i, row_number() over (order by i desc) + 3,
			row_number() over (order by length(s),i) as s_asc,
			row_number() over (order by length(s) desc,i desc) as s_desc
			from mytable order by 1;`,
		Expected: []sql.Row{
			{1, 6, 1, 3},
			{2, 5, 3, 1},
			{3, 4, 2, 2},
		},
	},
	{
		Query: `select i, row_number() over (order by i desc) + 3,
			row_number() over (order by length(s),i) + 0.0 / row_number() over (order by length(s) desc,i desc) + 0.0
			from mytable order by 1;`,
		Expected: []sql.Row{
			{1, 6, "1.00000"},
			{2, 5, "3.00000"},
			{3, 4, "2.00000"},
		},
	},
	{
		Query: "select pk1, pk2, row_number() over (partition by pk1 order by c1 desc) from two_pk order by 1,2;",
		Expected: []sql.Row{
			{0, 0, 2},
			{0, 1, 1},
			{1, 0, 2},
			{1, 1, 1},
		},
	},
	{
		Query: `select pk1, pk2,
			row_number() over (partition by pk1 order by c1 desc)
			from two_pk order by 1,2;`,
		Expected: []sql.Row{
			{0, 0, 2},
			{0, 1, 1},
			{1, 0, 2},
			{1, 1, 1},
		},
	},
	{
		Query: `select pk1, pk2,
			row_number() over (partition by pk1 order by c1 desc),
			row_number() over (partition by pk2 order by 10 - c1)
			from two_pk order by 1,2;`,
		Expected: []sql.Row{
			{0, 0, 2, 2},
			{0, 1, 1, 2},
			{1, 0, 2, 1},
			{1, 1, 1, 1},
		},
	},
	{
		Query: `select pk1, pk2,
			row_number() over (partition by pk1 order by c1 desc),
			row_number() over (partition by pk2 order by 10 - c1),
			max(c4) over ()
			from two_pk order by 1,2;`,
		Expected: []sql.Row{
			{0, 0, 2, 2, 33},
			{0, 1, 1, 2, 33},
			{1, 0, 2, 1, 33},
			{1, 1, 1, 1, 33},
		},
	},
	{
		Query: "SELECT pk, row_number() over (partition by v2 order by pk ), max(v3) over (partition by v2 order by pk) FROM one_pk_three_idx ORDER BY pk",
		Expected: []sql.Row{
			{0, 1, 3},
			{1, 2, 3},
			{2, 1, 0},
			{3, 1, 2},
			{4, 3, 3},
			{5, 4, 3},
			{6, 1, 0},
			{7, 1, 4},
		},
	},
	{
		Query: "SELECT pk, count(*) over (order by v2) FROM one_pk_three_idx ORDER BY pk",
		Expected: []sql.Row{
			{0, 4},
			{1, 4},
			{2, 5},
			{3, 6},
			{4, 4},
			{5, 4},
			{6, 7},
			{7, 8},
		},
	},
	{
		Query: "SELECT pk, count(*) over (partition by v2) FROM one_pk_three_idx ORDER BY pk",
		Expected: []sql.Row{
			{0, 4},
			{1, 4},
			{2, 1},
			{3, 1},
			{4, 4},
			{5, 4},
			{6, 1},
			{7, 1},
		},
	},
	{
		Query: "SELECT pk, row_number() over (order by v2, pk), max(pk) over () from one_pk_three_idx ORDER BY pk",
		Expected: []sql.Row{
			{0, 1, 7},
			{1, 2, 7},
			{2, 5, 7},
			{3, 6, 7},
			{4, 3, 7},
			{5, 4, 7},
			{6, 7, 7},
			{7, 8, 7},
		},
	},
	{
		Query: `select i,
			row_number() over (partition by case when i > 2 then "under two" else "over two" end order by i desc) as s_asc
			from mytable order by 1;`,
		Expected: []sql.Row{
			{1, 2},
			{2, 1},
			{3, 1},
		},
	},
	{
		Query: "SELECT BINARY 'hi'",
		Expected: []sql.Row{
			{[]byte("hi")},
		},
	},
	{
		Query: "SELECT BINARY 1",
		Expected: []sql.Row{
			{[]byte("1")},
		},
	},
	{
		Query: "SELECT BINARY 1 = 1",
		Expected: []sql.Row{
			{true},
		},
	},
	{
		Query: "SELECT BINARY 'hello' = 'hello'",
		Expected: []sql.Row{
			{true},
		},
	},
	{
		Query: "SELECT BINARY NULL",
		Expected: []sql.Row{
			{nil},
		},
	},
	{
		Query:    "SELECT JSON_CONTAINS(NULL, 1)",
		Expected: []sql.Row{{nil}},
	},
	{
		Query:    "SELECT JSON_CONTAINS('1', NULL)",
		Expected: []sql.Row{{nil}},
	},
	{
		Query:    "SELECT JSON_CONTAINS('1', '1')",
		Expected: []sql.Row{{true}},
	},
	{
		Query:    "SELECT JSON_CONTAINS('1', NULL, '$.a')",
		Expected: []sql.Row{{nil}},
	},
	{
		Query:    `SELECT JSON_CONTAINS('{"a": 1, "b": 2, "c": {"d": 4}}', '1', '$.a')`,
		Expected: []sql.Row{{true}},
	},
	{
		Query:    `SELECT JSON_CONTAINS('{"a": 1, "b": 2, "c": {"d": 4}}', '1', '$.b')`,
		Expected: []sql.Row{{false}},
	},
	{
		Query:    `SELECT JSON_CONTAINS('{"a": 1, "b": 2, "c": {"d": 4}}', '{"d": 4}', '$.a')`,
		Expected: []sql.Row{{false}},
	},
	{
		Query:    `SELECT JSON_CONTAINS('{"a": 1, "b": 2, "c": {"d": 4}}', '{"d": 4}', '$.c')`,
		Expected: []sql.Row{{true}},
	},
	{
		Query: "select one_pk.pk, one_pk.c1 from one_pk join two_pk on one_pk.c1 = two_pk.c1 order by two_pk.c1",
		Expected: []sql.Row{
			{0, 0},
			{1, 10},
			{2, 20},
			{3, 30},
		},
	},
	{
		Query: `SELECT JSON_OBJECT(1000000, 10);`,
		Expected: []sql.Row{
			{types.MustJSON(`{"1000000": 10}`)},
		},
	},
	{
		Query: `SELECT JSON_OBJECT(DATE('1981-02-16'), 10);`,
		Expected: []sql.Row{
			{types.MustJSON(`{"1981-02-16": 10}`)},
		},
	},
	{
		Query: `SELECT JSON_OBJECT(JSON_OBJECT("foo", "bar"), 10);`,
		Expected: []sql.Row{
			{types.MustJSON(`{"{\"foo\": \"bar\"}": 10}`)},
		},
	},
	{
		Query: `SELECT JSON_OBJECT(true, 10);`,
		Expected: []sql.Row{
			{types.MustJSON(`{"true": 10}`)},
		},
	},
	{
		Query: `SELECT JSON_OBJECT(10.1, 10);`,
		Expected: []sql.Row{
			{types.MustJSON(`{"10.1": 10}`)},
		},
	},

	{
		Query: `SELECT JSON_OBJECT("i",i,"s",s) as js FROM mytable;`,
		Expected: []sql.Row{
			{types.MustJSON(`{"i": 1, "s": "first row"}`)},
			{types.MustJSON(`{"i": 2, "s": "second row"}`)},
			{types.MustJSON(`{"i": 3, "s": "third row"}`)},
		},
		ExpectedColumns: sql.Schema{
			{
				Name: "js",
				Type: types.JSON,
			},
		},
	},
	{
		Query: `SELECT CONVERT_TZ("2004-01-01 4:00:00", "+00:00", "+04:00")`,
		Expected: []sql.Row{
			{time.Date(2004, 1, 1, 8, 0, 0, 0, time.UTC)},
		},
	},
	{
		Query: `SELECT CONVERT_TZ(datetime_col, "+00:00", "+04:00") FROM datetime_table WHERE i = 1`,
		Expected: []sql.Row{
			{time.Date(2020, 1, 1, 16, 0, 0, 0, time.UTC)},
		},
	},
	{
		Query: `SELECT 1 from dual WHERE EXISTS (SELECT 1 from dual);`,
		Expected: []sql.Row{
			{1},
		},
	},
	{
		Query: `SELECT 1 from dual WHERE EXISTS (SELECT NULL from dual);`,
		Expected: []sql.Row{
			{1},
		},
	},
	{
		Query:    `SELECT * FROM two_pk WHERE EXISTS (SELECT pk FROM one_pk WHERE pk > 4)`,
		Expected: []sql.Row{},
	},
	{
		Query:    `SELECT 2 + 2 WHERE NOT EXISTS (SELECT pk FROM one_pk WHERE pk > 4)`,
		Expected: []sql.Row{{4}},
	},
	{
		Query:    `SELECT 2 + 2 WHERE NOT EXISTS (SELECT * FROM one_pk WHERE pk > 4)`,
		Expected: []sql.Row{{4}},
	},
	{
		Query:    `SELECT 2 + 2 WHERE EXISTS (SELECT * FROM one_pk WHERE pk < 4)`,
		Expected: []sql.Row{{4}},
	},
	{
		Query:    `SELECT distinct pk1 FROM two_pk WHERE EXISTS (SELECT pk from one_pk where pk <= two_pk.pk1)`,
		Expected: []sql.Row{{0}, {1}},
	},
	{
		Query:    `select pk from one_pk where exists (SELECT pk1 FROM two_pk);`,
		Expected: []sql.Row{{0}, {1}, {2}, {3}},
	},
	{
		Query:    `SELECT EXISTS (SELECT NULL from dual);`,
		Expected: []sql.Row{{true}},
	},
	{
		Query:    `SELECT NOT EXISTS (SELECT NULL FROM dual)`,
		Expected: []sql.Row{{false}},
	},
	{
		Query:    `select exists (SELECT pk1 FROM two_pk);`,
		Expected: []sql.Row{{true}},
	},
	{
		Query:    `SELECT EXISTS (SELECT pk FROM one_pk WHERE pk > 4)`,
		Expected: []sql.Row{{false}},
	},
	{
		Query:    `START TRANSACTION READ ONLY`,
		Expected: []sql.Row{},
	},
	{
		Query:    `START TRANSACTION READ WRITE`,
		Expected: []sql.Row{},
	},
	{
		Query: `SHOW STATUS LIKE 'use_secondary_engine'`,
		Expected: []sql.Row{
			{"use_secondary_engine", "ON"},
		},
	},
	{
		Query: `SHOW GLOBAL STATUS LIKE 'admin_port'`,
		Expected: []sql.Row{
			{"admin_port", 33062},
		},
	},
	{
		Query: `SHOW SESSION STATUS LIKE 'auto_increment_increment'`,
		Expected: []sql.Row{
			{"auto_increment_increment", 1},
		},
	},
	{
		Query:    `SHOW GLOBAL STATUS LIKE 'use_secondary_engine'`,
		Expected: []sql.Row{},
	},
	{
		Query:    `SHOW SESSION STATUS LIKE 'version'`,
		Expected: []sql.Row{},
	},
	{
		Query:    `SHOW SESSION STATUS LIKE 'Ssl_cipher'`,
		Expected: []sql.Row{}, // TODO: should be added at some point
	},
	{
		Query: `SHOW SESSION STATUS WHERE Value < 0`,
		Expected: []sql.Row{
			{"optimizer_trace_offset", -1},
		},
	},
	{
		Query: `SELECT a.* FROM invert_pk as a, invert_pk as b WHERE a.y = b.z`,
		Expected: []sql.Row{
			{1, 1, 0},
			{2, 0, 1},
			{0, 2, 2},
		},
	},
	{
		Query: `SELECT a.* FROM invert_pk as a, invert_pk as b WHERE a.y = b.z AND a.z = 2`,
		Expected: []sql.Row{
			{0, 2, 2},
		},
	},
	{
		Query: `SELECT * FROM invert_pk WHERE y = 0`,
		Expected: []sql.Row{
			{2, 0, 1},
		},
	},
	{
		Query: `SELECT * FROM invert_pk WHERE y >= 0`,
		Expected: []sql.Row{
			{2, 0, 1},
			{0, 2, 2},
			{1, 1, 0},
		},
	},
	{
		Query: `SELECT * FROM invert_pk WHERE y >= 0 AND z < 1`,
		Expected: []sql.Row{
			{1, 1, 0},
		},
	},
	{
		Query:    `select c1 from jsontable where c1 LIKE (('%' OR 'dsads') OR '%')`,
		Expected: []sql.Row{},
	},
	{
		Query:    `select c1 from jsontable where c1 LIKE ('%' OR NULL)`,
		Expected: []sql.Row{},
	},
	{
		Query:    `select (('%' OR 'dsads') OR '%')`,
		Expected: []sql.Row{{false}},
	},
	{
		Query:    `show function status`,
		Expected: []sql.Row{},
	},
	{
		Query:    `show function status like 'foo'`,
		Expected: []sql.Row{},
	},
	{
		Query:    `show function status where Db='mydb'`,
		Expected: []sql.Row{},
	},
	{
		Query: `select uuid() = uuid()`,
		Expected: []sql.Row{
			{false},
		},
	},
	{
		Query:    `select instr(REPLACE(CONVERT(UUID() USING utf8mb4), '-', ''), '-')`,
		Expected: []sql.Row{{0}},
	},
	{
		Query:    `select * from mytable where 1 = 0 order by i asc`,
		Expected: []sql.Row{},
	},
	{
		Query:    `select * from mytable where i not in (1)`,
		Expected: []sql.Row{{2, "second row"}, {3, "third row"}},
	},
	{
		Query:    "(SELECT '1', 'first row' FROM dual) UNION (SELECT '6', 'sixth row' FROM dual) LIMIT 1",
		Expected: []sql.Row{{"1", "first row"}},
	},
	{
		Query:    "select GET_LOCK('10', 10)",
		Expected: []sql.Row{{1}},
	},
	{
		Query:    "Select IS_FREE_LOCK('10')",
		Expected: []sql.Row{{0}},
	},
	{
		Query:    "Select IS_USED_LOCK('10')",
		Expected: []sql.Row{{uint64(1)}},
	},
	{
		Query:    "Select RELEASE_LOCK('10')",
		Expected: []sql.Row{{1}},
	},
	{
		Query:    "Select RELEASE_ALL_LOCKS()",
		Expected: []sql.Row{{0}},
	},
	{
		Query:    "SELECT CONV('a',16,2)",
		Expected: []sql.Row{{"1010"}},
	},
	{
		Query:    "SELECT CONV('6E',18,8)",
		Expected: []sql.Row{{"172"}},
	},
	{
		Query:    "SELECT CONV(-18,10,-18)",
		Expected: []sql.Row{{"-10"}},
	},
	{
		Query:    "SELECT CONV(10+'10'+'10'+X'0a', 10, 10)",
		Expected: []sql.Row{{"40"}},
	},
	{
		Query:    "SELECT CONV(HEX(SUBSTRING('127.0', 1, 3)), 16, 10)",
		Expected: []sql.Row{{"3224119"}},
	},
	{
		Query:    "SELECT CONV(i, 10, 2) FROM mytable",
		Expected: []sql.Row{{"1"}, {"10"}, {"11"}},
	},
	{
		Query:    `SELECT t1.pk from one_pk join (one_pk t1 join one_pk t2 on t1.pk = t2.pk) on t1.pk = one_pk.pk and one_pk.pk = 1 join (one_pk t3 join one_pk t4 on t3.c1 is not null) on t3.pk = one_pk.pk and one_pk.c1 = 10`,
		Expected: []sql.Row{{1}, {1}, {1}, {1}},
	},
	{
		Query:    "select i from mytable where i in (select (select i from mytable order by i limit 1) as i)",
		Expected: []sql.Row{{1}},
	},
	{
		Query:    "with recursive a as (select 1 union select 2) select * from a union select * from a limit 1;",
		Expected: []sql.Row{{1}},
	},
	{
		Query:    "with recursive a(x) as (select 1 union select 2) select * from a having x > 1 union select * from a having x > 1;",
		Expected: []sql.Row{{2}},
	},
	{
		Query:    "with recursive a(x) as (select 1 union select 2) select * from a where x > 1 union select * from a where x > 1;",
		Expected: []sql.Row{{2}},
	},
	{
		Query:    "with recursive a(x) as (select 1 union select 2) select * from a union select * from a group by x;",
		Expected: []sql.Row{{1}, {2}},
	},
	{
		Query:    "with recursive a(x) as (select 1 union select 2) select * from a union select * from a order by x desc;",
		Expected: []sql.Row{{2}, {1}},
	},
	{
		Query:    `WITH recursive n(i) as (SELECT 1 UNION ALL SELECT i + 1 FROM n WHERE i+1 <= 10 LIMIT 5) SELECT count(i) FROM n;`,
		Expected: []sql.Row{{5}},
	},
	{
		Query:    `WITH recursive n(i) as (SELECT 1 UNION ALL SELECT i + 1 FROM n GROUP BY i HAVING i+1 <= 10) SELECT count(i) FROM n;`,
		Expected: []sql.Row{{10}},
	},
	{
		Query:    `WITH recursive n(i) as (SELECT 1 UNION ALL SELECT i + 1 FROM n WHERE i+1 <= 10 GROUP BY i HAVING i+1 <= 10 ORDER BY 1 LIMIT 5) SELECT count(i) FROM n;`,
		Expected: []sql.Row{{5}},
	},
	{
		Query:    `WITH recursive n(i) as (SELECT 1 UNION ALL SELECT i + 1 FROM n WHERE i+1 <= 10 LIMIT 1) SELECT count(i) FROM n;`,
		Expected: []sql.Row{{1}},
	},
	{
		Query:    "with recursive a as (select 1 union select 2) select * from (select 1 where 1 in (select * from a)) as `temp`",
		Expected: []sql.Row{{1}},
	},
	{
		Query:    "select 1 union select * from (select 2 union select 3) a union select 4;",
		Expected: []sql.Row{{1}, {2}, {3}, {4}},
	},
	{
		Query:    "select 1 union select * from (select 2 union select 3) a union select 4;",
		Expected: []sql.Row{{1}, {2}, {3}, {4}},
	},
	{
		Query:    "With recursive a(x) as (select 1 union select 4 union select * from (select 2 union select 3) b union select x+1 from a where x < 10) select count(*) from a;",
		Expected: []sql.Row{{10}},
	},
	{
		Query:    "with a(j) as (select 1), b(i) as (select 2) select j from a union (select i from b order by 1 desc) union select j from a;",
		Expected: []sql.Row{{1}, {2}},
	},
	{
		Query:    "with a(j) as (select 1), b(i) as (select 2) (select t1.j as k from a t1 join a t2 on t1.j = t2.j union select i from b order by k desc limit 1) union select j from a;",
		Expected: []sql.Row{{2}},
	},
	{
		Query:    "with a(j) as (select 1 union select 2 union select 3), b(i) as (select 2 union select 3) (select t1.j as k from a t1 join a t2 on t1.j = t2.j union select i from b order by k desc limit 2) union select j from a;",
		Expected: []sql.Row{{3}, {2}},
	},
	{
		Query:    "with a(j) as (select 1), b(i) as (select 2) (select j from a union select i from b order by j desc limit 1) union select j from a;",
		Expected: []sql.Row{{2}},
	},
	{
		Query:    "with a(j) as (select 1), b(i) as (select 2) (select j from a union select i from b order by 1 limit 1) union select j from a;",
		Expected: []sql.Row{{1}},
	},
	{
		Query:    "with a(j) as (select 1), b(i) as (select 1) (select j from a union all select i from b) union select j from a;",
		Expected: []sql.Row{{1}},
	},
	{
		Query: `
With c as (
  select * from (
    select a.s
    From mytable a
    Join (
      Select t2.*
      From mytable t2
      Where t2.i in (1,2)
    ) b
    On a.i = b.i
    Join (
      select t1.*
      from mytable t1
      Where t1.I in (2,3)
    ) e
    On b.I = e.i
  ) d   
) select * from c;`,
		Expected: []sql.Row{{"second row"}},
	},
	{
		// https://github.com/dolthub/dolt/issues/4478
		Query:    "SELECT STRCMP('b', 'a');",
		Expected: []sql.Row{{1}},
	},
	{
		// https://github.com/dolthub/dolt/issues/4478
		Query:    "SELECT STRCMP((SELECT CONCAT('a', 'b')), (SELECT SUBSTRING('cab', 2, 3)));",
		Expected: []sql.Row{{0}},
	},
	{
		// https://github.com/dolthub/dolt/issues/5068 - verify that decimal parses as decimal
		Query:    "SELECT 809826404100301269648758758005707100;",
		Expected: []sql.Row{{"809826404100301269648758758005707100"}},
	},
	{
		// https://github.com/dolthub/dolt/issues/5068 - verify that decimal parses as decimal
		Query:    "SELECT 809826404100301269648758758005707100.12345;",
		Expected: []sql.Row{{"809826404100301269648758758005707100.12345"}},
	},
	{
		// https://github.com/dolthub/dolt/issues/5068 - verify that uint64 still parses as uint64
		Query:    "SELECT 4294967295;",
		Expected: []sql.Row{{uint64(4294967295)}},
	},
	{
		// https://github.com/dolthub/dolt/issues/5068 - verify that int64 still parses as int64
		Query:    "SELECT 4294967296;",
		Expected: []sql.Row{{int64(4294967296)}},
	},
	{
		// https://github.com/dolthub/dolt/issues/5522
		Query:    "select * from mytable where exists (select * from othertable where 1 = 0)",
		Expected: []sql.Row{},
	},
	// tests to verify this issue is fixed: https://github.com/dolthub/dolt/issues/5522
	{
		// original query from issue
		Query:    "select count(*) from ab where exists (select * from xy where 1 = 0);",
		Expected: []sql.Row{{0}},
	},
	{
		// false filter and a table
		Query: "select a from ab where false;",
	},
	{
		// false filter and a join
		Query: "select a, u from (ab cross join uv) where false;",
	},
	{
		// false filter and a subquery
		Query: `select a1.u
from (select * from uv) a1
where a1.u = 1 AND false;`,
	},
	{
		// false filter on a subquery
		Query: `/*h1*/select a1.u
from (select * from uv where false) a1
where a1.u = 1;`,
		Expected: []sql.Row{},
	},
	{
		// multiple false filter EXISTS clauses
		Query: `select a, b from ab where
exists (select * from xy where false)
or exists (select * from uv where false);`,
	},
	{
		// nested false filter EXISTS clauses
		Query: `select a,b from ab where
exists (select * from xy where
    exists (select * from uv where false));`,
	},
	{
		// nested subqueries and aliases
		Query: `select *
	from (select * from xy where x = 1 and x in
	   (select * from (select 1 where false) a1)
	) a2;`,
		Expected: []sql.Row{},
	},
	{
		// relation is a query
		Query: "select a1.a from (select * from ab) a1 where exists (select * from xy where 1 = 0);",
	},
	{
		// relation is a group by
		Query: "select a1.a from (select * from ab group by a, b) a1 where exists (select x from xy where 1 = 0);",
	},
	{
		// relation is a window
		Query: "select a1.s from (select sum(a) over() as s from ab) a1 where exists (select * from xy where 1 = 0);",
	},
	{
		// relation is a CTE
		Query: `with cte1 as (select * from ab)
select *
from xy
where exists (select * from cte1 where 1 = 0);`,
	},
	{
		// relation is a recursive CTE
		Query: `
with recursive my_cte as
(
  select 1 as f, 1 as next_f
  union all
  select next_f, f+next_f from my_cte where f < 50
)
select * from my_cte
where exists (select * from ab where 1 = 0);`,
		Expected: []sql.Row{},
	},
	{
		// relation is a table function
		Query: `SELECT count(*)
FROM
JSON_TABLE(
	'[{"a":1.5, "b":2.25},{"a":3.125, "b":4.0625}]',
	'$[*]' COLUMNS(x float path '$.a', y float path '$.b')
) as t1
where exists (select * from ab where 1 = 0);`,
		Expected: []sql.Row{{0}},
	},
	{
		// false having
		Query: `select x from xy as t1 group by t1.x having exists (select * from ab where 1 = 0);`,
	},
	{
		// false having
		Query: `select * from xy where x in (select 1 having false);`,
	},
	{
		// indexed table access test
		Query: "select * from (select * from xy where false) s where s.x = 2;",
	},
	{
		// projections
		Query: "select * from xy where exists (select a, true, a*7 from ab where false);",
	},
	{
		// nested empty function calls
		Query: `select * from xy
where not exists (
  select * from ab
  where false and exists (
    select 1 where false
  )
)`,
		Expected: []sql.Row{
			{0, 2},
			{1, 0},
			{2, 1},
			{3, 3},
		},
	},
	{
		// https://github.com/dolthub/dolt/issues/5549 - verify that recursive CTE outputs are correct
		Query: `WITH RECURSIVE my_cte AS
(
  SELECT 1 as f, 1 as next_f
  UNION ALL
  SELECT next_f, f+next_f FROM my_cte WHERE f < 1000
)
SELECT * FROM my_cte;`,
		Expected: []sql.Row{
			{1, 1},
			{1, 2},
			{2, 3},
			{3, 5},
			{5, 8},
			{8, 13},
			{13, 21},
			{21, 34},
			{34, 55},
			{55, 89},
			{89, 144},
			{144, 233},
			{233, 377},
			{377, 610},
			{610, 987},
			{987, 1597},
			{1597, 2584},
		},
		ExpectedColumns: sql.Schema{
			{
				Name: "f",
				Type: types.Int64,
			},
			{
				Name: "next_f",
				Type: types.Int64,
			},
		},
	},
	// Regression test for https://github.com/dolthub/dolt/issues/5656
	{
		Query: "select count((select * from (select pk from one_pk limit 1) as sq)) from one_pk;",
		Expected: []sql.Row{
			{4},
		},
	},
	{
		Query: "select find_in_set('second row', s) from mytable;",
		Expected: []sql.Row{
			{0},
			{1},
			{0},
		},
	},
	{
		Query: "select find_in_set(s, 'first row,second row,third row') from mytable;",
		Expected: []sql.Row{
			{1},
			{2},
			{3},
		},
	},
	{
		Query: "select i from mytable where find_in_set(s, 'first row,second row,third row') = 2;",
		Expected: []sql.Row{
			{2},
		},
	},
	{
		// Original Issue: https://github.com/dolthub/dolt/issues/5714
		Query: `
	
	SELECT COUNT(*)
	FROM keyless
	WHERE keyless.c0 IN (
	
		WITH RECURSIVE cte(depth, i, j) AS (
		    SELECT 0, T1.c0, T1.c1
		    FROM keyless T1
		    WHERE T1.c0 = 0
	
		    UNION ALL
	
		    SELECT cte.depth + 1, cte.i, T2.c1 + 1
		    FROM cte, keyless T2
		    WHERE cte.depth = T2.c0
		)
	
		SELECT U0.c0
		FROM keyless U0, cte
		WHERE cte.j = keyless.c0
	
	)
    ORDER BY c0;
`,
		Expected: []sql.Row{
			{4},
		},
	},
	{
		// Original Issue: https://github.com/dolthub/dolt/issues/5714
		// Similar, but this time the subquery is on the left
		Query: `
	
	SELECT COUNT(*)
	FROM keyless
	WHERE keyless.c0 IN (
	
		WITH RECURSIVE cte(depth, i, j) AS (
		    SELECT 0, T1.c0, T1.c1
		    FROM keyless T1
		    WHERE T1.c0 = 0
	
		    UNION ALL
	
		    SELECT cte.depth + 1, cte.i, T2.c1 + 1
		    FROM cte, keyless T2
		    WHERE cte.depth = T2.c0
		)
	
		SELECT U0.c0
		FROM cte, keyless U0 
		WHERE cte.j = keyless.c0
		
	)
    ORDER BY c0;
`,
		Expected: []sql.Row{
			{4},
		},
	},
	{
		Query:    `SELECT SUM(0) * -1`,
		Expected: []sql.Row{{0.0}},
	},

	{
		Query: `WITH RECURSIVE
rt (foo) AS (
 SELECT 1 as foo
 UNION ALL
 SELECT foo + 1 as foo FROM rt WHERE foo < 5
),
ladder (depth, foo) AS (
 SELECT 1 as depth, NULL as foo from rt
 UNION ALL
 SELECT ladder.depth + 1 as depth, rt.foo
 FROM ladder JOIN rt WHERE ladder.foo = rt.foo
)
SELECT * FROM ladder;`,
		Expected: []sql.Row{
			{1, nil},
			{1, nil},
			{1, nil},
			{1, nil},
			{1, nil},
		},
	},

	{
		// natural join filter columns do not hide duplicated columns
		Query: "select t2.* from mytable t1 natural join mytable t2 join othertable t3 on t2.i = t3.i2;",
		Expected: []sql.Row{
			{1, "first row"},
			{2, "second row"},
			{3, "third row"},
		},
	},
	{
		// natural join join filter columns aliased
		Query: "select t1.*, t2.*, i from mytable t1 natural join mytable t2 join othertable t3 on t2.i = t3.i2;",
		Expected: []sql.Row{
			{1, "first row", 1, "first row", 1},
			{2, "second row", 2, "second row", 2},
			{3, "third row", 3, "third row", 3},
		},
	},
	{
		// mysql overwrites outer CTEs on seeing inner CTE definition
		Query:    "with a(j) as (select 1) ( with c(k) as (select 3) select k from c union select 6) union select k from c;",
		Expected: []sql.Row{{3}, {6}},
	},
	{
		Query:    "SELECT pk1, SUM(c1) FROM two_pk",
		Expected: []sql.Row{{0, 60.0}},
	},
	{
		Query: `SELECT pk,
						(SELECT sum(c1) FROM two_pk WHERE c1 IN (SELECT c4 FROM two_pk WHERE c3 > opk.c5)) AS sum,
						(SELECT avg(c1) FROM two_pk WHERE pk2 IN (SELECT pk2 FROM two_pk WHERE c1 < opk.c2)) AS avg
					FROM one_pk opk ORDER BY pk`,
		Expected: []sql.Row{
			{0, nil, 10.0},
			{1, nil, 15.0},
			{2, nil, 15.0},
			{3, nil, 15.0},
		},
	},
	{
		Query: `SELECT column_0, sum(column_1) FROM
			(values row(1,1), row(1,3), row(2,2), row(2,5), row(3,9)) a
			group by 1 having avg(column_1) > 2 order by 1`,
		Expected: []sql.Row{
			{2, 7.0},
			{3, 9.0},
		},
	},
	{
		Query: `WITH t AS (SELECT 1) SELECT * FROM t UNION (WITH t AS (SELECT 2) SELECT * FROM t)`,
		Expected: []sql.Row{
			{1},
			{2},
		},
	},
	{
		Query: "SELECT json_array() FROM dual;",
		Expected: []sql.Row{
			{types.MustJSON(`[]`)},
		},
	},
	{
		Query: "SELECT json_object() FROM dual;",
		Expected: []sql.Row{
			{types.MustJSON(`{}`)},
		},
	},
	{
		Query: "SELECT i, I, s, S FROM mytable;",
		Expected: []sql.Row{
			{1, 1, "first row", "first row"},
			{2, 2, "second row", "second row"},
			{3, 3, "third row", "third row"},
		},
		ExpectedColumns: sql.Schema{
			{
				Name: "i",
				Type: types.Int64,
			},
			{
				Name: "I",
				Type: types.Int64,
			},
			{
				Name: "s",
				Type: types.MustCreateStringWithDefaults(sqltypes.VarChar, 20),
			},
			{
				Name: "S",
				Type: types.MustCreateStringWithDefaults(sqltypes.VarChar, 20),
			},
		},
	},
	{
		Query: "SELECT `i`, `I`, `s`, `S` FROM mytable;",
		Expected: []sql.Row{
			{1, 1, "first row", "first row"},
			{2, 2, "second row", "second row"},
			{3, 3, "third row", "third row"},
		},
		ExpectedColumns: sql.Schema{
			{
				Name: "i",
				Type: types.Int64,
			},
			{
				Name: "I",
				Type: types.Int64,
			},
			{
				Name: "s",
				Type: types.MustCreateStringWithDefaults(sqltypes.VarChar, 20),
			},
			{
				Name: "S",
				Type: types.MustCreateStringWithDefaults(sqltypes.VarChar, 20),
			},
		},
	},
	{
		Query: "SELECT `mytable`.`i`, `mytable`.`I`, `mytable`.`s`, `mytable`.`S` FROM mytable;",
		Expected: []sql.Row{
			{1, 1, "first row", "first row"},
			{2, 2, "second row", "second row"},
			{3, 3, "third row", "third row"},
		},
		ExpectedColumns: sql.Schema{
			{
				Name: "i",
				Type: types.Int64,
			},
			{
				Name: "I",
				Type: types.Int64,
			},
			{
				Name: "s",
				Type: types.MustCreateStringWithDefaults(sqltypes.VarChar, 20),
			},
			{
				Name: "S",
				Type: types.MustCreateStringWithDefaults(sqltypes.VarChar, 20),
			},
		},
	},
	// https://github.com/dolthub/go-mysql-server/issues/600
	{
		Query:    `SELECT json_unquote(json_extract('{"hi":"there"}', '$.nope'))`,
		Expected: []sql.Row{{nil}}, // currently returns string "null"
	},
	{
		Query: "SELECT 1 FROM DUAL WHERE (1, null) != (0, null)",
		Expected: []sql.Row{
			{1},
		},
	},
	{
		Query: "SELECT 1 FROM DUAL WHERE ('0', 0) = (0, '0')",
		Expected: []sql.Row{
			{1},
		},
	},
	{
		Query: "SELECT c AS i_do_not_conflict, COUNT(*), MIN((SELECT COUNT(*) FROM (SELECT 1 AS d) b WHERE b.d = a.c)) FROM (SELECT 1 AS c) a GROUP BY i_do_not_conflict;",
		Expected: []sql.Row{
			{1, 1, 1},
		},
	},
	{
		Query: "SELECT c AS c, COUNT(*), MIN((SELECT COUNT(*) FROM (SELECT 1 AS d) b WHERE b.d = a.c)) FROM (SELECT 1 AS c) a GROUP BY a.c;",
		Expected: []sql.Row{
			{1, 1, 1},
		},
	},
	{
		// Results should be sorted, but they are not
		Query: `
SELECT * FROM
(SELECT * FROM mytable) t
UNION ALL
(SELECT * FROM mytable)
ORDER BY 1;`,
		Expected: []sql.Row{
			{1, "first row"},
			{1, "first row"},
			{2, "second row"},
			{2, "second row"},
			{3, "third row"},
			{3, "third row"},
		},
	},

	{
		Query: "select x from xy where x > 0 and x <= 2 order by x",
		Expected: []sql.Row{
			{1},
			{2},
		},
	},
	{
		Query: "select * from xy where y < 1 or y > 2 order by y",
		Expected: []sql.Row{
			{1, 0},
			{3, 3},
		},
	},
	{
		Query: "select * from xy where y < 1 or y > 2 order by y desc",
		Expected: []sql.Row{
			{3, 3},
			{1, 0},
		},
	},
	{
		Query: "select * from xy where x in (3, 0, 1) order by x",
		Expected: []sql.Row{
			{0, 2},
			{1, 0},
			{3, 3},
		},
	},
	{
		Query: "select * from xy where x in (3, 0, 1) order by x desc",
		Expected: []sql.Row{
			{3, 3},
			{1, 0},
			{0, 2},
		},
	},
	{
		Query: "select * from xy where y in (3, 0, 1) order by y",
		Expected: []sql.Row{
			{1, 0},
			{2, 1},
			{3, 3},
		},
	},
	{
		Query: "select * from xy where y in (3, 0, 1) order by y desc",
		Expected: []sql.Row{
			{3, 3},
			{2, 1},
			{1, 0},
		},
	},
	{
		Query: "select * from xy_hasnull_idx order by y",
		Expected: []sql.Row{
			{3, nil},
			{1, 0},
			{2, 1},
			{0, 2},
		},
	},
	{
		Query: "select * from xy_hasnull_idx order by y desc",
		Expected: []sql.Row{
			{0, 2},
			{2, 1},
			{1, 0},
			{3, nil},
		},
	},
	{
		Query: "select * from xy_hasnull_idx where y < 1 or y > 1 order by y desc",
		Expected: []sql.Row{
			{0, 2},
			{1, 0},
		},
	},
	{
		Query: "select * from xy_hasnull_idx where y < 1 or y > 1 or y is null order by y desc",
		Expected: []sql.Row{
			{0, 2},
			{1, 0},
			{3, nil},
		},
	},
	{
		Query: "select * from xy_hasnull_idx where y in (0, 2) or y is null order by y",
		Expected: []sql.Row{
			{3, nil},
			{1, 0},
			{0, 2},
		},
	},
	{
		Query: "select x as xx, y as yy from xy_hasnull_idx order by yy desc",
		Expected: []sql.Row{
			{0, 2},
			{2, 1},
			{1, 0},
			{3, nil},
		},
	},
	{
		Query: "select x as xx, y as yy from xy_hasnull_idx order by YY desc",
		Expected: []sql.Row{
			{0, 2},
			{2, 1},
			{1, 0},
			{3, nil},
		},
	},
	{
		Query: "select * from xy_hasnull_idx order by Y desc",
		Expected: []sql.Row{
			{0, 2},
			{2, 1},
			{1, 0},
			{3, nil},
		},
	},

	{
		Query: "select max(x) from xy",
		Expected: []sql.Row{
			{3},
		},
	},
	{
		Query: "select min(x) from xy",
		Expected: []sql.Row{
			{0},
		},
	},
	{
		Query: "select max(y) from xy",
		Expected: []sql.Row{
			{3},
		},
	},
	{
		Query: "select max(x)+100 from xy",
		Expected: []sql.Row{
			{103},
		},
	},
	{
		Query: "select max(x) as xx from xy",
		Expected: []sql.Row{
			{3},
		},
	},
	{
		Query: "select 1, 2.0, '3', max(x) from xy",
		Expected: []sql.Row{
			{1, "2.0", "3", 3},
		},
	},
	{
		Query: "select min(x) from xy where x > 0",
		Expected: []sql.Row{
			{1},
		},
	},
	{
		Query: "select max(x) from xy where x < 3",
		Expected: []sql.Row{
			{2},
		},
	},
	{
		Query: "select min(x) from xy where y > 0",
		Expected: []sql.Row{
			{0},
		},
	},
	{
		Query: "select max(x) from xy where y < 3",
		Expected: []sql.Row{
			{2},
		},
	},
	{
		Query: "select * from (select max(x) from xy) sq",
		Expected: []sql.Row{
			{3},
		},
	},
	{
		Query: "with cte(i) as (select max(x) from xy) select i + 100 from cte",
		Expected: []sql.Row{
			{103},
		},
	},
	{
		Query: "with cte(i) as (select x from xy) select max(i) from cte",
		Expected: []sql.Row{
			{3},
		},
	},
	{
		Query: "select max(x) from xy group by y",
		Expected: []sql.Row{
			{0},
			{1},
			{2},
			{3},
		},
	},
	{
		Query: "select max(x) from xy join uv where x = u",
		Expected: []sql.Row{
			{3},
		},
	},
	{
		Query: `
select * from mytable,
	lateral (
	with recursive cte(a) as (
		select y from xy
		union
		select x from cte
		join
		xy
		on x = a
		)
	select * from cte
) sqa 
where i = a
order by i;`,
		Expected: []sql.Row{
			{1, "first row", 1},
			{2, "second row", 2},
			{3, "third row", 3},
		},
	},
	{
		Query: `
select * from mytable,
	lateral (
	with recursive cte(a) as (
		select y from xy
		union
		select x from cte
		join
		(
			select * 
			from xy
			where x = 1
		 ) sqa1
		on x = a
		limit 3
		)
	select * from cte
) sqa2
where i = a
order by i;`,
		Expected: []sql.Row{
			{1, "first row", 1},
			{2, "second row", 2},
		},
	},
	{
		Query: `
select a, b
from ab as ab2
where exists (
    select *
    from ab
	where ab.b = (
        select max(v)
        from uv
        where uv.v = ab2.a and uv.v = ab.a
    )
);`,
		Expected: []sql.Row{
			{2, 2},
		},
	},
	{
		Query: `
select x, y
from xy as xy2
where exists (
    select *
    from xy
        where xy.y = (
        select max(v)
        from uv
        where uv.v = xy2.x and uv.v = xy.x
    )
)
order by x, y;`,
		Expected: []sql.Row{},
	},
	{
		Query: `select 1 where cos(2)`,
		Expected: []sql.Row{
			{1},
		},
	},
	{
		Query: `select 1 where sin(2)`,
		Expected: []sql.Row{
			{1},
		},
	},
	{
		Query:    `select 1 where sin(0)`,
		Expected: []sql.Row{},
	},
	{
		Query: `select acos(-2)`,
		Expected: []sql.Row{
			{nil},
		},
	},
	{
		Query: `select asin(-2)`,
		Expected: []sql.Row{
			{nil},
		},
	},
	{
		Query: `select 1 % acos(-2)`,
		Expected: []sql.Row{
			{nil},
		},
	},
	{
		Query: "select dayname(123), dayname('abc')",
		Expected: []sql.Row{
			{nil, nil},
		},
	},
	{
		Query: `
select
   dayname(id),
   dayname(i8),
   dayname(i16),
   dayname(i32),
   dayname(i64),
   dayname(u8),
   dayname(u16),
   dayname(u32),
   dayname(u64),
   dayname(f32),
   dayname(f64),
   dayname(ti),
   dayname(da),
   dayname(te),
   dayname(bo),
   dayname(js),
   dayname(bl),
   dayname(e1),
   dayname(s1)
from typestable`,
		Expected: []sql.Row{
			{
				nil,
				nil,
				nil,
				nil,
				nil,
				nil,
				nil,
				nil,
				nil,
				nil,
				nil,
				"Tuesday",
				"Tuesday",
				nil,
				nil,
				nil,
				nil,
				nil,
				nil,
			},
		},
	},
	{
		// TODO: This goes past MySQL's range
		Query: "select dayname('0000-00-00')",
		Expected: []sql.Row{
			{"Saturday"},
		},
	},
	{
		Query: "select * from mytable order by dayname(i)",
		Expected: []sql.Row{
			{1, "first row"},
			{2, "second row"},
			{3, "third row"},
		},
	},
	{
		Query: "select sqrt(-1) + 1",
		Expected: []sql.Row{
			{nil},
		},
	},
	{
		Query: "select sqrt(-1) + 1",
		Expected: []sql.Row{
			{nil},
		},
	},
	{
		Query:    "flush binary logs",
		Expected: []sql.Row{},
	},
	{
		Query:    "flush engine logs",
		Expected: []sql.Row{},
	},
}

var KeylessQueries = []QueryTest{
	{
		Query: "SELECT * FROM keyless ORDER BY c0",
		Expected: []sql.Row{
			{0, 0},
			{1, 1},
			{1, 1},
			{2, 2},
		},
	},
	{
		Query: "SELECT * FROM keyless ORDER BY c1 DESC",
		Expected: []sql.Row{
			{2, 2},
			{1, 1},
			{1, 1},
			{0, 0},
		},
	},
	{
		Query: "SELECT * FROM keyless JOIN myTable where c0 = i",
		Expected: []sql.Row{
			{1, 1, 1, "first row"},
			{1, 1, 1, "first row"},
			{2, 2, 2, "second row"},
		},
	},
	{
		Query: "SELECT * FROM myTable JOIN keyless WHERE i = c0 ORDER BY i",
		Expected: []sql.Row{
			{1, "first row", 1, 1},
			{1, "first row", 1, 1},
			{2, "second row", 2, 2},
		},
	},
	{
		Query: "DESCRIBE keyless",
		Expected: []sql.Row{
			{"c0", "bigint", "YES", "", "NULL", ""},
			{"c1", "bigint", "YES", "", "NULL", ""},
		},
	},
	{
		Query: "SHOW COLUMNS FROM keyless",
		Expected: []sql.Row{
			{"c0", "bigint", "YES", "", "NULL", ""},
			{"c1", "bigint", "YES", "", "NULL", ""},
		},
	},
	{
		Query: "SHOW FULL COLUMNS FROM keyless",
		Expected: []sql.Row{
			{"c0", "bigint", nil, "YES", "", "NULL", "", "", ""},
			{"c1", "bigint", nil, "YES", "", "NULL", "", "", ""},
		},
	},
	{
		Query: "SHOW CREATE TABLE keyless",
		Expected: []sql.Row{
			{"keyless", "CREATE TABLE `keyless` (\n  `c0` bigint,\n  `c1` bigint\n) ENGINE=InnoDB DEFAULT CHARSET=utf8mb4 COLLATE=utf8mb4_0900_bin"},
		},
	},
}

// BrokenQueries are queries that are known to be broken in the engine.
var BrokenQueries = []QueryTest{
	// union and aggregation typing are tricky
	{
		Query: "with recursive t (n) as (select sum('1') from dual union all select (2.00) from dual) select sum(n) from t;",
		Expected: []sql.Row{
			{float64(3)},
		},
	},
	{
		Query: "with recursive t (n) as (select sum(1.0) from dual union all select n+1 from t where n < 10) select sum(n) from t;",
		Expected: []sql.Row{
			{"55.0"},
		},
	},
	{
		// mysql is case-sensitive with CTE name
		Query:    "with recursive MYTABLE(j) as (select 2 union select MYTABLE.j from MYTABLE join mytable on MYTABLE.j = mytable.i) select j from MYTABLE",
		Expected: []sql.Row{{2}},
	},
	{
		// mysql is case-sensitive with CTE name
		Query:    "with recursive MYTABLE(j) as (select 2 union select MYTABLE.j from MYTABLE join mytable on MYTABLE.j = mytable.i) select i from mytable;",
		Expected: []sql.Row{{1}, {2}, {3}},
	},
	{
		// edge case where mysql moves an orderby between scopes
		Query:    "with a(j) as (select 1), b(i) as (select 2) (select j from a union select i from b order by 1 desc) union select j from a;",
		Expected: []sql.Row{{2}, {1}},
	},
	{
		// mysql converts boolean to int8
		Query:    "with a(j) as (select 1 union select 2 union select 3), b(i) as (select 2 union select 3) select (3,4) in (select a.j, b.i+1 from a, b where a.j = b.i) as k group by k having k = 1;",
		Expected: []sql.Row{{1}},
	},
	{
		// mysql converts boolean to int8 and deduplicates with other 1
		Query:    "With recursive a(x) as (select 1 union select 2 union select x in (select t1.i from mytable t1) from a) select x from a;",
		Expected: []sql.Row{{1}, {2}},
	},
	// this doesn't parse in MySQL (can't use an alias in a where clause), panics in engine
	// AVG gives the wrong result for the first row
	{
		Query: "SELECT json_table() FROM dual;", // syntax error
	},
	{
		Query: "SELECT json_value() FROM dual;", // syntax error
	},
	// Null-safe and type conversion tuple comparison is not correctly
	// implemented yet.
	{
		Query:    "SELECT 1 FROM DUAL WHERE (1, null) in ((1, null))",
		Expected: []sql.Row{},
	},
	{
		Query:    "SELECT 1 FROM DUAL WHERE (0, null) = (0, null)",
		Expected: []sql.Row{},
	},
	{
		Query:    "SELECT 1 FROM DUAL WHERE (null, null) = (select null, null from dual)",
		Expected: []sql.Row{},
	},
	// TODO: support nested recursive CTEs
	{
		Query: `
			with recursive t1 (sub_part, part, quantity) as (
				with recursive t2 (sub_part, part, quantity) as (
					SELECT p2.sub_part, p2.part, p2.quantity FROM parts as p2
					UNION
					SELECT p1.sub_part, p1.part, p1.quantity FROM parts as p1
					JOIN t2
					ON
						p1.sub_part = t2.sub_part
					WHERE p1.part = 'pie' and t2.part = 'crust'
				) select * from t2
				UNION
				SELECT t1.sub_part, t1.part, t1.quantity
				FROM t1
				JOIN parts AS p
				ON p.part = p.part
			) SELECT t1.sub_part, sum(t1.quantity) as total_quantity FROM t1 GROUP BY t1.sub_part;`,
		Expected: []sql.Row{
			{"crust", float64(1)},
			{"filling", float64(2)},
			{"flour", float64(20)},
			{"butter", float64(18)},
			{"salt", float64(18)},
			{"sugar", float64(7)},
			{"fruit", float64(9)},
		},
	},
	{
		// TODO truncate date outputs
		Query:    "select i, date_col from datetime_table",
		Expected: []sql.Row{{1, "2019-12-31"}},
	},
	// Currently, not matching MySQL's result format. This []uint8 gets converted to '\n' instead.
	{
		Query:    "SELECT X'0a'",
		Expected: []sql.Row{{"0x0A"}},
	},
	// Parsers for u, U, v, V, w, W, x and X are not supported yet.
	{
		Query:    "SELECT STR_TO_DATE('2013 32 Tuesday', '%X %V %W')", // Tuesday of 32th week
		Expected: []sql.Row{{"2013-08-13"}},
	},
	{
		// https://github.com/dolthub/dolt/issues/4931
		// The current output is "0.07200000000000"
		Query:    "select 2000.0 / 250000000.0 * (24.0 * 6.0 * 6.25 * 10.0);",
		Expected: []sql.Row{{"0.0720000000"}},
	},
	{
		// This panics
		// The non-recursive part of the UNION ALL returns too many rows, causing index out of bounds errors
		// Without the join on mytable and cte, this error is caught
		Query: `
WITH RECURSIVE cte(i, j) AS (
    SELECT 0, 1, 2
    FROM mytable

    UNION ALL
    
    SELECT *
    FROM mytable, cte
    WHERE cte.i = mytable.i   
)
SELECT *
FROM mytable;`,
		Expected: []sql.Row{
			{1, "first row"},
			{2, "second row"},
			{3, "third row"},
		},
	},
}

var VersionedQueries = []QueryTest{
	{
		Query: "SELECT *  FROM myhistorytable AS OF '2019-01-01' AS foo ORDER BY i",
		Expected: []sql.Row{
			{int64(1), "first row, 1"},
			{int64(2), "second row, 1"},
			{int64(3), "third row, 1"},
		},
	},
	{
		Query: "SELECT *  FROM myhistorytable AS OF '2019-01-02' foo ORDER BY i",
		Expected: []sql.Row{
			{int64(1), "first row, 2"},
			{int64(2), "second row, 2"},
			{int64(3), "third row, 2"},
		},
	},
	// Testing support of function evaluation in AS OF
	{
		Query: "SELECT *  FROM myhistorytable AS OF GREATEST('2019-01-02','2019-01-01','') foo ORDER BY i",
		Expected: []sql.Row{
			{int64(1), "first row, 2"},
			{int64(2), "second row, 2"},
			{int64(3), "third row, 2"},
		},
	},
	{
		Query: "SELECT *  FROM myhistorytable ORDER BY i",
		Expected: []sql.Row{
			{int64(1), "first row, 3", "1"},
			{int64(2), "second row, 3", "2"},
			{int64(3), "third row, 3", "3"},
		},
	},
	{
		Query: "SHOW TABLES AS OF '2019-01-02' LIKE 'myhistorytable'",
		Expected: []sql.Row{
			{"myhistorytable"},
		},
	},
	{
		Query: "SHOW TABLES FROM mydb AS OF '2019-01-02' LIKE 'myhistorytable'",
		Expected: []sql.Row{
			{"myhistorytable"},
		},
	},
	{
		Query: "SHOW CREATE TABLE myhistorytable as of '2019-01-02'",
		Expected: []sql.Row{
			{"myhistorytable", "CREATE TABLE `myhistorytable` (\n" +
				"  `i` bigint NOT NULL,\n" +
				"  `s` text NOT NULL,\n" +
				"  PRIMARY KEY (`i`)\n" +
				") ENGINE=InnoDB DEFAULT CHARSET=utf8mb4 COLLATE=utf8mb4_0900_bin"},
		},
	},
	{
		Query: "SHOW CREATE TABLE myhistorytable as of '2019-01-03'",
		Expected: []sql.Row{
			{"myhistorytable", "CREATE TABLE `myhistorytable` (\n" +
				"  `i` bigint NOT NULL,\n" +
				"  `s` text NOT NULL,\n" +
				"  `c` text NOT NULL,\n" +
				"  PRIMARY KEY (`i`)\n" +
				") ENGINE=InnoDB DEFAULT CHARSET=utf8mb4 COLLATE=utf8mb4_0900_bin"},
		},
	},
}

var VersionedScripts = []ScriptTest{
	{
		Name: "user var for AS OF expression",
		SetUpScript: []string{
			"SET @rev1 = '2019-01-01', @rev2 = '2019-01-02'",
		},
		Assertions: []ScriptTestAssertion{
			{
				Query: "SELECT *  FROM myhistorytable AS OF @rev1 AS foo ORDER BY i",
				Expected: []sql.Row{
					{int64(1), "first row, 1"},
					{int64(2), "second row, 1"},
					{int64(3), "third row, 1"},
				},
			},
			{
				Query: "SELECT *  FROM myhistorytable AS OF @rev2 AS foo ORDER BY i",
				Expected: []sql.Row{
					{int64(1), "first row, 2"},
					{int64(2), "second row, 2"},
					{int64(3), "third row, 2"},
				},
			},
			{
				Query: "SHOW TABLES AS OF @rev1 LIKE 'myhistorytable'",
				Expected: []sql.Row{
					{"myhistorytable"},
				},
			},
			{
				Query: "DESCRIBE myhistorytable AS OF '2019-01-02'",
				Expected: []sql.Row{
					{"i", "bigint", "NO", "PRI", "NULL", ""},
					{"s", "text", "NO", "", "NULL", ""},
				},
			},
			{
				Query: "DESCRIBE myhistorytable AS OF '2019-01-03'",
				Expected: []sql.Row{
					{"i", "bigint", "NO", "PRI", "NULL", ""},
					{"s", "text", "NO", "", "NULL", ""},
					{"c", "text", "NO", "", "NULL", ""},
				},
			},
		},
	},
}

var DateParseQueries = []QueryTest{
	{
		Query:    "SELECT STR_TO_DATE('Jan 3, 2000', '%b %e, %Y')",
		Expected: []sql.Row{{"2000-01-03"}},
	},
	{
		Query:    "SELECT STR_TO_DATE('01,5,2013', '%d,%m,%Y')",
		Expected: []sql.Row{{"2013-05-01"}},
	},
	{
		Query:    "SELECT STR_TO_DATE('May 1, 2013','%M %d,%Y')",
		Expected: []sql.Row{{"2013-05-01"}},
	},
	{
		Query:    "SELECT STR_TO_DATE('a09:30:17','a%h:%i:%s')",
		Expected: []sql.Row{{"09:30:17"}},
	},
	{
		Query:    "SELECT STR_TO_DATE('a09:30:17','%h:%i:%s')",
		Expected: []sql.Row{{nil}},
	},
	{
		Query:    "SELECT STR_TO_DATE('09:30:17a','%h:%i:%s')",
		Expected: []sql.Row{{"09:30:17"}},
	},
	{
		Query:    "SELECT STR_TO_DATE('09:30:17 pm','%h:%i:%s %p')",
		Expected: []sql.Row{{"21:30:17"}},
	},
	{
		Query:    "SELECT STR_TO_DATE('9','%m')",
		Expected: []sql.Row{{"0000-09-00"}},
	},
	{
		Query:    "SELECT STR_TO_DATE('9','%s')",
		Expected: []sql.Row{{"00:00:09"}},
	},
	{
		Query:    "SELECT STR_TO_DATE('01/02/99 314', '%m/%e/%y %f')",
		Expected: []sql.Row{{"1999-01-02 00:00:00.314000"}},
	},
	{
		Query:    "SELECT STR_TO_DATE('01/02/99 0', '%m/%e/%y %f')",
		Expected: []sql.Row{{"1999-01-02 00:00:00.000000"}},
	},
	{
		Query:    "SELECT STR_TO_DATE('01/02/99 05:14:12 PM', '%m/%e/%y %r')",
		Expected: []sql.Row{{"1999-01-02 17:14:12"}},
	},
	{
		Query:    "SELECT STR_TO_DATE('May 3, 10:23:00 2000', '%b %e, %H:%i:%s %Y')",
		Expected: []sql.Row{{"2000-05-03 10:23:00"}},
	},
	{
		Query:    "SELECT STR_TO_DATE('May 3, 10:23:00 PM 2000', '%b %e, %h:%i:%s %p %Y')",
		Expected: []sql.Row{{"2000-05-03 22:23:00"}},
	},
	{
		Query:    "SELECT STR_TO_DATE('May 3, 10:23:00 PM 2000', '%b %e, %H:%i:%s %p %Y')", // cannot use 24 hour time (%H) with AM/PM (%p)
		Expected: []sql.Row{{nil}},
	},
	{
		Query:    "SELECT STR_TO_DATE('abc','abc')",
		Expected: []sql.Row{{nil}},
	},
	{
		Query:    "SELECT STR_TO_DATE('invalid', 'notvalid')",
		Expected: []sql.Row{{nil}},
	},
}

type QueryErrorTest struct {
	Query          string
	Bindings       map[string]*query.BindVariable
	ExpectedErr    *errors.Kind
	ExpectedErrStr string
}

var ErrorQueries = []QueryErrorTest{
	{
		Query:       "analyze table mytable update histogram on i using data 'unknown'",
		ExpectedErr: planbuilder.ErrFailedToParseStats,
	},
	{
		Query:       "select * from othertable join foo.othertable on foo.othertable.s2 = 'a'",
		ExpectedErr: sql.ErrTableColumnNotFound,
	},
	{
		Query:       "select * from foo.othertable join othertable on foo.othertable.s2 = 'a'",
		ExpectedErr: sql.ErrTableColumnNotFound,
	},
	{
		Query:       "select * from othertable join foo.othertable on mydb.othertable.text = 'third'",
		ExpectedErr: sql.ErrTableColumnNotFound,
	},
	{
		Query:       "select * from foo.othertable join othertable on mydb.othertable.text = 'third'",
		ExpectedErr: sql.ErrTableColumnNotFound,
	},
	{
		Query:       "select i from mytable a join mytable b on a.i = b.i",
		ExpectedErr: sql.ErrAmbiguousColumnName,
	},
	{
		Query:       "select i from mytable join mytable",
		ExpectedErr: sql.ErrAmbiguousColumnName,
	},
	{
		Query:       "select * from mytable join mytable",
		ExpectedErr: sql.ErrDuplicateAliasOrTable,
	},
	{
		Query:       "select * from (select * from othertable) mytable join mytable",
		ExpectedErr: sql.ErrDuplicateAliasOrTable,
	},
	{
		Query:       "select * from (select * from foo.othertable) mytable join mytable",
		ExpectedErr: sql.ErrDuplicateAliasOrTable,
	},
	{
		Query:       "select i from (select * from mytable a join mytable b on a.i = b.i) dt",
		ExpectedErr: sql.ErrAmbiguousColumnName,
	},
	{
		Query:       "select i from (select * from mytable join mytable) a join mytable b on a.i = b.i",
		ExpectedErr: sql.ErrAmbiguousColumnName,
	},
	{
		Query:       "select table_name from information_schema.statistics AS OF '2023-08-31' WHERE table_schema='mydb'",
		ExpectedErr: sql.ErrAsOfNotSupported,
	},
	{
		Query:       "with a(j) as (select 1), b(i) as (select 2) (select j from a union select i from b order by 1 desc) union select j from a order by 1 asc;",
		ExpectedErr: sql.ErrConflictingExternalQuery,
	},
	{
		// Test for: https://github.com/dolthub/dolt/issues/3247
		Query:       "select * from dual where foo() and true;",
		ExpectedErr: sql.ErrFunctionNotFound,
	},
	{
		Query:       "select * from mytable where (i = 1, i = 0 or i = 2) and (i > -1)",
		ExpectedErr: sql.ErrInvalidOperandColumns,
	},
	{
		Query:       "select * from mytable where (i = 1, i = 0 or i = 2) or (i > -1)",
		ExpectedErr: sql.ErrInvalidOperandColumns,
	},
	{
		Query:       "select * from mytable where ((i = 1, i = 0 or i = 2) or (i > -1)) and (i < 6)",
		ExpectedErr: sql.ErrInvalidOperandColumns,
	},
	{
		Query:       "select * from mytable where ((i = 1, i = 0 or i = 2) is true or (i > -1)) and (i < 6)",
		ExpectedErr: sql.ErrInvalidOperandColumns,
	},
	{
		Query:       "select foo.i from mytable as a",
		ExpectedErr: sql.ErrTableNotFound,
	},
	{
		Query:       "select foo.i from mytable",
		ExpectedErr: sql.ErrTableNotFound,
	},
	{
		Query:       "select foo.* from mytable",
		ExpectedErr: sql.ErrTableNotFound,
	},
	{
		Query:       "select foo.* from mytable as a",
		ExpectedErr: sql.ErrTableNotFound,
	},
	{
		Query:       "select x from mytable",
		ExpectedErr: sql.ErrColumnNotFound,
	},
	{
		Query:       "select mytable.x from mytable",
		ExpectedErr: sql.ErrTableColumnNotFound,
	},
	{
		Query:       "select a.x from mytable as a",
		ExpectedErr: sql.ErrTableColumnNotFound,
	},
	{
		Query:       "select a from notable",
		ExpectedErr: sql.ErrTableNotFound,
	},
	{
		Query:       "select myTable.i from mytable as mt", // alias overwrites the original table name
		ExpectedErr: sql.ErrTableNotFound,
	},
	{
		Query:       "select myTable.* from mytable as mt", // alias overwrites the original table name
		ExpectedErr: sql.ErrTableNotFound,
	},
	{
		Query:       "SELECT one_pk.c5,pk1,pk2 FROM one_pk opk JOIN two_pk tpk ON one_pk.pk=two_pk.pk1 ORDER BY 1,2,3", // alias overwrites the original table name
		ExpectedErr: sql.ErrTableNotFound,
	},
	{
		Query:       "SELECT pk,pk1,pk2 FROM one_pk opk JOIN two_pk tpk ON one_pk.pk=two_pk.pk1 AND opk.pk=tpk.pk2 ORDER BY 1,2,3", // alias overwrites the original table name
		ExpectedErr: sql.ErrTableNotFound,
	},
	{
		Query:       "SELECT t.i, myview1.s FROM myview AS t ORDER BY i", // alias overwrites the original view name
		ExpectedErr: sql.ErrTableNotFound,
	},
	{
		Query:       "SELECT * FROM mytable AS t, othertable as t", // duplicate alias
		ExpectedErr: sql.ErrDuplicateAliasOrTable,
	},
	{
		// case-insensitive duplicate
		Query:       "select * from mytable a join mytable A on a.i = A.i;",
		ExpectedErr: sql.ErrAmbiguousColumnName,
	},
	{
		Query:       "SELECT * FROM mytable AS t, othertable UNION SELECT * FROM mytable AS t, othertable AS t", // duplicate alias in union
		ExpectedErr: sql.ErrDuplicateAliasOrTable,
	},
	{
		Query:       "SELECT * FROM mytable AS OTHERTABLE, othertable", // alias / table conflict
		ExpectedErr: sql.ErrDuplicateAliasOrTable,
	},
	{
		Query:       `SELECT * FROM mytable WHERE s REGEXP("*main.go")`,
		ExpectedErr: expression.ErrInvalidRegexp,
	},
	{
		Query:       `SELECT SUBSTRING(s, 1, 10) AS sub_s, SUBSTRING(SUB_S, 2, 3) AS sub_sub_s FROM mytable`,
		ExpectedErr: sql.ErrMisusedAlias,
	},
	{
		Query:       "SELECT pk, (SELECT max(pk) FROM one_pk b WHERE b.pk <= one_pk.pk) FROM one_pk opk ORDER BY 1",
		ExpectedErr: sql.ErrTableNotFound,
	},
	{
		Query:       "SELECT pk, (SELECT max(pk) FROM one_pk WHERE b.pk <= one_pk.pk) FROM one_pk opk ORDER BY 1",
		ExpectedErr: sql.ErrTableNotFound,
	},
	{
		Query:       "SELECT pk, (SELECT max(pk) FROM one_pk WHERE b.pk <= one_pk.pk) FROM one_pk opk ORDER BY 1",
		ExpectedErr: sql.ErrTableNotFound,
	},
	{
		Query:       "SELECT pk, (SELECT max(pk) FROM two_pk WHERE pk <= one_pk.pk3) FROM one_pk ORDER BY 1",
		ExpectedErr: sql.ErrTableColumnNotFound,
	},
	{
		Query:       "SELECT pk, (SELECT max(pk) FROM dne WHERE pk <= one_pk.pk3) FROM one_pk ORDER BY 1",
		ExpectedErr: sql.ErrTableNotFound,
	},
	{
		Query:       "SELECT pk, (SELECT max(pk) FROM two_pk WHERE pk <= c6) FROM one_pk ORDER BY 1",
		ExpectedErr: sql.ErrColumnNotFound,
	},
	{
		Query:       "SELECT i FROM myhistorytable AS OF MAX(abc)",
		ExpectedErr: sql.ErrInvalidAsOfExpression,
	},
	{
		Query:       "SELECT i FROM myhistorytable AS OF MAX(i)",
		ExpectedErr: sql.ErrInvalidAsOfExpression,
	},
	{
		Query:       "SELECT pk FROM one_pk WHERE pk > ?",
		ExpectedErr: sql.ErrUnboundPreparedStatementVariable,
	},
	{
		Query:       "SELECT pk FROM one_pk WHERE pk > :pk",
		ExpectedErr: sql.ErrUnboundPreparedStatementVariable,
	},
	{
		Query: `WITH mt1 (x,y) as (select i,s FROM mytable)
			SELECT mt1.i, mt1.s FROM mt1`,
		ExpectedErr: sql.ErrTableColumnNotFound,
	},
	{
		Query: `WITH mt1 (x,y) as (select i,s FROM mytable)
			SELECT i, s FROM mt1`,
		ExpectedErr: sql.ErrColumnNotFound,
	},
	{
		Query: `WITH mt1 (x,y,z) as (select i,s FROM mytable)
			SELECT i, s FROM mt1`,
		ExpectedErr: sql.ErrColumnCountMismatch,
	},
	// TODO: this results in a stack overflow, need to check for this
	// {
	// 	Query: `WITH mt1 as (select i,s FROM mt2), mt2 as (select i,s from mt1)
	// 		SELECT i, s FROM mt1`,
	// 	ExpectedErr: sql.ErrColumnCountMismatch,
	// },
	// TODO: related to the above issue, CTEs are only allowed to mentioned previously defined CTEs (to prevent cycles).
	//  This query works, but shouldn't
	// {
	// 	Query: `WITH mt1 as (select i,s FROM mt2), mt2 as (select i,s from mytable)
	// 		SELECT i, s FROM mt1`,
	// 	ExpectedErr: sql.ErrColumnCountMismatch,
	// },
	{
		Query: `WITH mt1 as (select i,s FROM mytable), mt2 as (select i+1, concat(s, '!') from mytable)
			SELECT mt1.i, mt2.s FROM mt1 join mt2 on mt1.i = mt2.i;`,
		ExpectedErr: sql.ErrTableColumnNotFound,
	},
	// TODO: this should be an error, as every table alias (including subquery aliases) must be unique
	// {
	// 	Query: "SELECT s,i FROM (select i,s FROM mytable) mt join (select i,s FROM mytable) mt;",
	// 	ExpectedErr: sql.ErrDuplicateAliasOrTable,
	// },
	// TODO: this should be an error, as every table alias must be unique.
	// {
	// 	Query: "WITH mt as (select i,s FROM mytable) SELECT s,i FROM mt join mt;",
	// 	ExpectedErr: sql.ErrDuplicateAliasOrTable,
	// },
	// TODO: Bug: the having column must appear in the select list
	// {
	// 	Query:       "SELECT pk1, sum(c1) FROM two_pk GROUP BY 1 having c1 > 10;",
	// 	ExpectedErr: sql.ErrColumnNotFound,
	// },
	{
		Query:       `SHOW TABLE STATUS FROM baddb`,
		ExpectedErr: sql.ErrDatabaseNotFound,
	},
	{
		Query:       "SELECT C FROM (select i,s FROM mytable) mt (a,b) order by a desc;",
		ExpectedErr: sql.ErrColumnNotFound,
	},
	{
		Query:       "SELECT i FROM (select i,s FROM mytable) mt (a,b) order by a desc;",
		ExpectedErr: sql.ErrColumnNotFound,
	},
	{
		Query:       "SELECT mt.i FROM (select i,s FROM mytable) mt (a,b) order by a desc;",
		ExpectedErr: sql.ErrTableColumnNotFound,
	},
	{
		Query:       "SELECT a FROM (select i,s FROM mytable) mt (a) order by a desc;",
		ExpectedErr: sql.ErrColumnCountMismatch,
	},
	{
		Query:       "SELECT a FROM (select i,s FROM mytable) mt (a,b,c) order by a desc;",
		ExpectedErr: sql.ErrColumnCountMismatch,
	},
	{
		Query:       `SELECT name FROM specialtable t WHERE t.name LIKE '$%' ESCAPE 'abc'`,
		ExpectedErr: sql.ErrInvalidArgument,
	},
	{
		Query:       `SELECT name FROM specialtable t WHERE t.name LIKE '$%' ESCAPE '$$'`,
		ExpectedErr: sql.ErrInvalidArgument,
	},
	{
		Query:       `SELECT JSON_OBJECT("a","b","c") FROM dual`,
		ExpectedErr: sql.ErrInvalidArgumentNumber,
	},
	{
		Query:       `alter table mytable add primary key (s)`,
		ExpectedErr: sql.ErrMultiplePrimaryKeysDefined,
	},
	{
		Query:       "select ((1, 2)) from dual",
		ExpectedErr: sql.ErrInvalidOperandColumns,
	},
	{
		Query:       "select (select 1, 2 from dual) from dual",
		ExpectedErr: sql.ErrInvalidOperandColumns,
	},
	{
		Query:       "select concat((1, 2)) from dual",
		ExpectedErr: sql.ErrInvalidOperandColumns,
	},
	{
		Query:       "select (1, 2) = (1) from dual",
		ExpectedErr: sql.ErrInvalidOperandColumns,
	},
	{
		Query:       "select (1) in (select 1, 2 from dual) from dual",
		ExpectedErr: sql.ErrInvalidOperandColumns,
	},
	{
		Query:       "select (1, 2) in (select 1, 2, 3 from dual) from dual",
		ExpectedErr: sql.ErrInvalidOperandColumns,
	},
	{
		Query:       "select (select 1 from dual) in ((1, 2)) from dual",
		ExpectedErr: sql.ErrInvalidOperandColumns,
	},
	{
		Query:       "select (((1,2),3)) = (((1,2))) from dual",
		ExpectedErr: sql.ErrInvalidOperandColumns,
	},
	{
		Query:       "select (((1,2),3)) = (((1),2)) from dual",
		ExpectedErr: sql.ErrInvalidOperandColumns,
	},
	{
		Query:       "select (((1,2),3)) = (((1))) from dual",
		ExpectedErr: sql.ErrInvalidOperandColumns,
	},
	{
		Query:       "select (((1,2),3)) = (((1,2),3),(4,5)) from dual",
		ExpectedErr: sql.ErrInvalidOperandColumns,
	},
	{
		Query:       "select ((4,5),((1,2),3)) = ((1,2),(4,5)) from dual",
		ExpectedErr: sql.ErrInvalidOperandColumns,
	},
	{
		Query:       "SELECT (2, 2)=1 FROM dual where exists (SELECT 1 FROM dual)",
		ExpectedErr: sql.ErrInvalidOperandColumns,
	},
	{
		Query:       `SELECT pk, (SELECT concat(pk, pk) FROM one_pk WHERE pk < opk.pk ORDER BY 1 DESC LIMIT 1) as strpk FROM one_pk opk where strpk > "0" ORDER BY 2`,
		ExpectedErr: sql.ErrColumnNotFound,
	},
	{
		Query:       `CREATE TABLE test (pk int, primary key(pk, noexist))`,
		ExpectedErr: sql.ErrUnknownIndexColumn,
	},
	{
		Query:       `CREATE TABLE test (pk int auto_increment, pk2 int auto_increment, primary key (pk))`,
		ExpectedErr: sql.ErrInvalidAutoIncCols,
	},
	{
		Query:       `CREATE TABLE test (pk int auto_increment)`,
		ExpectedErr: sql.ErrInvalidAutoIncCols,
	},
	{
		Query:       `CREATE TABLE test (pk int primary key auto_increment default 100, col int)`,
		ExpectedErr: sql.ErrInvalidAutoIncCols,
	},
	{
		Query:       "with recursive t (n) as (select (1) from dual union all select n from t where n < 2) select sum(n) from t",
		ExpectedErr: sql.ErrCteRecursionLimitExceeded,
	},
	{
		Query:       "with recursive t (n) as (select (1) from dual union all select n + 1 from t where n < 10002) select sum(n) from t",
		ExpectedErr: sql.ErrCteRecursionLimitExceeded,
	},
	{
		Query:       `SELECT * FROM datetime_table where date_col >= 'not a valid date'`,
		ExpectedErr: types.ErrConvertingToTime,
	},
	{
		Query:       `SELECT * FROM datetime_table where datetime_col >= 'not a valid datetime'`,
		ExpectedErr: types.ErrConvertingToTime,
	},
	// this query was panicing, but should be allowed and should return error when this query is called
	{
		Query:       `CREATE PROCEDURE proc1 (OUT out_count INT) READS SQL DATA SELECT COUNT(*) FROM mytable WHERE i = 1 AND s = 'first row' AND func1(i);`,
		ExpectedErr: sql.ErrFunctionNotFound,
	},
	{
		Query:       "CREATE TABLE table_test (id int PRIMARY KEY, c float DEFAULT rand())",
		ExpectedErr: sql.ErrSyntaxError,
	},
	{
		Query:       "CREATE TABLE table_test (id int PRIMARY KEY, c float DEFAULT rand)",
		ExpectedErr: sql.ErrSyntaxError,
	},
	{
		Query:       "CREATE TABLE table_test (id int PRIMARY KEY, c float DEFAULT (select 1))",
		ExpectedErr: sql.ErrSyntaxError,
	},
	{
		Query:       "CREATE TABLE table_test (id int PRIMARY KEY, b int DEFAULT '2', c int DEFAULT `b`)",
		ExpectedErr: sql.ErrSyntaxError,
	},
	{
		Query:       "CREATE TABLE t0 (id INT PRIMARY KEY, v1 POINT DEFAULT POINT(1,2));",
		ExpectedErr: sql.ErrSyntaxError,
	},
	{
		Query:       "CREATE TABLE t0 (id INT PRIMARY KEY, v1 JSON DEFAULT JSON_ARRAY(1,2));",
		ExpectedErr: sql.ErrSyntaxError,
	},
	{
		Query:       "with a as (select * from a) select * from a",
		ExpectedErr: sql.ErrTableNotFound,
	},
	{
		Query:          "with a as (select * from c), b as (select * from a), c as (select * from b) select * from a",
		ExpectedErrStr: "table not found: c",
	},
	{
		Query:       "WITH Numbers AS ( SELECT n = 1 UNION ALL SELECT n + 1 FROM Numbers WHERE n+1 <= 10) SELECT n FROM Numbers;",
		ExpectedErr: sql.ErrColumnNotFound, // TODO: this should actually be ErrTableNotFound
	},
	{
		Query:       "WITH recursive Numbers AS ( SELECT n = 1 UNION ALL SELECT n + 1 FROM Numbers WHERE n+1 <= 10) SELECT n FROM Numbers;",
		ExpectedErr: sql.ErrColumnNotFound,
	},
	{
		Query:          "CREATE TABLE invalid_decimal (number DECIMAL(65,31));",
		ExpectedErrStr: "Too big scale 31 specified. Maximum is 30.",
	},
	{
		Query:          "CREATE TABLE invalid_decimal (number DECIMAL(66,30));",
		ExpectedErrStr: "Too big precision 66 specified. Maximum is 65.",
	},
	{
		Query:          "CREATE TABLE invalid_decimal (number DECIMAL(66,31));",
		ExpectedErrStr: "Too big scale 31 specified. Maximum is 30.",
	},
	{
		Query:       "select 18446744073709551615 div 0.1;",
		ExpectedErr: expression.ErrIntDivDataOutOfRange,
	},
	{
		Query:       "select -9223372036854775807 div 0.1;",
		ExpectedErr: expression.ErrIntDivDataOutOfRange,
	},
	{
		Query:       "select -9223372036854775808 div 0.1;",
		ExpectedErr: expression.ErrIntDivDataOutOfRange,
	},
	{
		Query:       "drop table myview;",
		ExpectedErr: sql.ErrUnknownTable,
	},
	{
		Query:       "select SUM(*) from dual;",
		ExpectedErr: sql.ErrStarUnsupported,
	},
	{
		Query:          "create table vb_tbl (vb varbinary(123456789));",
		ExpectedErrStr: "length is 123456789 but max allowed is 65535",
	},
	{
		// Note: cannot use SRID `1234` because it is created in another test,
		// which affects this test to not return error
		Query:       `SELECT ST_GEOMFROMTEXT(ST_ASWKT(POINT(1,2)), 1235)`,
		ExpectedErr: sql.ErrNoSRID,
	},
	{
		Query:       `SELECT ST_GEOMFROMTEXT(ST_ASWKT(POINT(1,2)), 4294967295)`,
		ExpectedErr: sql.ErrNoSRID,
	},
	{
		Query:       `SELECT ST_GEOMFROMTEXT(ST_ASWKT(POINT(1,2)), -1)`,
		ExpectedErr: sql.ErrInvalidSRID,
	},
	{
		Query:       `SELECT ST_GEOMFROMTEXT(ST_ASWKT(POINT(1,2)), 4294967296)`,
		ExpectedErr: sql.ErrInvalidSRID,
	},
	{
		Query: `SELECT pk, (SELECT max(pk) FROM one_pk WHERE pk < opk.pk) AS x
						FROM one_pk opk WHERE x > 0 ORDER BY x`,
		ExpectedErr: sql.ErrColumnNotFound,
	},
	{
		Query: `SELECT pk,
					(SELECT max(pk) FROM one_pk WHERE pk < opk.pk) AS min,
					(SELECT min(pk) FROM one_pk WHERE pk > opk.pk) AS max
					FROM one_pk opk
					WHERE max > 1
					ORDER BY max;`,
		ExpectedErr: sql.ErrColumnNotFound,
	},

	{
		Query:       "SELECT json_array_append() FROM dual;",
		ExpectedErr: sql.ErrInvalidArgumentNumber,
	},
	{
		Query:       "SELECT json_array_insert() FROM dual;",
		ExpectedErr: sql.ErrInvalidArgumentNumber,
	},
	{
		Query:       "SELECT json_contains() FROM dual;",
		ExpectedErr: sql.ErrInvalidArgumentNumber,
	},
	{
		Query:       "SELECT json_contains_path() FROM dual;",
		ExpectedErr: sql.ErrInvalidArgumentNumber,
	},
	{
		Query:       "SELECT json_insert() FROM dual;",
		ExpectedErr: sql.ErrInvalidArgumentNumber,
	},
	{
		Query:       "SELECT json_merge_preserve() FROM dual;",
		ExpectedErr: sql.ErrInvalidArgumentNumber,
	},
	{
		Query:       "SELECT json_remove() FROM dual;",
		ExpectedErr: sql.ErrInvalidArgumentNumber,
	},
	{
		Query:       "SELECT json_replace() FROM dual;",
		ExpectedErr: sql.ErrInvalidArgumentNumber,
	},
	{
		Query:       "SELECT json_set() FROM dual;",
		ExpectedErr: sql.ErrInvalidArgumentNumber,
	},
	{
		Query:       `SELECT JSON_VALID()`,
		ExpectedErr: sql.ErrInvalidArgumentNumber,
	},
	{
		Query:       `SELECT JSON_VALID('{"a": 1}','[1]')`,
		ExpectedErr: sql.ErrInvalidArgumentNumber,
	},
	// This gets an error "unable to cast "second row" of type string to int64"
	// Should throw sql.ErrAmbiguousColumnInOrderBy
	{
		Query:       `SELECT s as i, i as i from mytable order by i`,
		ExpectedErr: sql.ErrAmbiguousColumnOrAliasName,
	},
	{
		Query:          "select * from mytable order by 999",
		ExpectedErrStr: "column \"999\" could not be found in any table in scope",
	},
	{
		Query:          `select cot(0)`,
		ExpectedErrStr: "DOUBLE out of range for COT",
	},
}

var BrokenErrorQueries = []QueryErrorTest{
	{
		Query:          `WITH recursive n(i) as (SELECT 1 UNION ALL SELECT i + 1 FROM n WHERE i+1 <= 10 GROUP BY i HAVING i+1 <= 10 ORDER BY 1 LIMIT 5) SELECT count(i) FROM n;`,
		ExpectedErrStr: "Not supported: 'ORDER BY over UNION in recursive Common Table Expression'",
	},
	{
		Query:          "with a(j) as (select 1) select j from a union select x from xy order by x;",
		ExpectedErrStr: "Unknown column 'x' in 'order clause'",
	},
	{
		Query:       "WITH Numbers AS ( SELECT n = 1 UNION ALL SELECT n + 1 FROM Numbers WHERE n+1 <= 10) SELECT n FROM Numbers;",
		ExpectedErr: sql.ErrTableNotFound,
	},

	// Our behavior in when sql_mode = ONLY_FULL_GROUP_BY is inconsistent with MySQL
	// Relevant issue: https://github.com/dolthub/dolt/issues/4998
	// Special case: If you are grouping by every field of the PK, then you can select anything
	// Otherwise, whatever you are selecting must be in the Group By (with the exception of aggregations)
	{
		Query:       "SELECT col0, floor(col1) FROM tab1 GROUP by col0;",
		ExpectedErr: analyzererrors.ErrValidationGroupBy,
	},
	{
		Query:       "SELECT floor(cor0.col1) * ceil(cor0.col0) AS col2 FROM tab1 AS cor0 GROUP BY cor0.col0",
		ExpectedErr: analyzererrors.ErrValidationGroupBy,
	},
	{
		Query: "select * from two_pk group by pk1, pk2",
		// No error
	},
	{
		Query:       "select * from two_pk group by pk1",
		ExpectedErr: analyzererrors.ErrValidationGroupBy,
	},
	{
		// Grouping over functions and math expressions over PK does not count, and must appear in select
		Query:       "select * from two_pk group by pk1 + 1, mod(pk2, 2)",
		ExpectedErr: analyzererrors.ErrValidationGroupBy,
	},
	{
		// Grouping over functions and math expressions over PK does not count, and must appear in select
		Query: "select pk1+1 from two_pk group by pk1 + 1, mod(pk2, 2)",
		// No error
	},
	{
		// Grouping over functions and math expressions over PK does not count, and must appear in select
		Query: "select mod(pk2, 2) from two_pk group by pk1 + 1, mod(pk2, 2)",
		// No error
	},
	{
		// Grouping over functions and math expressions over PK does not count, and must appear in select
		Query: "select mod(pk2, 2) from two_pk group by pk1 + 1, mod(pk2, 2)",
		// No error
	},
	{
		Query: `SELECT any_value(pk), (SELECT max(pk) FROM one_pk WHERE pk < opk.pk) AS x
						FROM one_pk opk WHERE (SELECT max(pk) FROM one_pk WHERE pk < opk.pk) > 0
						GROUP BY (SELECT max(pk) FROM one_pk WHERE pk < opk.pk) ORDER BY x`,
		// No error, but we get opk.pk does not exist
	},
	// Unimplemented JSON functions
	{
		Query:       "SELECT json_depth() FROM dual;",
		ExpectedErr: sql.ErrInvalidArgumentNumber,
	},
	{
		Query:       "SELECT json_keys() FROM dual;",
		ExpectedErr: sql.ErrInvalidArgumentNumber,
	},
	{
		Query:       "SELECT json_length() FROM dual;",
		ExpectedErr: sql.ErrInvalidArgumentNumber,
	},
	{
		Query:       "SELECT json_merge_patch() FROM dual;",
		ExpectedErr: sql.ErrInvalidArgumentNumber,
	},
	{
		Query:       "SELECT json_overlaps() FROM dual;",
		ExpectedErr: sql.ErrInvalidArgumentNumber,
	},
	{
		Query:       "SELECT json_pretty() FROM dual;",
		ExpectedErr: sql.ErrInvalidArgumentNumber,
	},
	{
		Query:       "SELECT json_quote() FROM dual;",
		ExpectedErr: sql.ErrInvalidArgumentNumber,
	},
	{
		Query:       "SELECT json_schema_valid() FROM dual;",
		ExpectedErr: sql.ErrInvalidArgumentNumber,
	},
	{
		Query:       "SELECT json_schema_validation_report() FROM dual;",
		ExpectedErr: sql.ErrInvalidArgumentNumber,
	},
	{
		Query:       "SELECT json_search() FROM dual;",
		ExpectedErr: sql.ErrInvalidArgumentNumber,
	},
	{
		Query:       "SELECT json_storage_free() FROM dual;",
		ExpectedErr: sql.ErrInvalidArgumentNumber,
	},
	{
		Query:       "SELECT json_storage_size() FROM dual;",
		ExpectedErr: sql.ErrInvalidArgumentNumber,
	},
	{
		Query:       "SELECT json_type() FROM dual;",
		ExpectedErr: sql.ErrInvalidArgumentNumber,
	},
	{
		Query:       "SELECT json_valid() FROM dual;",
		ExpectedErr: sql.ErrInvalidArgumentNumber,
	},
	{
		Query:       "select * from othertable join foo.othertable on othertable.text = 'third'",
		ExpectedErr: sql.ErrUnknownColumn,
	},
	{
		Query:       "select * from foo.othertable join othertable on othertable.text = 'third'",
		ExpectedErr: sql.ErrUnknownColumn,
	},
	{
		Query:       "select * from mydb.othertable join foo.othertable on othertable.text = 'third'",
		ExpectedErr: sql.ErrUnknownColumn,
	},
	{
		Query:       "select * from foo.othertable join mydb.othertable on othertable.text = 'third'",
		ExpectedErr: sql.ErrUnknownColumn,
	},
}

// WriteQueryTest is a query test for INSERT, UPDATE, etc. statements. It has a query to run and a select query to
// validate the results.
type WriteQueryTest struct {
	WriteQuery          string
	ExpectedWriteResult []sql.Row
	SelectQuery         string
	ExpectedSelect      []sql.Row
	Bindings            map[string]*query.BindVariable
}

// GenericErrorQueryTest is a query test that is used to assert an error occurs for some query, without specifying what
// the error was.
type GenericErrorQueryTest struct {
	Name     string
	Query    string
	Bindings map[string]sql.Expression
}

var ViewTests = []QueryTest{
	{
		Query: "SELECT * FROM myview ORDER BY i",
		Expected: []sql.Row{
			sql.NewRow(int64(1), "first row"),
			sql.NewRow(int64(2), "second row"),
			sql.NewRow(int64(3), "third row"),
		},
	},
	{
		Query: "SELECT myview.* FROM myview ORDER BY i",
		Expected: []sql.Row{
			sql.NewRow(int64(1), "first row"),
			sql.NewRow(int64(2), "second row"),
			sql.NewRow(int64(3), "third row"),
		},
	},
	{
		Query: "SELECT i FROM myview ORDER BY i",
		Expected: []sql.Row{
			sql.NewRow(int64(1)),
			sql.NewRow(int64(2)),
			sql.NewRow(int64(3)),
		},
	},
	{
		Query: "SELECT t.* FROM myview AS t ORDER BY i",
		Expected: []sql.Row{
			sql.NewRow(int64(1), "first row"),
			sql.NewRow(int64(2), "second row"),
			sql.NewRow(int64(3), "third row"),
		},
	},
	{
		Query: "SELECT t.i FROM myview AS t ORDER BY i",
		Expected: []sql.Row{
			sql.NewRow(int64(1)),
			sql.NewRow(int64(2)),
			sql.NewRow(int64(3)),
		},
	},
	{
		Query: "SELECT * FROM myview2",
		Expected: []sql.Row{
			sql.NewRow(int64(1), "first row"),
		},
	},
	{
		Query: "SELECT i FROM myview2",
		Expected: []sql.Row{
			sql.NewRow(int64(1)),
		},
	},
	{
		Query: "SELECT myview2.i FROM myview2",
		Expected: []sql.Row{
			sql.NewRow(int64(1)),
		},
	},
	{
		Query: "SELECT myview2.* FROM myview2",
		Expected: []sql.Row{
			sql.NewRow(int64(1), "first row"),
		},
	},
	{
		Query: "SELECT t.* FROM myview2 as t",
		Expected: []sql.Row{
			sql.NewRow(int64(1), "first row"),
		},
	},
	{
		Query: "SELECT t.i FROM myview2 as t",
		Expected: []sql.Row{
			sql.NewRow(int64(1)),
		},
	},
	// info schema support
	{
		Query: "select * from information_schema.views where table_schema = 'mydb' order by table_name",
		Expected: []sql.Row{
			sql.NewRow("def", "mydb", "myview", "SELECT * FROM mytable", "NONE", "YES", "root@localhost", "DEFINER", "utf8mb4", "utf8mb4_0900_bin"),
			sql.NewRow("def", "mydb", "myview2", "SELECT * FROM myview WHERE i = 1", "NONE", "YES", "root@localhost", "DEFINER", "utf8mb4", "utf8mb4_0900_bin"),
		},
	},
	{
		Query: "select table_name from information_schema.tables where table_schema = 'mydb' and table_type = 'VIEW' order by 1",
		Expected: []sql.Row{
			sql.NewRow("myview"),
			sql.NewRow("myview2"),
		},
	},
}

var VersionedViewTests = []QueryTest{
	{
		Query: "SELECT * FROM myview1 ORDER BY i",
		Expected: []sql.Row{
			sql.NewRow(int64(1), "first row, 3", "1"),
			sql.NewRow(int64(2), "second row, 3", "2"),
			sql.NewRow(int64(3), "third row, 3", "3"),
		},
	},
	{
		Query: "SELECT t.* FROM myview1 AS t ORDER BY i",
		Expected: []sql.Row{
			sql.NewRow(int64(1), "first row, 3", "1"),
			sql.NewRow(int64(2), "second row, 3", "2"),
			sql.NewRow(int64(3), "third row, 3", "3"),
		},
	},
	{
		Query: "SELECT t.i FROM myview1 AS t ORDER BY i",
		Expected: []sql.Row{
			sql.NewRow(int64(1)),
			sql.NewRow(int64(2)),
			sql.NewRow(int64(3)),
		},
	},
	{
		Query: "SELECT * FROM myview1 AS OF '2019-01-01' ORDER BY i",
		Expected: []sql.Row{
			sql.NewRow(int64(1), "first row, 1"),
			sql.NewRow(int64(2), "second row, 1"),
			sql.NewRow(int64(3), "third row, 1"),
		},
	},

	// Nested views
	{
		Query: "SELECT * FROM myview2",
		Expected: []sql.Row{
			sql.NewRow(int64(1), "first row, 3", "1"),
		},
	},
	{
		Query: "SELECT i FROM myview2",
		Expected: []sql.Row{
			sql.NewRow(int64(1)),
		},
	},
	{
		Query: "SELECT myview2.i FROM myview2",
		Expected: []sql.Row{
			sql.NewRow(int64(1)),
		},
	},
	{
		Query: "SELECT myview2.* FROM myview2",
		Expected: []sql.Row{
			sql.NewRow(int64(1), "first row, 3", "1"),
		},
	},
	{
		Query: "SELECT t.* FROM myview2 as t",
		Expected: []sql.Row{
			sql.NewRow(int64(1), "first row, 3", "1"),
		},
	},
	{
		Query: "SELECT t.i FROM myview2 as t",
		Expected: []sql.Row{
			sql.NewRow(int64(1)),
		},
	},
	{
		Query: "SELECT * FROM myview2 AS OF '2019-01-01'",
		Expected: []sql.Row{
			sql.NewRow(int64(1), "first row, 1"),
		},
	},

	// Views with unions
	{
		Query: "SELECT * FROM myview3 AS OF '2019-01-01'",
		Expected: []sql.Row{
			{"1"},
			{"2"},
			{"3"},
			{"first row, 1"},
			{"second row, 1"},
			{"third row, 1"},
		},
	},
	{
		Query: "SELECT * FROM myview3 AS OF '2019-01-02'",
		Expected: []sql.Row{
			{"1"},
			{"2"},
			{"3"},
			{"first row, 2"},
			{"second row, 2"},
			{"third row, 2"},
		},
	},
	{
		Query: "SELECT * FROM myview3 AS OF '2019-01-03'",
		Expected: []sql.Row{
			{"1"},
			{"2"},
			{"3"},
			{"first row, 3"},
			{"second row, 3"},
			{"third row, 3"},
		},
	},

	// Views with subqueries
	{
		Query: "SELECT * FROM myview4 AS OF '2019-01-01'",
		Expected: []sql.Row{
			{1, "first row, 1"},
		},
	},
	{
		Query: "SELECT * FROM myview4 AS OF '2019-01-02'",
		Expected: []sql.Row{
			{2, "second row, 2"},
		},
	},
	{
		Query: "SELECT * FROM myview4 AS OF '2019-01-03'",
		Expected: []sql.Row{
			{3, "third row, 3", "3"},
		},
	},

	// Views with subquery aliases
	{
		Query: "SELECT * FROM myview5 AS OF '2019-01-01'",
		Expected: []sql.Row{
			{1, "first row, 1"},
		},
	},
	{
		Query: "SELECT * FROM myview5 AS OF '2019-01-02'",
		Expected: []sql.Row{
			{2, "second row, 2"},
		},
	},
	{
		Query: "SELECT * FROM myview5 AS OF '2019-01-03'",
		Expected: []sql.Row{
			{3, "third row, 3", "3"},
		},
	},

	// info schema support
	{
		Query: "select * from information_schema.views where table_schema = 'mydb'",
		Expected: []sql.Row{
			sql.NewRow("def", "mydb", "myview1", "SELECT * FROM myhistorytable", "NONE", "YES", "root@localhost", "DEFINER", "utf8mb4", "utf8mb4_0900_bin"),
			sql.NewRow("def", "mydb", "myview2", "SELECT * FROM myview1 WHERE i = 1", "NONE", "YES", "root@localhost", "DEFINER", "utf8mb4", "utf8mb4_0900_bin"),
			sql.NewRow("def", "mydb", "myview3", "SELECT i from myview1 union select s from myhistorytable", "NONE", "YES", "root@localhost", "DEFINER", "utf8mb4", "utf8mb4_0900_bin"),
			sql.NewRow("def", "mydb", "myview4", "SELECT * FROM myhistorytable where i in (select distinct cast(RIGHT(s, 1) as signed) from myhistorytable)", "NONE", "NO", "root@localhost", "DEFINER", "utf8mb4", "utf8mb4_0900_bin"),
			sql.NewRow("def", "mydb", "myview5", "SELECT * FROM (select * from myhistorytable where i in (select distinct cast(RIGHT(s, 1) as signed))) as sq", "NONE", "NO", "root@localhost", "DEFINER", "utf8mb4", "utf8mb4_0900_bin"),
		},
	},
	{
		Query: "select table_name from information_schema.tables where table_schema = 'mydb' and table_type = 'VIEW' order by 1",
		Expected: []sql.Row{
			sql.NewRow("myview1"),
			sql.NewRow("myview2"),
			sql.NewRow("myview3"),
			sql.NewRow("myview4"),
			sql.NewRow("myview5"),
		},
	},
}

var ShowTableStatusQueries = []QueryTest{
	{
		Query: `SHOW TABLE STATUS FROM mydb`,
		Expected: []sql.Row{
			{"mytable", "InnoDB", "10", "Fixed", uint64(3), uint64(88), uint64(264), uint64(0), int64(0), int64(0), nil, nil, nil, nil, "utf8mb4_0900_bin", nil, nil, nil},
			{"othertable", "InnoDB", "10", "Fixed", uint64(3), uint64(88), uint64(264), uint64(0), int64(0), int64(0), nil, nil, nil, nil, "utf8mb4_0900_bin", nil, nil, nil},
		},
	},
	{
		Query: `SHOW TABLE STATUS LIKE '%table'`,
		Expected: []sql.Row{
			{"mytable", "InnoDB", "10", "Fixed", uint64(3), uint64(88), uint64(264), uint64(0), int64(0), int64(0), nil, nil, nil, nil, "utf8mb4_0900_bin", nil, nil, nil},
			{"othertable", "InnoDB", "10", "Fixed", uint64(3), uint64(88), uint64(264), uint64(0), int64(0), int64(0), nil, nil, nil, nil, "utf8mb4_0900_bin", nil, nil, nil},
		},
	},
	{
		Query: `SHOW TABLE STATUS FROM mydb LIKE 'othertable'`,
		Expected: []sql.Row{
			{"othertable", "InnoDB", "10", "Fixed", uint64(3), uint64(88), uint64(264), uint64(0), int64(0), int64(0), nil, nil, nil, nil, "utf8mb4_0900_bin", nil, nil, nil},
		},
	},
	{
		Query: `SHOW TABLE STATUS WHERE Name = 'mytable'`,
		Expected: []sql.Row{
			{"mytable", "InnoDB", "10", "Fixed", uint64(3), uint64(88), uint64(264), uint64(0), int64(0), int64(0), nil, nil, nil, nil, "utf8mb4_0900_bin", nil, nil, nil},
		},
	},
	{
		Query: `SHOW TABLE STATUS`,
		Expected: []sql.Row{
			{"mytable", "InnoDB", "10", "Fixed", uint64(3), uint64(88), uint64(264), uint64(0), int64(0), int64(0), nil, nil, nil, nil, "utf8mb4_0900_bin", nil, nil, nil},
			{"othertable", "InnoDB", "10", "Fixed", uint64(3), uint64(88), uint64(264), uint64(0), int64(0), int64(0), nil, nil, nil, nil, "utf8mb4_0900_bin", nil, nil, nil},
		},
	},
	{
		Query: `SHOW TABLE STATUS FROM mydb LIKE 'othertable'`,
		Expected: []sql.Row{
			{"othertable", "InnoDB", "10", "Fixed", uint64(3), uint64(88), uint64(264), uint64(0), int64(0), int64(0), nil, nil, nil, nil, "utf8mb4_0900_bin", nil, nil, nil},
		},
	},
}

func MustParseTime(layout, value string) time.Time {
	parsed, err := time.Parse(layout, value)
	if err != nil {
		panic(err)
	}
	return parsed
}<|MERGE_RESOLUTION|>--- conflicted
+++ resolved
@@ -765,7 +765,6 @@
 
 var QueryTests = []QueryTest{
 	{
-<<<<<<< HEAD
 		Query:    "select 1 as x from xy having AVG(x) > 0",
 		Expected: []sql.Row{{1}},
 	}, {
@@ -780,7 +779,7 @@
 	//	Query:    "select y as z from xy group by (y) having AVG(z) > 0",
 	//	Expected: []sql.Row{{1}, {2}, {3}},
 	//},
-=======
+	{
 		Query:    "select x from xy where y in (select xy.x from xy join (select t2.y from xy t2 where exists (select t3.y from xy t3 where t3.y = xy.x)) t1) order by 1;",
 		Expected: []sql.Row{{0}, {1}, {2}, {3}},
 	},
@@ -788,7 +787,6 @@
 		Query:    "select x from xy where y in (select x from xy where x in (select y from xy)) order by 1;",
 		Expected: []sql.Row{{0}, {1}, {2}, {3}},
 	},
->>>>>>> e27c229a
 	{
 		Query:    "SELECT 1 WHERE ((1 IN (NULL >= 1)) IS NULL);",
 		Expected: []sql.Row{{1}},
