--- conflicted
+++ resolved
@@ -8893,21 +8893,21 @@
 		},
 	},
 	{
-<<<<<<< HEAD
+		Query: "select count(distinct cast(i as decimal)) from mytable;",
+		Expected: []sql.Row{
+			{3},
+		},
+	},
+	{
+		Query: "select count(distinct null);",
+		Expected: []sql.Row{
+			{0},
+		},
+	},
+	{
 		Query: "select 0 as col1, 1 as col2, 2 as col2 group by col2 having col2 = 1",
 		Expected: []sql.Row{
 			{0, 1, 2},
-=======
-		Query: "select count(distinct cast(i as decimal)) from mytable;",
-		Expected: []sql.Row{
-			{3},
-		},
-	},
-	{
-		Query: "select count(distinct null);",
-		Expected: []sql.Row{
-			{0},
->>>>>>> 4d893798
 		},
 	},
 }
