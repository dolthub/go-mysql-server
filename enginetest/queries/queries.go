--- conflicted
+++ resolved
@@ -8823,7 +8823,60 @@
 		},
 	},
 	{
-<<<<<<< HEAD
+		Query: "select exp(i) from mytable;",
+		Expected: []sql.Row{
+			{math.Exp(1)},
+			{math.Exp(2)},
+			{math.Exp(3)},
+		},
+	},
+	{
+		Query: "select bit_count(i), bit_count(-20 * i) from mytable;",
+		Expected: []sql.Row{
+			{1, 61},
+			{1, 60},
+			{2, 59},
+		},
+	},
+	{
+		Query: "select bit_count(binary 123456878901234567890);",
+		Expected: []sql.Row{
+			{73},
+		},
+	},
+	{
+		Query: "select atan(i), atan2(i, i + 2) from mytable;",
+		Expected: []sql.Row{
+			{math.Atan2(1, 1), math.Atan2(1, 3)},
+			{math.Atan2(2, 1), math.Atan2(2, 4)},
+			{math.Atan2(3, 1), math.Atan2(3, 5)},
+		},
+	},
+	{
+		Query: "select elt(i, 'a', 'b') from mytable;",
+		Expected: []sql.Row{
+			{"a"},
+			{"b"},
+			{nil},
+		},
+	},
+	{
+		Query: "select field(i, '1', '2', '3') from mytable;",
+		Expected: []sql.Row{
+			{1},
+			{2},
+			{3},
+		},
+	},
+	{
+		Query: "select ord(s), ord(concat('asdf', s)) from mytable;",
+		Expected: []sql.Row{
+			{102, 97},
+			{115, 97},
+			{116, 97},
+		},
+	},
+	{
 		Query: "select char(i, i + 10, pi()) from mytable;",
 		Expected: []sql.Row{
 			{[]byte{0x01, 0x0B, 0x03}},
@@ -8835,59 +8888,6 @@
 		Query: "select char(97, 98, 99 using utf8mb4);",
 		Expected: []sql.Row{
 			{"abc"},
-=======
-		Query: "select exp(i) from mytable;",
-		Expected: []sql.Row{
-			{math.Exp(1)},
-			{math.Exp(2)},
-			{math.Exp(3)},
-		},
-	},
-	{
-		Query: "select bit_count(i), bit_count(-20 * i) from mytable;",
-		Expected: []sql.Row{
-			{1, 61},
-			{1, 60},
-			{2, 59},
-		},
-	},
-	{
-		Query: "select bit_count(binary 123456878901234567890);",
-		Expected: []sql.Row{
-			{73},
-		},
-	},
-	{
-		Query: "select atan(i), atan2(i, i + 2) from mytable;",
-		Expected: []sql.Row{
-			{math.Atan2(1, 1), math.Atan2(1, 3)},
-			{math.Atan2(2, 1), math.Atan2(2, 4)},
-			{math.Atan2(3, 1), math.Atan2(3, 5)},
-		},
-	},
-	{
-		Query: "select elt(i, 'a', 'b') from mytable;",
-		Expected: []sql.Row{
-			{"a"},
-			{"b"},
-			{nil},
-		},
-	},
-	{
-		Query: "select field(i, '1', '2', '3') from mytable;",
-		Expected: []sql.Row{
-			{1},
-			{2},
-			{3},
-		},
-	},
-	{
-		Query: "select ord(s), ord(concat('asdf', s)) from mytable;",
-		Expected: []sql.Row{
-			{102, 97},
-			{115, 97},
-			{116, 97},
->>>>>>> 5fe9d266
 		},
 	},
 }
