--- conflicted
+++ resolved
@@ -8648,17 +8648,17 @@
 		Expected: []sql.Row{},
 	},
 	{
-<<<<<<< HEAD
-		Query: "select * from (select 'k' as k) sq join bigtable on t = k join xy where x between n and n;",
-		Expected: []sql.Row{
-			{"k", "k", 1, 1, 0},
-=======
 		Query: "select * from mytable where (i BETWEEN (CASE 1 WHEN 2 THEN 1.0 ELSE (1||2) END) AND i)",
 		Expected: []sql.Row{
 			{1, "first row"},
 			{2, "second row"},
 			{3, "third row"},
->>>>>>> eff4c234
+		},
+	},
+	{
+		Query: "select * from (select 'k' as k) sq join bigtable on t = k join xy where x between n and n;",
+		Expected: []sql.Row{
+			{"k", "k", 1, 1, 0},
 		},
 	},
 }
