// Copyright 2020-2021 Dolthub, Inc.
//
// Licensed under the Apache License, Version 2.0 (the "License");
// you may not use this file except in compliance with the License.
// You may obtain a copy of the License at
//
//     http://www.apache.org/licenses/LICENSE-2.0
//
// Unless required by applicable law or agreed to in writing, software
// distributed under the License is distributed on an "AS IS" BASIS,
// WITHOUT WARRANTIES OR CONDITIONS OF ANY KIND, either express or implied.
// See the License for the specific language governing permissions and
// limitations under the License.

package queries

import (
	"time"

	"github.com/dolthub/vitess/go/sqltypes"
	"gopkg.in/src-d/go-errors.v1"

	"github.com/dolthub/go-mysql-server/sql"
	"github.com/dolthub/go-mysql-server/sql/analyzer"
	"github.com/dolthub/go-mysql-server/sql/expression"
)

type QueryTest struct {
	Query           string
	Expected        []sql.Row
	ExpectedColumns sql.Schema // only Name and Type matter here, because that's what we send on the wire
	Bindings        map[string]sql.Expression
	SkipPrepared    bool
}

var SpatialQueryTests = []QueryTest{
	{
		Query: `SHOW CREATE TABLE point_table`,
		Expected: []sql.Row{{
			"point_table",
			"CREATE TABLE `point_table` (\n" +
				"  `i` bigint NOT NULL,\n" +
				"  `p` point NOT NULL,\n" +
				"  PRIMARY KEY (`i`)\n" +
				") ENGINE=InnoDB DEFAULT CHARSET=utf8mb4 COLLATE=utf8mb4_0900_bin",
		}},
	},
	{
		Query: `SHOW CREATE TABLE line_table`,
		Expected: []sql.Row{{
			"line_table",
			"CREATE TABLE `line_table` (\n" +
				"  `i` bigint NOT NULL,\n" +
				"  `l` linestring NOT NULL,\n" +
				"  PRIMARY KEY (`i`)\n" +
				") ENGINE=InnoDB DEFAULT CHARSET=utf8mb4 COLLATE=utf8mb4_0900_bin",
		}},
	},
	{
		Query: `SHOW CREATE TABLE polygon_table`,
		Expected: []sql.Row{{
			"polygon_table",
			"CREATE TABLE `polygon_table` (\n" +
				"  `i` bigint NOT NULL,\n" +
				"  `p` polygon NOT NULL,\n" +
				"  PRIMARY KEY (`i`)\n" +
				") ENGINE=InnoDB DEFAULT CHARSET=utf8mb4 COLLATE=utf8mb4_0900_bin",
		}},
	},
	{
		Query: `SHOW CREATE TABLE geometry_table`,
		Expected: []sql.Row{{
			"geometry_table",
			"CREATE TABLE `geometry_table` (\n" +
				"  `i` bigint NOT NULL,\n" +
				"  `g` geometry NOT NULL,\n" +
				"  PRIMARY KEY (`i`)\n" +
				") ENGINE=InnoDB DEFAULT CHARSET=utf8mb4 COLLATE=utf8mb4_0900_bin",
		}},
	},
	{
		Query:    `SELECT HEX(ST_ASWKB(p)) from point_table`,
		Expected: []sql.Row{{"0101000000000000000000F03F0000000000000040"}},
	},
	{
		Query: `SELECT HEX(ST_ASWKB(l)) from line_table`,
		Expected: []sql.Row{
			{"010200000002000000000000000000F03F000000000000004000000000000008400000000000001040"},
			{"010200000003000000000000000000F03F00000000000000400000000000000840000000000000104000000000000014400000000000001840"},
		},
	},
	{
		Query: `SELECT HEX(ST_ASWKB(p)) from polygon_table`,
		Expected: []sql.Row{
			{"01030000000100000004000000000000000000000000000000000000000000000000000000000000000000F03F000000000000F03F000000000000F03F00000000000000000000000000000000"},
			{"01030000000200000004000000000000000000000000000000000000000000000000000000000000000000F03F000000000000F03F000000000000F03F0000000000000000000000000000000004000000000000000000000000000000000000000000000000000000000000000000F03F000000000000F03F000000000000F03F00000000000000000000000000000000"},
		},
	},
	{
		Query:    `SELECT ST_GEOMFROMWKB(ST_ASWKB(POINT(123.45,6.78)))`,
		Expected: []sql.Row{{sql.Point{X: 123.45, Y: 6.78}}},
	},
	{
		Query:    `SELECT ST_GEOMFROMWKB(ST_ASWKB(LINESTRING(POINT(1.2,3.45),point(67.8,9))))`,
		Expected: []sql.Row{{sql.LineString{Points: []sql.Point{{X: 1.2, Y: 3.45}, {X: 67.8, Y: 9}}}}},
	},
	{
		Query:    `SELECT ST_GEOMFROMWKB(ST_ASWKB(POLYGON(LINESTRING(POINT(0,0),POINT(2,2),POINT(1,1),POINT(0,0)))))`,
		Expected: []sql.Row{{sql.Polygon{Lines: []sql.LineString{{Points: []sql.Point{{X: 0, Y: 0}, {X: 2, Y: 2}, {X: 1, Y: 1}, {X: 0, Y: 0}}}}}}},
	},
	{
		Query:    `SELECT ST_ASWKT(p) from point_table`,
		Expected: []sql.Row{{"POINT(1 2)"}},
	},
	{
		Query: `SELECT ST_ASWKT(l) from line_table`,
		Expected: []sql.Row{
			{"LINESTRING(1 2,3 4)"},
			{"LINESTRING(1 2,3 4,5 6)"},
		},
	},
	{
		Query: `SELECT ST_ASWKT(p) from polygon_table`,
		Expected: []sql.Row{
			{"POLYGON((0 0,0 1,1 1,0 0))"},
			{"POLYGON((0 0,0 1,1 1,0 0),(0 0,0 1,1 1,0 0))"},
		},
	},
	{
		Query: `SELECT ST_ASTEXT(p) from polygon_table`,
		Expected: []sql.Row{
			{"POLYGON((0 0,0 1,1 1,0 0))"},
			{"POLYGON((0 0,0 1,1 1,0 0),(0 0,0 1,1 1,0 0))"},
		},
	},
	{
		Query:    `SELECT ST_GEOMFROMTEXT(ST_ASWKT(POINT(1,2)))`,
		Expected: []sql.Row{{sql.Point{X: 1, Y: 2}}},
	},
	{
		Query:    `SELECT ST_GEOMFROMTEXT(ST_ASWKT(LINESTRING(POINT(1.1,2.22),POINT(3.333,4.4444))))`,
		Expected: []sql.Row{{sql.LineString{Points: []sql.Point{{X: 1.1, Y: 2.22}, {X: 3.333, Y: 4.4444}}}}},
	},
	{
		Query:    `SELECT ST_GEOMFROMTEXT(ST_ASWKT(POLYGON(LINESTRING(POINT(1.2, 3.4),POINT(2.5, -6.7),POINT(33, 44),POINT(1.2,3.4)))))`,
		Expected: []sql.Row{{sql.Polygon{Lines: []sql.LineString{{Points: []sql.Point{{X: 1.2, Y: 3.4}, {X: 2.5, Y: -6.7}, {X: 33, Y: 44}, {X: 1.2, Y: 3.4}}}}}}},
	},
	{
		Query:    `SELECT ST_X(POINT(1,2))`,
		Expected: []sql.Row{{1.0}},
	},
	{
		Query:    `SELECT ST_Y(POINT(1,2))`,
		Expected: []sql.Row{{2.0}},
	},
	{
		Query:    `SELECT ST_X(POINT(123.45,6.789))`,
		Expected: []sql.Row{{123.45}},
	},
	{
		Query:    `SELECT ST_Y(POINT(123.45,6.789))`,
		Expected: []sql.Row{{6.789}},
	},
	{
		Query:    `SELECT ST_X(POINT(1,2),99.9)`,
		Expected: []sql.Row{{sql.Point{X: 99.9, Y: 2}}},
	},
	{
		Query:    `SELECT ST_Y(POINT(1,2),99.9)`,
		Expected: []sql.Row{{sql.Point{X: 1, Y: 99.9}}},
	},
	{
		Query:    `SELECT ST_X(p) from point_table`,
		Expected: []sql.Row{{1.0}},
	},
	{
		Query:    `SELECT ST_X(p) from point_table`,
		Expected: []sql.Row{{1.0}},
	},
	{
		Query:    `SELECT ST_Y(p) from point_table`,
		Expected: []sql.Row{{2.0}},
	},
	{
		Query:    `SELECT ST_SRID(p) from point_table`,
		Expected: []sql.Row{{uint32(0)}},
	},
	{
		Query:    `SELECT ST_SRID(l) from line_table`,
		Expected: []sql.Row{{uint32(0)}, {uint32(0)}},
	},
	{
		Query: `SELECT ST_SRID(p) from polygon_table`,
		Expected: []sql.Row{
			{uint32(0)},
			{uint32(0)},
		},
	},
	{
		Query:    `SELECT ST_SRID(p, 4326) from point_table`,
		Expected: []sql.Row{{sql.Point{SRID: 4326, X: 1, Y: 2}}},
	},
	{
		Query: `SELECT ST_SRID(l, 4326) from line_table ORDER BY l`,
		Expected: []sql.Row{
			{sql.LineString{SRID: 4326, Points: []sql.Point{{SRID: 4326, X: 1, Y: 2}, {SRID: 4326, X: 3, Y: 4}}}},
			{sql.LineString{SRID: 4326, Points: []sql.Point{{SRID: 4326, X: 1, Y: 2}, {SRID: 4326, X: 3, Y: 4}, {SRID: 4326, X: 5, Y: 6}}}},
		},
	},
	{
		Query: `SELECT ST_SRID(p, 4326) from polygon_table`,
		Expected: []sql.Row{
			{sql.Polygon{SRID: 4326, Lines: []sql.LineString{{SRID: 4326, Points: []sql.Point{{SRID: 4326, X: 0, Y: 0}, {SRID: 4326, X: 0, Y: 1}, {SRID: 4326, X: 1, Y: 1}, {SRID: 4326, X: 0, Y: 0}}}}}},
			{sql.Polygon{SRID: 4326, Lines: []sql.LineString{{SRID: 4326, Points: []sql.Point{{SRID: 4326, X: 0, Y: 0}, {SRID: 4326, X: 0, Y: 1}, {SRID: 4326, X: 1, Y: 1}, {SRID: 4326, X: 0, Y: 0}}}, {SRID: 4326, Points: []sql.Point{{SRID: 4326, X: 0, Y: 0}, {SRID: 4326, X: 0, Y: 1}, {SRID: 4326, X: 1, Y: 1}, {SRID: 4326, X: 0, Y: 0}}}}}},
		},
	},
	{
		Query: `SELECT ST_GEOMFROMGEOJSON(s) from stringtogeojson_table`,
		Expected: []sql.Row{
			{sql.Point{SRID: 4326, X: 2, Y: 1}},
			{sql.Point{SRID: 4326, X: 56.789, Y: 123.45}},
			{sql.LineString{SRID: 4326, Points: []sql.Point{{SRID: 4326, X: 2, Y: 1}, {SRID: 4326, X: 4, Y: 3}}}},
			{sql.LineString{SRID: 4326, Points: []sql.Point{{SRID: 4326, X: 2.345, Y: 1.23}, {SRID: 4326, X: 4.56, Y: 3.56789}}}},
			{sql.Polygon{SRID: 4326, Lines: []sql.LineString{{SRID: 4326, Points: []sql.Point{{SRID: 4326, X: 2.2, Y: 1.1}, {SRID: 4326, X: 4.4, Y: 3.3}, {SRID: 4326, X: 6.6, Y: 5.5}, {SRID: 4326, X: 2.2, Y: 1.1}}}}}},
			{sql.Polygon{SRID: 4326, Lines: []sql.LineString{{SRID: 4326, Points: []sql.Point{{SRID: 4326, X: 0, Y: 0}, {SRID: 4326, X: 1, Y: 1}, {SRID: 4326, X: 2, Y: 2}, {SRID: 4326, X: 0, Y: 0}}}}}},
		},
	},
	{
		Query: `SELECT ST_ASGEOJSON(p) from point_table`,
		Expected: []sql.Row{
			{sql.JSONDocument{Val: map[string]interface{}{"type": "Point", "coordinates": [2]float64{1, 2}}}},
		},
	},
	{
		Query: `SELECT ST_ASGEOJSON(l) from line_table`,
		Expected: []sql.Row{
			{sql.JSONDocument{Val: map[string]interface{}{"type": "LineString", "coordinates": [][2]float64{{1, 2}, {3, 4}}}}},
			{sql.JSONDocument{Val: map[string]interface{}{"type": "LineString", "coordinates": [][2]float64{{1, 2}, {3, 4}, {5, 6}}}}},
		},
	},
	{
		Query: `SELECT ST_ASGEOJSON(p) from polygon_table`,
		Expected: []sql.Row{
			{sql.JSONDocument{Val: map[string]interface{}{"type": "Polygon", "coordinates": [][][2]float64{{{0, 0}, {0, 1}, {1, 1}, {0, 0}}}}}},
			{sql.JSONDocument{Val: map[string]interface{}{"type": "Polygon", "coordinates": [][][2]float64{{{0, 0}, {0, 1}, {1, 1}, {0, 0}}, {{0, 0}, {0, 1}, {1, 1}, {0, 0}}}}}},
		},
	},
	{
		Query: `SELECT ST_ASGEOJSON(ST_GEOMFROMGEOJSON(s)) from stringtogeojson_table`,
		Expected: []sql.Row{
			{sql.JSONDocument{Val: map[string]interface{}{"type": "Point", "coordinates": [2]float64{2, 1}}}},
			{sql.JSONDocument{Val: map[string]interface{}{"type": "Point", "coordinates": [2]float64{56.789, 123.45}}}},
			{sql.JSONDocument{Val: map[string]interface{}{"type": "LineString", "coordinates": [][2]float64{{2, 1}, {4, 3}}}}},
			{sql.JSONDocument{Val: map[string]interface{}{"type": "LineString", "coordinates": [][2]float64{{2.345, 1.23}, {4.56, 3.56789}}}}},
			{sql.JSONDocument{Val: map[string]interface{}{"type": "Polygon", "coordinates": [][][2]float64{{{2.2, 1.1}, {4.4, 3.3}, {6.6, 5.5}, {2.2, 1.1}}}}}},
			{sql.JSONDocument{Val: map[string]interface{}{"type": "Polygon", "coordinates": [][][2]float64{{{0, 0}, {1, 1}, {2, 2}, {0, 0}}}}}},
		},
	},
	{
		Query: `SELECT ST_GEOMFROMGEOJSON(ST_ASGEOJSON(p)) from point_table`,
		Expected: []sql.Row{
			{sql.Point{SRID: 4326, X: 2, Y: 1}},
		},
	},
	{
		Query: `SELECT ST_GEOMFROMGEOJSON(ST_ASGEOJSON(l)) from line_table`,
		Expected: []sql.Row{
			{sql.LineString{SRID: 4326, Points: []sql.Point{{SRID: 4326, X: 2, Y: 1}, {SRID: 4326, X: 4, Y: 3}}}},
			{sql.LineString{SRID: 4326, Points: []sql.Point{{SRID: 4326, X: 2, Y: 1}, {SRID: 4326, X: 4, Y: 3}, {SRID: 4326, X: 6, Y: 5}}}},
		},
	},
	{
		Query: `SELECT ST_GEOMFROMGEOJSON(ST_ASGEOJSON(p)) from polygon_table`,
		Expected: []sql.Row{
			{sql.Polygon{SRID: 4326, Lines: []sql.LineString{{SRID: 4326, Points: []sql.Point{{SRID: 4326, X: 0, Y: 0}, {SRID: 4326, X: 1, Y: 0}, {SRID: 4326, X: 1, Y: 1}, {SRID: 4326, X: 0, Y: 0}}}}}},
			{sql.Polygon{SRID: 4326, Lines: []sql.LineString{{SRID: 4326, Points: []sql.Point{{SRID: 4326, X: 0, Y: 0}, {SRID: 4326, X: 1, Y: 0}, {SRID: 4326, X: 1, Y: 1}, {SRID: 4326, X: 0, Y: 0}}}, {SRID: 4326, Points: []sql.Point{{SRID: 4326, X: 0, Y: 0}, {SRID: 4326, X: 1, Y: 0}, {SRID: 4326, X: 1, Y: 1}, {SRID: 4326, X: 0, Y: 0}}}}}},
		},
	},
	{
		Query: `SELECT ST_DIMENSION(p) from point_table`,
		Expected: []sql.Row{
			{0},
		},
	},
	{
		Query: `SELECT ST_DIMENSION(l) from line_table`,
		Expected: []sql.Row{
			{1},
			{1},
		},
	},
	{
		Query: `SELECT ST_DIMENSION(p) from polygon_table`,
		Expected: []sql.Row{
			{2},
			{2},
		},
	},
	{
		Query: `SELECT ST_SWAPXY(p) from point_table`,
		Expected: []sql.Row{
			{sql.Point{X: 2, Y: 1}},
		},
	},
	{
		Query: `SELECT ST_SWAPXY(l) from line_table`,
		Expected: []sql.Row{
			{sql.LineString{Points: []sql.Point{{X: 2, Y: 1}, {X: 4, Y: 3}}}},
			{sql.LineString{Points: []sql.Point{{X: 2, Y: 1}, {X: 4, Y: 3}, {X: 6, Y: 5}}}},
		},
	},
	{
		Query: `SELECT ST_SWAPXY(p) from polygon_table`,
		Expected: []sql.Row{
			{sql.Polygon{Lines: []sql.LineString{{Points: []sql.Point{{X: 0, Y: 0}, {X: 1, Y: 0}, {X: 1, Y: 1}, {X: 0, Y: 0}}}}}},
			{sql.Polygon{Lines: []sql.LineString{{Points: []sql.Point{{X: 0, Y: 0}, {X: 1, Y: 0}, {X: 1, Y: 1}, {X: 0, Y: 0}}}, {Points: []sql.Point{{X: 0, Y: 0}, {X: 1, Y: 0}, {X: 1, Y: 1}, {X: 0, Y: 0}}}}}},
		},
	},
	{
		Query: `SELECT ST_ASWKT(g) from geometry_table ORDER BY i`,
		Expected: []sql.Row{
			{"POINT(1 2)"},
			{"LINESTRING(1 2,3 4)"},
			{"POLYGON((0 0,0 1,1 1,0 0))"},
			{"POINT(2 1)"},
			{"LINESTRING(2 1,4 3)"},
			{"POLYGON((0 0,1 0,1 1,0 0))"},
		},
	},
	{
		Query: `SELECT HEX(ST_ASWKB(g)) from geometry_table`,
		Expected: []sql.Row{
			{"0101000000000000000000F03F0000000000000040"},
			{"010200000002000000000000000000F03F000000000000004000000000000008400000000000001040"},
			{"01030000000100000004000000000000000000000000000000000000000000000000000000000000000000F03F000000000000F03F000000000000F03F00000000000000000000000000000000"},
			{"0101000000000000000000F03F0000000000000040"},
			{"010200000002000000000000000000F03F000000000000004000000000000008400000000000001040"},
			{"01030000000100000004000000000000000000000000000000000000000000000000000000000000000000F03F000000000000F03F000000000000F03F00000000000000000000000000000000"},
		},
	},
	{
		Query: `SELECT ST_SRID(g) from geometry_table order by i`,
		Expected: []sql.Row{
			{uint64(0)},
			{uint64(0)},
			{uint64(0)},
			{uint64(4326)},
			{uint64(4326)},
			{uint64(4326)},
		},
	},
	{
		Query: `SELECT ST_SRID(g, 0) from geometry_table order by i`,
		Expected: []sql.Row{
			{sql.Point{X: 1, Y: 2}},
			{sql.LineString{Points: []sql.Point{{X: 1, Y: 2}, {X: 3, Y: 4}}}},
			{sql.Polygon{Lines: []sql.LineString{{Points: []sql.Point{{X: 0, Y: 0}, {X: 0, Y: 1}, {X: 1, Y: 1}, {X: 0, Y: 0}}}}}},
			{sql.Point{X: 1, Y: 2}},
			{sql.LineString{Points: []sql.Point{{X: 1, Y: 2}, {X: 3, Y: 4}}}},
			{sql.Polygon{Lines: []sql.LineString{{Points: []sql.Point{{X: 0, Y: 0}, {X: 0, Y: 1}, {X: 1, Y: 1}, {X: 0, Y: 0}}}}}},
		},
	},
	{
		Query: `SELECT ST_DIMENSION(g) from geometry_table order by i`,
		Expected: []sql.Row{
			{0},
			{1},
			{2},
			{0},
			{1},
			{2},
		},
	},
	{
		Query: `SELECT ST_SWAPXY(g) from geometry_table order by i`,
		Expected: []sql.Row{
			{sql.Point{X: 2, Y: 1}},
			{sql.LineString{Points: []sql.Point{{X: 2, Y: 1}, {X: 4, Y: 3}}}},
			{sql.Polygon{Lines: []sql.LineString{{Points: []sql.Point{{X: 0, Y: 0}, {X: 1, Y: 0}, {X: 1, Y: 1}, {X: 0, Y: 0}}}}}},
			{sql.Point{SRID: 4326, X: 2, Y: 1}},
			{sql.LineString{SRID: 4326, Points: []sql.Point{{SRID: 4326, X: 2, Y: 1}, {SRID: 4326, X: 4, Y: 3}}}},
			{sql.Polygon{SRID: 4326, Lines: []sql.LineString{{SRID: 4326, Points: []sql.Point{{SRID: 4326, X: 0, Y: 0}, {SRID: 4326, X: 1, Y: 0}, {SRID: 4326, X: 1, Y: 1}, {SRID: 4326, X: 0, Y: 0}}}}}},
		},
	},
}

var QueryTests = []QueryTest{
	{
		Query: "SELECT * FROM mytable;",
		Expected: []sql.Row{
			{int64(1), "first row"},
			{int64(2), "second row"},
			{int64(3), "third row"},
		},
		ExpectedColumns: sql.Schema{
			{
				Name: "i",
				Type: sql.Int64,
			},
			{
				Name: "s",
				Type: sql.MustCreateStringWithDefaults(sqltypes.VarChar, 20),
			},
		},
	},
	{
		Query: "SELECT mytable.* FROM mytable;",
		Expected: []sql.Row{
			{int64(1), "first row"},
			{int64(2), "second row"},
			{int64(3), "third row"},
		},
		ExpectedColumns: sql.Schema{
			{
				Name: "i",
				Type: sql.Int64,
			},
			{
				Name: "s",
				Type: sql.MustCreateStringWithDefaults(sqltypes.VarChar, 20),
			},
		},
	},
	{
		Query: "SELECT `mytable`.* FROM mytable;",
		Expected: []sql.Row{
			{int64(1), "first row"},
			{int64(2), "second row"},
			{int64(3), "third row"},
		},
		ExpectedColumns: sql.Schema{
			{
				Name: "i",
				Type: sql.Int64,
			},
			{
				Name: "s",
				Type: sql.MustCreateStringWithDefaults(sqltypes.VarChar, 20),
			},
		},
	},
	{
		Query: "SELECT `i`, `s` FROM mytable;",
		Expected: []sql.Row{
			{int64(1), "first row"},
			{int64(2), "second row"},
			{int64(3), "third row"},
		},
		ExpectedColumns: sql.Schema{
			{
				Name: "i",
				Type: sql.Int64,
			},
			{
				Name: "s",
				Type: sql.MustCreateStringWithDefaults(sqltypes.VarChar, 20),
			},
		},
	},
	{
		Query: "SELECT * FROM mytable ORDER BY i DESC;",
		Expected: []sql.Row{
			{int64(3), "third row"},
			{int64(2), "second row"},
			{int64(1), "first row"},
		},
	},
	{
		Query: "SELECT * FROM mytable GROUP BY i,s;",
		Expected: []sql.Row{
			{int64(1), "first row"},
			{int64(2), "second row"},
			{int64(3), "third row"},
		},
	},
	{
		Query: "SELECT pk DIV 2, SUM(c3) FROM one_pk GROUP BY 1 ORDER BY 1",
		Expected: []sql.Row{
			{int64(0), float64(14)},
			{int64(1), float64(54)},
		},
	},
	{
		Query: "SELECT pk DIV 2, SUM(c3) as sum FROM one_pk GROUP BY 1 ORDER BY 1",
		Expected: []sql.Row{
			{int64(0), float64(14)},
			{int64(1), float64(54)},
		},
	},
	{
		Query: "SELECT pk DIV 2, SUM(c3) + sum(c3) as sum FROM one_pk GROUP BY 1 ORDER BY 1",
		Expected: []sql.Row{
			{int64(0), float64(28)},
			{int64(1), float64(108)},
		},
	},
	{
		Query: "SELECT pk DIV 2, SUM(c3) + min(c3) as sum_and_min FROM one_pk GROUP BY 1 ORDER BY 1",
		Expected: []sql.Row{
			{int64(0), float64(16)},
			{int64(1), float64(76)},
		},
		ExpectedColumns: sql.Schema{
			{
				Name: "pk DIV 2",
				Type: sql.Int64,
			},
			{
				Name: "sum_and_min",
				Type: sql.Float64,
			},
		},
	},
	{
		Query: "SELECT pk DIV 2, SUM(`c3`) +    min( c3 ) FROM one_pk GROUP BY 1 ORDER BY 1",
		Expected: []sql.Row{
			{int64(0), float64(16)},
			{int64(1), float64(76)},
		},
		ExpectedColumns: sql.Schema{
			{
				Name: "pk DIV 2",
				Type: sql.Int64,
			},
			{
				Name: "SUM(`c3`) +    min( c3 )",
				Type: sql.Float64,
			},
		},
	},
	{
		Query: "SELECT pk1, SUM(c1) FROM two_pk GROUP BY pk1 ORDER BY pk1;",
		Expected: []sql.Row{
			{0, 10.0},
			{1, 50.0},
		},
	},
	{
		Query:    "select max(pk),c2 from one_pk group by c1 order by 1",
		Expected: []sql.Row{{0, 1}, {1, 11}, {2, 21}, {3, 31}},
	},
	{
		Query:    "SELECT pk1, SUM(c1) FROM two_pk WHERE pk1 = 0",
		Expected: []sql.Row{{0, 10.0}},
	},
	{
		Query:    "SELECT i FROM mytable;",
		Expected: []sql.Row{{int64(1)}, {int64(2)}, {int64(3)}},
	},
	{
		Query:    "SELECT i AS x FROM mytable ORDER BY i DESC",
		Expected: []sql.Row{{3}, {2}, {1}},
	},
	{
		Query: "SELECT i AS s, mt.s FROM mytable mt ORDER BY i DESC",
		Expected: []sql.Row{
			{3, "third row"},
			{2, "second row"},
			{1, "first row"},
		},
		ExpectedColumns: sql.Schema{
			{
				Name: "s",
				Type: sql.Int64,
			},
			{
				Name: "s",
				Type: sql.MustCreateStringWithDefaults(sqltypes.VarChar, 20),
			},
		},
	},
	{
		Query: "SELECT i AS s, s FROM mytable mt ORDER BY i DESC",
		Expected: []sql.Row{
			{3, "third row"},
			{2, "second row"},
			{1, "first row"},
		},
	},
	{
		Query: "SELECT floor(i), s FROM mytable mt ORDER BY floor(i) DESC",
		Expected: []sql.Row{
			{3, "third row"},
			{2, "second row"},
			{1, "first row"},
		},
	},
	{
		Query: "SELECT floor(i), avg(char_length(s)) FROM mytable mt group by 1 ORDER BY floor(i) DESC",
		Expected: []sql.Row{
			{3, 9.0},
			{2, 10.0},
			{1, 9.0},
		},
	},
	{
		Query:    "SELECT i AS x FROM mytable ORDER BY x DESC",
		Expected: []sql.Row{{3}, {2}, {1}},
	},
	{
		Query:    "SELECT i FROM mytable AS mt;",
		Expected: []sql.Row{{int64(1)}, {int64(2)}, {int64(3)}},
	},
	{
		Query: "SELECT s,i FROM mytable;",
		Expected: []sql.Row{
			{"first row", int64(1)},
			{"second row", int64(2)},
			{"third row", int64(3)}},
	},
	{
		Query: "SELECT mytable.s,i FROM mytable;",
		Expected: []sql.Row{
			{"first row", int64(1)},
			{"second row", int64(2)},
			{"third row", int64(3)}},
	},
	{
		Query: "SELECT t.s,i FROM mytable AS t;",
		Expected: []sql.Row{
			{"first row", int64(1)},
			{"second row", int64(2)},
			{"third row", int64(3)}},
	},
	{
		Query: "SELECT s,i FROM (select i,s FROM mytable) mt;",
		Expected: []sql.Row{
			{"first row", int64(1)},
			{"second row", int64(2)},
			{"third row", int64(3)},
		},
	},
	{
		Query: "SELECT a,b FROM (select i,s FROM mytable) mt (a,b) order by 1;",
		Expected: []sql.Row{
			{1, "first row"},
			{2, "second row"},
			{3, "third row"},
		},
	},
	{
		Query: "SELECT a,b FROM (select i,s FROM mytable) mt (a,b) order by a desc;",
		Expected: []sql.Row{
			{3, "third row"},
			{2, "second row"},
			{1, "first row"},
		},
	},
	{
		Query: "SELECT a,b FROM (select i,s FROM mytable order by i desc) mt (a,b);",
		Expected: []sql.Row{
			{3, "third row"},
			{2, "second row"},
			{1, "first row"},
		},
		ExpectedColumns: sql.Schema{
			{
				Name: "a",
				Type: sql.Int64,
			},
			{
				Name: "b",
				Type: sql.MustCreateStringWithDefaults(sqltypes.VarChar, 20),
			},
		},
	},
	{
		Query: "SELECT a FROM (select i,s FROM mytable) mt (a,b) order by a desc;",
		Expected: []sql.Row{
			{3},
			{2},
			{1},
		},
	},
	{
		Query: `SELECT * FROM (values row(1+1,2+2), row(floor(1.5),concat("a","b"))) a order by 1`,
		Expected: []sql.Row{
			{1.0, "ab"},
			{2, 4},
		},
		ExpectedColumns: sql.Schema{
			{
				Name: "column_0",
				Type: sql.Int64,
			},
			{
				Name: "column_1",
				Type: sql.Int64,
			},
		},
	},
	{
		Query: `SELECT * FROM (values row(1+1,2+2), row(floor(1.5),concat("a","b"))) a (c,d) order by 1`,
		Expected: []sql.Row{
			{1.0, "ab"},
			{2, 4},
		},
		ExpectedColumns: sql.Schema{
			{
				Name: "c",
				Type: sql.Int64,
			},
			{
				Name: "d",
				Type: sql.Int64,
			},
		},
	},
	{
		Query: `SELECT column_0 FROM (values row(1+1,2+2), row(floor(1.5),concat("a","b"))) a order by 1`,
		Expected: []sql.Row{
			{1.0},
			{2},
		},
	},
	{
		Query: `SELECT FORMAT(val, 2) FROM 
			(values row(4328904), row(432053.4853), row(5.93288775208e+08), row("5784029.372"), row(-4229842.122), row(-0.009)) a (val)`,
		Expected: []sql.Row{
			{"4,328,904.00"},
			{"432,053.49"},
			{"593,288,775.21"},
			{"5,784,029.37"},
			{"-4,229,842.12"},
			{"-0.01"},
		},
	},
	{
		Query: "SELECT FORMAT(i, 3) FROM mytable;",
		Expected: []sql.Row{
			{"1.000"},
			{"2.000"},
			{"3.000"},
		},
	},
	{
		Query: `SELECT FORMAT(val, 2, 'da_DK') FROM 
			(values row(4328904), row(432053.4853), row(5.93288775208e+08), row("5784029.372"), row(-4229842.122), row(-0.009)) a (val)`,
		Expected: []sql.Row{
			{"4.328.904,00"},
			{"432.053,49"},
			{"593.288.775,21"},
			{"5.784.029,37"},
			{"-4.229.842,12"},
			{"-0,01"},
		},
	},
	{
		Query: "SELECT FORMAT(i, 3, 'da_DK') FROM mytable;",
		Expected: []sql.Row{
			{"1,000"},
			{"2,000"},
			{"3,000"},
		},
	},
	{
		Query: "SELECT DATEDIFF(date_col, '2019-12-28') FROM datetime_table where date_col = date('2019-12-31T12:00:00');",
		Expected: []sql.Row{
			{3},
		},
	},
	{
		Query: `SELECT DATEDIFF(val, '2019/12/28') FROM 
			(values row('2017-11-30 22:59:59'), row('2020/01/02'), row('2021-11-30'), row('2020-12-31T12:00:00')) a (val)`,
		Expected: []sql.Row{
			{-758},
			{5},
			{703},
			{369},
		},
	},
	{
		Query: "SELECT TIMESTAMPDIFF(SECOND,'2007-12-31 23:59:58', '2007-12-31 00:00:00');",
		Expected: []sql.Row{
			{-86398},
		},
	},
	{
		Query: `SELECT TIMESTAMPDIFF(MINUTE, val, '2019/12/28') FROM 
			(values row('2017-11-30 22:59:59'), row('2020/01/02'), row('2019-12-27 23:15:55'), row('2019-12-31T12:00:00')) a (val);`,
		Expected: []sql.Row{
			{1090140},
			{-7200},
			{44},
			{-5040},
		},
	},
	{
		Query: `SELECT JSON_MERGE_PRESERVE('{ "a": 1, "b": 2 }','{ "a": 3, "c": 4 }','{ "a": 5, "d": 6 }')`,
		Expected: []sql.Row{
			{sql.MustJSON(`{"a": [1, 3, 5], "b": 2, "c": 4, "d": 6}`)},
		},
	},
	{
		Query: `SELECT JSON_MERGE_PRESERVE(val1, val2) 
                    FROM (values
						 row('{ "a": 1, "b": 2 }','null'), 
                         row('{ "a": 1, "b": 2 }','"row one"'), 
                         row('{ "a": 3, "c": 4 }','4'), 
                         row('{ "a": 5, "d": 6 }','[true, true]'),
                         row('{ "a": 5, "d": 6 }','{ "a": 3, "e": 2 }'))
                    test (val1, val2)`,
		Expected: []sql.Row{
			{sql.MustJSON(`[{ "a": 1, "b": 2 }, null]`)},
			{sql.MustJSON(`[{ "a": 1, "b": 2 }, "row one"]`)},
			{sql.MustJSON(`[{ "a": 3, "c": 4 }, 4]`)},
			{sql.MustJSON(`[{ "a": 5, "d": 6 }, true, true]`)},
			{sql.MustJSON(`{ "a": [5, 3], "d": 6, "e": 2}`)},
		},
	},
	{
		Query: `SELECT JSON_ARRAY()`,
		Expected: []sql.Row{
			{sql.MustJSON(`[]`)},
		},
	},
	{
		Query: `SELECT JSON_ARRAY('{"b": 2, "a": [1, 8], "c": null}', null, 4, '[true, false]', "do")`,
		Expected: []sql.Row{
			{sql.MustJSON(`["{\"b\": 2, \"a\": [1, 8], \"c\": null}", null, 4, "[true, false]", "do"]`)},
		},
	},
	{
		Query: `SELECT JSON_ARRAY(1, 'say, "hi"', JSON_OBJECT("abc", 22))`,
		Expected: []sql.Row{
			{sql.MustJSON(`[1, "say, \"hi\"", {"abc": 22}]`)},
		},
	},
	{
		Query: `SELECT JSON_ARRAY(JSON_OBJECT("a", JSON_ARRAY(1,2)), JSON_OBJECT("b", 22))`,
		Expected: []sql.Row{
			{sql.MustJSON(`[{"a": [1, 2]}, {"b": 22}]`)},
		},
	},
	{
		Query: `SELECT JSON_ARRAY(pk, c1, c2, c3) FROM jsontable`,
		Expected: []sql.Row{
			{sql.MustJSON(`[1, "row one", [1, 2], {"a": 2}]`)},
			{sql.MustJSON(`[2, "row two", [3, 4], {"b": 2}]`)},
			{sql.MustJSON(`[3, "row three", [5, 6], {"c": 2}]`)},
			{sql.MustJSON(`[4, "row four", [7, 8], {"d": 2}]`)},
		},
	},
	{
		Query: `SELECT JSON_ARRAY(JSON_OBJECT("id", pk, "name", c1), c2, c3) FROM jsontable`,
		Expected: []sql.Row{
			{sql.MustJSON(`[{"id": 1,"name": "row one"}, [1, 2], {"a": 2}]`)},
			{sql.MustJSON(`[{"id": 2,"name": "row two"}, [3, 4], {"b": 2}]`)},
			{sql.MustJSON(`[{"id": 3,"name": "row three"}, [5, 6], {"c": 2}]`)},
			{sql.MustJSON(`[{"id": 4,"name": "row four"}, [7, 8], {"d": 2}]`)},
		},
	},
	{
		Query: `SELECT column_0, sum(column_1) FROM 
			(values row(1,1), row(1,3), row(2,2), row(2,5), row(3,9)) a 
			group by 1 order by 1`,
		Expected: []sql.Row{
			{1, 4.0},
			{2, 7.0},
			{3, 9.0},
		},
	},
	{
		Query: `SELECT B, sum(C) FROM 
			(values row(1,1), row(1,3), row(2,2), row(2,5), row(3,9)) a (b,c) 
			group by 1 order by 1`,
		Expected: []sql.Row{
			{1, 4.0},
			{2, 7.0},
			{3, 9.0},
		},
	},
	{
		Query: `SELECT i, sum(i) FROM mytable group by 1 having avg(i) > 1 order by 1`,
		Expected: []sql.Row{
			{2, 2.0},
			{3, 3.0},
		},
	},
	{
		Query: `SELECT i, s, i2, s2 FROM MYTABLE JOIN OTHERTABLE ON i = i2 AND NOT (s2 <=> s)`,
		Expected: []sql.Row{
			{1, "first row", 1, "third"},
			{2, "second row", 2, "second"},
			{3, "third row", 3, "first"},
		},
	},
	{
		Query: `SELECT i, s, i2, s2 FROM MYTABLE JOIN OTHERTABLE ON i = i2 AND NOT (s2 = s)`,
		Expected: []sql.Row{
			{1, "first row", 1, "third"},
			{2, "second row", 2, "second"},
			{3, "third row", 3, "first"},
		},
	},
	{
		Query: `SELECT i, s, i2, s2 FROM MYTABLE JOIN OTHERTABLE ON i = i2 AND CONCAT(s, s2) IS NOT NULL`,
		Expected: []sql.Row{
			{1, "first row", 1, "third"},
			{2, "second row", 2, "second"},
			{3, "third row", 3, "first"},
		},
	},
	{
		Query: `SELECT * FROM mytable mt JOIN othertable ot ON ot.i2 = (SELECT i2 FROM othertable WHERE s2 = "second") AND mt.i = ot.i2 JOIN mytable mt2 ON mt.i = mt2.i`,
		Expected: []sql.Row{
			{2, "second row", "second", 2, 2, "second row"},
		},
	},
	{
		Query: `SELECT a.column_0, b.column_1 FROM (values row(1+1,2+2), row(floor(1.5),concat("a","b"))) a
			join (values row(2,4), row(1.0,"ab")) b on a.column_0 = b.column_0 and a.column_0 = b.column_0
			order by 1`,
		Expected: []sql.Row{
			{1.0, "ab"},
			{2, 4},
		},
	},
	{
		Query: `SELECT a.column_0, mt.s from (values row(1,"1"), row(2,"2"), row(4,"4")) a
			left join mytable mt on column_0 = mt.i
			order by 1`,
		Expected: []sql.Row{
			{1, "first row"},
			{2, "second row"},
			{4, nil},
		},
	},
	{
		Query: `SELECT * FROM (select * from mytable) a
			join (select * from mytable) b on a.i = b.i
			order by 1`,
		Expected: []sql.Row{
			{1, "first row", 1, "first row"},
			{2, "second row", 2, "second row"},
			{3, "third row", 3, "third row"},
		},
	},
	{
		Query:    "select * from mytable t1 join mytable t2 on t2.i = t1.i where t2.i > 10",
		Expected: []sql.Row{},
	},
	{
		Query:    "select * from mytable t1 join mytable T2 on t2.i = t1.i where T2.i > 10",
		Expected: []sql.Row{},
	},
	{
		Query:    "select * from tabletest t1 join tabletest t2 on t2.s = t1.s where t2.i > 10",
		Expected: []sql.Row{},
	},
	{
		Query: "select * from one_pk where c1 in (select opk1.c1 from one_pk opk1 left join one_pk opk2 on opk1.c2 = opk2.c2)",
		Expected: []sql.Row{
			{0, 0, 1, 2, 3, 4},
			{1, 10, 11, 12, 13, 14},
			{2, 20, 21, 22, 23, 24},
			{3, 30, 31, 32, 33, 34},
		},
	},
	{
		Query: `select mt.i, 
			((
				select count(*) from mytable
           	where i in (
              		select mt2.i from mytable mt2 where mt2.i > mt.i
           	)
			)) as greater_count
			from mytable mt order by 1`,
		Expected: []sql.Row{{1, 2}, {2, 1}, {3, 0}},
	},
	{
		Query: `select mt.i, 
			((
				select count(*) from mytable
           	where i in (
              		select mt2.i from mytable mt2 where mt2.i = mt.i
           	)
			)) as eq_count
			from mytable mt order by 1`,
		Expected: []sql.Row{{1, 1}, {2, 1}, {3, 1}},
	},
	{
		Query: "WITH mt as (select i,s FROM mytable) SELECT s,i FROM mt;",
		Expected: []sql.Row{
			{"first row", int64(1)},
			{"second row", int64(2)},
			{"third row", int64(3)},
		},
	},
	{
		Query: "WITH mt as (select i,s FROM mytable) SELECT a.s,b.i FROM mt a join mt b on a.i = b.i order by 2;",
		Expected: []sql.Row{
			{"first row", int64(1)},
			{"second row", int64(2)},
			{"third row", int64(3)},
		},
	},
	{
		Query: `WITH mt1 as (select i,s FROM mytable), mt2 as (select i, s from mt1)
			SELECT mt1.i, concat(mt2.s, '!') FROM mt1 join mt2 on mt1.i = mt2.i + 1 order by 1;`,
		Expected: []sql.Row{
			{2, "first row!"},
			{3, "second row!"},
		},
	},
	{
		Query: `WITH mt1 as (select i,s FROM mytable order by i limit 2), mt2 as (select i, s from mt1)
			SELECT mt1.i, concat(mt2.s, '!') FROM mt1 join mt2 on mt1.i = mt2.i + 1 order by 1;`,
		Expected: []sql.Row{
			{2, "first row!"},
		},
	},
	{
		Query: `WITH mt1 as (select i,s FROM mytable), mt2 as (select i+1 as i, concat(s, '!') as s from mt1)
			SELECT mt1.i, mt2.s FROM mt1 join mt2 on mt1.i = mt2.i order by 1;`,
		Expected: []sql.Row{
			{2, "first row!"},
			{3, "second row!"},
		},
	},
	{
		Query: `WITH mt1 as (select i,s FROM mytable), mt2 as (select i+1 as i, concat(s, '!') as s from mytable)
			SELECT mt1.i, mt2.s FROM mt1 join mt2 on mt1.i = mt2.i order by 1;`,
		Expected: []sql.Row{
			{2, "first row!"},
			{3, "second row!"},
		},
	},
	{
		Query: `WITH mt1 as (select i,s FROM mytable), mt2 (i,s) as (select i+1, concat(s, '!') from mytable)
			SELECT mt1.i, mt2.s FROM mt1 join mt2 on mt1.i = mt2.i order by 1;`,
		Expected: []sql.Row{
			{2, "first row!"},
			{3, "second row!"},
		},
	},
	{
		Query: `WITH mt1 as (select i,s FROM mytable), mt2 as (select concat(s, '!') as s, i+1 as i from mytable)
			SELECT mt1.i, mt2.s FROM mt1 join mt2 on mt1.i = mt2.i order by 1;`,
		Expected: []sql.Row{
			{2, "first row!"},
			{3, "second row!"},
		},
	},
	{
		Query: "WITH mt (s,i) as (select i,s FROM mytable) SELECT s,i FROM mt;",
		Expected: []sql.Row{
			{1, "first row"},
			{2, "second row"},
			{3, "third row"},
		},
	},
	{
		Query: "WITH mt (s,i) as (select i+1, concat(s,'!') FROM mytable) SELECT s,i FROM mt order by 1",
		Expected: []sql.Row{
			{2, "first row!"},
			{3, "second row!"},
			{4, "third row!"},
		},
	},
	{
		Query: "WITH mt (s,i) as (select i+1 as x, concat(s,'!') as y FROM mytable) SELECT s,i FROM mt order by 1",
		Expected: []sql.Row{
			{2, "first row!"},
			{3, "second row!"},
			{4, "third row!"},
		},
	},
	{
		Query: "WITH mt (s,i) as (select i+1, concat(s,'!') FROM mytable order by 1 limit 1) SELECT s,i FROM mt order by 1",
		Expected: []sql.Row{
			{2, "first row!"},
		},
	},
	{
		Query: "WITH mt (s,i) as (select char_length(s), sum(i) FROM mytable group by 1) SELECT s,i FROM mt order by 1",
		Expected: []sql.Row{
			{9, 4.0},
			{10, 2.0},
		},
	},
	{
		Query: "WITH mt (s,i) as (select i, row_number() over (order by i desc) FROM mytable) SELECT s,i FROM mt order by 1",
		Expected: []sql.Row{
			{1, 3},
			{2, 2},
			{3, 1},
		},
	},
	{
		// In this case, the parser and analyzer collaborate to place the filter below the WINDOW function,
		// and the window sees the filtered rows.
		Query: "SELECT ROW_NUMBER() OVER (ORDER BY s2 ASC) idx, i2, s2 FROM othertable WHERE s2 <> 'second' ORDER BY i2 ASC",
		Expected: []sql.Row{
			{2, 1, "third"},
			{1, 3, "first"},
		},
	},
	{
		// In this case, the analyzer should not push the filter below the window function.
		Query: "SELECT * FROM (SELECT ROW_NUMBER() OVER (ORDER BY s2 ASC) idx, i2, s2 FROM othertable ORDER BY i2 ASC) a WHERE s2 <> 'second'",
		Expected: []sql.Row{
			{3, 1, "third"},
			{1, 3, "first"},
		},
	},
	{
		// Same as above, but with an available index access on i2
		Query: "SELECT ROW_NUMBER() OVER (ORDER BY s2 ASC) idx, i2, s2 FROM othertable WHERE i2 < 2 OR i2 > 2 ORDER BY i2 ASC",
		Expected: []sql.Row{
			{2, 1, "third"},
			{1, 3, "first"},
		},
	},
	{
		// Same as above, but with an available index access on i2
		Query: "SELECT * FROM (SELECT ROW_NUMBER() OVER (ORDER BY s2 ASC) idx, i2, s2 FROM othertable ORDER BY i2 ASC) a WHERE i2 < 2 OR i2 > 2",
		Expected: []sql.Row{
			{3, 1, "third"},
			{1, 3, "first"},
		},
	},
	{
		Query: `WITH mt1 as (select i,s FROM mytable)
			SELECT mtouter.i, (select s from mt1 where s = mtouter.s) FROM mt1 as mtouter where mtouter.i > 1 order by 1`,
		Expected: []sql.Row{
			{2, "second row"},
			{3, "third row"},
		},
	},
	{
		// TODO: ORDER BY should apply to the union. The parser is wrong.
		Query: `SELECT s2, i2, i
			FROM (SELECT * FROM mytable) mytable
			RIGHT JOIN
				((SELECT i2, s2 FROM othertable ORDER BY i2 ASC)
				 UNION ALL
				 SELECT CAST(4 AS SIGNED) AS i2, "not found" AS s2 FROM DUAL) othertable
			ON i2 = i`,
		Expected: []sql.Row{
			{"third", 1, 1},
			{"second", 2, 2},
			{"first", 3, 3},
			{"not found", 4, nil},
		},
	},
	{
		Query: `SELECT
			"testing" AS s,
			(SELECT max(i)
			 FROM (SELECT * FROM mytable) mytable
			 RIGHT JOIN
				((SELECT i2, s2 FROM othertable ORDER BY i2 ASC)
				 UNION ALL
				 SELECT CAST(4 AS SIGNED) AS i2, "not found" AS s2 FROM DUAL) othertable
				ON i2 = i) AS rj
			FROM DUAL`,
		Expected: []sql.Row{
			{"testing", 3},
		},
	},
	{
		Query: `SELECT
			"testing" AS s,
			(SELECT max(i2)
			 FROM (SELECT * FROM mytable) mytable
			 RIGHT JOIN
				((SELECT i2, s2 FROM othertable ORDER BY i2 ASC)
				 UNION ALL
				 SELECT CAST(4 AS SIGNED) AS i2, "not found" AS s2 FROM DUAL) othertable
				ON i2 = i) AS rj
			FROM DUAL`,
		Expected: []sql.Row{
			{"testing", 4},
		},
	},
	{
		Query: `WITH mt1 as (select i,s FROM mytable)
			SELECT mtouter.i, (select s from mt1 where i = mtouter.i+1) FROM mt1 as mtouter where mtouter.i > 1 order by 1`,
		Expected: []sql.Row{
			{2, "third row"},
			{3, nil},
		},
	},
	{
		Query: `WITH mt1 as (select i,s FROM mytable)
			SELECT mtouter.i, 
				(with mt2 as (select i,s FROM mt1) select s from mt2 where i = mtouter.i+1) 
			FROM mt1 as mtouter where mtouter.i > 1 order by 1`,
		Expected: []sql.Row{
			{2, "third row"},
			{3, nil},
		},
	},
	{
		Query: `WITH common_table AS (SELECT cec.id, cec.strength FROM (SELECT 1 as id, 12 as strength) cec) SELECT strength FROM common_table cte`,
		Expected: []sql.Row{
			{12},
		},
	},
	{
		Query: `WITH common_table AS (SELECT cec.id id, cec.strength FROM (SELECT 1 as id, 12 as strength) cec) SELECT strength FROM common_table cte`,
		Expected: []sql.Row{
			{12},
		},
	},
	{
		Query: `WITH common_table AS (SELECT cec.id AS id, cec.strength FROM (SELECT 1 as id, 12 as strength) cec) SELECT strength FROM common_table cte`,
		Expected: []sql.Row{
			{12},
		},
	},
	{
		Query: "WITH mt as (select i,s FROM mytable) SELECT s,i FROM mt UNION SELECT s, i FROM mt;",
		Expected: []sql.Row{
			{"first row", int64(1)},
			{"second row", int64(2)},
			{"third row", int64(3)},
		},
	},
	{
		Query: "WITH mt as (select i,s FROM mytable) SELECT s,i FROM mt UNION SELECT s, i FROM mt UNION SELECT s, i FROM mt;",
		Expected: []sql.Row{
			{"first row", int64(1)},
			{"second row", int64(2)},
			{"third row", int64(3)},
		},
	},
	{
		Query: "WITH mt as (select i,s FROM mytable) SELECT s,i FROM mt UNION ALL SELECT s, i FROM mt;",
		Expected: []sql.Row{
			{"first row", int64(1)},
			{"second row", int64(2)},
			{"third row", int64(3)},
			{"first row", int64(1)},
			{"second row", int64(2)},
			{"third row", int64(3)},
		},
	},
	{
		Query: "WITH mt as (select i,s FROM mytable) SELECT s,i FROM mt UNION ALL SELECT s, i FROM mt UNION ALL SELECT s, i FROM mt;",
		Expected: []sql.Row{
			{"first row", int64(1)},
			{"second row", int64(2)},
			{"third row", int64(3)},
			{"first row", int64(1)},
			{"second row", int64(2)},
			{"third row", int64(3)},
			{"first row", int64(1)},
			{"second row", int64(2)},
			{"third row", int64(3)},
		},
	},
	{
		Query: "with recursive t (n) as (select (1) from dual union all select n + 1 from t where n < 10) select sum(n) from t;",
		Expected: []sql.Row{
			{float64(55)},
		},
	},
	{
		Query: "with recursive t (n) as (select (1) from dual union all select n + 1 from t where n < 10) select count(*) from t as t1 join t as t2 on t1.n = t2.n;",
		Expected: []sql.Row{
			{int64(10)},
		},
	},
	{
		Query: "with recursive t (n) as (select (1) from dual union all select (2) from dual) select sum(n) from t;",
		Expected: []sql.Row{
			{float64(3)},
		},
	},
	{
		Query: ` 
			WITH RECURSIVE included_parts(sub_part, part, quantity) AS (
				SELECT sub_part, part, quantity FROM parts WHERE part = 'pie'
			  UNION ALL
				SELECT p.sub_part, p.part, p.quantity
				FROM included_parts AS pr, parts AS p
				WHERE p.part = pr.sub_part
			)
			SELECT sub_part, sum(quantity) as total_quantity
			FROM included_parts
			GROUP BY sub_part`,
		Expected: []sql.Row{
			{"crust", float64(1)},
			{"filling", float64(2)},
			{"flour", float64(20)},
			{"butter", float64(18)},
			{"salt", float64(18)},
			{"sugar", float64(7)},
			{"fruit", float64(9)},
		},
	},
	{
		Query: ` 
			WITH RECURSIVE included_parts(sub_part, part, quantity) AS (
				SELECT sub_part, part, quantity FROM parts WHERE lower(part) = 'pie'
			  UNION ALL
				SELECT p.sub_part, p.part, p.quantity
				FROM included_parts AS pr, parts AS p
				WHERE p.part = pr.sub_part
			)
			SELECT sub_part, sum(quantity) as total_quantity
			FROM included_parts
			GROUP BY sub_part`,
		Expected: []sql.Row{
			{"crust", float64(1)},
			{"filling", float64(2)},
			{"flour", float64(20)},
			{"butter", float64(18)},
			{"salt", float64(18)},
			{"sugar", float64(7)},
			{"fruit", float64(9)},
		},
	},
	{
		Query: ` 
			WITH RECURSIVE included_parts(sub_part, part, quantity) AS (
				SELECT sub_part, part, quantity FROM parts WHERE part = (select part from parts where part = 'pie' and sub_part = 'crust')
			  UNION ALL
				SELECT p.sub_part, p.part, p.quantity
				FROM included_parts AS pr, parts AS p
				WHERE p.part = pr.sub_part
			)
			SELECT sub_part, sum(quantity) as total_quantity
			FROM included_parts
			GROUP BY sub_part`,
		Expected: []sql.Row{
			{"crust", float64(1)},
			{"filling", float64(2)},
			{"flour", float64(20)},
			{"butter", float64(18)},
			{"salt", float64(18)},
			{"sugar", float64(7)},
			{"fruit", float64(9)},
		},
	},
	{
		Query: "with recursive t (n) as (select sum(1) from dual union all select (2) from dual) select sum(n) from t;",
		Expected: []sql.Row{
			{float64(3)},
		},
	},
	{
		Query: "with recursive t (n) as (select sum(1) from dual union all select n+1 from t where n < 10) select sum(n) from t;",
		Expected: []sql.Row{
			{float64(55)},
		},
	},
	{
		Query: `
			WITH RECURSIVE bus_dst as (
				SELECT origin as dst FROM bus_routes WHERE origin='New York'
				UNION
				SELECT bus_routes.dst FROM bus_routes JOIN bus_dst ON bus_dst.dst= bus_routes.origin
			)
			SELECT * FROM bus_dst
			ORDER BY dst`,
		Expected: []sql.Row{
			{"Boston"},
			{"New York"},
			{"Raleigh"},
			{"Washington"},
		},
	},
	{
		Query: "SELECT s, (select i from mytable mt where sub.i = mt.i) as subi FROM (select i,s,'hello' FROM mytable where s = 'first row') as sub;",
		Expected: []sql.Row{
			{"first row", int64(1)},
		},
	},
	{
		Query: "SELECT (select s from mytable mt where sub.i = mt.i) as subi FROM (select i,s,'hello' FROM mytable where i = 1) as sub;",
		Expected: []sql.Row{
			{"first row"},
		},
	},
	{
		Query: "SELECT (select s from mytable mt where sub.i = mt.i) as subi FROM (select s,i,'hello' FROM mytable where i = 1) as sub;",
		Expected: []sql.Row{
			{"first row"},
		},
	},
	{
		Query: "SELECT s, (select i from mytable mt where sub.i = mt.i) as subi FROM (select 'hello',i,s FROM mytable where s = 'first row') as sub;",
		Expected: []sql.Row{
			{"first row", int64(1)},
		},
	},
	{
		Query: "SELECT (select s from mytable mt where sub.i = mt.i) as subi FROM (select 'hello',i,s FROM mytable where i = 1) as sub;",
		Expected: []sql.Row{
			{"first row"},
		},
	},
	{
		Query: "SELECT mytable.s FROM mytable WHERE mytable.i IN (SELECT othertable.i2 FROM othertable) ORDER BY mytable.i ASC",
		Expected: []sql.Row{
			{"first row"},
			{"second row"},
			{"third row"},
		},
	},
	{
		Query: "SELECT mytable.s FROM mytable WHERE mytable.i = (SELECT othertable.i2 FROM othertable WHERE othertable.s2 = 'second')",
		Expected: []sql.Row{
			{"second row"},
		},
	},
	{
		Query: "SELECT mytable.s FROM mytable WHERE mytable.i IN (SELECT othertable.i2 FROM othertable WHERE CONCAT(othertable.s2, ' row') = mytable.s)",
		Expected: []sql.Row{
			{"second row"},
		},
	},
	{
		Query: "SELECT mytable.i, selfjoined.s FROM mytable LEFT JOIN (SELECT * FROM mytable) selfjoined ON mytable.i = selfjoined.i",
		Expected: []sql.Row{
			{1, "first row"},
			{2, "second row"},
			{3, "third row"},
		},
	},
	{
		Query: "SELECT s,i FROM MyTable ORDER BY 2",
		Expected: []sql.Row{
			{"first row", int64(1)},
			{"second row", int64(2)},
			{"third row", int64(3)}},
	},
	{
		Query: "SELECT S,I FROM MyTable ORDER BY 2",
		Expected: []sql.Row{
			{"first row", int64(1)},
			{"second row", int64(2)},
			{"third row", int64(3)}},
	},
	{
		Query: "SELECT mt.s,mt.i FROM MyTable MT ORDER BY 2;",
		Expected: []sql.Row{
			{"first row", int64(1)},
			{"second row", int64(2)},
			{"third row", int64(3)}},
	},
	{
		Query: "SELECT mT.S,Mt.I FROM MyTable MT ORDER BY 2;",
		Expected: []sql.Row{
			{"first row", int64(1)},
			{"second row", int64(2)},
			{"third row", int64(3)}},
	},
	{
		Query: "SELECT mt.* FROM MyTable MT ORDER BY mT.I;",
		Expected: []sql.Row{
			{int64(1), "first row"},
			{int64(2), "second row"},
			{int64(3), "third row"}},
	},
	{
		Query: "SELECT MyTABLE.s,myTable.i FROM MyTable ORDER BY 2;",
		Expected: []sql.Row{
			{"first row", int64(1)},
			{"second row", int64(2)},
			{"third row", int64(3)}},
	},
	{
		Query: `SELECT "Hello!", CONcat(s, "!") FROM MyTable`,
		Expected: []sql.Row{
			{"Hello!", "first row!"},
			{"Hello!", "second row!"},
			{"Hello!", "third row!"},
		},
		ExpectedColumns: sql.Schema{
			{
				Name: "Hello!",
				Type: sql.LongText,
			},
			{
				Name: "CONcat(s, \"!\")",
				Type: sql.LongText,
			},
		},
	},
	{
		Query: `SELECT "1" + '1'`,
		Expected: []sql.Row{
			{2.0},
		},
		ExpectedColumns: sql.Schema{
			{
				Name: `"1" + '1'`,
				Type: sql.Float64,
			},
		},
	},
	{
		Query: "SELECT myTable.* FROM MYTABLE ORDER BY myTable.i;",
		Expected: []sql.Row{
			{int64(1), "first row"},
			{int64(2), "second row"},
			{int64(3), "third row"}},
	},
	{
		Query: "SELECT MyTABLE.S,myTable.I FROM MyTable ORDER BY mytable.i;",
		Expected: []sql.Row{
			{"first row", int64(1)},
			{"second row", int64(2)},
			{"third row", int64(3)}},
	},
	{
		Query: "SELECT MyTABLE.S as S, myTable.I as I FROM MyTable ORDER BY mytable.i;",
		Expected: []sql.Row{
			{"first row", int64(1)},
			{"second row", int64(2)},
			{"third row", int64(3)}},
	},
	{
		Query: "SELECT i, 1 AS foo, 2 AS bar FROM MyTable WHERE bar = 2 ORDER BY foo, i;",
		Expected: []sql.Row{
			{1, 1, 2},
			{2, 1, 2},
			{3, 1, 2}},
	},
	{
		Query: "SELECT i, 1 AS foo, 2 AS bar FROM (SELECT i FROM mYtABLE WHERE i = 2) AS a ORDER BY foo, i",
		Expected: []sql.Row{
			{2, 1, 2}},
	},
	{
		Query:    "SELECT i, 1 AS foo, 2 AS bar FROM MyTable WHERE bar = 1 ORDER BY foo, i;",
		Expected: []sql.Row{},
	},
	{
		Query:    "SELECT timestamp FROM reservedWordsTable;",
		Expected: []sql.Row{{"1"}},
	},
	{
		Query:    "SELECT RW.TIMESTAMP FROM reservedWordsTable rw;",
		Expected: []sql.Row{{"1"}},
	},
	{
		Query:    "SELECT `AND`, RW.`Or`, `SEleCT` FROM reservedWordsTable rw;",
		Expected: []sql.Row{{"1.1", "aaa", "create"}},
	},
	{
		Query:    "SELECT reservedWordsTable.AND, reservedWordsTABLE.Or, reservedwordstable.SEleCT FROM reservedWordsTable;",
		Expected: []sql.Row{{"1.1", "aaa", "create"}},
	},
	{
		Query:    "SELECT i + 1 FROM mytable;",
		Expected: []sql.Row{{int64(2)}, {int64(3)}, {int64(4)}},
	},
	{
		Query:    "SELECT i div 2 FROM mytable order by 1;",
		Expected: []sql.Row{{int64(0)}, {int64(1)}, {int64(1)}},
	},
	{
		Query:    "SELECT i DIV 2 FROM mytable order by 1;",
		Expected: []sql.Row{{int64(0)}, {int64(1)}, {int64(1)}},
	},
	{
		Query:    "SELECT -i FROM mytable;",
		Expected: []sql.Row{{int64(-1)}, {int64(-2)}, {int64(-3)}},
	},
	{
		Query:    "SELECT +i FROM mytable;",
		Expected: []sql.Row{{int64(1)}, {int64(2)}, {int64(3)}},
	},
	{
		Query:    "SELECT + - i FROM mytable;",
		Expected: []sql.Row{{int64(-1)}, {int64(-2)}, {int64(-3)}},
	},
	{
		Query:    "SELECT i FROM mytable WHERE -i = -2;",
		Expected: []sql.Row{{int64(2)}},
	},
	{
		Query:    "SELECT i FROM mytable WHERE -i <=> -2;",
		Expected: []sql.Row{{int64(2)}},
	},
	{
		Query:    "SELECT i FROM mytable WHERE i = 2;",
		Expected: []sql.Row{{int64(2)}},
	},
	{
		Query:    "SELECT i FROM mytable WHERE 2 = i;",
		Expected: []sql.Row{{int64(2)}},
	},
	{
		Query:    "SELECT i FROM mytable WHERE 2 <=> i;",
		Expected: []sql.Row{{int64(2)}},
	},
	{
		Query:    "SELECT i FROM mytable WHERE i > 2;",
		Expected: []sql.Row{{int64(3)}},
	},
	{
		Query:    "SELECT i FROM mytable WHERE 2 < i;",
		Expected: []sql.Row{{int64(3)}},
	},
	{
		Query:    "SELECT i FROM mytable WHERE i < 2;",
		Expected: []sql.Row{{int64(1)}},
	},
	{
		Query:    "SELECT i FROM mytable WHERE 2 > i;",
		Expected: []sql.Row{{int64(1)}},
	},
	{
		Query:    "SELECT i FROM mytable WHERE i <> 2;",
		Expected: []sql.Row{{int64(1)}, {int64(3)}},
	},
	{
		Query:    "SELECT NULL IN (SELECT i FROM emptytable)",
		Expected: []sql.Row{{false}},
	},
	{
		Query:    "SELECT NULL NOT IN (SELECT i FROM emptytable)",
		Expected: []sql.Row{{true}},
	},
	{
		Query:    "SELECT NULL IN (SELECT i FROM mytable)",
		Expected: []sql.Row{{nil}},
	},
	{
		Query:    "SELECT NULL NOT IN (SELECT i FROM mytable)",
		Expected: []sql.Row{{nil}},
	},
	{
		Query:    "SELECT NULL IN (SELECT i2 FROM niltable)",
		Expected: []sql.Row{{nil}},
	},
	{
		Query:    "SELECT NULL NOT IN (SELECT i2 FROM niltable)",
		Expected: []sql.Row{{nil}},
	},
	{
		Query:    "SELECT 2 IN (SELECT i2 FROM niltable)",
		Expected: []sql.Row{{true}},
	},
	{
		Query:    "SELECT 2 NOT IN (SELECT i2 FROM niltable)",
		Expected: []sql.Row{{false}},
	},
	{
		Query:    "SELECT 100 IN (SELECT i2 FROM niltable)",
		Expected: []sql.Row{{nil}},
	},
	{
		Query:    "SELECT 100 NOT IN (SELECT i2 FROM niltable)",
		Expected: []sql.Row{{nil}},
	},
	{
		Query:    "SELECT 1 IN (2,3,4,null)",
		Expected: []sql.Row{{nil}},
	},
	{
		Query:    "SELECT 1 IN (2,3,4,null,1)",
		Expected: []sql.Row{{true}},
	},
	{
		Query:    "SELECT 1 IN (1,2,3)",
		Expected: []sql.Row{{true}},
	},
	{
		Query:    "SELECT 1 IN (2,3,4)",
		Expected: []sql.Row{{false}},
	},
	{
		Query:    "SELECT 1 FROM DUAL WHERE 1 IN (SELECT '1' FROM DUAL)",
		Expected: []sql.Row{{1}},
	},
	{
		Query:    "SELECT 1 FROM DUAL WHERE '1' IN (SELECT '1' FROM DUAL)",
		Expected: []sql.Row{{1}},
	},
	{
		Query:    "SELECT NULL IN (2,3,4)",
		Expected: []sql.Row{{nil}},
	},
	{
		Query:    "SELECT NULL IN (2,3,4,null)",
		Expected: []sql.Row{{nil}},
	},
	{
		Query:    `SELECT 'a' IN ('b','c',null,'d')`,
		Expected: []sql.Row{{nil}},
	},
	{
		Query:    `SELECT 'a' IN ('a','b','c','d')`,
		Expected: []sql.Row{{true}},
	},
	{
		Query:    `SELECT 'a' IN ('b','c','d')`,
		Expected: []sql.Row{{false}},
	},
	{
		Query:    "SELECT 1 NOT IN (2,3,4,null)",
		Expected: []sql.Row{{nil}},
	},
	{
		Query:    "SELECT 1 NOT IN (2,3,4,null,1)",
		Expected: []sql.Row{{false}},
	},
	{
		Query:    "SELECT 1 NOT IN (1,2,3)",
		Expected: []sql.Row{{false}},
	},
	{
		Query:    "SELECT 1 NOT IN (2,3,4)",
		Expected: []sql.Row{{true}},
	},
	{
		Query:    "SELECT NULL NOT IN (2,3,4)",
		Expected: []sql.Row{{nil}},
	},
	{
		Query:    "SELECT NULL NOT IN (2,3,4,null)",
		Expected: []sql.Row{{nil}},
	},
	{
		Query:    "SELECT 'HOMER' IN (1.0)",
		Expected: []sql.Row{{false}},
	},
	{
		Query:    `SELECT * FROM mytable WHERE i in (CAST(NULL AS SIGNED), 2, 3, 4)`,
		Expected: []sql.Row{{3, "third row"}, {2, "second row"}},
	},
	{
		Query:    `SELECT * FROM mytable WHERE i in (1+2)`,
		Expected: []sql.Row{{3, "third row"}},
	},
	{
		Query:    "SELECT * from mytable where upper(s) IN ('FIRST ROW', 'SECOND ROW')",
		Expected: []sql.Row{{1, "first row"}, {2, "second row"}},
	},
	{
		Query:    "SELECT * from mytable where cast(i as CHAR) IN ('a', 'b')",
		Expected: []sql.Row{},
	},
	{
		Query:    "SELECT * from mytable where cast(i as CHAR) IN ('1', '2')",
		Expected: []sql.Row{{1, "first row"}, {2, "second row"}},
	},
	{
		Query:    "SELECT * from mytable where (i > 2) IN (true)",
		Expected: []sql.Row{{3, "third row"}},
	},
	{
		Query:    "SELECT * from mytable where (i + 6) IN (7, 8)",
		Expected: []sql.Row{{1, "first row"}, {2, "second row"}},
	},
	{
		Query:    "SELECT * from mytable where (i + 40) IN (7, 8)",
		Expected: []sql.Row{},
	},
	{
		Query:    "SELECT * from mytable where (i = 1 | false) IN (true)",
		Expected: []sql.Row{{1, "first row"}},
	},
	{
		Query:    "SELECT * from mytable where (i = 1 & false) IN (true)",
		Expected: []sql.Row{},
	},
	{
		Query:    `SELECT * FROM mytable WHERE i in (2*i)`,
		Expected: []sql.Row{},
	},
	{
		Query:    `SELECT * FROM mytable WHERE i in (i)`,
		Expected: []sql.Row{{1, "first row"}, {2, "second row"}, {3, "third row"}},
	},
	{
		Query:    "SELECT * from mytable WHERE 4 IN (i + 2)",
		Expected: []sql.Row{{2, "second row"}},
	},
	{
		Query:    "SELECT * from mytable WHERE s IN (cast('first row' AS CHAR))",
		Expected: []sql.Row{{1, "first row"}},
	},
	{
		Query:    "SELECT * from mytable WHERE s IN (lower('SECOND ROW'), 'FIRST ROW')",
		Expected: []sql.Row{{2, "second row"}},
	},
	{
		Query:    "SELECT * from mytable where true IN (i > 2)",
		Expected: []sql.Row{{3, "third row"}},
	},
	{
		Query:    "SELECT (1,2) in ((0,1), (1,0), (1,2))",
		Expected: []sql.Row{{true}},
	},
	{
		Query:    "SELECT (1,'i') in ((0,'a'), (1,'b'), (1,'i'))",
		Expected: []sql.Row{{true}},
	},
	{
		Query:    "SELECT 1 FROM DUAL WHERE 1 in (1)",
		Expected: []sql.Row{{1}},
	},
	{
		Query:    "SELECT 1 FROM DUAL WHERE (1, 2) in ((1, 2))",
		Expected: []sql.Row{{1}},
	},
	{
		Query:    "SELECT 1 FROM DUAL WHERE (1, 2) in ((3, 4), (5, 6), (1, 2))",
		Expected: []sql.Row{{1}},
	},
	{
		Query:    "SELECT 1 FROM DUAL WHERE (1, 2) in ((3, 4), (5, 6))",
		Expected: []sql.Row{},
	},
	{
		Query:    "SELECT * FROM one_pk where pk in (1) and c1 = 10",
		Expected: []sql.Row{{1, 10, 11, 12, 13, 14}},
	},
	{
		Query:    "SELECT * FROM one_pk where pk in (1)",
		Expected: []sql.Row{{1, 10, 11, 12, 13, 14}},
	},
	{
		Query:    "SELECT 1 FROM DUAL WHERE (1, 2) not in ((3, 4), (5, 6))",
		Expected: []sql.Row{{1}},
	},
	{
		Query:    "SELECT 1 FROM DUAL WHERE (1, 2) not in ((3, 4), (5, 6), (1, 2))",
		Expected: []sql.Row{},
	},
	{
		Query:    "SELECT 1 FROM DUAL WHERE (1, 2) not in ((1, 2))",
		Expected: []sql.Row{},
	},
	{
		Query:    "SELECT 1 FROM DUAL WHERE (true)",
		Expected: []sql.Row{{1}},
	},
	{
		Query:    "SELECT 1 FROM DUAL WHERE (1, 2) > (0, 1)",
		Expected: []sql.Row{{1}},
	},
	{
		Query:    "SELECT 1 FROM DUAL WHERE (1, 2) >= (0, 1)",
		Expected: []sql.Row{{1}},
	},
	{
		Query:    "SELECT 1 FROM DUAL WHERE (1, 2) <= (0, 1)",
		Expected: []sql.Row{},
	},
	{
		Query:    "SELECT 1 FROM DUAL WHERE (1, 2) < (0, 1)",
		Expected: []sql.Row{},
	},
	{
		Query:    "SELECT 1 FROM DUAL WHERE (1, 2) != (0, 1)",
		Expected: []sql.Row{{1}},
	},
	{
		Query:    "SELECT 1 FROM DUAL WHERE (1, 2) <=> (0, 1)",
		Expected: []sql.Row{},
	},
	{
		Query:    "SELECT 1 FROM DUAL WHERE (1, null) <=> (1, null)",
		Expected: []sql.Row{{1}},
	},
	{
		Query:    "SELECT 1 FROM DUAL WHERE (select 1, 2 from dual) in ((1, 2))",
		Expected: []sql.Row{{1}},
	},
	{
		Query:    "SELECT 1 FROM DUAL WHERE (select 3, 4 from dual) in ((1, 2), (2, 3), (3, 4))",
		Expected: []sql.Row{{1}},
	},
	{
		Query:    "SELECT 1 FROM DUAL WHERE (1, 2) = (select 3, 4 from dual where false)",
		Expected: []sql.Row{},
	},
	{
		Query:    "SELECT 1 FROM DUAL WHERE (select 3, 4 from dual where false) = ((1, 2))",
		Expected: []sql.Row{},
	},
	{
		Query:    "SELECT 1 FROM DUAL WHERE (select 3, 4 from dual where false) in ((1, 2))",
		Expected: []sql.Row{},
	},
	{
		Query:    "SELECT 1 FROM DUAL WHERE (1, 2) in (select 3, 4 from dual where false)",
		Expected: []sql.Row{},
	},
	{
		Query:    "SELECT 1 FROM DUAL WHERE null = (select 4 from dual where false)",
		Expected: []sql.Row{},
	},
	{
		Query:    "SELECT 1 FROM DUAL WHERE null <=> (select 4 from dual where false)",
		Expected: []sql.Row{{1}},
	},
	{
		Query:    "SELECT 1 FROM DUAL WHERE (null, null) <=> (select 1, 4 from dual where false)",
		Expected: []sql.Row{},
	},
	{
		Query:    "SELECT 1 FROM DUAL WHERE (null, null) <=> (select null, null from dual)",
		Expected: []sql.Row{{1}},
	},
	{
		Query:    "SELECT 1 FROM DUAL WHERE (select 1, 2 from dual) in (select 1, 2 from dual)",
		Expected: []sql.Row{{1}},
	},
	{
		Query:    "SELECT 1 FROM DUAL WHERE (select 1, 2 from dual where false) in (select 1, 2 from dual)",
		Expected: []sql.Row{},
	},
	{
		Query:    "SELECT 1 FROM DUAL WHERE (select 1, 2 from dual where false) in (select 1, 2 from dual where false)",
		Expected: []sql.Row{},
	},
	{
		Query:    "SELECT 1 FROM DUAL WHERE (select 1, 2 from dual) in (select 1, 2 from dual where false)",
		Expected: []sql.Row{},
	},
	{
		Query:    "SELECT 1 FROM DUAL WHERE (select 5, 6 from dual) in ((1, 2), (2, 3), (3, 4))",
		Expected: []sql.Row{},
	},
	{
		Query:    "SELECT 1 FROM DUAL WHERE (1, 2) in (select 5, 6 from dual)",
		Expected: []sql.Row{},
	},
	{
		Query:    "SELECT 1 FROM DUAL WHERE (1, 2) in (select 5, 6 from dual union select 1, 2 from dual)",
		Expected: []sql.Row{{1}},
	},
	{
		Query:    "SELECT (((1,2),3)) = (((1,2),3)) from dual",
		Expected: []sql.Row{{true}},
	},
	{
		Query:    "SELECT (((1,3),2)) = (((1,2),3)) from dual",
		Expected: []sql.Row{{false}},
	},
	{
		Query:    "SELECT (((1,3),2)) in (((1,2),6), ((1,2),4)) from dual",
		Expected: []sql.Row{{false}},
	},
	{
		Query:    "SELECT (((1,3),2)) in (((1,2),6), ((1,3),2)) from dual",
		Expected: []sql.Row{{true}},
	},
	{
		Query:    "SELECT (1, 2) in (select 1, 2 from dual) from dual",
		Expected: []sql.Row{{true}},
	},
	{
		Query:    "SELECT (1, 2) in (select 2, 3 from dual) from dual",
		Expected: []sql.Row{{false}},
	},
	{
		Query:    "SELECT (select 1, 2 from dual) in ((1, 2)) from dual",
		Expected: []sql.Row{{true}},
	},
	{
		Query:    "SELECT (select 2, 3 from dual) in ((1, 2)) from dual",
		Expected: []sql.Row{{false}},
	},
	{
		Query:    `SELECT 'a' NOT IN ('b','c',null,'d')`,
		Expected: []sql.Row{{nil}},
		ExpectedColumns: sql.Schema{
			{
				Name: "'a' NOT IN ('b','c',null,'d')",
				Type: sql.Boolean,
			},
		},
	},
	{
		Query:    `SELECT 'a' NOT IN ('a','b','c','d')`,
		Expected: []sql.Row{{false}},
	},
	{
		Query:    `SELECT 'a' NOT IN ('b','c','d')`,
		Expected: []sql.Row{{true}},
	},
	{
		Query:    "SELECT i FROM mytable WHERE i IN (1, 3)",
		Expected: []sql.Row{{int64(1)}, {int64(3)}},
	},
	{
		Query:    "SELECT i FROM mytable WHERE i = 1 OR i = 3",
		Expected: []sql.Row{{int64(1)}, {int64(3)}},
	},
	{
		Query:    "SELECT * FROM mytable WHERE i = 1 AND i = 2",
		Expected: nil,
	},
	{
		Query:    "SELECT i FROM mytable WHERE i >= 2 ORDER BY 1",
		Expected: []sql.Row{{int64(2)}, {int64(3)}},
	},
	{
		Query:    "SELECT i FROM mytable WHERE 2 <= i ORDER BY 1",
		Expected: []sql.Row{{int64(2)}, {int64(3)}},
	},
	{
		Query:    "SELECT i FROM mytable WHERE i <= 2 ORDER BY 1",
		Expected: []sql.Row{{int64(1)}, {int64(2)}},
	},
	{
		Query:    "SELECT i FROM mytable WHERE 2 >= i ORDER BY 1",
		Expected: []sql.Row{{int64(1)}, {int64(2)}},
	},
	{
		Query:    "SELECT i FROM mytable WHERE i > 2",
		Expected: []sql.Row{{int64(3)}},
	},
	{
		Query:    "SELECT i FROM mytable WHERE i+1 > 3",
		Expected: []sql.Row{{int64(3)}},
	},
	{
		Query:    "SELECT i FROM mytable WHERE i < 2",
		Expected: []sql.Row{{int64(1)}},
	},
	{
		Query:    "SELECT i FROM mytable WHERE i >= 2 OR i = 1 ORDER BY 1",
		Expected: []sql.Row{{int64(1)}, {int64(2)}, {int64(3)}},
	},
	{
		Query:    "SELECT f32 FROM floattable WHERE f64 = 2.0;",
		Expected: []sql.Row{{float32(2.0)}},
	},
	{
		Query:    "SELECT f32 FROM floattable WHERE f64 < 2.0;",
		Expected: []sql.Row{{float32(-1.0)}, {float32(-1.5)}, {float32(1.0)}, {float32(1.5)}},
	},
	{
		Query:    "SELECT f32 FROM floattable WHERE f64 > 2.0;",
		Expected: []sql.Row{{float32(2.5)}},
	},
	{
		Query:    "SELECT f32 FROM floattable WHERE f64 <> 2.0;",
		Expected: []sql.Row{{float32(-1.0)}, {float32(-1.5)}, {float32(1.0)}, {float32(1.5)}, {float32(2.5)}},
	},
	{
		Query:    "SELECT f64 FROM floattable WHERE f32 = 2.0;",
		Expected: []sql.Row{{float64(2.0)}},
	},
	{
		Query:    "SELECT f64 FROM floattable WHERE f32 = -1.5;",
		Expected: []sql.Row{{float64(-1.5)}},
	},
	{
		Query:    "SELECT f64 FROM floattable WHERE -f32 = -2.0;",
		Expected: []sql.Row{{float64(2.0)}},
	},
	{
		Query:    "SELECT f64 FROM floattable WHERE f32 < 2.0;",
		Expected: []sql.Row{{float64(-1.0)}, {float64(-1.5)}, {float64(1.0)}, {float64(1.5)}},
	},
	{
		Query:    "SELECT f64 FROM floattable WHERE f32 > 2.0;",
		Expected: []sql.Row{{float64(2.5)}},
	},
	{
		Query:    "SELECT f64 FROM floattable WHERE f32 <> 2.0;",
		Expected: []sql.Row{{float64(-1.0)}, {float64(-1.5)}, {float64(1.0)}, {float64(1.5)}, {float64(2.5)}},
	},
	{
		Query:    "SELECT f32 FROM floattable ORDER BY f64;",
		Expected: []sql.Row{{float32(-1.5)}, {float32(-1.0)}, {float32(1.0)}, {float32(1.5)}, {float32(2.0)}, {float32(2.5)}},
	},
	{
		Query:    "SELECT i FROM mytable ORDER BY i DESC;",
		Expected: []sql.Row{{int64(3)}, {int64(2)}, {int64(1)}},
	},
	{
		Query:    "SELECT i FROM mytable WHERE 'hello';",
		Expected: nil,
	},
	{
		Query:    "SELECT i FROM mytable WHERE NOT 'hello';",
		Expected: []sql.Row{{int64(1)}, {int64(2)}, {int64(3)}},
	},
	{
		Query:    "SELECT i FROM mytable WHERE s = 'first row' ORDER BY i DESC;",
		Expected: []sql.Row{{int64(1)}},
	},
	{
		Query:    "SELECT * FROM mytable WHERE i = 2 AND s = 'third row'",
		Expected: nil,
	},
	{
		Query:    "SELECT i FROM mytable WHERE s = 'first row' ORDER BY i DESC LIMIT 1;",
		Expected: []sql.Row{{int64(1)}},
	},
	{
		Query:    "SELECT i FROM mytable WHERE s = 'first row' ORDER BY i DESC LIMIT 0;",
		Expected: []sql.Row{},
	},
	{
		Query:    "SELECT i FROM mytable ORDER BY i LIMIT 1 OFFSET 1;",
		Expected: []sql.Row{{int64(2)}},
	},
	{
		Query:    "SELECT i FROM mytable WHERE i NOT IN (SELECT i FROM (SELECT * FROM (SELECT i as i, s as s FROM mytable) f) s)",
		Expected: []sql.Row{},
	},
	{
		Query:    "SELECT i FROM (SELECT 1 AS i FROM DUAL UNION SELECT 2 AS i FROM DUAL) some_is WHERE i NOT IN (SELECT i FROM (SELECT 1 as i FROM DUAL) different_is);",
		Expected: []sql.Row{{int64(2)}},
	},
	{
		Query:    "SELECT i FROM mytable ORDER BY i LIMIT 1,1;",
		Expected: []sql.Row{{int64(2)}},
	},
	{
		Query:    "SELECT i FROM mytable ORDER BY i LIMIT 3,1;",
		Expected: nil,
	},
	{
		Query:    "SELECT i FROM mytable ORDER BY i LIMIT 2,100;",
		Expected: []sql.Row{{int64(3)}},
	},
	{
		Query:    "SELECT i FROM niltable WHERE b IS NULL",
		Expected: []sql.Row{{int64(1)}, {int64(4)}},
	},
	{
		Query:    "SELECT i FROM niltable WHERE b <=> NULL",
		Expected: []sql.Row{{int64(1)}, {int64(4)}},
	},
	{
		Query:    "SELECT i FROM niltable WHERE NULL <=> b",
		Expected: []sql.Row{{int64(1)}, {int64(4)}},
	},
	{
		Query: "SELECT i FROM niltable WHERE b IS NOT NULL",
		Expected: []sql.Row{
			{int64(2)}, {int64(3)},
			{int64(5)}, {int64(6)},
		},
	},
	{
		Query: "SELECT i FROM niltable WHERE b",
		Expected: []sql.Row{
			{int64(2)},
			{int64(5)},
		},
	},
	{
		Query: "SELECT i FROM niltable WHERE NOT b",
		Expected: []sql.Row{
			{int64(3)},
			{int64(6)},
		},
	},
	{
		Query:    "SELECT i FROM niltable WHERE b IS TRUE",
		Expected: []sql.Row{{int64(2)}, {int64(5)}},
	},
	{
		Query: "SELECT i FROM niltable WHERE b IS NOT TRUE",
		Expected: []sql.Row{
			{int64(1)}, {int64(3)},
			{int64(4)}, {int64(6)},
		},
	},
	{
		Query:    "SELECT f FROM niltable WHERE b IS FALSE",
		Expected: []sql.Row{{nil}, {6.0}},
	},
	{
		Query:    "SELECT i FROM niltable WHERE f < 5",
		Expected: []sql.Row{{int64(4)}},
	},
	{
		Query:    "SELECT i FROM niltable WHERE f > 5",
		Expected: []sql.Row{{int64(6)}},
	},
	{
		Query:    "SELECT i FROM niltable WHERE b IS NOT FALSE",
		Expected: []sql.Row{{int64(1)}, {int64(2)}, {int64(4)}, {int64(5)}},
	},
	{
		Query:    "SELECT i FROM niltable WHERE i2 IS NULL ORDER BY 1",
		Expected: []sql.Row{{int64(1)}, {int64(3)}, {int64(5)}},
	},
	{
		Query:    "SELECT i FROM niltable WHERE i2 IS NOT NULL ORDER BY 1",
		Expected: []sql.Row{{int64(2)}, {int64(4)}, {int64(6)}},
	},
	{
		Query:    "SELECT * FROM niltable WHERE i2 = NULL",
		Expected: []sql.Row{},
	},
	{
		Query:    "SELECT i2 FROM niltable WHERE i2 <=> NULL",
		Expected: []sql.Row{{nil}, {nil}, {nil}},
	},
	{
		Query:    "SELECT l.i, r.i2 FROM niltable l INNER JOIN niltable r ON l.i2 = r.i2 ORDER BY 1",
		Expected: []sql.Row{{2, 2}, {4, 4}, {6, 6}},
	},
	{
		Query:    "SELECT l.i, r.i2 FROM niltable l INNER JOIN niltable r ON l.i2 != r.i2 ORDER BY 1, 2",
		Expected: []sql.Row{{2, 4}, {2, 6}, {4, 2}, {4, 6}, {6, 2}, {6, 4}},
	},
	{
		Query:    "SELECT l.i, r.i2 FROM niltable l INNER JOIN niltable r ON l.i2 <=> r.i2 ORDER BY 1 ASC",
		Expected: []sql.Row{{1, nil}, {1, nil}, {1, nil}, {2, 2}, {3, nil}, {3, nil}, {3, nil}, {4, 4}, {5, nil}, {5, nil}, {5, nil}, {6, 6}},
	},
	{
		Query:    "select i from datetime_table where date_col = date('2019-12-31T12:00:00')",
		Expected: []sql.Row{{1}},
	},
	{
		Query:    "select i from datetime_table where date_col = '2019-12-31T00:00:00'",
		Expected: []sql.Row{{1}},
	},
	{
		Query:    "select i from datetime_table where date_col = '2019-12-31T00:00:01'",
		Expected: []sql.Row{},
	},
	{
		Query:    "select i from datetime_table where date_col = '2019-12-31'",
		Expected: []sql.Row{{1}},
	},
	{
		Query:    "select i from datetime_table where date_col = '2019/12/31'",
		Expected: []sql.Row{{1}},
	},
	{
		Query:    "select i from datetime_table where date_col > '2019-12-31' order by 1",
		Expected: []sql.Row{{2}, {3}},
	},
	{
		Query:    "select i from datetime_table where date_col >= '2019-12-31' order by 1",
		Expected: []sql.Row{{1}, {2}, {3}},
	},
	{
		Query:    "select i from datetime_table where date_col > '2019/12/31' order by 1",
		Expected: []sql.Row{{2}, {3}},
	},
	{
		Query:    "select i from datetime_table where date_col > '2019-12-31T00:00:01' order by 1",
		Expected: []sql.Row{{2}, {3}},
	},
	{
		Query:    "select i from datetime_table where datetime_col = date('2020-01-01T12:00:00')",
		Expected: []sql.Row{},
	},
	{
		Query:    "select i from datetime_table where datetime_col = '2020-01-01T12:00:00'",
		Expected: []sql.Row{{1}},
	},
	{
		Query:    "select i from datetime_table where datetime_col = datetime('2020-01-01T12:00:00')",
		Expected: []sql.Row{{1}},
	},
	{
		Query:    "select i from datetime_table where datetime_col = '2020-01-01T12:00:01'",
		Expected: []sql.Row{},
	},
	{
		Query:    "select i from datetime_table where datetime_col > '2020-01-01T12:00:00' order by 1",
		Expected: []sql.Row{{2}, {3}},
	},
	{
		Query:    "select i from datetime_table where datetime_col > '2020-01-01' order by 1",
		Expected: []sql.Row{{1}, {2}, {3}},
	},
	{
		Query:    "select i from datetime_table where datetime_col >= '2020-01-01' order by 1",
		Expected: []sql.Row{{1}, {2}, {3}},
	},
	{
		Query:    "select i from datetime_table where datetime_col >= '2020-01-01 00:00' order by 1",
		Expected: []sql.Row{{1}, {2}, {3}},
	},
	{
		Query:    "select i from datetime_table where datetime_col >= '2020-01-01 00:00:00' order by 1",
		Expected: []sql.Row{{1}, {2}, {3}},
	},
	{
		Query:    "select i from datetime_table where datetime_col > '2020/01/01' order by 1",
		Expected: []sql.Row{{1}, {2}, {3}},
	},
	{
		Query:    "select i from datetime_table where datetime_col > datetime('2020-01-01T12:00:00') order by 1",
		Expected: []sql.Row{{2}, {3}},
	},
	{
		Query:    "select i from datetime_table where timestamp_col = date('2020-01-02T12:00:00')",
		Expected: []sql.Row{},
	},
	{
		Query:    "select i from datetime_table where timestamp_col = '2020-01-02T12:00:00'",
		Expected: []sql.Row{{1}},
	},
	{
		Query:    "select i from datetime_table where timestamp_col = datetime('2020-01-02T12:00:00')",
		Expected: []sql.Row{{1}},
	},
	{
		Query:    "select i from datetime_table where timestamp_col = timestamp('2020-01-02T12:00:00')",
		Expected: []sql.Row{{1}},
	},
	{
		Query:    "select i from datetime_table where timestamp_col = '2020-01-02T12:00:01'",
		Expected: []sql.Row{},
	},
	{
		Query:    "select i from datetime_table where timestamp_col > '2020-01-02T12:00:00' order by 1",
		Expected: []sql.Row{{2}, {3}},
	},
	{
		Query:    "select i from datetime_table where timestamp_col > '2020-01-02' order by 1",
		Expected: []sql.Row{{1}, {2}, {3}},
	},
	{
		Query:    "select i from datetime_table where timestamp_col >= '2020-01-02' order by 1",
		Expected: []sql.Row{{1}, {2}, {3}},
	},
	{
		Query:    "select i from datetime_table where timestamp_col > '2020/01/02' order by 1",
		Expected: []sql.Row{{1}, {2}, {3}},
	},
	{
		Query:    "select i from datetime_table where timestamp_col > datetime('2020-01-02T12:00:00') order by 1",
		Expected: []sql.Row{{2}, {3}},
	},
	{
		Query:    "SELECT dt1.i FROM datetime_table dt1 join datetime_table dt2 on dt1.timestamp_col = dt2.timestamp_col order by 1",
		Expected: []sql.Row{{1}, {2}, {3}},
	},
	{
		Query:    "SELECT dt1.i FROM datetime_table dt1 join datetime_table dt2 on dt1.date_col = date(date_sub(dt2.timestamp_col, interval 2 day)) order by 1",
		Expected: []sql.Row{{1}, {2}},
	},
	{
		Query: "SELECT unix_timestamp(timestamp_col) div 60 * 60 as timestamp_col, avg(i) from datetime_table group by 1 order by unix_timestamp(timestamp_col) div 60 * 60",
		Expected: []sql.Row{
			{1577966400, 1.0},
			{1578225600, 2.0},
			{1578398400, 3.0}},
		SkipPrepared: true,
	},
	{
		Query:    "SELECT COUNT(*) FROM mytable;",
		Expected: []sql.Row{{int64(3)}},
	},
	{
		Query:    "SELECT COUNT(*) FROM mytable LIMIT 1;",
		Expected: []sql.Row{{int64(3)}},
	},
	{
		Query:    "SELECT COUNT(*) AS c FROM mytable;",
		Expected: []sql.Row{{int64(3)}},
	},
	{
		Query:    "SELECT substring(s, 2, 3) FROM mytable",
		Expected: []sql.Row{{"irs"}, {"eco"}, {"hir"}},
	},
	{
		Query:    `SELECT substring("foo", 2, 2)`,
		Expected: []sql.Row{{"oo"}},
	},
	{
		Query: `SELECT SUBSTRING_INDEX('a.b.c.d.e.f', '.', 2)`,
		Expected: []sql.Row{
			{"a.b"},
		},
	},
	{
		Query: `SELECT SUBSTRING_INDEX('a.b.c.d.e.f', '.', -2)`,
		Expected: []sql.Row{
			{"e.f"},
		},
	},
	{
		Query: `SELECT SUBSTRING_INDEX(SUBSTRING_INDEX('source{d}', '{d}', 1), 'r', -1)`,
		Expected: []sql.Row{
			{"ce"},
		},
	},
	{
		Query:    `SELECT SUBSTRING_INDEX(mytable.s, "d", 1) AS s FROM mytable INNER JOIN othertable ON (SUBSTRING_INDEX(mytable.s, "d", 1) = SUBSTRING_INDEX(othertable.s2, "d", 1)) GROUP BY 1 HAVING s = 'secon'`,
		Expected: []sql.Row{{"secon"}},
	},
	{
		Query:    `SELECT TRIM(mytable.s) AS s FROM mytable`,
		Expected: []sql.Row{sql.Row{"first row"}, sql.Row{"second row"}, sql.Row{"third row"}},
	},
	{
		Query:    `SELECT TRIM("row" from mytable.s) AS s FROM mytable`,
		Expected: []sql.Row{sql.Row{"first "}, sql.Row{"second "}, sql.Row{"third "}},
	},
	{
		Query:    `SELECT TRIM(mytable.s from "first row") AS s FROM mytable`,
		Expected: []sql.Row{sql.Row{""}, sql.Row{"first row"}, sql.Row{"first row"}},
	},
	{
		Query:    `SELECT TRIM(mytable.s from mytable.s) AS s FROM mytable`,
		Expected: []sql.Row{sql.Row{""}, sql.Row{""}, sql.Row{""}},
	},
	{
		Query:    `SELECT TRIM("   foo   ")`,
		Expected: []sql.Row{{"foo"}},
	},
	{
		Query:    `SELECT TRIM(" " FROM "   foo   ")`,
		Expected: []sql.Row{{"foo"}},
	},
	{
		Query:    `SELECT TRIM(LEADING " " FROM "   foo   ")`,
		Expected: []sql.Row{{"foo   "}},
	},
	{
		Query:    `SELECT TRIM(TRAILING " " FROM "   foo   ")`,
		Expected: []sql.Row{{"   foo"}},
	},
	{
		Query:    `SELECT TRIM(BOTH " " FROM "   foo   ")`,
		Expected: []sql.Row{{"foo"}},
	},
	{
		Query:    `SELECT TRIM("" FROM " foo")`,
		Expected: []sql.Row{{" foo"}},
	},
	{
		Query:    `SELECT TRIM("bar" FROM "barfoobar")`,
		Expected: []sql.Row{{"foo"}},
	},
	{
		Query:    `SELECT TRIM(TRAILING "bar" FROM "barfoobar")`,
		Expected: []sql.Row{{"barfoo"}},
	},
	{
		Query:    `SELECT TRIM(TRAILING "foo" FROM "foo")`,
		Expected: []sql.Row{{""}},
	},
	{
		Query:    `SELECT TRIM(LEADING "ooo" FROM TRIM("oooo"))`,
		Expected: []sql.Row{{"o"}},
	},
	{
		Query:    `SELECT TRIM(BOTH "foo" FROM TRIM("barfoobar"))`,
		Expected: []sql.Row{{"barfoobar"}},
	},
	{
		Query:    `SELECT TRIM(LEADING "bar" FROM TRIM("foobar"))`,
		Expected: []sql.Row{{"foobar"}},
	},
	{
		Query:    `SELECT TRIM(TRAILING "oo" FROM TRIM("oof"))`,
		Expected: []sql.Row{{"oof"}},
	},
	{
		Query:    `SELECT TRIM(LEADING "test" FROM TRIM("  test  "))`,
		Expected: []sql.Row{{""}},
	},
	{
		Query:    `SELECT TRIM(LEADING CONCAT("a", "b") FROM TRIM("ababab"))`,
		Expected: []sql.Row{{""}},
	},
	{
		Query:    `SELECT TRIM(TRAILING CONCAT("a", "b") FROM CONCAT("test","ab"))`,
		Expected: []sql.Row{{"test"}},
	},
	{
		Query:    `SELECT TRIM(LEADING 1 FROM "11111112")`,
		Expected: []sql.Row{{"2"}},
	},
	{
		Query:    `SELECT TRIM(LEADING 1 FROM 11111112)`,
		Expected: []sql.Row{{"2"}},
	},

	{
		Query:    `SELECT INET_ATON("10.0.5.10")`,
		Expected: []sql.Row{{uint64(167773450)}},
	},
	{
		Query:    `SELECT INET_NTOA(167773450)`,
		Expected: []sql.Row{{"10.0.5.10"}},
	},
	{
		Query:    `SELECT INET_ATON("10.0.5.11")`,
		Expected: []sql.Row{{uint64(167773451)}},
	},
	{
		Query:    `SELECT INET_NTOA(167773451)`,
		Expected: []sql.Row{{"10.0.5.11"}},
	},
	{
		Query:    `SELECT INET_NTOA(INET_ATON("12.34.56.78"))`,
		Expected: []sql.Row{{"12.34.56.78"}},
	},
	{
		Query:    `SELECT INET_ATON(INET_NTOA("12345678"))`,
		Expected: []sql.Row{{uint64(12345678)}},
	},
	{
		Query:    `SELECT INET_ATON("notanipaddress")`,
		Expected: []sql.Row{{nil}},
	},
	{
		Query:    `SELECT INET_NTOA("spaghetti")`,
		Expected: []sql.Row{{"0.0.0.0"}},
	},
	{
		Query:    `SELECT HEX(INET6_ATON("10.0.5.9"))`,
		Expected: []sql.Row{{"0A000509"}},
	},
	{
		Query:    `SELECT HEX(INET6_ATON("::10.0.5.9"))`,
		Expected: []sql.Row{{"0000000000000000000000000A000509"}},
	},
	{
		Query:    `SELECT HEX(INET6_ATON("1.2.3.4"))`,
		Expected: []sql.Row{{"01020304"}},
	},
	{
		Query:    `SELECT HEX(INET6_ATON("fdfe::5455:caff:fefa:9098"))`,
		Expected: []sql.Row{{"FDFE0000000000005455CAFFFEFA9098"}},
	},
	{
		Query:    `SELECT HEX(INET6_ATON("1111:2222:3333:4444:5555:6666:7777:8888"))`,
		Expected: []sql.Row{{"11112222333344445555666677778888"}},
	},
	{
		Query:    `SELECT INET6_ATON("notanipaddress")`,
		Expected: []sql.Row{{nil}},
	},
	{
		Query:    `SELECT INET6_NTOA(UNHEX("1234ffff5678ffff1234ffff5678ffff"))`,
		Expected: []sql.Row{{"1234:ffff:5678:ffff:1234:ffff:5678:ffff"}},
	},
	{
		Query:    `SELECT INET6_NTOA(UNHEX("ffffffff"))`,
		Expected: []sql.Row{{"255.255.255.255"}},
	},
	{
		Query:    `SELECT INET6_NTOA(UNHEX("000000000000000000000000ffffffff"))`,
		Expected: []sql.Row{{"::255.255.255.255"}},
	},
	{
		Query:    `SELECT INET6_NTOA(UNHEX("00000000000000000000ffffffffffff"))`,
		Expected: []sql.Row{{"::ffff:255.255.255.255"}},
	},
	{
		Query:    `SELECT INET6_NTOA(UNHEX("0000000000000000000000000000ffff"))`,
		Expected: []sql.Row{{"::ffff"}},
	},
	{
		Query:    `SELECT INET6_NTOA(UNHEX("00000000000000000000000000000000"))`,
		Expected: []sql.Row{{"::"}},
	},
	{
		Query:    `SELECT INET6_NTOA("notanipaddress")`,
		Expected: []sql.Row{{nil}},
	},
	{
		Query:    `SELECT IS_IPV4("10.0.1.10")`,
		Expected: []sql.Row{{true}},
	},
	{
		Query:    `SELECT IS_IPV4("::10.0.1.10")`,
		Expected: []sql.Row{{false}},
	},
	{
		Query:    `SELECT IS_IPV4("notanipaddress")`,
		Expected: []sql.Row{{false}},
	},
	{
		Query:    `SELECT IS_IPV6("10.0.1.10")`,
		Expected: []sql.Row{{false}},
	},
	{
		Query:    `SELECT IS_IPV6("::10.0.1.10")`,
		Expected: []sql.Row{{true}},
	},
	{
		Query:    `SELECT IS_IPV6("notanipaddress")`,
		Expected: []sql.Row{{false}},
	},
	{
		Query:    `SELECT IS_IPV4_COMPAT(INET6_ATON("10.0.1.10"))`,
		Expected: []sql.Row{{false}},
	},
	{
		Query:    `SELECT IS_IPV4_COMPAT(INET6_ATON("::10.0.1.10"))`,
		Expected: []sql.Row{{true}},
	},
	{
		Query:    `SELECT IS_IPV4_COMPAT(INET6_ATON("::ffff:10.0.1.10"))`,
		Expected: []sql.Row{{false}},
	},
	{
		Query:    `SELECT IS_IPV4_COMPAT(INET6_ATON("notanipaddress"))`,
		Expected: []sql.Row{{nil}},
	},
	{
		Query:    `SELECT IS_IPV4_MAPPED(INET6_ATON("10.0.1.10"))`,
		Expected: []sql.Row{{false}},
	},
	{
		Query:    `SELECT IS_IPV4_MAPPED(INET6_ATON("::10.0.1.10"))`,
		Expected: []sql.Row{{false}},
	},
	{
		Query:    `SELECT IS_IPV4_MAPPED(INET6_ATON("::ffff:10.0.1.10"))`,
		Expected: []sql.Row{{true}},
	},
	{
		Query:    `SELECT IS_IPV4_COMPAT(INET6_ATON("notanipaddress"))`,
		Expected: []sql.Row{{nil}},
	},
	{
		Query:    "SELECT YEAR('2007-12-11') FROM mytable",
		Expected: []sql.Row{{int32(2007)}, {int32(2007)}, {int32(2007)}},
	},
	{
		Query:    "SELECT MONTH('2007-12-11') FROM mytable",
		Expected: []sql.Row{{int32(12)}, {int32(12)}, {int32(12)}},
	},
	{
		Query:    "SELECT DAY('2007-12-11') FROM mytable",
		Expected: []sql.Row{{int32(11)}, {int32(11)}, {int32(11)}},
	},
	{
		Query:    "SELECT HOUR('2007-12-11 20:21:22') FROM mytable",
		Expected: []sql.Row{{int32(20)}, {int32(20)}, {int32(20)}},
	},
	{
		Query:    "SELECT MINUTE('2007-12-11 20:21:22') FROM mytable",
		Expected: []sql.Row{{int32(21)}, {int32(21)}, {int32(21)}},
	},
	{
		Query:    "SELECT SECOND('2007-12-11 20:21:22') FROM mytable",
		Expected: []sql.Row{{int32(22)}, {int32(22)}, {int32(22)}},
	},
	{
		Query:    "SELECT DAYOFYEAR('2007-12-11 20:21:22') FROM mytable",
		Expected: []sql.Row{{int32(345)}, {int32(345)}, {int32(345)}},
	},
	{
		Query:    "SELECT SECOND('2007-12-11T20:21:22Z') FROM mytable",
		Expected: []sql.Row{{int32(22)}, {int32(22)}, {int32(22)}},
	},
	{
		Query:    "SELECT DAYOFYEAR('2007-12-11') FROM mytable",
		Expected: []sql.Row{{int32(345)}, {int32(345)}, {int32(345)}},
	},
	{
		Query:    "SELECT DAYOFYEAR('20071211') FROM mytable",
		Expected: []sql.Row{{int32(345)}, {int32(345)}, {int32(345)}},
	},
	{
		Query:    "SELECT YEARWEEK('0000-01-01')",
		Expected: []sql.Row{{int32(1)}},
	},
	{
		Query:    "SELECT YEARWEEK('9999-12-31')",
		Expected: []sql.Row{{int32(999952)}},
	},
	{
		Query:    "SELECT YEARWEEK('2008-02-20', 1)",
		Expected: []sql.Row{{int32(200808)}},
	},
	{
		Query:    "SELECT YEARWEEK('1987-01-01')",
		Expected: []sql.Row{{int32(198652)}},
	},
	{
		Query:    "SELECT YEARWEEK('1987-01-01', 20), YEARWEEK('1987-01-01', 1), YEARWEEK('1987-01-01', 2), YEARWEEK('1987-01-01', 3), YEARWEEK('1987-01-01', 4), YEARWEEK('1987-01-01', 5), YEARWEEK('1987-01-01', 6), YEARWEEK('1987-01-01', 7)",
		Expected: []sql.Row{{int32(198653), int32(198701), int32(198652), int32(198701), int32(198653), int32(198652), int32(198653), int32(198652)}},
	},
	{
		Query:    "SELECT i FROM mytable WHERE i BETWEEN 1 AND 2",
		Expected: []sql.Row{{int64(1)}, {int64(2)}},
	},
	{
		Query:    "SELECT i FROM mytable WHERE i NOT BETWEEN 1 AND 2",
		Expected: []sql.Row{{int64(3)}},
	},
	{
		Query:    "SELECT 2 BETWEEN NULL AND 2",
		Expected: []sql.Row{{nil}},
	},
	{
		Query:    "SELECT NOT 2 BETWEEN NULL AND 2",
		Expected: []sql.Row{{nil}},
	},
	{
		Query: "SELECT DISTINCT * FROM (values row(7,31,27), row(79,17,38), row(78,59,26)) a (col0, col1, col2) WHERE ( + col1 + + col2 ) NOT BETWEEN NULL AND col1",
		Expected: []sql.Row{{7, 31, 27},
			{79, 17, 38},
			{78, 59, 26}},
	},
	{
		Query: "SELECT + tab0.col2 * - tab0.col1 FROM (values row(89,91,82), row(35,97,1), row(24,86,33)) tab0 (col0, col1, col2) " +
			"WHERE NOT ( + col2 * + col2 * col1 ) BETWEEN col1 * tab0.col0 AND NULL",
		Expected: []sql.Row{{-97}},
	},
	{
		Query:    "SELECT id FROM typestable WHERE ti > '2019-12-31'",
		Expected: []sql.Row{{int64(1)}},
	},
	{
		Query:    "SELECT id FROM typestable WHERE da = '2019-12-31'",
		Expected: []sql.Row{{int64(1)}},
	},
	{
		Query:    "SELECT id FROM typestable WHERE ti < '2019-12-31'",
		Expected: nil,
	},
	{
		Query:    "SELECT id FROM typestable WHERE da < '2019-12-31'",
		Expected: nil,
	},
	{
		Query:    "SELECT id FROM typestable WHERE ti > date_add('2019-12-30', INTERVAL 1 day)",
		Expected: []sql.Row{{int64(1)}},
	},
	{
		Query:    "SELECT id FROM typestable WHERE da > date_add('2019-12-30', INTERVAL 1 DAY)",
		Expected: nil,
	},
	{
		Query:    "SELECT id FROM typestable WHERE da >= date_add('2019-12-30', INTERVAL 1 DAY)",
		Expected: []sql.Row{{int64(1)}},
	},
	{
		Query:    "SELECT id FROM typestable WHERE ti < date_add('2019-12-30', INTERVAL 1 DAY)",
		Expected: nil,
	},
	{
		Query:    "SELECT id FROM typestable WHERE da < date_add('2019-12-30', INTERVAL 1 DAY)",
		Expected: nil,
	},
	{
		Query:    "SELECT id FROM typestable WHERE ti > date_sub('2020-01-01', INTERVAL 1 DAY)",
		Expected: []sql.Row{{int64(1)}},
	},
	{
		Query:    "SELECT id FROM typestable WHERE da > date_sub('2020-01-01', INTERVAL 1 DAY)",
		Expected: nil,
	},
	{
		Query:    "SELECT id FROM typestable WHERE da >= date_sub('2020-01-01', INTERVAL 1 DAY)",
		Expected: []sql.Row{{int64(1)}},
	},
	{
		Query:    "SELECT id FROM typestable WHERE ti < date_sub('2020-01-01', INTERVAL 1 DAY)",
		Expected: nil,
	},
	{
		Query:    "SELECT id FROM typestable WHERE da < date_sub('2020-01-01', INTERVAL 1 DAY)",
		Expected: nil,
	},
	{
		Query: `SELECT * FROM (SELECT * FROM (SELECT * FROM (SELECT * FROM othertable) othertable_one) othertable_two) othertable_three WHERE s2 = 'first'`,
		Expected: []sql.Row{
			{"first", int64(3)},
		},
	},
	{
		Query: `SELECT * FROM (SELECT * FROM (SELECT * FROM (SELECT * FROM othertable WHERE s2 = 'first') othertable_one) othertable_two) othertable_three WHERE s2 = 'first'`,
		Expected: []sql.Row{
			{"first", int64(3)},
		},
	},
	{
		Query: `SELECT * FROM (SELECT * FROM (SELECT * FROM (SELECT * FROM othertable WHERE i2 = 3) othertable_one) othertable_two) othertable_three WHERE s2 = 'first'`,
		Expected: []sql.Row{
			{"first", int64(3)},
		},
	},
	{
		Query:    `SELECT * FROM (SELECT * FROM (SELECT * FROM (SELECT * FROM othertable WHERE s2 = 'second') othertable_one) othertable_two) othertable_three WHERE s2 = 'first'`,
		Expected: nil,
	},
	{
		Query: "SELECT i,v from stringandtable WHERE i",
		Expected: []sql.Row{
			{int64(1), "1"},
			{int64(2), ""},
			{int64(3), "true"},
			{int64(4), "false"},
			{int64(5), nil},
		},
	},
	{
		Query: "SELECT i,v from stringandtable WHERE i AND i",
		Expected: []sql.Row{
			{int64(1), "1"},
			{int64(2), ""},
			{int64(3), "true"},
			{int64(4), "false"},
			{int64(5), nil},
		},
	},
	{
		Query: "SELECT i,v from stringandtable WHERE i OR i",
		Expected: []sql.Row{
			{int64(1), "1"},
			{int64(2), ""},
			{int64(3), "true"},
			{int64(4), "false"},
			{int64(5), nil},
		},
	},
	{
		Query:    "SELECT i,v from stringandtable WHERE NOT i",
		Expected: []sql.Row{{int64(0), "0"}},
	},
	{
		Query:    "SELECT i,v from stringandtable WHERE NOT i AND NOT i",
		Expected: []sql.Row{{int64(0), "0"}},
	},
	{
		Query:    "SELECT i,v from stringandtable WHERE NOT i OR NOT i",
		Expected: []sql.Row{{int64(0), "0"}},
	},
	{
		Query: "SELECT i,v from stringandtable WHERE i OR NOT i",
		Expected: []sql.Row{
			{int64(0), "0"},
			{int64(1), "1"},
			{int64(2), ""},
			{int64(3), "true"},
			{int64(4), "false"},
			{int64(5), nil},
		},
	},
	{
		Query:    "SELECT i,v from stringandtable WHERE i XOR i",
		Expected: []sql.Row{},
	},
	{
		Query:    "SELECT i,v from stringandtable WHERE NOT i XOR NOT i",
		Expected: []sql.Row{},
	},
	{
		Query: "SELECT i,v from stringandtable WHERE i XOR NOT i",
		Expected: []sql.Row{
			{int64(0), "0"},
			{int64(1), "1"},
			{int64(2), ""},
			{int64(3), "true"},
			{int64(4), "false"},
			{int64(5), nil},
		},
	},
	{
		Query: "SELECT i,v from stringandtable WHERE i XOR i XOR i",
		Expected: []sql.Row{
			{int64(1), "1"},
			{int64(2), ""},
			{int64(3), "true"},
			{int64(4), "false"},
			{int64(5), nil},
		},
	},
	{
		Query:    "SELECT i,v from stringandtable WHERE v",
		Expected: []sql.Row{{int64(1), "1"}, {nil, "2"}},
	},
	{
		Query:    "SELECT i,v from stringandtable WHERE v AND v",
		Expected: []sql.Row{{int64(1), "1"}, {nil, "2"}},
	},
	{
		Query:    "SELECT i,v from stringandtable WHERE v OR v",
		Expected: []sql.Row{{int64(1), "1"}, {nil, "2"}},
	},
	{
		Query: "SELECT i,v from stringandtable WHERE NOT v",
		Expected: []sql.Row{
			{int64(0), "0"},
			{int64(2), ""},
			{int64(3), "true"},
			{int64(4), "false"},
		},
	},
	{
		Query: "SELECT i,v from stringandtable WHERE NOT v AND NOT v",
		Expected: []sql.Row{
			{int64(0), "0"},
			{int64(2), ""},
			{int64(3), "true"},
			{int64(4), "false"},
		},
	},
	{
		Query: "SELECT i,v from stringandtable WHERE NOT v OR NOT v",
		Expected: []sql.Row{
			{int64(0), "0"},
			{int64(2), ""},
			{int64(3), "true"},
			{int64(4), "false"},
		},
	},
	{
		Query: "SELECT i,v from stringandtable WHERE v OR NOT v",
		Expected: []sql.Row{
			{int64(0), "0"},
			{int64(1), "1"},
			{int64(2), ""},
			{int64(3), "true"},
			{int64(4), "false"},
			{nil, "2"},
		},
	},
	{
		Query:    "SELECT i,v from stringandtable WHERE v XOR v",
		Expected: []sql.Row{},
	},
	{
		Query:    "SELECT i,v from stringandtable WHERE NOT v XOR NOT v",
		Expected: []sql.Row{},
	},
	{
		Query: "SELECT i,v from stringandtable WHERE v XOR NOT v",
		Expected: []sql.Row{
			{int64(0), "0"},
			{int64(1), "1"},
			{int64(2), ""},
			{int64(3), "true"},
			{int64(4), "false"},
			{nil, "2"},
		},
	},
	{
		Query: "SELECT substring(mytable.s, 1, 5) AS s FROM mytable INNER JOIN othertable ON (substring(mytable.s, 1, 5) = SUBSTRING(othertable.s2, 1, 5)) GROUP BY 1",
		Expected: []sql.Row{
			{"third"},
			{"secon"},
			{"first"},
		},
	},
	{
		Query: "SELECT t1.i FROM mytable t1 JOIN mytable t2 on t1.i = t2.i + 1 where t1.i = 2 and t2.i = 1",
		Expected: []sql.Row{
			{2},
		},
	},
	{
		Query: "SELECT /*+ JOIN_ORDER(t1,t2) */ t1.i FROM mytable t1 JOIN mytable t2 on t1.i = t2.i + 1 where t1.i = 2 and t2.i = 1",
		Expected: []sql.Row{
			{2},
		},
	},
	{
		Query: "SELECT /*+ JOIN_ORDER(t2,t1) */ t1.i FROM mytable t1 JOIN mytable t2 on t1.i = t2.i + 1 where t1.i = 2 and t2.i = 1",
		Expected: []sql.Row{
			{2},
		},
	},
	{
		Query: "SELECT /*+ JOIN_ORDER(t1) */ t1.i FROM mytable t1 JOIN mytable t2 on t1.i = t2.i + 1 where t1.i = 2 and t2.i = 1",
		Expected: []sql.Row{
			{2},
		},
	},
	{
		Query: "SELECT /*+ JOIN_ORDER(t1, mytable) */ t1.i FROM mytable t1 JOIN mytable t2 on t1.i = t2.i + 1 where t1.i = 2 and t2.i = 1",
		Expected: []sql.Row{
			{2},
		},
	},
	{
		Query: "SELECT /*+ JOIN_ORDER(t1, not_exist) */ t1.i FROM mytable t1 JOIN mytable t2 on t1.i = t2.i + 1 where t1.i = 2 and t2.i = 1",
		Expected: []sql.Row{
			{2},
		},
	},
	{
		Query: "SELECT /*+ NOTHING(abc) */ t1.i FROM mytable t1 JOIN mytable t2 on t1.i = t2.i + 1 where t1.i = 2 and t2.i = 1",
		Expected: []sql.Row{
			{2},
		},
	},
	{
		Query: "SELECT /*+ JOIN_ORDER( */ t1.i FROM mytable t1 JOIN mytable t2 on t1.i = t2.i + 1 where t1.i = 2 and t2.i = 1",
		Expected: []sql.Row{
			{2},
		},
	},
	{
		Query: "select mytable.i as i2, othertable.i2 as i from mytable join othertable on i = i2 order by 1",
		Expected: []sql.Row{
			{1, 1},
			{2, 2},
			{3, 3},
		},
	},
	{
		Query: "SELECT i, s, i2, s2 FROM mytable INNER JOIN othertable ON i = i2 OR s = s2 order by 1",
		Expected: []sql.Row{
			{1, "first row", 1, "third"},
			{2, "second row", 2, "second"},
			{3, "third row", 3, "first"},
		},
	},
	{
		Query: "SELECT i, s, i2, s2 FROM mytable INNER JOIN othertable ON i = i2 OR SUBSTRING_INDEX(s, ' ', 1) = s2 order by 1, 3",
		Expected: []sql.Row{
			{1, "first row", 1, "third"},
			{1, "first row", 3, "first"},
			{2, "second row", 2, "second"},
			{3, "third row", 1, "third"},
			{3, "third row", 3, "first"},
		},
	},
	{
		Query: "SELECT i, s, i2, s2 FROM mytable INNER JOIN othertable ON i = i2 OR SUBSTRING_INDEX(s, ' ', 1) = s2 OR SUBSTRING_INDEX(s, ' ', 2) = s2 order by 1, 3",
		Expected: []sql.Row{
			{1, "first row", 1, "third"},
			{1, "first row", 3, "first"},
			{2, "second row", 2, "second"},
			{3, "third row", 1, "third"},
			{3, "third row", 3, "first"},
		},
	},
	{
		Query: "SELECT i, s, i2, s2 FROM mytable INNER JOIN othertable ON i = i2 OR SUBSTRING_INDEX(s, ' ', 2) = s2 OR SUBSTRING_INDEX(s, ' ', 1) = s2 order by 1, 3",
		Expected: []sql.Row{
			{1, "first row", 1, "third"},
			{1, "first row", 3, "first"},
			{2, "second row", 2, "second"},
			{3, "third row", 1, "third"},
			{3, "third row", 3, "first"},
		},
	},
	{
		Query: "SELECT i, s, i2, s2 FROM mytable INNER JOIN othertable ON SUBSTRING_INDEX(s, ' ', 2) = s2 OR SUBSTRING_INDEX(s, ' ', 1) = s2 OR i = i2 order by 1, 3",
		Expected: []sql.Row{
			{1, "first row", 1, "third"},
			{1, "first row", 3, "first"},
			{2, "second row", 2, "second"},
			{3, "third row", 1, "third"},
			{3, "third row", 3, "first"},
		},
	},
	{
		Query: `select row_number() over (order by i desc), mytable.i as i2
				from mytable join othertable on i = i2 order by 1`,
		Expected: []sql.Row{
			{1, 3},
			{2, 2},
			{3, 1},
		},
	},
	{
		Query: `select row_number() over (order by i desc), mytable.i as i2
				from mytable join othertable on i = i2
				where mytable.i = 3 order by 1`,
		Expected: []sql.Row{
			{1, 3},
		},
	},
	{
		Query: `select pk,
					   row_number() over (order by pk desc),
					   sum(v1) over (partition by v2 order by pk),
					   percent_rank() over(partition by v2 order by pk)
				from one_pk_three_idx order by pk`,
		Expected: []sql.Row{
			{0, 8, float64(0), float64(0)},
			{1, 7, float64(0), float64(1) / float64(3)},
			{2, 6, float64(0), float64(0)},
			{3, 5, float64(0), float64(0)},
			{4, 4, float64(1), float64(2) / float64(3)},
			{5, 3, float64(3), float64(1)},
			{6, 2, float64(3), float64(0)},
			{7, 1, float64(4), float64(0)},
		},
	},
	{
		Query: `select pk,
                       percent_rank() over(partition by v2 order by pk),
                       dense_rank() over(partition by v2 order by pk),
                       rank() over(partition by v2 order by pk)
				from one_pk_three_idx order by pk`,
		Expected: []sql.Row{
			{0, float64(0), uint64(1), uint64(1)},
			{1, float64(1) / float64(3), uint64(2), uint64(2)},
			{2, float64(0), uint64(1), uint64(1)},
			{3, float64(0), uint64(1), uint64(1)},
			{4, float64(2) / float64(3), uint64(3), uint64(3)},
			{5, float64(1), uint64(4), uint64(4)},
			{6, float64(0), uint64(1), uint64(1)},
			{7, float64(0), uint64(1), uint64(1)},
		},
	},
	{
		SkipPrepared: true,
		Query: `select pk,
					   first_value(pk) over (order by pk desc),
					   lag(pk, 1) over (order by pk desc),
					   count(pk) over(partition by v1 order by pk),
					   max(pk) over(partition by v1 order by pk desc),
					   avg(v2) over (partition by v1 order by pk)
				from one_pk_three_idx order by pk`,
		Expected: []sql.Row{
			{0, 7, 1, 1, 3, float64(0)},
			{1, 7, 2, 2, 3, float64(0)},
			{2, 7, 3, 3, 3, float64(1) / float64(3)},
			{3, 7, 4, 4, 3, float64(3) / float64(4)},
			{4, 7, 5, 1, 4, float64(0)},
			{5, 7, 6, 1, 5, float64(0)},
			{6, 7, 7, 1, 6, float64(3)},
			{7, 7, nil, 1, 7, float64(4)},
		},
	},
	{
		Query:    "SELECT t1.i FROM mytable t1 JOIN mytable t2 on t1.i = t2.i + 1 where t1.i = 2 and t2.i = 3",
		Expected: []sql.Row{},
	},
	{
		Query: "SELECT i, i2, s2 FROM mytable INNER JOIN othertable ON i = i2 ORDER BY i",
		Expected: []sql.Row{
			{int64(1), int64(1), "third"},
			{int64(2), int64(2), "second"},
			{int64(3), int64(3), "first"},
		},
	},
	{
		Query: "SELECT i, i2, s2 FROM mytable as OTHERTABLE INNER JOIN othertable as MYTABLE ON i = i2 ORDER BY i",
		Expected: []sql.Row{
			{int64(1), int64(1), "third"},
			{int64(2), int64(2), "second"},
			{int64(3), int64(3), "first"},
		},
	},
	{
		Query: `SELECT s2, i2 FROM othertable WHERE s2 >= "first" AND i2 >= 2 ORDER BY 1`,
		Expected: []sql.Row{
			{"first", int64(3)},
			{"second", int64(2)},
		},
	},
	{
		Query: `SELECT s2, i2 FROM othertable WHERE "first" <= s2 AND 2 <= i2 ORDER BY 1`,
		Expected: []sql.Row{
			{"first", int64(3)},
			{"second", int64(2)},
		},
	},
	{
		Query: `SELECT s2, i2 FROM othertable WHERE s2 <= "second" AND i2 <= 2 ORDER BY 1`,
		Expected: []sql.Row{
			{"second", int64(2)},
		},
	},
	{
		Query: `SELECT s2, i2 FROM othertable WHERE "second" >= s2 AND 2 >= i2 ORDER BY 1`,
		Expected: []sql.Row{
			{"second", int64(2)},
		},
	},
	{
		Query: "SELECT s2, i2, i FROM mytable INNER JOIN othertable ON i = i2 ORDER BY i",
		Expected: []sql.Row{
			{"third", int64(1), int64(1)},
			{"second", int64(2), int64(2)},
			{"first", int64(3), int64(3)},
		},
	},
	{
		Query: "SELECT i, i2, s2 FROM othertable JOIN mytable  ON i = i2 ORDER BY i",
		Expected: []sql.Row{
			{int64(1), int64(1), "third"},
			{int64(2), int64(2), "second"},
			{int64(3), int64(3), "first"},
		},
	},
	{
		Query: "SELECT s2, i2, i FROM othertable JOIN mytable ON i = i2 ORDER BY i",
		Expected: []sql.Row{
			{"third", int64(1), int64(1)},
			{"second", int64(2), int64(2)},
			{"first", int64(3), int64(3)},
		},
	},
	{
		Query: "SELECT substring(s2, 1), substring(s2, 2), substring(s2, 3) FROM othertable ORDER BY i2",
		Expected: []sql.Row{
			{"third", "hird", "ird"},
			{"second", "econd", "cond"},
			{"first", "irst", "rst"},
		},
	},
	{
		Query: `SELECT substring("first", 1), substring("second", 2), substring("third", 3)`,
		Expected: []sql.Row{
			{"first", "econd", "ird"},
		},
	},
	{
		Query: "SELECT substring(s2, -1), substring(s2, -2), substring(s2, -3) FROM othertable ORDER BY i2",
		Expected: []sql.Row{
			{"d", "rd", "ird"},
			{"d", "nd", "ond"},
			{"t", "st", "rst"},
		},
	},
	{
		Query: `SELECT substring("first", -1), substring("second", -2), substring("third", -3)`,
		Expected: []sql.Row{
			{"t", "nd", "ird"},
		},
	},
	{
		Query: "SELECT s FROM mytable INNER JOIN othertable " +
			"ON substring(s2, 1, 2) != '' AND i = i2 ORDER BY 1",
		Expected: []sql.Row{
			{"first row"},
			{"second row"},
			{"third row"},
		},
	},
	{
		Query: `SELECT i FROM mytable NATURAL JOIN tabletest`,
		Expected: []sql.Row{
			{int64(1)},
			{int64(2)},
			{int64(3)},
		},
	},
	{
		Query: `SELECT i FROM mytable AS t NATURAL JOIN tabletest AS test`,
		Expected: []sql.Row{
			{int64(1)},
			{int64(2)},
			{int64(3)},
		},
	},
	{
		Query: `SELECT t.i, test.s FROM mytable AS t NATURAL JOIN tabletest AS test`,
		Expected: []sql.Row{
			{int64(1), "first row"},
			{int64(2), "second row"},
			{int64(3), "third row"},
		},
	},
	{
		Query: `SELECT COUNT(*) AS cnt, fi FROM (
			SELECT tbl.s AS fi
			FROM mytable tbl
		) t
		GROUP BY fi`,
		Expected: []sql.Row{
			{int64(1), "first row"},
			{int64(1), "second row"},
			{int64(1), "third row"},
		},
	},
	{
		Query: `SELECT fi, COUNT(*) FROM (
			SELECT tbl.s AS fi
			FROM mytable tbl
		) t
		GROUP BY fi
		ORDER BY COUNT(*) ASC, fi`,
		Expected: []sql.Row{
			{"first row", int64(1)},
			{"second row", int64(1)},
			{"third row", int64(1)},
		},
	},
	{
		Query: `SELECT COUNT(*), fi  FROM (
			SELECT tbl.s AS fi
			FROM mytable tbl
		) t
		GROUP BY fi
		ORDER BY COUNT(*) ASC, fi`,
		Expected: []sql.Row{
			{int64(1), "first row"},
			{int64(1), "second row"},
			{int64(1), "third row"},
		},
	},
	{
		Query: `SELECT COUNT(*) AS cnt, fi FROM (
			SELECT tbl.s AS fi
			FROM mytable tbl
		) t
		GROUP BY 2`,
		Expected: []sql.Row{
			{int64(1), "first row"},
			{int64(1), "second row"},
			{int64(1), "third row"},
		},
	},
	{
		Query: `SELECT COUNT(*) AS cnt, s AS fi FROM mytable GROUP BY fi`,
		Expected: []sql.Row{
			{int64(1), "first row"},
			{int64(1), "second row"},
			{int64(1), "third row"},
		},
	},
	{
		Query: `SELECT COUNT(*) AS cnt, s AS fi FROM mytable GROUP BY 2`,
		Expected: []sql.Row{
			{int64(1), "first row"},
			{int64(1), "second row"},
			{int64(1), "third row"},
		},
	},
	{
		Query: "SELECT CAST(-3 AS UNSIGNED) FROM mytable",
		Expected: []sql.Row{
			{uint64(18446744073709551613)},
			{uint64(18446744073709551613)},
			{uint64(18446744073709551613)},
		},
	},
	{
		Query: "SELECT CONVERT(-3, UNSIGNED) FROM mytable",
		Expected: []sql.Row{
			{uint64(18446744073709551613)},
			{uint64(18446744073709551613)},
			{uint64(18446744073709551613)},
		},
	},
	{
		Query: "SELECT '3' > 2 FROM tabletest",
		Expected: []sql.Row{
			{true},
			{true},
			{true},
		},
	},
	{
		Query: "SELECT s > 2 FROM tabletest",
		Expected: []sql.Row{
			{false},
			{false},
			{false},
		},
	},
	{
		Query:    "SELECT * FROM tabletest WHERE s > 0",
		Expected: nil,
	},
	{
		Query: "SELECT * FROM tabletest WHERE s = 0",
		Expected: []sql.Row{
			{int64(1), "first row"},
			{int64(2), "second row"},
			{int64(3), "third row"},
		},
	},
	{
		Query: "SELECT * FROM tabletest WHERE s = 'first row'",
		Expected: []sql.Row{
			{int64(1), "first row"},
		},
	},
	{
		Query: "SELECT s FROM mytable WHERE i IN (1, 2, 5)",
		Expected: []sql.Row{
			{"first row"},
			{"second row"},
		},
	},
	{
		Query: "SELECT s FROM mytable WHERE i NOT IN (1, 2, 5)",
		Expected: []sql.Row{
			{"third row"},
		},
	},
	{
		Query: "SELECT 1 + 2",
		Expected: []sql.Row{
			{int64(3)},
		},
	},
	{
		Query:    `SELECT i AS foo FROM mytable WHERE foo NOT IN (1, 2, 5)`,
		Expected: []sql.Row{{int64(3)}},
	},
	{
		Query: `SELECT * FROM tabletest, mytable mt INNER JOIN othertable ot ON mt.i = ot.i2`,
		Expected: []sql.Row{
			{int64(1), "first row", int64(1), "first row", "third", int64(1)},
			{int64(1), "first row", int64(2), "second row", "second", int64(2)},
			{int64(1), "first row", int64(3), "third row", "first", int64(3)},
			{int64(2), "second row", int64(1), "first row", "third", int64(1)},
			{int64(2), "second row", int64(2), "second row", "second", int64(2)},
			{int64(2), "second row", int64(3), "third row", "first", int64(3)},
			{int64(3), "third row", int64(1), "first row", "third", int64(1)},
			{int64(3), "third row", int64(2), "second row", "second", int64(2)},
			{int64(3), "third row", int64(3), "third row", "first", int64(3)},
		},
	},
	{
		Query: `SELECT * FROM tabletest join mytable mt INNER JOIN othertable ot ON tabletest.i = ot.i2 order by 1,3,6`,
		Expected: []sql.Row{
			{int64(1), "first row", int64(1), "first row", "third", int64(1)},
			{int64(1), "first row", int64(2), "second row", "third", int64(1)},
			{int64(1), "first row", int64(3), "third row", "third", int64(1)},
			{int64(2), "second row", int64(1), "first row", "second", int64(2)},
			{int64(2), "second row", int64(2), "second row", "second", int64(2)},
			{int64(2), "second row", int64(3), "third row", "second", int64(2)},
			{int64(3), "third row", int64(1), "first row", "first", int64(3)},
			{int64(3), "third row", int64(2), "second row", "first", int64(3)},
			{int64(3), "third row", int64(3), "third row", "first", int64(3)},
		},
	},
	{
		Query:    `SELECT SUM(i) FROM mytable`,
		Expected: []sql.Row{{float64(6)}},
	},
	{
		Query: `SELECT * FROM mytable mt INNER JOIN othertable ot ON mt.i = ot.i2 AND mt.i > 2`,
		Expected: []sql.Row{
			{int64(3), "third row", "first", int64(3)},
		},
	},
	{
		Query: `SELECT * FROM othertable ot INNER JOIN mytable mt ON mt.i = ot.i2 AND mt.i > 2`,
		Expected: []sql.Row{
			{"first", int64(3), int64(3), "third row"},
		},
	},
	{
		Query: `SELECT i AS foo FROM mytable ORDER BY i DESC`,
		Expected: []sql.Row{
			{int64(3)},
			{int64(2)},
			{int64(1)},
		},
	},
	{
		Query: `SELECT COUNT(*) c, i AS foo FROM mytable GROUP BY i ORDER BY i DESC`,
		Expected: []sql.Row{
			{int64(1), int64(3)},
			{int64(1), int64(2)},
			{int64(1), int64(1)},
		},
	},
	{
		Query: `SELECT COUNT(*) c, i AS foo FROM mytable GROUP BY 2 ORDER BY 2 DESC`,
		Expected: []sql.Row{
			{int64(1), int64(3)},
			{int64(1), int64(2)},
			{int64(1), int64(1)},
		},
	},
	{
		Query: `SELECT COUNT(*) c, i AS foo FROM mytable GROUP BY i ORDER BY foo DESC`,
		Expected: []sql.Row{
			{int64(1), int64(3)},
			{int64(1), int64(2)},
			{int64(1), int64(1)},
		},
	},
	{
		Query: `SELECT COUNT(*) c, i AS foo FROM mytable GROUP BY 2 ORDER BY foo DESC`,
		Expected: []sql.Row{
			{int64(1), int64(3)},
			{int64(1), int64(2)},
			{int64(1), int64(1)},
		},
	},
	{
		Query: `SELECT COUNT(*) c, i AS i FROM mytable GROUP BY 2`,
		Expected: []sql.Row{
			{int64(1), int64(3)},
			{int64(1), int64(2)},
			{int64(1), int64(1)},
		},
	},
	{
		Query: `SELECT i AS i FROM mytable GROUP BY 1`,
		Expected: []sql.Row{
			{int64(3)},
			{int64(2)},
			{int64(1)},
		},
	},
	{
		Query: `SELECT CONCAT("a", "b", "c")`,
		Expected: []sql.Row{
			{string("abc")},
		},
	},
	{
		Query: `SELECT COALESCE(NULL, NULL, NULL, 'example', NULL, 1234567890)`,
		Expected: []sql.Row{
			{string("example")},
		},
	},
	{
		Query: `SELECT COALESCE(NULL, NULL, NULL, COALESCE(NULL, 1234567890))`,
		Expected: []sql.Row{
			{int32(1234567890)},
		},
	},
	{
		Query: "SELECT concat(s, i) FROM mytable",
		Expected: []sql.Row{
			{string("first row1")},
			{string("second row2")},
			{string("third row3")},
		},
	},
	{
		Query: "SELECT version()",
		Expected: []sql.Row{
			{string("8.0.11")},
		},
	},
	{
		Query: `SELECT RAND(100)`,
		Expected: []sql.Row{
			{float64(0.8165026937796166)},
		},
	},
	{
		Query:    `SELECT RAND(i) from mytable order by i`,
		Expected: []sql.Row{{0.6046602879796196}, {0.16729663442585624}, {0.7199826688373036}},
	},
	{
		Query: `SELECT RAND(100) = RAND(100)`,
		Expected: []sql.Row{
			{true},
		},
	},
	{
		Query: `SELECT RAND() = RAND()`,
		Expected: []sql.Row{
			{false},
		},
	},
	{
		Query: "SELECT MOD(i, 2) from mytable order by i limit 1",
		Expected: []sql.Row{
			{1},
		},
	},
	{
		Query: "SELECT SIN(i) from mytable order by i limit 1",
		Expected: []sql.Row{
			{0.8414709848078965},
		},
	},
	{
		Query: "SELECT COS(i) from mytable order by i limit 1",
		Expected: []sql.Row{
			{0.5403023058681398},
		},
	},
	{
		Query: "SELECT TAN(i) from mytable order by i limit 1",
		Expected: []sql.Row{
			{1.557407724654902},
		},
	},
	{
		Query: "SELECT ASIN(i) from mytable order by i limit 1",
		Expected: []sql.Row{
			{1.5707963267948966},
		},
	},
	{
		Query: "SELECT ACOS(i) from mytable order by i limit 1",
		Expected: []sql.Row{
			{0.0},
		},
	},
	{
		Query: "SELECT ATAN(i) from mytable order by i limit 1",
		Expected: []sql.Row{
			{0.7853981633974483},
		},
	},
	{
		Query: "SELECT COT(i) from mytable order by i limit 1",
		Expected: []sql.Row{
			{0.6420926159343308},
		},
	},
	{
		Query: "SELECT DEGREES(i) from mytable order by i limit 1",
		Expected: []sql.Row{
			{57.29577951308232},
		},
	},
	{
		Query: "SELECT RADIANS(i) from mytable order by i limit 1",
		Expected: []sql.Row{
			{0.017453292519943295},
		},
	},
	{
		Query: "SELECT CRC32(i) from mytable order by i limit 1",
		Expected: []sql.Row{
			{uint64(0x83dcefb7)},
		},
	},
	{
		Query: "SELECT SIGN(i) from mytable order by i limit 1",
		Expected: []sql.Row{
			{1},
		},
	},
	{
		Query: "SELECT ASCII(s) from mytable order by i limit 1",
		Expected: []sql.Row{
			{uint64(0x66)},
		},
	},
	{
		Query: "SELECT HEX(s) from mytable order by i limit 1",
		Expected: []sql.Row{
			{"666972737420726F77"},
		},
	},
	{
		Query: "SELECT UNHEX(s) from mytable order by i limit 1",
		Expected: []sql.Row{
			{nil},
		},
	},
	{
		Query: "SELECT BIN(i) from mytable order by i limit 1",
		Expected: []sql.Row{
			{"1"},
		},
	},
	{
		Query: "SELECT BIT_LENGTH(i) from mytable order by i limit 1",
		Expected: []sql.Row{
			{64},
		},
	},
	{
		Query: "select date_format(datetime_col, '%D') from datetime_table order by 1",
		Expected: []sql.Row{
			{"1st"},
			{"4th"},
			{"7th"},
		},
	},
	{
		Query: "select time_format(time_col, '%h%p') from datetime_table order by 1",
		Expected: []sql.Row{
			{"03AM"},
			{"03PM"},
			{"04AM"},
		},
	},
	{
		Query: "select from_unixtime(i) from mytable order by 1",
		Expected: []sql.Row{
			{time.Unix(1, 0)},
			{time.Unix(2, 0)},
			{time.Unix(3, 0)},
		},
	},
	// TODO: add additional tests for other functions. Every function needs an engine test to ensure it works correctly
	//  with the analyzer.
	{
		Query:    "SELECT * FROM mytable WHERE 1 > 5",
		Expected: nil,
	},
	{
		Query: "SELECT SUM(i) + 1, i FROM mytable GROUP BY i ORDER BY i",
		Expected: []sql.Row{
			{float64(2), int64(1)},
			{float64(3), int64(2)},
			{float64(4), int64(3)},
		},
	},
	{
		Query: "SELECT SUM(i) as sum, i FROM mytable GROUP BY i ORDER BY sum ASC",
		Expected: []sql.Row{
			{float64(1), int64(1)},
			{float64(2), int64(2)},
			{float64(3), int64(3)},
		},
	},
	{
		Query: "SELECT i, SUM(i) FROM mytable GROUP BY i ORDER BY sum(i) DESC",
		Expected: []sql.Row{
			{int64(3), float64(3)},
			{int64(2), float64(2)},
			{int64(1), float64(1)},
		},
	},
	{
		Query: "SELECT i, SUM(i) as b FROM mytable GROUP BY i ORDER BY b DESC",
		Expected: []sql.Row{
			{int64(3), float64(3)},
			{int64(2), float64(2)},
			{int64(1), float64(1)},
		},
	},
	{
		Query: "SELECT i, SUM(i) as `sum(i)` FROM mytable GROUP BY i ORDER BY sum(i) DESC",
		Expected: []sql.Row{
			{int64(3), float64(3)},
			{int64(2), float64(2)},
			{int64(1), float64(1)},
		},
	},
	{
		Query:    "SELECT i FROM mytable UNION SELECT i+10 FROM mytable;",
		Expected: []sql.Row{{int64(1)}, {int64(2)}, {int64(3)}, {int64(11)}, {int64(12)}, {int64(13)}},
	},
	{
		Query:    "SELECT i FROM mytable UNION DISTINCT SELECT i+10 FROM mytable;",
		Expected: []sql.Row{{int64(1)}, {int64(2)}, {int64(3)}, {int64(11)}, {int64(12)}, {int64(13)}},
	},
	{
		Query:    "SELECT i FROM mytable UNION ALL SELECT i FROM mytable;",
		Expected: []sql.Row{{int64(1)}, {int64(2)}, {int64(3)}, {int64(1)}, {int64(2)}, {int64(3)}},
	},
	{
		Query:    "SELECT i FROM mytable UNION SELECT i FROM mytable;",
		Expected: []sql.Row{{int64(1)}, {int64(2)}, {int64(3)}},
	},
	{
		Query:    "SELECT i FROM mytable UNION DISTINCT SELECT i FROM mytable;",
		Expected: []sql.Row{{int64(1)}, {int64(2)}, {int64(3)}},
	},
	{
		Query:    "SELECT i FROM mytable UNION ALL SELECT i FROM mytable UNION DISTINCT SELECT i FROM mytable;",
		Expected: []sql.Row{{int64(1)}, {int64(2)}, {int64(3)}},
	},
	{
		Query:    "SELECT i FROM mytable UNION SELECT i FROM mytable UNION ALL SELECT i FROM mytable;",
		Expected: []sql.Row{{int64(1)}, {int64(2)}, {int64(3)}, {int64(1)}, {int64(2)}, {int64(3)}},
	},
	{
		Query: "SELECT i FROM mytable UNION SELECT s FROM mytable;",
		Expected: []sql.Row{
			{"1"},
			{"2"},
			{"3"},
			{"first row"},
			{"second row"},
			{"third row"},
		},
	},
	{
		Query:    "",
		Expected: []sql.Row{},
	},
	{
		Query: "/*!40101 SET NAMES " +
			sql.Collation_Default.CharacterSet().String() +
			" */",
		Expected: []sql.Row{
			{},
		},
	},
	{
		Query:    `SHOW DATABASES`,
		Expected: []sql.Row{{"mydb"}, {"foo"}, {"information_schema"}, {"mysql"}},
	},
	{
		Query:    `SHOW SCHEMAS`,
		Expected: []sql.Row{{"mydb"}, {"foo"}, {"information_schema"}, {"mysql"}},
	},
	{
		Query: `SELECT SCHEMA_NAME, DEFAULT_CHARACTER_SET_NAME, DEFAULT_COLLATION_NAME FROM information_schema.SCHEMATA`,
		Expected: []sql.Row{
			{"information_schema", "utf8mb4", "utf8mb4_0900_bin"},
			{"mydb", "utf8mb4", "utf8mb4_0900_bin"},
			{"foo", "utf8mb4", "utf8mb4_0900_bin"},
		},
	},
	{
		Query: `SELECT s FROM mytable WHERE s LIKE '%d row'`,
		Expected: []sql.Row{
			{"second row"},
			{"third row"},
		},
	},
	{
		Query:    `SELECT s FROM mytable WHERE s LIKE '%D ROW'`,
		Expected: []sql.Row{}, // default collation of `utf8mb4_0900_bin` is case-sensitive
	},
	{
		Query: `SELECT SUBSTRING(s, -3, 3) AS s FROM mytable WHERE s LIKE '%d row' GROUP BY 1`,
		Expected: []sql.Row{
			{"row"},
		},
	},
	{
		Query: `SELECT s FROM mytable WHERE s NOT LIKE '%d row'`,
		Expected: []sql.Row{
			{"first row"},
		},
	},
	{
		Query: `SELECT * FROM foo.other_table`,
		Expected: []sql.Row{
			{"a", int32(4)},
			{"b", int32(2)},
			{"c", int32(0)},
		},
	},
	{
		Query: `SELECT AVG(23.222000)`,
		Expected: []sql.Row{
			{float64(23.222)},
		},
	},
	{
		Query: `SELECT DATABASE()`,
		Expected: []sql.Row{
			{"mydb"},
		},
	},
	{
		Query: `SELECT USER()`,
		Expected: []sql.Row{
			{"root@localhost"},
		},
	},
	{
		Query: `SELECT CURRENT_USER()`,
		Expected: []sql.Row{
			{"root@localhost"},
		},
	},
	{
		Query: `SELECT CURRENT_USER`,
		Expected: []sql.Row{
			{"root@localhost"},
		},
		ExpectedColumns: sql.Schema{
			{
				Name: "CURRENT_USER",
				Type: sql.LongText,
			},
		},
	},
	{
		Query: `SELECT CURRENT_user`,
		Expected: []sql.Row{
			{"root@localhost"},
		},
		ExpectedColumns: sql.Schema{
			{
				Name: "CURRENT_user",
				Type: sql.LongText,
			},
		},
	},
	{
		Query: `SHOW VARIABLES LIKE 'gtid_mode'`,
		Expected: []sql.Row{
			{"gtid_mode", "OFF"},
		},
	},
	{
		Query: `SHOW VARIABLES LIKE 'gtid%'`,
		Expected: []sql.Row{
			{"gtid_executed", ""},
			{"gtid_executed_compression_period", int64(0)},
			{"gtid_mode", "OFF"},
			{"gtid_next", "AUTOMATIC"},
			{"gtid_owned", ""},
			{"gtid_purged", ""},
		},
	},
	{
		Query: `SHOW VARIABLES WHERE Variable_name = 'version' || variable_name = 'autocommit'`,
		Expected: []sql.Row{
			{"autocommit", 1}, {"version", ""},
		},
	},
	{
		Query: `SHOW VARIABLES WHERE Variable_name > 'version' and variable_name like '%_%'`,
		Expected: []sql.Row{
			{"version_comment", ""}, {"version_compile_machine", ""}, {"version_compile_os", ""}, {"version_compile_zlib", ""}, {"wait_timeout", 28800}, {"windowing_use_high_precision", 1},
		},
	},
	{
		Query: `SHOW GLOBAL VARIABLES LIKE '%mode'`,
		Expected: []sql.Row{
			{"block_encryption_mode", "aes-128-ecb"},
			{"gtid_mode", "OFF"},
			{"offline_mode", int64(0)},
			{"pseudo_slave_mode", int64(0)},
			{"rbr_exec_mode", "STRICT"},
			{"sql_mode", "STRICT_TRANS_TABLES,NO_ENGINE_SUBSTITUTION"},
			{"ssl_fips_mode", "OFF"},
		},
	},
	{
		Query:    `SELECT JSON_EXTRACT('"foo"', "$")`,
		Expected: []sql.Row{{sql.MustJSON(`"foo"`)}},
	},
	{
		Query:    `SELECT JSON_UNQUOTE('"foo"')`,
		Expected: []sql.Row{{"foo"}},
	},
	{
		Query:    `SELECT JSON_UNQUOTE('[1, 2, 3]')`,
		Expected: []sql.Row{{"[1, 2, 3]"}},
	},
	{
		Query:    `SELECT JSON_UNQUOTE('"\\t\\u0032"')`,
		Expected: []sql.Row{{"\t2"}},
	},
	{
		Query:    `SELECT JSON_UNQUOTE('"\t\\u0032"')`,
		Expected: []sql.Row{{"\t2"}},
	},
	{
		Query:    `SELECT JSON_UNQUOTE(JSON_EXTRACT('{"xid":"hello"}', '$.xid')) = "hello"`,
		Expected: []sql.Row{{true}},
	},
	{
		Query:    `SELECT JSON_EXTRACT('{"xid":"hello"}', '$.xid') = "hello"`,
		Expected: []sql.Row{{true}},
	},
	{
		Query:    `SELECT JSON_EXTRACT('{"xid":"hello"}', '$.xid') = '"hello"'`,
		Expected: []sql.Row{{false}},
	},
	{
		Query:    `SELECT JSON_UNQUOTE(JSON_EXTRACT('{"xid":null}', '$.xid'))`,
		Expected: []sql.Row{{"null"}},
	},
	{
		Query:    `select JSON_EXTRACT('{"id":234}', '$.id')-1;`,
		Expected: []sql.Row{{233.0}},
	},
	{
		Query:    `select JSON_EXTRACT('{"id":234}', '$.id') = 234;`,
		Expected: []sql.Row{{true}},
	},
	{
		Query:    `SELECT CONNECTION_ID()`,
		Expected: []sql.Row{{uint32(1)}},
	},
	{
		Query: `SHOW CREATE DATABASE mydb`,
		Expected: []sql.Row{{
			"mydb",
			"CREATE DATABASE `mydb` /*!40100 DEFAULT CHARACTER SET utf8mb4 COLLATE utf8mb4_0900_bin */",
		}},
	},
	{
		Query: `SHOW CREATE TABLE two_pk`,
		Expected: []sql.Row{{
			"two_pk",
			"CREATE TABLE `two_pk` (\n" +
				"  `pk1` tinyint NOT NULL,\n" +
				"  `pk2` tinyint NOT NULL,\n" +
				"  `c1` tinyint NOT NULL,\n" +
				"  `c2` tinyint NOT NULL,\n" +
				"  `c3` tinyint NOT NULL,\n" +
				"  `c4` tinyint NOT NULL,\n" +
				"  `c5` tinyint NOT NULL,\n" +
				"  PRIMARY KEY (`pk1`,`pk2`)\n" +
				") ENGINE=InnoDB DEFAULT CHARSET=utf8mb4 COLLATE=utf8mb4_0900_bin",
		}},
	},
	{
		Query: `SHOW CREATE TABLE myview`,
		Expected: []sql.Row{{
			"myview",
			"CREATE VIEW `myview` AS SELECT * FROM mytable",
			"utf8mb4",
			"utf8mb4_0900_bin",
		}},
	},
	{
		Query: `SHOW CREATE VIEW myview`,
		Expected: []sql.Row{{
			"myview",
			"CREATE VIEW `myview` AS SELECT * FROM mytable",
			"utf8mb4",
			"utf8mb4_0900_bin",
		}},
	},
	{
		Query: `describe myview`,
		Expected: []sql.Row{
			{"i", "bigint", "NO", "", "NULL", ""},
			{"s", "varchar(20)", "NO", "", "NULL", ""},
		},
	},
	{
		Query:    `SELECT -1`,
		Expected: []sql.Row{{int8(-1)}},
	},
	{
		Query:    `SHOW WARNINGS LIMIT 0`,
		Expected: nil,
	},
	{
		Query: `SELECT NULL`,
		Expected: []sql.Row{
			{nil},
		},
	},
	{
		Query: `SELECT nullif('abc', NULL)`,
		Expected: []sql.Row{
			{"abc"},
		},
	},
	{
		Query: `SELECT nullif(NULL, NULL)`,
		Expected: []sql.Row{
			{nil},
		},
	},
	{
		Query: `SELECT nullif(NULL, 123)`,
		Expected: []sql.Row{
			{nil},
		},
	},
	{
		Query: `SELECT nullif(123, 123)`,
		Expected: []sql.Row{
			{nil},
		},
	},
	{
		Query: `SELECT nullif(123, 321)`,
		Expected: []sql.Row{
			{int8(123)},
		},
	},
	{
		Query: `SELECT ifnull(123, NULL)`,
		Expected: []sql.Row{
			{int8(123)},
		},
	},
	{
		Query: `SELECT ifnull(NULL, NULL)`,
		Expected: []sql.Row{
			{nil},
		},
	},
	{
		Query: `SELECT ifnull(NULL, 123)`,
		Expected: []sql.Row{
			{int8(123)},
		},
	},
	{
		Query: `SELECT ifnull(123, 123)`,
		Expected: []sql.Row{
			{int8(123)},
		},
	},
	{
		Query: `SELECT ifnull(123, 321)`,
		Expected: []sql.Row{
			{int8(123)},
		},
	},
	{
		Query: `SELECT if(123 = 123, "a", "b")`,
		Expected: []sql.Row{
			{"a"},
		},
	},
	{
		Query: `SELECT if(123 = 123, NULL, "b")`,
		Expected: []sql.Row{
			{nil},
		},
	},
	{
		Query: `SELECT if(123 > 123, "a", "b")`,
		Expected: []sql.Row{
			{"b"},
		},
	},
	{
		Query: `SELECT if(NULL, "a", "b")`,
		Expected: []sql.Row{
			{"b"},
		},
	},
	{
		Query: `SELECT if("a", "a", "b")`,
		Expected: []sql.Row{
			{"b"},
		},
	},
	{
		Query: `SELECT i, if(s = "first row", "first", "not first") from mytable order by i`,
		Expected: []sql.Row{
			{1, "first"},
			{2, "not first"},
			{3, "not first"},
		},
	},
	{
		Query:    "SELECT i FROM mytable WHERE NULL > 10;",
		Expected: nil,
	},
	{
		Query:    "SELECT i FROM mytable WHERE NULL IN (10);",
		Expected: nil,
	},
	{
		Query:    "SELECT i FROM mytable WHERE NULL IN (NULL, NULL);",
		Expected: nil,
	},
	{
		Query:    "SELECT i FROM mytable WHERE NOT NULL NOT IN (NULL);",
		Expected: nil,
	},
	{
		Query:    "SELECT i FROM mytable WHERE NOT (NULL) <> 10;",
		Expected: nil,
	},
	{
		Query:    "SELECT i FROM mytable WHERE NOT NULL <> NULL;",
		Expected: nil,
	},
	{
		Query: `SELECT round(15728640/1024/1024)`,
		Expected: []sql.Row{
			{int64(15)},
		},
	},
	{
		Query: `SELECT round(15, 1)`,
		Expected: []sql.Row{
			{int8(15)},
		},
	},
	{
		Query: `SELECT CASE i WHEN 1 THEN 'one' WHEN 2 THEN 'two' ELSE 'other' END FROM mytable`,
		Expected: []sql.Row{
			{"one"},
			{"two"},
			{"other"},
		},
	},
	{
		Query: `SELECT CASE WHEN i > 2 THEN 'more than two' WHEN i < 2 THEN 'less than two' ELSE 'two' END FROM mytable`,
		Expected: []sql.Row{
			{"less than two"},
			{"two"},
			{"more than two"},
		},
	},
	{
		Query: `SELECT CASE i WHEN 1 THEN 'one' WHEN 2 THEN 'two' END FROM mytable`,
		Expected: []sql.Row{
			{"one"},
			{"two"},
			{nil},
		},
	},
	{
		Query: `SELECT CASE i WHEN 1 THEN JSON_OBJECT("a", 1) WHEN 2 THEN JSON_OBJECT("b", 2) END FROM mytable`,
		Expected: []sql.Row{
			{sql.MustJSON(`{"a": 1}`)},
			{sql.MustJSON(`{"b": 2}`)},
			{nil},
		},
	},
	{
		Query: `SELECT CASE i WHEN 1 THEN JSON_OBJECT("a", 1) ELSE JSON_OBJECT("b", 2) END FROM mytable`,
		Expected: []sql.Row{
			{sql.MustJSON(`{"a": 1}`)},
			{sql.MustJSON(`{"b": 2}`)},
			{sql.MustJSON(`{"b": 2}`)},
		},
	},
	{
		Query: "SHOW COLLATION WHERE `Collation` IN ('binary', 'utf8_general_ci', 'utf8mb4_0900_ai_ci')",
		Expected: []sql.Row{
			{
				sql.Collation_binary.String(),
				"binary",
				int64(sql.Collation_binary),
				sql.Collation_binary.IsDefault(),
				sql.Collation_binary.IsCompiled(),
				sql.Collation_binary.SortLength(),
				sql.Collation_binary.PadAttribute(),
			},
			{
				sql.Collation_utf8_general_ci.String(),
				"utf8mb3",
				int64(sql.Collation_utf8_general_ci),
				sql.Collation_utf8_general_ci.IsDefault(),
				sql.Collation_utf8_general_ci.IsCompiled(),
				sql.Collation_utf8_general_ci.SortLength(),
				sql.Collation_utf8_general_ci.PadAttribute(),
			},
			{
				sql.Collation_utf8mb4_0900_ai_ci.String(),
				"utf8mb4",
				int64(sql.Collation_utf8mb4_0900_ai_ci),
				sql.Collation_utf8mb4_0900_ai_ci.IsDefault(),
				sql.Collation_utf8mb4_0900_ai_ci.IsCompiled(),
				sql.Collation_utf8mb4_0900_ai_ci.SortLength(),
				sql.Collation_utf8mb4_0900_ai_ci.PadAttribute(),
			},
		},
	},
	{
		Query:    `SHOW COLLATION LIKE 'foo'`,
		Expected: nil,
	},
	{
		Query: `SHOW COLLATION LIKE 'bin%'`,
		Expected: []sql.Row{
			{
				sql.Collation_binary.String(),
				"binary",
				int64(sql.Collation_binary),
				sql.Collation_binary.IsDefault(),
				sql.Collation_binary.IsCompiled(),
				sql.Collation_binary.SortLength(),
				sql.Collation_binary.PadAttribute(),
			},
		},
	},
	{
		Query:    `SHOW COLLATION WHERE charset = 'foo'`,
		Expected: nil,
	},
	{
		Query: "SHOW COLLATION WHERE `Default` = 'Yes' AND `Collation` LIKE 'utf8mb4%'",
		Expected: []sql.Row{
			{
				sql.Collation_utf8mb4_0900_ai_ci.String(),
				"utf8mb4",
				int64(sql.Collation_utf8mb4_0900_ai_ci),
				sql.Collation_utf8mb4_0900_ai_ci.IsDefault(),
				sql.Collation_utf8mb4_0900_ai_ci.IsCompiled(),
				sql.Collation_utf8mb4_0900_ai_ci.SortLength(),
				sql.Collation_utf8mb4_0900_ai_ci.PadAttribute(),
			},
		},
	},
	{
		Query: "SHOW CHARSET",
		Expected: []sql.Row{
			{
				sql.CharacterSet_utf8mb4.String(),
				sql.CharacterSet_utf8mb4.Description(),
				sql.CharacterSet_utf8mb4.DefaultCollation().String(),
				uint64(sql.CharacterSet_utf8mb4.MaxLength()),
			},
		},
	},
	{
		Query: "SHOW CHARACTER SET",
		Expected: []sql.Row{
			{
				sql.CharacterSet_utf8mb4.String(),
				sql.CharacterSet_utf8mb4.Description(),
				sql.CharacterSet_utf8mb4.DefaultCollation().String(),
				uint64(sql.CharacterSet_utf8mb4.MaxLength()),
			},
		},
	},
	{
		Query: "SHOW CHARSET LIKE 'utf8%'",
		Expected: []sql.Row{
			{
				sql.CharacterSet_utf8mb4.String(),
				sql.CharacterSet_utf8mb4.Description(),
				sql.CharacterSet_utf8mb4.DefaultCollation().String(),
				uint64(sql.CharacterSet_utf8mb4.MaxLength()),
			},
		},
	},
	{
		Query:    "show charset where charset='binary'",
		Expected: nil,
	},
	{
		Query:    `SHOW CHARSET WHERE Charset = 'foo'`,
		Expected: nil,
	},
	{
		Query:    "ROLLBACK",
		Expected: nil,
	},
	{
		Query:    "SELECT substring(s, 1, 1) FROM mytable ORDER BY substring(s, 1, 1)",
		Expected: []sql.Row{{"f"}, {"s"}, {"t"}},
	},
	{
		Query:    "SELECT substring(s, 1, 1), count(*) FROM mytable GROUP BY substring(s, 1, 1)",
		Expected: []sql.Row{{"f", int64(1)}, {"s", int64(1)}, {"t", int64(1)}},
	},
	{
		Query:    "SELECT substring(s, 1, 1) as x, count(*) FROM mytable GROUP BY X",
		Expected: []sql.Row{{"f", int64(1)}, {"s", int64(1)}, {"t", int64(1)}},
	},
	{
		Query:    "SELECT left(s, 1) as l FROM mytable ORDER BY l",
		Expected: []sql.Row{{"f"}, {"s"}, {"t"}},
	},
	{
		Query:    "SELECT left(s, 2) as l FROM mytable ORDER BY l",
		Expected: []sql.Row{{"fi"}, {"se"}, {"th"}},
	},
	{
		Query:    "SELECT left(s, 0) as l FROM mytable ORDER BY l",
		Expected: []sql.Row{{""}, {""}, {""}},
	},
	{
		Query:    "SELECT left(s, NULL) as l FROM mytable ORDER BY l",
		Expected: []sql.Row{{nil}, {nil}, {nil}},
	},
	{
		Query:    "SELECT left(s, 100) as l FROM mytable ORDER BY l",
		Expected: []sql.Row{{"first row"}, {"second row"}, {"third row"}},
	},
	{
		Query:    "SELECT instr(s, 'row') as l FROM mytable ORDER BY i",
		Expected: []sql.Row{{int64(7)}, {int64(8)}, {int64(7)}},
	},
	{
		Query:    "SELECT instr(s, 'first') as l FROM mytable ORDER BY i",
		Expected: []sql.Row{{int64(1)}, {int64(0)}, {int64(0)}},
	},
	{
		Query:    "SELECT instr(s, 'o') as l FROM mytable ORDER BY i",
		Expected: []sql.Row{{int64(8)}, {int64(4)}, {int64(8)}},
	},
	{
		Query:    "SELECT instr(s, NULL) as l FROM mytable ORDER BY l",
		Expected: []sql.Row{{nil}, {nil}, {nil}},
	},
	{
		Query:    "SELECT SLEEP(0.5)",
		Expected: []sql.Row{{int(0)}},
	},
	{
		Query:    "SELECT TO_BASE64('foo')",
		Expected: []sql.Row{{string("Zm9v")}},
	},
	{
		Query:    "SELECT FROM_BASE64('YmFy')",
		Expected: []sql.Row{{[]byte("bar")}},
	},
	{
		Query:    "SELECT DATE_ADD('2018-05-02', INTERVAL 1 day)",
		Expected: []sql.Row{{time.Date(2018, time.May, 3, 0, 0, 0, 0, time.UTC)}},
	},
	{
		Query:    "SELECT DATE_SUB('2018-05-02', INTERVAL 1 DAY)",
		Expected: []sql.Row{{time.Date(2018, time.May, 1, 0, 0, 0, 0, time.UTC)}},
	},
	{
		Query:    "SELECT '2018-05-02' + INTERVAL 1 DAY",
		Expected: []sql.Row{{time.Date(2018, time.May, 3, 0, 0, 0, 0, time.UTC)}},
	},
	{
		Query:    "SELECT '2018-05-02' - INTERVAL 1 DAY",
		Expected: []sql.Row{{time.Date(2018, time.May, 1, 0, 0, 0, 0, time.UTC)}},
	},
	{
		Query:    `SELECT i AS i FROM mytable ORDER BY i`,
		Expected: []sql.Row{{int64(1)}, {int64(2)}, {int64(3)}},
	},
	{
		Query:    `SELECT i AS i FROM mytable GROUP BY s ORDER BY 1`,
		Expected: []sql.Row{{int64(1)}, {int64(2)}, {int64(3)}},
	},
	{
		Query:    `SELECT i AS x FROM mytable GROUP BY s ORDER BY x`,
		Expected: []sql.Row{{int64(1)}, {int64(2)}, {int64(3)}},
	},
	{
		Query: `SELECT i as x, row_number() over (order by i DESC) FROM mytable ORDER BY x`,
		Expected: []sql.Row{
			{1, 3},
			{2, 2},
			{3, 1}},
	},
	{
		Query: `SELECT i as i, row_number() over (order by i DESC) FROM mytable ORDER BY 1`,
		Expected: []sql.Row{
			{1, 3},
			{2, 2},
			{3, 1}},
	},
	{
		Query: `
		SELECT
			i,
			foo
		FROM (
			SELECT
				i,
				COUNT(s) AS foo
			FROM mytable
			GROUP BY i
		) AS q
		ORDER BY foo DESC, i ASC
		`,
		Expected: []sql.Row{
			{int64(1), int64(1)},
			{int64(2), int64(1)},
			{int64(3), int64(1)},
		},
	},
	{
		Query:    "SELECT n, COUNT(n) FROM bigtable GROUP BY n HAVING COUNT(n) > 2",
		Expected: []sql.Row{{int64(1), int64(3)}, {int64(2), int64(3)}},
	},
	{
		Query:    "SELECT n, COUNT(n) as cnt FROM bigtable GROUP BY n HAVING cnt > 2",
		Expected: []sql.Row{{int64(1), int64(3)}, {int64(2), int64(3)}},
	},
	{
		Query:    "SELECT n, MAX(n) FROM bigtable GROUP BY n HAVING COUNT(n) > 2",
		Expected: []sql.Row{{int64(1), int64(1)}, {int64(2), int64(2)}},
	},
	{
		Query:    "SELECT substring(mytable.s, 1, 5) AS s FROM mytable INNER JOIN othertable ON (substring(mytable.s, 1, 5) = SUBSTRING(othertable.s2, 1, 5)) GROUP BY 1 HAVING s = \"secon\"",
		Expected: []sql.Row{{"secon"}},
	},
	{
		Query: "SELECT s,  i FROM mytable GROUP BY i ORDER BY SUBSTRING(s, 1, 1) DESC",
		Expected: []sql.Row{
			{string("third row"), int64(3)},
			{string("second row"), int64(2)},
			{string("first row"), int64(1)},
		},
	},
	{
		Query: "SELECT s, i FROM mytable GROUP BY i HAVING count(*) > 0 ORDER BY SUBSTRING(s, 1, 1) DESC",
		Expected: []sql.Row{
			{string("third row"), int64(3)},
			{string("second row"), int64(2)},
			{string("first row"), int64(1)},
		},
	},
	{
		Query:    "SELECT CONVERT('9999-12-31 23:59:59', DATETIME)",
		Expected: []sql.Row{{time.Date(9999, time.December, 31, 23, 59, 59, 0, time.UTC)}},
	},
	{
		Query:    "SELECT DATETIME('9999-12-31 23:59:59')",
		Expected: []sql.Row{{time.Date(9999, time.December, 31, 23, 59, 59, 0, time.UTC)}},
	},
	{
		Query:    "SELECT TIMESTAMP('2020-12-31 23:59:59')",
		Expected: []sql.Row{{time.Date(2020, time.December, 31, 23, 59, 59, 0, time.UTC)}},
	},
	{
		Query:    "SELECT CONVERT('10000-12-31 23:59:59', DATETIME)",
		Expected: []sql.Row{{nil}},
	},
	{
		Query:    "SELECT '9999-12-31 23:59:59' + INTERVAL 1 DAY",
		Expected: []sql.Row{{nil}},
	},
	{
		Query:    "SELECT DATE_ADD('9999-12-31 23:59:59', INTERVAL 1 DAY)",
		Expected: []sql.Row{{nil}},
	},
	{
		Query:    `SELECT t.date_col FROM (SELECT CONVERT('2019-06-06 00:00:00', DATETIME) AS date_col) t WHERE t.date_col > '0000-01-01 00:00'`,
		Expected: []sql.Row{{time.Date(2019, time.June, 6, 0, 0, 0, 0, time.UTC)}},
	},
	{
		Query:    `SELECT t.date_col FROM (SELECT CONVERT('2019-06-06 00:00:00', DATETIME) AS date_col) t WHERE t.date_col > '0000-01-01 00:00:00'`,
		Expected: []sql.Row{{time.Date(2019, time.June, 6, 0, 0, 0, 0, time.UTC)}},
	},
	{
		Query:    `SELECT t.date_col FROM (SELECT CONVERT('2019-06-06 00:00:00', DATETIME) as date_col) t GROUP BY t.date_col`,
		Expected: []sql.Row{{time.Date(2019, time.June, 6, 0, 0, 0, 0, time.UTC)}},
	},
	{
		Query:    `SELECT t.date_col as date_col FROM (SELECT CONVERT('2019-06-06 00:00:00', DATETIME) as date_col) t GROUP BY t.date_col`,
		Expected: []sql.Row{{time.Date(2019, time.June, 6, 0, 0, 0, 0, time.UTC)}},
	},
	{
		Query:    `SELECT t.date_col FROM (SELECT CONVERT('2019-06-06 00:00:00', DATETIME) as date_col) t GROUP BY date_col`,
		Expected: []sql.Row{{time.Date(2019, time.June, 6, 0, 0, 0, 0, time.UTC)}},
	},
	{
		Query:    `SELECT t.date_col as date_col FROM (SELECT CONVERT('2019-06-06 00:00:00', DATETIME) as date_col) t GROUP BY date_col`,
		Expected: []sql.Row{{time.Date(2019, time.June, 6, 0, 0, 0, 0, time.UTC)}},
	},
	{
		Query:    `SELECT i AS foo FROM mytable ORDER BY mytable.i`,
		Expected: []sql.Row{{int64(1)}, {int64(2)}, {int64(3)}},
	},
	{
		Query:    `SELECT JSON_EXTRACT('[1, 2, 3]', '$.[0]')`,
		Expected: []sql.Row{{sql.MustJSON(`1`)}},
	},
	// TODO(andy)
	//{
	//	Query:    `SELECT JSON_LENGTH(JSON_EXTRACT('[1, 2, 3]', '$'))`,
	//	Expected: []sql.Row{{int32(3)}},
	//},
	//{
	//	Query:    `SELECT JSON_LENGTH(JSON_EXTRACT('[{"i":0}, {"i":1, "y":"yyy"}, {"i":2, "x":"xxx"}]', '$.i'))`,
	//	Expected: []sql.Row{{int32(3)}},
	//},
	{
		Query:    `SELECT GREATEST(1, 2, 3, 4)`,
		Expected: []sql.Row{{int64(4)}},
	},
	{
		Query:    `SELECT GREATEST(1, 2, "3", 4)`,
		Expected: []sql.Row{{float64(4)}},
	},
	{
		Query:    `SELECT GREATEST(1, 2, "9", "foo999")`,
		Expected: []sql.Row{{float64(9)}},
	},
	{
		Query:    `SELECT GREATEST("aaa", "bbb", "ccc")`,
		Expected: []sql.Row{{"ccc"}},
	},
	{
		Query:    `SELECT GREATEST(i, s) FROM mytable`,
		Expected: []sql.Row{{float64(1)}, {float64(2)}, {float64(3)}},
	},
	{
		Query:    "select abs(-i) from mytable order by 1",
		Expected: []sql.Row{{1}, {2}, {3}},
	},
	{
		Query:    "select ceil(i + 0.5) from mytable order by 1",
		Expected: []sql.Row{{2.0}, {3.0}, {4.0}},
	},
	{
		Query:    "select floor(i + 0.5) from mytable order by 1",
		Expected: []sql.Row{{1.0}, {2.0}, {3.0}},
	},
	{
		Query:    "select round(i + 0.55, 1) from mytable order by 1",
		Expected: []sql.Row{{1.6}, {2.6}, {3.6}},
	},
	{
		Query:    "select date_format(da, '%s') from typestable order by 1",
		Expected: []sql.Row{{"00"}},
	},
	{
		Query: "select md5(i) from mytable order by 1",
		Expected: []sql.Row{
			{"c4ca4238a0b923820dcc509a6f75849b"},
			{"c81e728d9d4c2f636f067f89cc14862c"},
			{"eccbc87e4b5ce2fe28308fd9f2a7baf3"},
		},
	},
	{
		Query: "select sha1(i) from mytable order by 1",
		Expected: []sql.Row{
			{"356a192b7913b04c54574d18c28d46e6395428ab"},
			{"77de68daecd823babbb58edb1c8e14d7106e83bb"},
			{"da4b9237bacccdf19c0760cab7aec4a8359010b0"},
		},
	},
	{
		Query: "select sha2(i, 256) from mytable order by 1",
		Expected: []sql.Row{
			{"4e07408562bedb8b60ce05c1decfe3ad16b72230967de01f640b7e4729b49fce"},
			{"6b86b273ff34fce19d6b804eff5a3f5747ada4eaa22f1d49c01e52ddb7875b4b"},
			{"d4735e3a265e16eee03f59718b9b5d03019c07d8b6c51f90da3a666eec13ab35"},
		},
	},
	{
		Query:    "select length(s) from mytable order by i",
		Expected: []sql.Row{{9}, {10}, {9}},
	},
	{
		Query:    "select char_length(s) from mytable order by i",
		Expected: []sql.Row{{9}, {10}, {9}},
	},
	{
		Query:    `select locate("o", s) from mytable order by i`,
		Expected: []sql.Row{{8}, {4}, {8}},
	},
	{
		Query:    `select locate("o", s, 5) from mytable order by i`,
		Expected: []sql.Row{{8}, {9}, {8}},
	},
	{
		Query:    `select locate(upper("roW"), upper(s), power(10, 0)) from mytable order by i`,
		Expected: []sql.Row{{7}, {8}, {7}},
	},
	{
		Query:    "select log2(i) from mytable order by i",
		Expected: []sql.Row{{0.0}, {1.0}, {1.5849625007211563}},
	},
	{
		Query:    "select ln(i) from mytable order by i",
		Expected: []sql.Row{{0.0}, {0.6931471805599453}, {1.0986122886681096}},
	},
	{
		Query:    "select log10(i) from mytable order by i",
		Expected: []sql.Row{{0.0}, {0.3010299956639812}, {0.4771212547196624}},
	},
	{
		Query:    "select log(3, i) from mytable order by i",
		Expected: []sql.Row{{0.0}, {0.6309297535714575}, {1.0}},
	},
	{
		Query: "select lower(s) from mytable order by i",
		Expected: []sql.Row{
			{"first row"},
			{"second row"},
			{"third row"},
		},
	},
	{
		Query: "select upper(s) from mytable order by i",
		Expected: []sql.Row{
			{"FIRST ROW"},
			{"SECOND ROW"},
			{"THIRD ROW"},
		},
	},
	{
		Query:    "select reverse(s) from mytable order by i",
		Expected: []sql.Row{{"wor tsrif"}, {"wor dnoces"}, {"wor driht"}},
	},
	{
		Query:    "select repeat(s, 2) from mytable order by i",
		Expected: []sql.Row{{"first rowfirst row"}, {"second rowsecond row"}, {"third rowthird row"}},
	},
	{
		Query:    "select replace(s, 'row', '') from mytable order by i",
		Expected: []sql.Row{{"first "}, {"second "}, {"third "}},
	},
	{
		Query:    "select rpad(s, 13, ' ') from mytable order by i",
		Expected: []sql.Row{{"first row    "}, {"second row   "}, {"third row    "}},
	},
	{
		Query:    "select lpad(s, 13, ' ') from mytable order by i",
		Expected: []sql.Row{{"    first row"}, {"   second row"}, {"    third row"}},
	},
	{
		Query:    "select sqrt(i) from mytable order by i",
		Expected: []sql.Row{{1.0}, {1.4142135623730951}, {1.7320508075688772}},
	},
	{
		Query:    "select pow(2, i) from mytable order by i",
		Expected: []sql.Row{{2.0}, {4.0}, {8.0}},
	},
	{
		Query:    "select ltrim(concat(' ', concat(s, ' '))) from mytable order by i",
		Expected: []sql.Row{{"first row "}, {"second row "}, {"third row "}},
	},
	{
		Query:    "select rtrim(concat(' ', concat(s, ' '))) from mytable order by i",
		Expected: []sql.Row{{" first row"}, {" second row"}, {" third row"}},
	},
	{
		Query:    "select trim(concat(' ', concat(s, ' '))) from mytable order by i",
		Expected: []sql.Row{{"first row"}, {"second row"}, {"third row"}},
	},
	{
		Query:    `SELECT GREATEST(CAST("1920-02-03 07:41:11" AS DATETIME), CAST("1980-06-22 14:32:56" AS DATETIME))`,
		Expected: []sql.Row{{time.Date(1980, 6, 22, 14, 32, 56, 0, time.UTC)}},
	},
	{
		Query:    `SELECT LEAST(1, 2, 3, 4)`,
		Expected: []sql.Row{{int64(1)}},
	},
	{
		Query:    `SELECT LEAST(1, 2, "3", 4)`,
		Expected: []sql.Row{{float64(1)}},
	},
	{
		Query:    `SELECT LEAST(1, 2, "9", "foo999")`,
		Expected: []sql.Row{{float64(1)}},
	},
	{
		Query:    `SELECT LEAST("aaa", "bbb", "ccc")`,
		Expected: []sql.Row{{"aaa"}},
	},
	{
		Query:    `SELECT LEAST(i, s) FROM mytable`,
		Expected: []sql.Row{{float64(1)}, {float64(2)}, {float64(3)}},
	},
	{
		Query:    `SELECT LEAST(CAST("1920-02-03 07:41:11" AS DATETIME), CAST("1980-06-22 14:32:56" AS DATETIME))`,
		Expected: []sql.Row{{time.Date(1920, 2, 3, 7, 41, 11, 0, time.UTC)}},
	},
	{
		Query: "SELECT i, i2, s2 FROM mytable LEFT JOIN othertable ON i = i2 - 1",
		Expected: []sql.Row{
			{int64(1), int64(2), "second"},
			{int64(2), int64(3), "first"},
			{int64(3), nil, nil},
		},
	},
	{
		Query: "SELECT i, i2, s2 FROM mytable RIGHT JOIN othertable ON i = i2 - 1",
		Expected: []sql.Row{
			{nil, int64(1), "third"},
			{int64(1), int64(2), "second"},
			{int64(2), int64(3), "first"},
		},
	},
	{
		Query: "SELECT i, i2, s2 FROM mytable LEFT OUTER JOIN othertable ON i = i2 - 1",
		Expected: []sql.Row{
			{int64(1), int64(2), "second"},
			{int64(2), int64(3), "first"},
			{int64(3), nil, nil},
		},
	},
	{
		Query: "SELECT i, i2, s2 FROM mytable RIGHT OUTER JOIN othertable ON i = i2 - 1",
		Expected: []sql.Row{
			{nil, int64(1), "third"},
			{int64(1), int64(2), "second"},
			{int64(2), int64(3), "first"},
		},
	},
	{
		Query: `SELECT sub.i, sub.i2, sub.s2, ot.i2, ot.s2 
				FROM othertable ot INNER JOIN 
					(SELECT i, i2, s2 FROM mytable INNER JOIN othertable ON i = i2) sub 
				ON sub.i = ot.i2 order by 1`,
		Expected: []sql.Row{
			{1, 1, "third", 1, "third"},
			{2, 2, "second", 2, "second"},
			{3, 3, "first", 3, "first"},
		},
	},
	{
		Query: `SELECT sub.i, sub.i2, sub.s2, ot.i2, ot.s2 
				FROM (SELECT i, i2, s2 FROM mytable INNER JOIN othertable ON i = i2) sub
				INNER JOIN othertable ot 
				ON sub.i = ot.i2 order by 1`,
		Expected: []sql.Row{
			{1, 1, "third", 1, "third"},
			{2, 2, "second", 2, "second"},
			{3, 3, "first", 3, "first"},
		},
	},
	{
		Query:    `SELECT CHAR_LENGTH('áé'), LENGTH('àè')`,
		Expected: []sql.Row{{int32(2), int32(4)}},
	},
	{
		Query:    "SELECT i, COUNT(i) AS `COUNT(i)` FROM (SELECT i FROM mytable) t GROUP BY i ORDER BY i, `COUNT(i)` DESC",
		Expected: []sql.Row{{int64(1), int64(1)}, {int64(2), int64(1)}, {int64(3), int64(1)}},
	},
	{
		Query: "SELECT i FROM mytable WHERE NOT s ORDER BY 1 DESC",
		Expected: []sql.Row{
			{int64(3)},
			{int64(2)},
			{int64(1)},
		},
	},
	{
		Query: "SELECT i FROM mytable WHERE NOT(NOT i) ORDER BY 1 DESC",
		Expected: []sql.Row{
			{int64(3)},
			{int64(2)},
			{int64(1)},
		},
	},
	{
		Query:    `SELECT NOW() - NOW()`,
		Expected: []sql.Row{{int64(0)}},
	},
	{
		Query:    `SELECT DATETIME(NOW()) - NOW()`,
		Expected: []sql.Row{{int64(0)}},
	},
	{
		Query:    `SELECT TIMESTAMP(NOW()) - NOW()`,
		Expected: []sql.Row{{int64(0)}},
	},
	{
		Query:    `SELECT NOW() - (NOW() - INTERVAL 1 SECOND)`,
		Expected: []sql.Row{{int64(1)}},
	},
	{
		Query:    `SELECT SUBSTR(SUBSTRING('0123456789ABCDEF', 1, 10), -4)`,
		Expected: []sql.Row{{"6789"}},
	},
	{
		Query:    `SELECT CASE i WHEN 1 THEN i ELSE NULL END FROM mytable`,
		Expected: []sql.Row{{int64(1)}, {nil}, {nil}},
	},
	{
		Query:    `SELECT (NULL+1)`,
		Expected: []sql.Row{{nil}},
	},
	{
		Query:    `SELECT * FROM mytable WHERE NULL AND i = 3`,
		Expected: nil,
	},
	{
		Query:    `SELECT 1 FROM mytable GROUP BY i HAVING i > 1`,
		Expected: []sql.Row{{int8(1)}, {int8(1)}},
	},
	{
		Query:    `SELECT avg(i) FROM mytable GROUP BY i HAVING avg(i) > 1`,
		Expected: []sql.Row{{float64(2)}, {float64(3)}},
	},
	{
		Query:    "SELECT avg(i) as `avg(i)` FROM mytable GROUP BY i HAVING avg(i) > 1",
		Expected: []sql.Row{{float64(2)}, {float64(3)}},
	},
	{
		Query:    "SELECT avg(i) as `AVG(i)` FROM mytable GROUP BY i HAVING AVG(i) > 1",
		Expected: []sql.Row{{float64(2)}, {float64(3)}},
	},
	{
		Query: `SELECT s AS s, COUNT(*) AS count,  AVG(i) AS ` + "`AVG(i)`" + `
		FROM  (
			SELECT * FROM mytable
		) AS expr_qry
		GROUP BY s
		HAVING ((AVG(i) > 0))
		ORDER BY count DESC, s ASC
		LIMIT 10000`,
		Expected: []sql.Row{
			{"first row", int64(1), float64(1)},
			{"second row", int64(1), float64(2)},
			{"third row", int64(1), float64(3)},
		},
	},
	{
		Query:    `SELECT FIRST(i) FROM (SELECT i FROM mytable ORDER BY i) t`,
		Expected: []sql.Row{{int64(1)}},
	},
	{
		Query:    `SELECT LAST(i) FROM (SELECT i FROM mytable ORDER BY i) t`,
		Expected: []sql.Row{{int64(3)}},
	},
	{
		Query:    `SELECT COUNT(DISTINCT t.i) FROM tabletest t, mytable t2`,
		Expected: []sql.Row{{int64(3)}},
	},
	{
		Query:    `SELECT COUNT(DISTINCT t.i, t.s) FROM tabletest t, mytable t2`,
		Expected: []sql.Row{{int64(3)}},
	},
	{
		Query:    `SELECT COUNT(DISTINCT gender) FROM people`,
		Expected: []sql.Row{{int64(3)}},
	},
	{
		Query:    `SELECT COUNT(DISTINCT height_inches, gender) FROM people`,
		Expected: []sql.Row{{int64(5)}},
	},
	{
		Query:    `SELECT COUNT(DISTINCT height_inches, gender) FROM people where gender = 0`,
		Expected: []sql.Row{{int64(2)}},
	},
	{
		Query:    `SELECT COUNT(DISTINCT height_inches - 100 < 0, gender < 0) FROM people`,
		Expected: []sql.Row{{int64(1)}},
	},
	{
		Query:    `SELECT CASE WHEN NULL THEN "yes" ELSE "no" END AS test`,
		Expected: []sql.Row{{"no"}},
	},
	{
		Query: `SELECT
			table_schema,
			table_name,
			CASE
				WHEN table_type = 'BASE TABLE' THEN
					CASE
						WHEN table_schema = 'mysql'
							OR table_schema = 'performance_schema' THEN 'SYSTEM TABLE'
						ELSE 'TABLE'
					END
				WHEN table_type = 'TEMPORARY' THEN 'LOCAL_TEMPORARY'
				ELSE table_type
			END AS TABLE_TYPE
		FROM information_schema.tables
		WHERE table_schema = 'mydb'
			AND table_name = 'mytable'
		HAVING table_type IN ('TABLE', 'VIEW')
		ORDER BY table_type, table_schema, table_name`,
		Expected: []sql.Row{{"mydb", "mytable", "TABLE"}},
	},
	{
		Query: "SELECT REGEXP_LIKE('testing', 'TESTING');",
		Expected: []sql.Row{
			{1},
		},
	},
	{
		Query: "SELECT REGEXP_LIKE('testing', 'TESTING') FROM mytable;",
		Expected: []sql.Row{
			{1},
			{1},
			{1},
		},
	},
	{
		Query: "SELECT i, s, REGEXP_LIKE(s, '[a-z]+d row') FROM mytable;",
		Expected: []sql.Row{
			{1, "first row", 0},
			{2, "second row", 1},
			{3, "third row", 1},
		},
	},
	{
		Query:    `SELECT REGEXP_REPLACE("0123456789", "[0-4]", "X")`,
		Expected: []sql.Row{{"XXXXX56789"}},
	},
	{
		Query:    `SELECT REGEXP_REPLACE("0123456789", "[0-4]", "X", 2)`,
		Expected: []sql.Row{{"0XXXX56789"}},
	},
	{
		Query:    `SELECT REGEXP_REPLACE("0123456789", "[0-4]", "X", 2, 2)`,
		Expected: []sql.Row{{"01X3456789"}},
	},
	{
		Query:    `SELECT REGEXP_REPLACE("TEST test TEST", "[a-z]", "X", 1, 0, "i")`,
		Expected: []sql.Row{{"XXXX XXXX XXXX"}},
	},
	{
		Query:    `SELECT REGEXP_REPLACE("TEST test TEST", "[a-z]", "X", 1, 0, "c")`,
		Expected: []sql.Row{{"TEST XXXX TEST"}},
	},
	{
		Query:    `SELECT REGEXP_REPLACE(CONCAT("abc123"), "[0-4]", "X")`,
		Expected: []sql.Row{{"abcXXX"}},
	},
	{
		Query: `SELECT * FROM mytable WHERE s LIKE REGEXP_REPLACE("123456%r1o2w", "[0-9]", "")`,
		Expected: []sql.Row{
			{1, "first row"},
			{2, "second row"},
			{3, "third row"},
		},
	},
	{
		Query: `SELECT REGEXP_REPLACE(s, "[a-z]", "X") from mytable`,
		Expected: []sql.Row{
			{"XXXXX XXX"},
			{"XXXXXX XXX"},
			{"XXXXX XXX"},
		},
	},
	{
		Query:    `SELECT 20 REGEXP '^[-]?2[0-9]+$'`,
		Expected: []sql.Row{{true}},
	},
	{
		Query:    `SELECT 30 REGEXP '^[-]?2[0-9]+$'`,
		Expected: []sql.Row{{false}},
	},
	{
		Query: "SELECT * FROM newlinetable WHERE s LIKE '%text%'",
		Expected: []sql.Row{
			{int64(1), "\nthere is some text in here"},
			{int64(2), "there is some\ntext in here"},
			{int64(3), "there is some text\nin here"},
			{int64(4), "there is some text in here\n"},
			{int64(5), "there is some text in here"},
		},
	},
	{
		Query:    `SELECT i FROM mytable WHERE i = (SELECT 1)`,
		Expected: []sql.Row{{int64(1)}},
	},
	{
		Query: `SELECT i FROM mytable WHERE i IN (SELECT i FROM mytable) ORDER BY i`,
		Expected: []sql.Row{
			{int64(1)},
			{int64(2)},
			{int64(3)},
		},
	},
	{
		Query: `SELECT i FROM mytable WHERE i IN (SELECT i FROM mytable ORDER BY i ASC LIMIT 2) ORDER BY i`,
		Expected: []sql.Row{
			{int64(1)},
			{int64(2)},
		},
	},
	{
		Query: `SELECT i FROM mytable WHERE i NOT IN (SELECT i FROM mytable ORDER BY i ASC LIMIT 2)`,
		Expected: []sql.Row{
			{int64(3)},
		},
	},
	{
		Query: `SELECT i FROM mytable WHERE i NOT IN (SELECT i FROM mytable ORDER BY i ASC LIMIT 1) ORDER BY i`,
		Expected: []sql.Row{
			{2},
			{3},
		},
	},
	{
		Query: `SELECT i FROM mytable mt
						 WHERE (SELECT i FROM mytable where i = mt.i and i > 2) IS NOT NULL
						 AND (SELECT i2 FROM othertable where i2 = i) IS NOT NULL
						 ORDER BY i`,
		Expected: []sql.Row{
			{3},
		},
	},
	{
		Query: `SELECT i FROM mytable mt
						 WHERE (SELECT i FROM mytable where i = mt.i and i > 1) IS NOT NULL
						 AND (SELECT i2 FROM othertable where i2 = i and i < 3) IS NOT NULL
						 ORDER BY i`,
		Expected: []sql.Row{
			{2},
		},
	},
	{
		Query: `SELECT i FROM mytable mt
						 WHERE (SELECT i FROM mytable where i = mt.i) IS NOT NULL
						 AND (SELECT i2 FROM othertable where i2 = i) IS NOT NULL
						 ORDER BY i`,
		Expected: []sql.Row{
			{1}, {2}, {3},
		},
	},
	{
		Query: `SELECT pk,pk2, (SELECT pk from one_pk where pk = 1 limit 1) FROM one_pk t1, two_pk t2 WHERE pk=1 AND pk2=1 ORDER BY 1,2`,
		Expected: []sql.Row{
			{1, 1, 1},
			{1, 1, 1},
		},
	},
	{
		Query: `SELECT i FROM mytable
						 WHERE (SELECT i2 FROM othertable where i2 = i) IS NOT NULL
						 ORDER BY i`,
		Expected: []sql.Row{
			{1}, {2}, {3},
		},
	},
	{
		Query: `SELECT i FROM mytable mt
						 WHERE (SELECT i2 FROM othertable ot where ot.i2 = mt.i) IS NOT NULL
						 ORDER BY i`,
		Expected: []sql.Row{
			{1}, {2}, {3},
		},
	},
	{
		Query: `SELECT i FROM mytable mt
						 WHERE (SELECT row_number() over (order by ot.i2 desc) FROM othertable ot where ot.i2 = mt.i) = 2
						 ORDER BY i`,
		Expected: []sql.Row{},
	},
	{
		Query: `SELECT i FROM mytable mt
						 WHERE (SELECT row_number() over (order by ot.i2 desc) FROM othertable ot where ot.i2 = mt.i) = 1
						 ORDER BY i`,
		Expected: []sql.Row{
			{1},
			{2},
			{3},
		},
	},
	{
		Query:    `SELECT (SELECT i FROM mytable ORDER BY i ASC LIMIT 1) AS x`,
		Expected: []sql.Row{{int64(1)}},
	},
	{
		Query:    `SELECT (SELECT s FROM mytable ORDER BY i ASC LIMIT 1) AS x`,
		Expected: []sql.Row{{"first row"}},
	},
	{
		Query: `SELECT pk, (SELECT concat(pk, pk) FROM one_pk WHERE pk < opk.pk ORDER BY 1 DESC LIMIT 1) as strpk FROM one_pk opk having strpk > "0" ORDER BY 2`,
		Expected: []sql.Row{
			{1, "00"},
			{2, "11"},
			{3, "22"},
		},
	},
	{
		Query: `SELECT pk, (SELECT c3 FROM one_pk WHERE pk < opk.pk ORDER BY 1 DESC LIMIT 1) FROM one_pk opk ORDER BY 1`,
		Expected: []sql.Row{
			{0, nil},
			{1, 2},
			{2, 12},
			{3, 22},
		},
	},
	{
		Query: `SELECT pk, (SELECT c5 FROM one_pk WHERE c5 < opk.c5 ORDER BY 1 DESC LIMIT 1) FROM one_pk opk ORDER BY 1`,
		Expected: []sql.Row{
			{0, nil},
			{1, 4},
			{2, 14},
			{3, 24},
		},
	},
	{
		Query: `SELECT pk, (SELECT pk FROM one_pk WHERE c1 < opk.c1 ORDER BY 1 DESC LIMIT 1) FROM one_pk opk ORDER BY 1;`,
		Expected: []sql.Row{
			{0, nil},
			{1, 0},
			{2, 1},
			{3, 2},
		},
	},
	{
		Query: `SELECT pk, (SELECT c3 FROM one_pk WHERE c4 < opk.c2 ORDER BY 1 DESC LIMIT 1) FROM one_pk opk ORDER BY 1;`,
		Expected: []sql.Row{
			{0, nil},
			{1, 2},
			{2, 12},
			{3, 22},
		},
	},
	{
		Query: `SELECT pk,
					(SELECT c3 FROM one_pk WHERE c4 < opk.c2 ORDER BY 1 DESC LIMIT 1),
					(SELECT c5 + 1 FROM one_pk WHERE c5 < opk.c5 ORDER BY 1 DESC LIMIT 1)
					FROM one_pk opk ORDER BY 1;`,
		Expected: []sql.Row{
			{0, nil, nil},
			{1, 2, 5},
			{2, 12, 15},
			{3, 22, 25},
		},
	},
	{
		Query: `SELECT pk,
					(SELECT max(pk) FROM one_pk WHERE pk < opk.pk),
					(SELECT min(pk) FROM one_pk WHERE pk > opk.pk)
					FROM one_pk opk ORDER BY 1;`,
		Expected: []sql.Row{
			{0, nil, 1},
			{1, 0, 2},
			{2, 1, 3},
			{3, 2, nil},
		},
	},
	{
		Query: `SELECT pk,
					(SELECT max(pk) FROM one_pk WHERE pk < opk.pk) AS max,
					(SELECT min(pk) FROM one_pk WHERE pk > opk.pk) AS min
					FROM one_pk opk
					WHERE (SELECT min(pk) FROM one_pk WHERE pk > opk.pk) IS NOT NULL
					ORDER BY max;`,
		Expected: []sql.Row{
			{0, nil, 1},
			{1, 0, 2},
			{2, 1, 3},
		},
	},
	{
		Query: `SELECT pk,
					(SELECT max(pk) FROM one_pk WHERE pk < opk.pk) AS max,
					(SELECT min(pk) FROM one_pk WHERE pk > opk.pk) AS min
					FROM one_pk opk
					WHERE (SELECT max(pk) FROM one_pk WHERE pk >= opk.pk) > 0
					ORDER BY min;`,
		Expected: []sql.Row{
			{3, 2, nil},
			{0, nil, 1},
			{1, 0, 2},
			{2, 1, 3},
		},
	},
	{
		Query: `SELECT pk,
					(SELECT max(pk) FROM one_pk WHERE pk < opk.pk) AS max,
					(SELECT min(pk) FROM one_pk WHERE pk > opk.pk) AS min
					FROM one_pk opk
					WHERE (SELECT max(pk) FROM one_pk WHERE pk > opk.pk) > 0
					ORDER BY min;`,
		Expected: []sql.Row{
			{0, nil, 1},
			{1, 0, 2},
			{2, 1, 3},
		},
	},
	{
		Query: `SELECT pk,
					(SELECT max(pk) FROM one_pk WHERE pk < opk.pk) AS max,
					(SELECT min(pk) FROM one_pk WHERE pk > opk.pk) AS min
					FROM one_pk opk
					WHERE (SELECT max(pk) FROM one_pk WHERE pk > opk.pk) > 0
					ORDER BY max;`,
		Expected: []sql.Row{
			{0, nil, 1},
			{1, 0, 2},
			{2, 1, 3},
		},
	},
	{
		Query: `SELECT pk,
					(SELECT max(pk) FROM one_pk WHERE pk < opk.pk) AS max,
					(SELECT min(pk) FROM one_pk WHERE pk > opk.pk) AS min
					FROM one_pk opk
					WHERE (SELECT max(pk) FROM one_pk WHERE pk < opk.pk) IS NOT NULL
					ORDER BY min;`,
		Expected: []sql.Row{
			{3, 2, nil},
			{1, 0, 2},
			{2, 1, 3},
		},
	},
	{
		Query: `SELECT pk,
					(SELECT max(pk) FROM one_pk WHERE pk < opk.pk) AS max,
					(SELECT min(pk) FROM one_pk WHERE pk > opk.pk) AS min
					FROM one_pk opk ORDER BY min;`,
		Expected: []sql.Row{
			{3, 2, nil},
			{0, nil, 1},
			{1, 0, 2},
			{2, 1, 3},
		},
	},
	{
		Query: `SELECT pk, (SELECT max(pk) FROM one_pk WHERE pk < opk.pk) AS x FROM one_pk opk GROUP BY x ORDER BY x`,
		Expected: []sql.Row{
			{0, nil},
			{1, 0},
			{2, 1},
			{3, 2},
		},
	},
	{
		Query: `SELECT pk,
					(SELECT max(pk) FROM one_pk WHERE pk < opk.pk) AS max,
					(SELECT min(pk) FROM one_pk WHERE pk > opk.pk) AS min
					FROM one_pk opk
					WHERE (SELECT max(pk) FROM one_pk WHERE pk >= opk.pk)
					ORDER BY min;`,
		Expected: []sql.Row{
			{3, 2, nil},
			{0, nil, 1},
			{1, 0, 2},
			{2, 1, 3},
		},
	},
	{
		Query: `SELECT pk FROM one_pk
					WHERE (SELECT max(pk1) FROM two_pk WHERE pk1 >= pk) IS NOT NULL
					ORDER BY 1;`,
		Expected: []sql.Row{
			{0},
			{1},
		},
	},
	{
		Query: `SELECT pk FROM one_pk opk
					WHERE (SELECT count(*) FROM two_pk where pk1 * 10 <= opk.c1) > 2
					ORDER BY 1;`,
		Expected: []sql.Row{
			{1},
			{2},
			{3},
		},
	},
	{
		Query: `SELECT pk,
					(SELECT max(pk) FROM one_pk WHERE pk < opk.pk) AS max,
					(SELECT min(pk) FROM one_pk WHERE pk > opk.pk) AS min
					FROM one_pk opk
					WHERE (SELECT max(pk) FROM one_pk WHERE pk >= opk.pk) > 0
					ORDER BY min;`,
		Expected: []sql.Row{
			{3, 2, nil},
			{0, nil, 1},
			{1, 0, 2},
			{2, 1, 3},
		},
	},
	{
		Query: `SELECT pk, (SELECT max(pk) FROM one_pk WHERE one_pk.pk * 10 <= opk.c1) FROM one_pk opk ORDER BY 1`,
		Expected: []sql.Row{
			{0, 0},
			{1, 1},
			{2, 2},
			{3, 3},
		},
	},
	{
		Query: `SELECT pk, (SELECT max(pk) FROM one_pk WHERE pk <= opk.pk) FROM one_pk opk ORDER BY 1`,
		Expected: []sql.Row{
			{0, 0},
			{1, 1},
			{2, 2},
			{3, 3},
		},
	},
	{
		Query: `SELECT pk, (SELECT max(pk) FROM one_pk WHERE pk < opk.pk) FROM one_pk opk ORDER BY 1`,
		Expected: []sql.Row{
			{0, nil},
			{1, 0},
			{2, 1},
			{3, 2},
		},
	},
	{
		Query: `SELECT pk, (SELECT max(pk) FROM one_pk WHERE pk < opk.pk) FROM one_pk opk ORDER BY 2`,
		Expected: []sql.Row{
			{0, nil},
			{1, 0},
			{2, 1},
			{3, 2},
		},
	},
	{
		Query: `SELECT pk, (SELECT max(pk) FROM one_pk WHERE pk < opk.pk) AS x FROM one_pk opk ORDER BY x`,
		Expected: []sql.Row{
			{0, nil},
			{1, 0},
			{2, 1},
			{3, 2},
		},
	},
	{
		Query: `SELECT pk, (SELECT max(pk) FROM one_pk WHERE pk < opk.pk) AS x
						FROM one_pk opk WHERE (SELECT max(pk) FROM one_pk WHERE pk < opk.pk) IS NOT NULL ORDER BY x`,
		Expected: []sql.Row{
			{1, 0},
			{2, 1},
			{3, 2},
		},
	},
	{
		Query: `SELECT pk, (SELECT max(pk) FROM one_pk WHERE pk < opk.pk) AS max
						FROM one_pk opk WHERE (SELECT max(pk) FROM one_pk WHERE pk < opk.pk) IS NOT NULL ORDER BY max`,
		Expected: []sql.Row{
			{1, 0},
			{2, 1},
			{3, 2},
		},
	},
	{
		Query: `SELECT pk, (SELECT max(pk) FROM one_pk WHERE pk < opk.pk) AS x
						FROM one_pk opk WHERE (SELECT max(pk) FROM one_pk WHERE pk < opk.pk) > 0 ORDER BY x`,
		Expected: []sql.Row{
			{2, 1},
			{3, 2},
		},
	},
	{
		Query: `SELECT pk, (SELECT max(pk) FROM one_pk WHERE pk < opk.pk) AS x
						FROM one_pk opk WHERE (SELECT max(pk) FROM one_pk WHERE pk < opk.pk) > 0
						GROUP BY x ORDER BY x`,
		Expected: []sql.Row{
			{2, 1},
			{3, 2},
		},
	},
	{
		Query: `SELECT pk, (SELECT max(pk) FROM one_pk WHERE pk < opk.pk) AS x
						FROM one_pk opk WHERE (SELECT max(pk) FROM one_pk WHERE pk < opk.pk) > 0
						GROUP BY (SELECT max(pk) FROM one_pk WHERE pk < opk.pk) ORDER BY x`,
		Expected: []sql.Row{
			{2, 1},
			{3, 2},
		},
	},
	{
		Query: `SELECT pk, (SELECT max(pk) FROM one_pk WHERE pk < opk.pk) AS x
						FROM one_pk opk WHERE (SELECT max(pk) FROM one_pk WHERE pk > opk.pk) > 0 ORDER BY x`,
		Expected: []sql.Row{
			{0, nil},
			{1, 0},
			{2, 1},
		},
	},
	{
		Query: `SELECT pk, (SELECT max(pk) FROM one_pk WHERE pk < opk.pk) AS x
						FROM one_pk opk WHERE (SELECT min(pk) FROM one_pk WHERE pk < opk.pk) > 0 ORDER BY x`,
		Expected: []sql.Row{},
	},
	{
		Query: `SELECT pk, (SELECT max(pk) FROM one_pk WHERE pk < opk.pk) AS x
						FROM one_pk opk WHERE (SELECT min(pk) FROM one_pk WHERE pk > opk.pk) > 0 ORDER BY x`,
		Expected: []sql.Row{
			{0, nil},
			{1, 0},
			{2, 1},
		},
	},
	{
		Query: `SELECT pk,
					(SELECT max(pk1) FROM two_pk WHERE pk1 < pk) AS max,
					(SELECT min(pk2) FROM two_pk WHERE pk2 > pk) AS min
					FROM one_pk ORDER BY min, pk;`,
		Expected: []sql.Row{
			{1, 0, nil},
			{2, 1, nil},
			{3, 1, nil},
			{0, nil, 1},
		},
	},
	{
		Query: `SELECT pk,
						(SELECT max(pk1) FROM two_pk tpk WHERE pk1 IN (SELECT pk1 FROM two_pk WHERE pk1 = tpk.pk2)) AS one,
						(SELECT min(pk2) FROM two_pk tpk WHERE pk2 IN (SELECT pk2 FROM two_pk WHERE pk2 = tpk.pk1)) AS zero
						FROM one_pk ORDER BY pk;`,
		Expected: []sql.Row{
			{0, 1, 0},
			{1, 1, 0},
			{2, 1, 0},
			{3, 1, 0},
		},
	},
	{
		Query: `SELECT pk,
						(SELECT sum(pk1+pk2) FROM two_pk WHERE pk1+pk2 IN (SELECT pk1+pk2 FROM two_pk WHERE pk1+pk2 = pk)) AS sum,
						(SELECT min(pk2) FROM two_pk WHERE pk2 IN (SELECT pk2 FROM two_pk WHERE pk2 = pk)) AS equal
						FROM one_pk ORDER BY pk;`,
		Expected: []sql.Row{
			{0, 0.0, 0},
			{1, 2.0, 1},
			{2, 2.0, nil},
			{3, nil, nil},
		},
	},
	{
		Query: `SELECT pk,
						(SELECT sum(c1) FROM two_pk WHERE c1 + 3 IN (SELECT c4 FROM two_pk WHERE c3 > opk.c5)) AS sum,
						(SELECT sum(c1) FROM two_pk WHERE pk2 IN (SELECT pk2 FROM two_pk WHERE c1 + 1 < opk.c2)) AS sum2
					FROM one_pk opk ORDER BY pk`,
		Expected: []sql.Row{
			{0, 60.0, nil},
			{1, 50.0, 20.0},
			{2, 30.0, 60.0},
			{3, nil, 60.0},
		},
	},
	{
		Query: `SELECT pk, (SELECT min(pk) FROM one_pk WHERE pk > opk.pk) FROM one_pk opk ORDER BY 1`,
		Expected: []sql.Row{
			{0, 1},
			{1, 2},
			{2, 3},
			{3, nil},
		},
	},
	{
		Query: `SELECT pk, (SELECT max(pk) FROM one_pk WHERE one_pk.pk <= one_pk.pk) FROM one_pk ORDER BY 1`,
		Expected: []sql.Row{
			{0, 3},
			{1, 3},
			{2, 3},
			{3, 3},
		},
	},
	{
		Query: `SELECT pk as a, (SELECT max(pk) FROM one_pk WHERE pk <= a) FROM one_pk ORDER BY 1`,
		Expected: []sql.Row{
			{0, 0},
			{1, 1},
			{2, 2},
			{3, 3},
		},
	},
	{
		Query: `SELECT pk as a, (SELECT max(pk) FROM one_pk WHERE pk <= a) FROM one_pk opk ORDER BY 1`,
		Expected: []sql.Row{
			{0, 0},
			{1, 1},
			{2, 2},
			{3, 3},
		},
	},
	{
		Query: `SELECT pk, (SELECT max(pk) FROM one_pk b WHERE b.pk <= opk.pk) FROM one_pk opk ORDER BY 1`,
		Expected: []sql.Row{
			{0, 0},
			{1, 1},
			{2, 2},
			{3, 3},
		},
	},
	{
		Query: `SELECT pk, (SELECT max(pk) FROM one_pk WHERE pk <= pk) FROM one_pk opk ORDER BY 1`,
		Expected: []sql.Row{
			{0, 3},
			{1, 3},
			{2, 3},
			{3, 3},
		},
	},
	{
		Query: `SELECT pk, (SELECT max(pk) FROM one_pk b WHERE b.pk <= pk) FROM one_pk opk ORDER BY 1`,
		Expected: []sql.Row{
			{0, 3},
			{1, 3},
			{2, 3},
			{3, 3},
		},
	},
	{
		Query: `SELECT pk, (SELECT max(pk) FROM one_pk b WHERE b.pk <= one_pk.pk) FROM one_pk ORDER BY 1`,
		Expected: []sql.Row{
			{0, 0},
			{1, 1},
			{2, 2},
			{3, 3},
		},
	},
	{
		Query: `SELECT DISTINCT n FROM bigtable ORDER BY t`,
		Expected: []sql.Row{
			{int64(1)},
			{int64(9)},
			{int64(7)},
			{int64(3)},
			{int64(2)},
			{int64(8)},
			{int64(6)},
			{int64(5)},
			{int64(4)},
		},
	},
	{
		Query: "SELECT pk,pk1,pk2 FROM one_pk, two_pk ORDER BY 1,2,3",
		Expected: []sql.Row{
			{0, 0, 0},
			{0, 0, 1},
			{0, 1, 0},
			{0, 1, 1},
			{1, 0, 0},
			{1, 0, 1},
			{1, 1, 0},
			{1, 1, 1},
			{2, 0, 0},
			{2, 0, 1},
			{2, 1, 0},
			{2, 1, 1},
			{3, 0, 0},
			{3, 0, 1},
			{3, 1, 0},
			{3, 1, 1},
		},
	},
	{
		Query: "SELECT t1.c1,t2.c2 FROM one_pk t1, two_pk t2 WHERE pk1=1 AND pk2=1 ORDER BY 1,2",
		Expected: []sql.Row{
			{0, 31},
			{10, 31},
			{20, 31},
			{30, 31},
		},
	},
	{
		Query: "SELECT t1.i, t2.i FROM mytable t1, mytable t2 WHERE t2.i=1 AND t1.s = t2.s ORDER BY 1,2",
		Expected: []sql.Row{
			{1, 1},
		},
	},
	{
		Query: "SELECT t1.c1,t2.c2 FROM one_pk t1, two_pk t2 WHERE t2.pk1=1 AND t2.pk2=1 ORDER BY 1,2",
		Expected: []sql.Row{
			{0, 31},
			{10, 31},
			{20, 31},
			{30, 31},
		},
	},
	{
		Query: "SELECT t1.c1,t2.c2 FROM one_pk t1, two_pk t2 WHERE pk1=1 OR pk2=1 ORDER BY 1,2",
		Expected: []sql.Row{
			{0, 11},
			{0, 21},
			{0, 31},
			{10, 11},
			{10, 21},
			{10, 31},
			{20, 11},
			{20, 21},
			{20, 31},
			{30, 11},
			{30, 21},
			{30, 31},
		},
	},
	{
		Query: "SELECT pk,pk2 FROM one_pk t1, two_pk t2 WHERE pk=1 AND pk2=1 ORDER BY 1,2",
		Expected: []sql.Row{
			{1, 1},
			{1, 1},
		},
	},
	{
		Query: "SELECT pk,pk1,pk2 FROM one_pk,two_pk WHERE pk=0 AND pk1=0 OR pk2=1 ORDER BY 1,2,3",
		Expected: []sql.Row{
			{0, 0, 0},
			{0, 0, 1},
			{0, 1, 1},
			{1, 0, 1},
			{1, 1, 1},
			{2, 0, 1},
			{2, 1, 1},
			{3, 0, 1},
			{3, 1, 1},
		},
	},
	{
		Query: "SELECT pk,pk1,pk2 FROM one_pk,two_pk WHERE one_pk.c1=two_pk.c1 ORDER BY 1,2,3",
		Expected: []sql.Row{
			{0, 0, 0},
			{1, 0, 1},
			{2, 1, 0},
			{3, 1, 1},
		},
	},
	{
		Query: "SELECT one_pk.c5,pk1,pk2 FROM one_pk,two_pk WHERE pk=pk1 ORDER BY 1,2,3",
		Expected: []sql.Row{
			{4, 0, 0},
			{4, 0, 1},
			{14, 1, 0},
			{14, 1, 1},
		},
	},
	{
		Query: "SELECT opk.c5,pk1,pk2 FROM one_pk opk, two_pk tpk WHERE pk=pk1 ORDER BY 1,2,3",
		Expected: []sql.Row{
			{4, 0, 0},
			{4, 0, 1},
			{14, 1, 0},
			{14, 1, 1},
		},
	},
	{
		Query: "SELECT one_pk.c5,pk1,pk2 FROM one_pk JOIN two_pk ON pk=pk1 ORDER BY 1,2,3",
		Expected: []sql.Row{
			{4, 0, 0},
			{4, 0, 1},
			{14, 1, 0},
			{14, 1, 1},
		},
	},
	{
		Query: "SELECT opk.c5,pk1,pk2 FROM one_pk opk JOIN two_pk tpk ON pk=pk1 ORDER BY 1,2,3",
		Expected: []sql.Row{
			{4, 0, 0},
			{4, 0, 1},
			{14, 1, 0},
			{14, 1, 1},
		},
	},
	{
		Query: "SELECT opk.c5,pk1,pk2 FROM one_pk opk JOIN two_pk tpk ON opk.pk=tpk.pk1 ORDER BY 1,2,3",
		Expected: []sql.Row{
			{4, 0, 0},
			{4, 0, 1},
			{14, 1, 0},
			{14, 1, 1},
		},
	},
	{
		Query: "SELECT pk,pk1,pk2 FROM one_pk JOIN two_pk ON one_pk.c1=two_pk.c1 WHERE pk=1 ORDER BY 1,2,3",
		Expected: []sql.Row{
			{1, 0, 1},
		},
	},
	{
		Query: "SELECT pk,pk1,pk2 FROM one_pk JOIN two_pk ON one_pk.pk=two_pk.pk1 AND one_pk.pk=two_pk.pk2 ORDER BY 1,2,3",
		Expected: []sql.Row{
			{0, 0, 0},
			{1, 1, 1},
		},
	},
	{
		Query: "SELECT pk,pk1,pk2 FROM one_pk opk JOIN two_pk tpk ON opk.pk=tpk.pk1 AND opk.pk=tpk.pk2 ORDER BY 1,2,3",
		Expected: []sql.Row{
			{0, 0, 0},
			{1, 1, 1},
		},
	},
	{
		Query: "SELECT pk,pk1,pk2 FROM one_pk opk JOIN two_pk tpk ON pk=tpk.pk1 AND pk=tpk.pk2 ORDER BY 1,2,3",
		Expected: []sql.Row{
			{0, 0, 0},
			{1, 1, 1},
		},
	},
	{
		Query: `SELECT pk,tpk.pk1,tpk2.pk1,tpk.pk2,tpk2.pk2 FROM one_pk 
						LEFT JOIN two_pk tpk ON one_pk.pk=tpk.pk1 AND one_pk.pk-1=tpk.pk2 
						LEFT JOIN two_pk tpk2 ON tpk2.pk1=TPK.pk2 AND TPK2.pk2=tpk.pk1
						ORDER BY 1`,
		Expected: []sql.Row{
			{0, nil, nil, nil, nil},
			{1, 1, 0, 0, 1},
			{2, nil, nil, nil, nil},
			{3, nil, nil, nil, nil},
		},
	},
	{
		Query: `SELECT pk,tpk.pk1,tpk2.pk1,tpk.pk2,tpk2.pk2 FROM one_pk 
						JOIN two_pk tpk ON pk=tpk.pk1 AND pk-1=tpk.pk2 
						JOIN two_pk tpk2 ON pk-1=TPK2.pk1 AND pk=tpk2.pk2
						ORDER BY 1`,
		Expected: []sql.Row{
			{1, 1, 0, 0, 1},
		},
	},
	{
		Query: `SELECT pk,tpk.pk1,tpk2.pk1,tpk.pk2,tpk2.pk2 FROM one_pk 
						JOIN two_pk tpk ON pk=tpk.pk1 AND pk-1=tpk.pk2 
						JOIN two_pk tpk2 ON pk-1=TPK2.pk1 AND pk=tpk2.pk2
						ORDER BY 1`,
		Expected: []sql.Row{
			{1, 1, 0, 0, 1},
		},
	},
	{
		Query: "SELECT pk,pk1,pk2 FROM one_pk LEFT JOIN two_pk ON one_pk.pk=two_pk.pk1 AND one_pk.pk=two_pk.pk2 ORDER BY 1,2,3",
		Expected: []sql.Row{
			{0, 0, 0},
			{1, 1, 1},
			{2, nil, nil},
			{3, nil, nil},
		},
	},
	{
		Query: "SELECT pk,pk1,pk2 FROM one_pk RIGHT JOIN two_pk ON one_pk.pk=two_pk.pk1 AND one_pk.pk=two_pk.pk2 ORDER BY 1,2,3",
		Expected: []sql.Row{
			{nil, 0, 1},
			{nil, 1, 0},
			{0, 0, 0},
			{1, 1, 1},
		},
	},
	{
		Query: "SELECT i,pk1,pk2 FROM mytable JOIN two_pk ON i-1=pk1 AND i-2=pk2 ORDER BY 1,2,3",
		Expected: []sql.Row{
			{int64(2), 1, 0},
		},
	},
	{
		Query: "SELECT a.pk1,a.pk2,b.pk1,b.pk2 FROM two_pk a JOIN two_pk b ON a.pk1=b.pk2 AND a.pk2=b.pk1 ORDER BY 1,2,3",
		Expected: []sql.Row{
			{0, 0, 0, 0},
			{0, 1, 1, 0},
			{1, 0, 0, 1},
			{1, 1, 1, 1},
		},
	},
	{
		Query: "SELECT a.pk1,a.pk2,b.pk1,b.pk2 FROM two_pk a JOIN two_pk b ON a.pk1=b.pk1 AND a.pk2=b.pk2 ORDER BY 1,2,3",
		Expected: []sql.Row{
			{0, 0, 0, 0},
			{0, 1, 0, 1},
			{1, 0, 1, 0},
			{1, 1, 1, 1},
		},
	},
	{
		Query: "SELECT a.pk1,a.pk2,b.pk1,b.pk2 FROM two_pk a, two_pk b WHERE a.pk1=b.pk1 AND a.pk2=b.pk2 ORDER BY 1,2,3",
		Expected: []sql.Row{
			{0, 0, 0, 0},
			{0, 1, 0, 1},
			{1, 0, 1, 0},
			{1, 1, 1, 1},
		},
	},
	{
		Query: "SELECT a.pk1,a.pk2,b.pk1,b.pk2 FROM two_pk a JOIN two_pk b ON b.pk1=a.pk1 AND a.pk2=b.pk2 ORDER BY 1,2,3",
		Expected: []sql.Row{
			{0, 0, 0, 0},
			{0, 1, 0, 1},
			{1, 0, 1, 0},
			{1, 1, 1, 1},
		},
	},
	{
		Query: "SELECT a.pk1,a.pk2,b.pk1,b.pk2 FROM two_pk a JOIN two_pk b ON a.pk1+1=b.pk1 AND a.pk2+1=b.pk2 ORDER BY 1,2,3",
		Expected: []sql.Row{
			{0, 0, 1, 1},
		},
	},
	{
		Query: "SELECT pk,pk1,pk2 FROM one_pk LEFT JOIN two_pk ON pk=pk1 ORDER BY 1,2,3",
		Expected: []sql.Row{
			{0, 0, 0},
			{0, 0, 1},
			{1, 1, 0},
			{1, 1, 1},
			{2, nil, nil},
			{3, nil, nil},
		},
	},
	{
		Query: "SELECT pk,i2,f FROM one_pk LEFT JOIN niltable ON pk=i2 ORDER BY 1",
		Expected: []sql.Row{
			{0, nil, nil},
			{1, nil, nil},
			{2, int64(2), nil},
			{3, nil, nil},
		},
	},
	{
		Query: "SELECT pk,i2,f FROM one_pk RIGHT JOIN niltable ON pk=i2 ORDER BY 2,3",
		Expected: []sql.Row{
			{nil, nil, nil},
			{nil, nil, nil},
			{nil, nil, 5.0},
			{2, int64(2), nil},
			{nil, int64(4), 4.0},
			{nil, int64(6), 6.0},
		},
	},
	{
		Query: "SELECT pk,i2,f FROM one_pk LEFT JOIN niltable ON pk=i2 AND f IS NOT NULL ORDER BY 1", // AND clause causes right table join miss
		Expected: []sql.Row{
			{0, nil, nil},
			{1, nil, nil},
			{2, nil, nil},
			{3, nil, nil},
		},
	},
	{
		Query: "SELECT pk,i2,f FROM one_pk RIGHT JOIN niltable ON pk=i2 and pk > 0 ORDER BY 2,3", // > 0 clause in join condition is ignored
		Expected: []sql.Row{
			{nil, nil, nil},
			{nil, nil, nil},
			{nil, nil, 5.0},
			{2, int64(2), nil},
			{nil, int64(4), 4.0},
			{nil, int64(6), 6.0},
		},
	},
	{
		Query: "SELECT pk,i2,f FROM one_pk LEFT JOIN niltable ON pk=i WHERE i2 IS NOT NULL ORDER BY 1",
		Expected: []sql.Row{
			{2, int64(2), nil},
		},
	},
	{
		Query: "SELECT pk,i,f FROM one_pk LEFT JOIN niltable ON pk=i WHERE f IS NULL AND pk < 2 ORDER BY 1",
		Expected: []sql.Row{
			{0, nil, nil},
			{1, 1, nil},
		},
	},
	{
		Query: "SELECT pk,i2,f FROM one_pk RIGHT JOIN niltable ON pk=i WHERE f IS NOT NULL ORDER BY 2,3",
		Expected: []sql.Row{
			{nil, nil, 5.0},
			{nil, int64(4), 4.0},
			{nil, int64(6), 6.0},
		},
	},
	{
		Query: "SELECT pk,i,f FROM one_pk LEFT JOIN niltable ON pk=i WHERE pk > 1 ORDER BY 1",
		Expected: []sql.Row{
			{2, 2, nil},
			{3, 3, nil},
		},
	},
	{
		Query: "SELECT pk,i,f FROM one_pk LEFT JOIN niltable ON pk=i WHERE i2 > 1 ORDER BY 1",
		Expected: []sql.Row{
			{2, 2, nil},
		},
	},
	{
		Query: "SELECT pk,i,f FROM one_pk LEFT JOIN niltable ON pk=i WHERE i > 1 ORDER BY 1",
		Expected: []sql.Row{
			{2, 2, nil},
			{3, 3, nil},
		},
	},
	{
		Query: "SELECT pk,i,f FROM one_pk LEFT JOIN niltable ON pk=i WHERE c1 > 10 ORDER BY 1",
		Expected: []sql.Row{
			{2, 2, nil},
			{3, 3, nil},
		},
	},
	{
		Query: "SELECT pk,i,f FROM one_pk RIGHT JOIN niltable ON pk=i WHERE f IS NOT NULL ORDER BY 2,3",
		Expected: []sql.Row{
			{nil, 4, 4.0},
			{nil, 5, 5.0},
			{nil, 6, 6.0},
		},
	},
	{
		Query: "SELECT t1.i,t1.i2 FROM niltable t1 LEFT JOIN niltable t2 ON t1.i=t2.i2 WHERE t2.f IS NULL ORDER BY 1,2",
		Expected: []sql.Row{
			{1, nil},
			{2, 2},
			{3, nil},
			{5, nil},
		},
	},
	{
		Query: "SELECT pk,i2,f FROM one_pk LEFT JOIN niltable ON pk=i2 WHERE pk > 1 ORDER BY 1",
		Expected: []sql.Row{
			{2, int64(2), nil},
			{3, nil, nil},
		},
	},
	{
		Query: "SELECT pk,i2,f FROM one_pk RIGHT JOIN niltable ON pk=i2 WHERE pk > 0 ORDER BY 2,3",
		Expected: []sql.Row{
			{2, int64(2), nil},
		},
	},
	{
		Query: "SELECT GREATEST(CAST(i AS CHAR), CAST(b AS CHAR)) FROM niltable order by i",
		Expected: []sql.Row{
			{nil},
			{"2"},
			{"3"},
			{nil},
			{"5"},
			{"6"},
		},
	},
	{
		Query: "SELECT pk,pk1,pk2,one_pk.c1 AS foo, two_pk.c1 AS bar FROM one_pk JOIN two_pk ON one_pk.c1=two_pk.c1 ORDER BY 1,2,3",
		Expected: []sql.Row{
			{0, 0, 0, 0, 0},
			{1, 0, 1, 10, 10},
			{2, 1, 0, 20, 20},
			{3, 1, 1, 30, 30},
		},
	},
	{
		Query: "SELECT pk,pk1,pk2,one_pk.c1 AS foo,two_pk.c1 AS bar FROM one_pk JOIN two_pk ON one_pk.c1=two_pk.c1 WHERE one_pk.c1=10",
		Expected: []sql.Row{
			{1, 0, 1, 10, 10},
		},
	},
	{
		Query: "SELECT pk,pk1,pk2 FROM one_pk JOIN two_pk ON pk1-pk>0 AND pk2<1",
		Expected: []sql.Row{
			{0, 1, 0},
		},
	},
	{
		Query: "SELECT pk,pk1,pk2 FROM one_pk JOIN two_pk ORDER BY 1,2,3",
		Expected: []sql.Row{
			{0, 0, 0},
			{0, 0, 1},
			{0, 1, 0},
			{0, 1, 1},
			{1, 0, 0},
			{1, 0, 1},
			{1, 1, 0},
			{1, 1, 1},
			{2, 0, 0},
			{2, 0, 1},
			{2, 1, 0},
			{2, 1, 1},
			{3, 0, 0},
			{3, 0, 1},
			{3, 1, 0},
			{3, 1, 1},
		},
	},
	{
		Query: "SELECT a.pk,b.pk FROM one_pk a JOIN one_pk b ON a.pk = b.pk order by a.pk",
		Expected: []sql.Row{
			{0, 0},
			{1, 1},
			{2, 2},
			{3, 3},
		},
	},
	{
		Query: "SELECT a.pk,b.pk FROM one_pk a, one_pk b WHERE a.pk = b.pk order by a.pk",
		Expected: []sql.Row{
			{0, 0},
			{1, 1},
			{2, 2},
			{3, 3},
		},
	},
	{
		Query: "SELECT one_pk.pk,b.pk FROM one_pk JOIN one_pk b ON one_pk.pk = b.pk order by one_pk.pk",
		Expected: []sql.Row{
			{0, 0},
			{1, 1},
			{2, 2},
			{3, 3},
		},
	},
	{
		Query: "SELECT one_pk.pk,b.pk FROM one_pk, one_pk b WHERE one_pk.pk = b.pk order by one_pk.pk",
		Expected: []sql.Row{
			{0, 0},
			{1, 1},
			{2, 2},
			{3, 3},
		},
	},
	{
		Query: "select sum(x.i) + y.i from mytable as x, mytable as y where x.i = y.i GROUP BY x.i",
		Expected: []sql.Row{
			{float64(2)},
			{float64(4)},
			{float64(6)},
		},
	},
	{
		Query:    "SELECT 2.0 + CAST(5 AS DECIMAL)",
		Expected: []sql.Row{{float64(7)}},
	},
	{
		Query:    "SELECT (CASE WHEN i THEN i ELSE 0 END) as cases_i from mytable",
		Expected: []sql.Row{{int64(1)}, {int64(2)}, {int64(3)}},
	},
	{
		Query:    `SELECT ALL - - 20 * - CASE + AVG ( ALL + + 89 ) WHEN - 66 THEN NULL WHEN - 15 THEN 38 * COUNT( * ) * MIN( DISTINCT - + 88 ) - MIN( ALL + 0 ) - - COUNT( * ) + - 0 + - 14 * + ( 98 ) * + 70 * 14 * + 57 * 48 - 53 + + 7 END * + 78 + - 11 * + 29 + + + 46 + + 10 + + ( - 83 ) * - - 74 / - 8 + 18`,
		Expected: []sql.Row{{nil}},
	},
	{
		Query:    "SELECT 1/0 FROM dual",
		Expected: []sql.Row{{nil}},
	},
	{
		Query:    "SELECT 0/0 FROM dual",
		Expected: []sql.Row{{nil}},
	},
	{
		Query:    "SELECT 1.0/0.0 FROM dual",
		Expected: []sql.Row{{nil}},
	},
	{
		Query:    "SELECT 0.0/0.0 FROM dual",
		Expected: []sql.Row{{nil}},
	},
	{
		Query:    "SELECT 1 div 0 FROM dual",
		Expected: []sql.Row{{nil}},
	},
	{
		Query:    "SELECT 1.0 div 0.0 FROM dual",
		Expected: []sql.Row{{nil}},
	},
	{
		Query:    "SELECT 0 div 0 FROM dual",
		Expected: []sql.Row{{nil}},
	},
	{
		Query:    "SELECT 0.0 div 0.0 FROM dual",
		Expected: []sql.Row{{nil}},
	},
	{
		Query:    "SELECT NULL <=> NULL FROM dual",
		Expected: []sql.Row{{true}},
	},
	{
		Query:    "SELECT POW(2,3) FROM dual",
		Expected: []sql.Row{{float64(8)}},
	},
	{
		Query: `SELECT /*+ JOIN_ORDER(a, c, b, d) */ a.c1, b.c2, c.c3, d.c4 FROM one_pk a JOIN one_pk b ON a.pk = b.pk JOIN one_pk c ON c.pk = b.pk JOIN (select * from one_pk) d ON d.pk = c.pk`,
		Expected: []sql.Row{
			{0, 1, 2, 3},
			{10, 11, 12, 13},
			{20, 21, 22, 23},
			{30, 31, 32, 33},
		},
	},
	{
		Query: "SELECT * FROM people WHERE last_name='doe' and first_name='jane' order by dob",
		Expected: []sql.Row{
			sql.NewRow(time.Date(1990, time.Month(2), 21, 0, 0, 0, 0, time.UTC), "jane", "doe", "", int64(68), int64(1)),
			sql.NewRow(time.Date(2010, time.Month(3), 15, 0, 0, 0, 0, time.UTC), "jane", "doe", "", int64(69), int64(1)),
		},
	},
	{
		Query: "SELECT count(*) FROM people WHERE last_name='doe' and first_name='jane' order by dob",
		Expected: []sql.Row{
			sql.NewRow(2),
		},
	},
	{
		Query: "SELECT VALUES(i) FROM mytable",
		Expected: []sql.Row{
			sql.NewRow(nil),
			sql.NewRow(nil),
			sql.NewRow(nil),
		},
	},
	{
		Query: `select i, row_number() over (order by i desc),
				row_number() over (order by length(s),i) from mytable order by 1;`,
		Expected: []sql.Row{
			{1, 3, 1},
			{2, 2, 3},
			{3, 1, 2},
		},
	},
	{
		Query: `select i, row_number() over (order by i desc) from mytable where i = 2 order by 1;`,
		Expected: []sql.Row{
			{2, 1},
		},
	},
	{
		Query: `SELECT i, (SELECT row_number() over (order by ot.i2 desc) FROM othertable ot where ot.i2 = mt.i) from mytable mt order by 1;`,
		Expected: []sql.Row{
			{1, 1},
			{2, 1},
			{3, 1},
		},
	},
	{
		Query: `select row_number() over (order by i desc),
				row_number() over (order by length(s),i) from mytable order by i;`,
		Expected: []sql.Row{
			{3, 1},
			{2, 3},
			{1, 2},
		},
	},
	{
		Query: `select *, row_number() over (order by i desc),
				row_number() over (order by length(s),i) from mytable order by i;`,
		Expected: []sql.Row{
			{1, "first row", 3, 1},
			{2, "second row", 2, 3},
			{3, "third row", 1, 2},
		},
	},
	{
		Query: `select row_number() over (order by i desc),
				row_number() over (order by length(s),i)
				from mytable mt join othertable ot
				on mt.i = ot.i2
				order by mt.i;`,
		Expected: []sql.Row{
			{3, 1},
			{2, 3},
			{1, 2},
		},
	},
	{
		Query: `select i, row_number() over (order by i desc),
				row_number() over (order by length(s),i) from mytable order by 1 desc;`,
		Expected: []sql.Row{
			{3, 1, 2},
			{2, 2, 3},
			{1, 3, 1},
		},
	},
	{
		Query: `select i, row_number() over (order by i desc) as i_num,
				row_number() over (order by length(s),i) as s_num from mytable order by 1;`,
		Expected: []sql.Row{
			{1, 3, 1},
			{2, 2, 3},
			{3, 1, 2},
		},
	},
	{
		Query: `select i, row_number() over (order by i desc) + 3,
			row_number() over (order by length(s),i) as s_asc,
			row_number() over (order by length(s) desc,i desc) as s_desc
			from mytable order by 1;`,
		Expected: []sql.Row{
			{1, 6, 1, 3},
			{2, 5, 3, 1},
			{3, 4, 2, 2},
		},
	},
	{
		Query: `select i, row_number() over (order by i desc) + 3,
			row_number() over (order by length(s),i) + 0.0 / row_number() over (order by length(s) desc,i desc) + 0.0
			from mytable order by 1;`,
		Expected: []sql.Row{
			{1, 6, 1.0},
			{2, 5, 3.0},
			{3, 4, 2.0},
		},
	},
	{
		Query: "select pk1, pk2, row_number() over (partition by pk1 order by c1 desc) from two_pk order by 1,2;",
		Expected: []sql.Row{
			{0, 0, 2},
			{0, 1, 1},
			{1, 0, 2},
			{1, 1, 1},
		},
	},
	{
		Query: `select pk1, pk2,
			row_number() over (partition by pk1 order by c1 desc)
			from two_pk order by 1,2;`,
		Expected: []sql.Row{
			{0, 0, 2},
			{0, 1, 1},
			{1, 0, 2},
			{1, 1, 1},
		},
	},
	{
		Query: `select pk1, pk2,
			row_number() over (partition by pk1 order by c1 desc),
			row_number() over (partition by pk2 order by 10 - c1)
			from two_pk order by 1,2;`,
		Expected: []sql.Row{
			{0, 0, 2, 2},
			{0, 1, 1, 2},
			{1, 0, 2, 1},
			{1, 1, 1, 1},
		},
	},
	{
		Query: `select pk1, pk2,
			row_number() over (partition by pk1 order by c1 desc),
			row_number() over (partition by pk2 order by 10 - c1),
			max(c4) over ()
			from two_pk order by 1,2;`,
		Expected: []sql.Row{
			{0, 0, 2, 2, 33},
			{0, 1, 1, 2, 33},
			{1, 0, 2, 1, 33},
			{1, 1, 1, 1, 33},
		},
	},
	{
		Query: "SELECT pk, row_number() over (partition by v2 order by pk ), max(v3) over (partition by v2 order by pk) FROM one_pk_three_idx ORDER BY pk",
		Expected: []sql.Row{
			{0, 1, 3},
			{1, 2, 3},
			{2, 1, 0},
			{3, 1, 2},
			{4, 3, 3},
			{5, 4, 3},
			{6, 1, 0},
			{7, 1, 4},
		},
	},
	{
		Query: "SELECT pk, count(*) over (order by v2) FROM one_pk_three_idx ORDER BY pk",
		Expected: []sql.Row{
			{0, 4},
			{1, 4},
			{2, 5},
			{3, 6},
			{4, 4},
			{5, 4},
			{6, 7},
			{7, 8},
		},
	},
	{
		Query: "SELECT pk, count(*) over (partition by v2) FROM one_pk_three_idx ORDER BY pk",
		Expected: []sql.Row{
			{0, 4},
			{1, 4},
			{2, 1},
			{3, 1},
			{4, 4},
			{5, 4},
			{6, 1},
			{7, 1},
		},
	},
	{
		Query: "SELECT pk, row_number() over (order by v2, pk), max(pk) over () from one_pk_three_idx ORDER BY pk",
		Expected: []sql.Row{
			{0, 1, 7},
			{1, 2, 7},
			{2, 5, 7},
			{3, 6, 7},
			{4, 3, 7},
			{5, 4, 7},
			{6, 7, 7},
			{7, 8, 7},
		},
	},
	{
		Query: `select i,
			row_number() over (partition by case when i > 2 then "under two" else "over two" end order by i desc) as s_asc
			from mytable order by 1;`,
		Expected: []sql.Row{
			{1, 2},
			{2, 1},
			{3, 1},
		},
	},
	{
		Query: `SELECT pk,tpk.pk1,tpk2.pk1,tpk.pk2,tpk2.pk2 FROM one_pk
						LEFT JOIN two_pk tpk ON one_pk.pk=tpk.pk1 AND one_pk.pk=tpk.pk2
						JOIN two_pk tpk2 ON tpk2.pk1=TPK.pk2 AND TPK2.pk2=tpk.pk1`,
		Expected: []sql.Row{
			{0, 0, 0, 0, 0},
			{1, 1, 1, 1, 1},
		},
	},
	{
		Query: `SELECT pk,nt.i,nt2.i FROM one_pk
						RIGHT JOIN niltable nt ON pk=nt.i
						RIGHT JOIN niltable nt2 ON pk=nt2.i - 1
						ORDER BY 3`,
		Expected: []sql.Row{
			{nil, nil, 1},
			{1, 1, 2},
			{2, 2, 3},
			{3, 3, 4},
			{nil, nil, 5},
			{nil, nil, 6},
		},
	},
	{
		Query: `SELECT pk,pk2,
							(SELECT opk.c5 FROM one_pk opk JOIN two_pk tpk ON pk=pk1 ORDER BY 1 LIMIT 1)
							FROM one_pk t1, two_pk t2 WHERE pk=1 AND pk2=1 ORDER BY 1,2`,
		Expected: []sql.Row{
			{1, 1, 4},
			{1, 1, 4},
		},
	},
	{
		Query: `SELECT pk,pk2,
							(SELECT opk.c5 FROM one_pk opk JOIN two_pk tpk ON opk.c5=tpk.c5 ORDER BY 1 LIMIT 1)
							FROM one_pk t1, two_pk t2 WHERE pk=1 AND pk2=1 ORDER BY 1,2`,
		Expected: []sql.Row{
			{1, 1, 4},
			{1, 1, 4},
		},
	},
	{
		Query: `SELECT /*+ JOIN_ORDER(mytable, othertable) */ s2, i2, i FROM mytable INNER JOIN (SELECT * FROM othertable) othertable ON i2 = i`,
		Expected: []sql.Row{
			{"third", 1, 1},
			{"second", 2, 2},
			{"first", 3, 3},
		},
	},
	{
		Query: `SELECT lefttable.i, righttable.s
			FROM (SELECT * FROM mytable) lefttable
			JOIN (SELECT * FROM mytable) righttable
			ON lefttable.i = righttable.i AND righttable.s = lefttable.s
			ORDER BY lefttable.i ASC`,
		Expected: []sql.Row{
			{1, "first row"},
			{2, "second row"},
			{3, "third row"},
		},
	},
	{
		Query: "SELECT BINARY 'hi'",
		Expected: []sql.Row{
			{[]byte("hi")},
		},
	},
	{
		Query: "SELECT BINARY 1",
		Expected: []sql.Row{
			{[]byte("1")},
		},
	},
	{
		Query: "SELECT BINARY 1 = 1",
		Expected: []sql.Row{
			{true},
		},
	},
	{
		Query: "SELECT BINARY 'hello' = 'hello'",
		Expected: []sql.Row{
			{true},
		},
	},
	{
		Query: "SELECT BINARY NULL",
		Expected: []sql.Row{
			{nil},
		},
	},
	{
		Query:    "SELECT JSON_CONTAINS(NULL, 1)",
		Expected: []sql.Row{{nil}},
	},
	{
		Query:    "SELECT JSON_CONTAINS('1', NULL)",
		Expected: []sql.Row{{nil}},
	},
	{
		Query:    "SELECT JSON_CONTAINS('1', '1')",
		Expected: []sql.Row{{true}},
	},
	{
		Query:    "SELECT JSON_CONTAINS('1', NULL, '$.a')",
		Expected: []sql.Row{{nil}},
	},
	{
		Query:    `SELECT JSON_CONTAINS('{"a": 1, "b": 2, "c": {"d": 4}}', '1', '$.a')`,
		Expected: []sql.Row{{true}},
	},
	{
		Query:    `SELECT JSON_CONTAINS('{"a": 1, "b": 2, "c": {"d": 4}}', '1', '$.b')`,
		Expected: []sql.Row{{false}},
	},
	{
		Query:    `SELECT JSON_CONTAINS('{"a": 1, "b": 2, "c": {"d": 4}}', '{"d": 4}', '$.a')`,
		Expected: []sql.Row{{false}},
	},
	{
		Query:    `SELECT JSON_CONTAINS('{"a": 1, "b": 2, "c": {"d": 4}}', '{"d": 4}', '$.c')`,
		Expected: []sql.Row{{true}},
	},
	{
		Query: "select one_pk.pk, one_pk.c1 from one_pk join two_pk on one_pk.c1 = two_pk.c1 order by two_pk.c1",
		Expected: []sql.Row{
			{0, 0},
			{1, 10},
			{2, 20},
			{3, 30},
		},
	},
	{
		Query: `SELECT JSON_OBJECT(1000000, 10);`,
		Expected: []sql.Row{
			{sql.MustJSON(`{"1000000": 10}`)},
		},
	},
	{
		Query: `SELECT JSON_OBJECT(DATE('1981-02-16'), 10);`,
		Expected: []sql.Row{
			{sql.MustJSON(`{"1981-02-16": 10}`)},
		},
	},
	{
		Query: `SELECT JSON_OBJECT(JSON_OBJECT("foo", "bar"), 10);`,
		Expected: []sql.Row{
			{sql.MustJSON(`{"{\"foo\":\"bar\"}": 10}`)},
		},
	},
	{
		Query: `SELECT JSON_OBJECT(true, 10);`,
		Expected: []sql.Row{
			{sql.MustJSON(`{"true": 10}`)},
		},
	},
	{
		Query: `SELECT JSON_OBJECT(10.1, 10);`,
		Expected: []sql.Row{
			{sql.MustJSON(`{"10.1": 10}`)},
		},
	},

	{
		Query: `SELECT JSON_OBJECT("i",i,"s",s) as js FROM mytable;`,
		Expected: []sql.Row{
			{sql.MustJSON(`{"i": 1, "s": "first row"}`)},
			{sql.MustJSON(`{"i": 2, "s": "second row"}`)},
			{sql.MustJSON(`{"i": 3, "s": "third row"}`)},
		},
		ExpectedColumns: sql.Schema{
			{
				Name: "js",
				Type: sql.JSON,
			},
		},
	},
	{
		Query: `SELECT CONVERT_TZ("2004-01-01 4:00:00", "+00:00", "+04:00")`,
		Expected: []sql.Row{
			{time.Date(2004, 1, 1, 8, 0, 0, 0, time.UTC)},
		},
	},
	{
		Query: `SELECT CONVERT_TZ(datetime_col, "+00:00", "+04:00") FROM datetime_table WHERE i = 1`,
		Expected: []sql.Row{
			{time.Date(2020, 1, 1, 16, 0, 0, 0, time.UTC)},
		},
	},
	{
		Query: `SELECT 1 from dual WHERE EXISTS (SELECT 1 from dual);`,
		Expected: []sql.Row{
			{1},
		},
	},
	{
		Query: `SELECT 1 from dual WHERE EXISTS (SELECT NULL from dual);`,
		Expected: []sql.Row{
			{1},
		},
	},
	{
		Query:    `SELECT * FROM two_pk WHERE EXISTS (SELECT pk FROM one_pk WHERE pk > 4)`,
		Expected: []sql.Row{},
	},
	{
		Query:    `SELECT 2 + 2 WHERE NOT EXISTS (SELECT pk FROM one_pk WHERE pk > 4)`,
		Expected: []sql.Row{{4}},
	},
	{
		Query:    `SELECT distinct pk1 FROM two_pk WHERE EXISTS (SELECT pk from one_pk where pk <= two_pk.pk1)`,
		Expected: []sql.Row{{0}, {1}},
	},
	{
		Query:    `select pk from one_pk where exists (SELECT pk1 FROM two_pk);`,
		Expected: []sql.Row{{0}, {1}, {2}, {3}},
	},
	{
		Query:    `SELECT EXISTS (SELECT NULL from dual);`,
		Expected: []sql.Row{{true}},
	},
	{
		Query:    `SELECT NOT EXISTS (SELECT NULL FROM dual)`,
		Expected: []sql.Row{{false}},
	},
	{
		Query:    `select exists (SELECT pk1 FROM two_pk);`,
		Expected: []sql.Row{{true}},
	},
	{
		Query:    `SELECT EXISTS (SELECT pk FROM one_pk WHERE pk > 4)`,
		Expected: []sql.Row{{false}},
	},
	{
		Query:    `START TRANSACTION READ ONLY`,
		Expected: []sql.Row{},
	},
	{
		Query:    `START TRANSACTION READ WRITE`,
		Expected: []sql.Row{},
	},
	{
		Query:    `SHOW STATUS`,
		Expected: []sql.Row{},
	},
	{
		Query:    `SHOW GLOBAL STATUS`,
		Expected: []sql.Row{},
	},
	{
		Query:    `SHOW SESSION STATUS`,
		Expected: []sql.Row{},
	},
	{
		Query:    `SHOW SESSION STATUS`,
		Expected: []sql.Row{},
	},
	{
		Query:    `SHOW SESSION STATUS LIKE 'Ssl_cipher'`,
		Expected: []sql.Row{},
	},
	{
		Query:    `SHOW SESSION STATUS WHERE Value > 5`,
		Expected: []sql.Row{},
	},
	{
		Query: `SELECT a.* FROM mytable a, mytable b where a.i = b.i`,
		Expected: []sql.Row{
			{1, "first row"},
			{2, "second row"},
			{3, "third row"},
		},
	},
	{
		Query: `SELECT a.* FROM mytable a, mytable b where a.i = b.i OR a.i = 1`,
		Expected: []sql.Row{
			{1, "first row"},
			{1, "first row"},
			{1, "first row"},
			{2, "second row"},
			{3, "third row"},
		},
	},
	{
		Query: `SELECT a.* FROM mytable a, mytable b where NOT(a.i = b.i OR a.s = b.i)`,
		Expected: []sql.Row{
			{1, "first row"},
			{1, "first row"},
			{2, "second row"},
			{2, "second row"},
			{3, "third row"},
			{3, "third row"},
		},
	},
	{
		Query: `SELECT a.* FROM mytable a CROSS JOIN mytable b where NOT(a.i = b.i OR a.s = b.i)`,
		Expected: []sql.Row{
			{1, "first row"},
			{1, "first row"},
			{2, "second row"},
			{2, "second row"},
			{3, "third row"},
			{3, "third row"},
		},
	},
	{
		Query: `SELECT a.* FROM mytable a, mytable b where a.i = b.s OR a.s = b.i IS FALSE`,
		Expected: []sql.Row{
			{1, "first row"},
			{2, "second row"},
			{3, "third row"},
			{1, "first row"},
			{2, "second row"},
			{3, "third row"},
			{1, "first row"},
			{2, "second row"},
			{3, "third row"},
		},
	},
	{
		Query: `SELECT a.* FROM mytable a CROSS JOIN mytable b where a.i = b.s OR a.s = b.i IS FALSE`,
		Expected: []sql.Row{
			{1, "first row"},
			{2, "second row"},
			{3, "third row"},
			{1, "first row"},
			{2, "second row"},
			{3, "third row"},
			{1, "first row"},
			{2, "second row"},
			{3, "third row"},
		},
	},
	{
		Query: `SELECT a.* FROM mytable a, mytable b where a.i >= b.i`,
		Expected: []sql.Row{
			{1, "first row"},
			{2, "second row"},
			{2, "second row"},
			{3, "third row"},
			{3, "third row"},
			{3, "third row"},
		},
	},
	{
		Query:    `SELECT a.* FROM mytable a, mytable b where a.i = a.s`,
		Expected: []sql.Row{},
	},
	{
		Query: `SELECT a.* FROM mytable a, mytable b where a.i in (2, 432, 7)`,
		Expected: []sql.Row{
			{2, "second row"},
			{2, "second row"},
			{2, "second row"},
		},
	},
	{
		Query: `SELECT a.* FROM mytable a, mytable b, mytable c, mytable d where a.i = b.i AND b.i = c.i AND c.i = d.i AND c.i = 2`,
		Expected: []sql.Row{
			{2, "second row"},
		},
	},
	{
		Query: `SELECT a.* FROM mytable a, mytable b, mytable c, mytable d where a.i = b.i AND b.i = c.i AND (c.i = d.s OR c.i = 2)`,
		Expected: []sql.Row{
			{2, "second row"},
			{2, "second row"},
			{2, "second row"},
		},
	},
	{
		Query: `SELECT a.* FROM mytable a, mytable b, mytable c, mytable d where a.i = b.i AND b.s = c.s`,
		Expected: []sql.Row{
			{1, "first row"},
			{2, "second row"},
			{3, "third row"},
			{1, "first row"},
			{2, "second row"},
			{3, "third row"},
			{1, "first row"},
			{2, "second row"},
			{3, "third row"},
		},
	},
	{
		Query: `SELECT a.* FROM mytable a CROSS JOIN mytable b where a.i = b.i`,
		Expected: []sql.Row{
			{1, "first row"},
			{2, "second row"},
			{3, "third row"},
		},
	},
	{
		Query: `SELECT a.* FROM mytable a CROSS JOIN mytable b where a.i = b.i OR a.i = 1`,
		Expected: []sql.Row{
			{1, "first row"},
			{1, "first row"},
			{1, "first row"},
			{2, "second row"},
			{3, "third row"},
		},
	},
	{
		Query: `SELECT a.* FROM mytable a CROSS JOIN mytable b where a.i >= b.i`,
		Expected: []sql.Row{
			{1, "first row"},
			{2, "second row"},
			{2, "second row"},
			{3, "third row"},
			{3, "third row"},
			{3, "third row"},
		},
	},
	{
		Query:    `SELECT a.* FROM mytable a CROSS JOIN mytable b where a.i = a.s`,
		Expected: []sql.Row{},
	},
	{
		Query: `SELECT a.* FROM mytable a CROSS JOIN mytable b CROSS JOIN mytable c CROSS JOIN mytable d where a.i = b.i AND b.i = c.i AND c.i = d.i AND c.i = 2`,
		Expected: []sql.Row{
			{2, "second row"},
		},
	},
	{
		Query: `SELECT a.* FROM mytable a CROSS JOIN mytable b CROSS JOIN mytable c CROSS JOIN mytable d where a.i = b.i AND b.i = c.i AND (c.i = d.s OR c.i = 2)`,
		Expected: []sql.Row{
			{2, "second row"},
			{2, "second row"},
			{2, "second row"}},
	},
	{
		Query: `SELECT a.* FROM mytable a CROSS JOIN mytable b CROSS JOIN mytable c CROSS JOIN mytable d where a.i = b.i AND b.s = c.s`,
		Expected: []sql.Row{
			{1, "first row"},
			{2, "second row"},
			{3, "third row"},
			{1, "first row"},
			{2, "second row"},
			{3, "third row"},
			{1, "first row"},
			{2, "second row"},
			{3, "third row"},
		},
	},
	{
		Query: `SELECT a.* FROM invert_pk as a, invert_pk as b WHERE a.y = b.z`,
		Expected: []sql.Row{
			{1, 1, 0},
			{2, 0, 1},
			{0, 2, 2},
		},
	},
	{
		Query: `SELECT a.* FROM invert_pk as a, invert_pk as b WHERE a.y = b.z AND a.z = 2`,
		Expected: []sql.Row{
			{0, 2, 2},
		},
	},
	{
		Query: `SELECT * FROM invert_pk WHERE y = 0`,
		Expected: []sql.Row{
			{2, 0, 1},
		},
	},
	{
		Query: `SELECT * FROM invert_pk WHERE y >= 0`,
		Expected: []sql.Row{
			{2, 0, 1},
			{0, 2, 2},
			{1, 1, 0},
		},
	},
	{
		Query: `SELECT * FROM invert_pk WHERE y >= 0 AND z < 1`,
		Expected: []sql.Row{
			{1, 1, 0},
		},
	},
	{
		Query:    `select c1 from jsontable where c1 LIKE (('%' OR 'dsads') OR '%')`,
		Expected: []sql.Row{},
	},
	{
		Query:    `select c1 from jsontable where c1 LIKE ('%' OR NULL)`,
		Expected: []sql.Row{},
	},
	{
		Query:    `select (('%' OR 'dsads') OR '%')`,
		Expected: []sql.Row{{false}},
	},
	{
		Query:    `show function status`,
		Expected: []sql.Row{},
	},
	{
		Query:    `show function status like 'foo'`,
		Expected: []sql.Row{},
	},
	{
		Query:    `show function status where Db='mydb'`,
		Expected: []sql.Row{},
	},
	{
		Query: `select uuid() = uuid()`,
		Expected: []sql.Row{
			{false},
		},
	},
	{
		Query:    `select * from mytable where 1 = 0 order by i asc`,
		Expected: []sql.Row{},
	},
	{
		Query:    `select * from mytable where i not in (1)`,
		Expected: []sql.Row{{2, "second row"}, {3, "third row"}},
	},
	{
		Query:    "select GET_LOCK('10', 10)",
		Expected: []sql.Row{{1}},
	},
	{
		Query:    "Select IS_FREE_LOCK('10')",
		Expected: []sql.Row{{0}},
	},
	{
		Query:    "Select IS_USED_LOCK('10')",
		Expected: []sql.Row{{uint64(1)}},
	},
	{
		Query:    "Select RELEASE_LOCK('10')",
		Expected: []sql.Row{{1}},
	},
	{
		Query:    "Select RELEASE_ALL_LOCKS()",
		Expected: []sql.Row{{0}},
	},
	{
		Query:    "SELECT CONV('a',16,2)",
		Expected: []sql.Row{{"1010"}},
	},
	{
		Query:    "SELECT CONV('6E',18,8)",
		Expected: []sql.Row{{"172"}},
	},
	{
		Query:    "SELECT CONV(-18,10,-18)",
		Expected: []sql.Row{{"-10"}},
	},
	{
		Query:    "SELECT CONV(10+'10'+'10'+X'0a', 10, 10)",
		Expected: []sql.Row{{"40"}},
	},
	{
		Query:    "SELECT CONV(HEX(SUBSTRING('127.0', 1, 3)), 16, 10)",
		Expected: []sql.Row{{"3224119"}},
	},
	{
		Query:    "SELECT CONV(i, 10, 2) FROM mytable",
		Expected: []sql.Row{{"1"}, {"10"}, {"11"}},
	},
	{
<<<<<<< HEAD
		Query:    `SELECT t1.pk from one_pk join (one_pk t1 join one_pk t2 on t1.pk = t2.pk) on t1.pk = one_pk.pk and one_pk.pk = 1 join (one_pk t3 join one_pk t4 on t3.c1 is not null) on t3.pk = one_pk.pk and one_pk.c1 = 10`,
		Expected: []sql.Row{{1}, {1}, {1}, {1}},
=======
		Query:    "select i from mytable where i in (select (select i from mytable order by i limit 1) as i)",
		Expected: []sql.Row{{1}},
>>>>>>> b8fd0ab2
	},
}

var KeylessQueries = []QueryTest{
	{
		Query: "SELECT * FROM keyless ORDER BY c0",
		Expected: []sql.Row{
			{0, 0},
			{1, 1},
			{1, 1},
			{2, 2},
		},
	},
	{
		Query: "SELECT * FROM keyless ORDER BY c1 DESC",
		Expected: []sql.Row{
			{2, 2},
			{1, 1},
			{1, 1},
			{0, 0},
		},
	},
	{
		Query: "SELECT * FROM keyless JOIN myTable where c0 = i",
		Expected: []sql.Row{
			{1, 1, 1, "first row"},
			{1, 1, 1, "first row"},
			{2, 2, 2, "second row"},
		},
	},
	{
		Query: "SELECT * FROM myTable JOIN keyless WHERE i = c0 ORDER BY i",
		Expected: []sql.Row{
			{1, "first row", 1, 1},
			{1, "first row", 1, 1},
			{2, "second row", 2, 2},
		},
	},
	{
		Query: "DESCRIBE keyless",
		Expected: []sql.Row{
			{"c0", "bigint", "YES", "", "NULL", ""},
			{"c1", "bigint", "YES", "", "NULL", ""},
		},
	},
	{
		Query: "SHOW COLUMNS FROM keyless",
		Expected: []sql.Row{
			{"c0", "bigint", "YES", "", "NULL", ""},
			{"c1", "bigint", "YES", "", "NULL", ""},
		},
	},
	{
		Query: "SHOW FULL COLUMNS FROM keyless",
		Expected: []sql.Row{
			{"c0", "bigint", nil, "YES", "", "NULL", "", "", ""},
			{"c1", "bigint", nil, "YES", "", "NULL", "", "", ""},
		},
	},
	{
		Query: "SHOW CREATE TABLE keyless",
		Expected: []sql.Row{
			{"keyless", "CREATE TABLE `keyless` (\n  `c0` bigint,\n  `c1` bigint\n) ENGINE=InnoDB DEFAULT CHARSET=utf8mb4 COLLATE=utf8mb4_0900_bin"},
		},
	},
}

// Queries that are known to be broken in the engine.
var BrokenQueries = []QueryTest{
	{
		Query:    "SELECT pk1, SUM(c1) FROM two_pk",
		Expected: []sql.Row{{0, 60.0}},
	},
	// this doesn't parse in MySQL (can't use an alias in a where clause), panics in engine
	{
		Query: `SELECT pk, (SELECT max(pk) FROM one_pk WHERE pk < opk.pk) AS x 
						FROM one_pk opk WHERE x > 0 ORDER BY x`,
		Expected: []sql.Row{
			{2, 1},
			{3, 2},
		},
	},
	{
		Query: `SELECT pk,
					(SELECT max(pk) FROM one_pk WHERE pk < opk.pk) AS min,
					(SELECT min(pk) FROM one_pk WHERE pk > opk.pk) AS max
					FROM one_pk opk
					WHERE max > 1
					ORDER BY max;`,
		Expected: []sql.Row{
			{1, 0, 2},
			{2, 1, 3},
		},
	},
	// AVG gives the wrong result for the first row
	{
		Query: `SELECT pk,
						(SELECT sum(c1) FROM two_pk WHERE c1 IN (SELECT c4 FROM two_pk WHERE c3 > opk.c5)) AS sum,
						(SELECT avg(c1) FROM two_pk WHERE pk2 IN (SELECT pk2 FROM two_pk WHERE c1 < opk.c2)) AS avg
					FROM one_pk opk ORDER BY pk`,
		Expected: []sql.Row{
			{0, 60.0, nil},
			{1, 50.0, 10.0},
			{2, 30.0, 15.0},
			{3, nil, 15.0},
		},
	},
	// something broken in the resolve_having analysis for this
	{
		Query: `SELECT column_0, sum(column_1) FROM 
			(values row(1,1), row(1,3), row(2,2), row(2,5), row(3,9)) a 
			group by 1 having avg(column_1) > 2 order by 1`,
		Expected: []sql.Row{
			{2, 7.0},
			{3, 9.0},
		},
	},
	// The outer CTE currently resolves before the inner one, which causes
	// this to return { {1}, {1}, } instead.
	{
		Query: `WITH t AS (SELECT 1) SELECT * FROM t UNION (WITH t AS (SELECT 2) SELECT * FROM t)`,
		Expected: []sql.Row{
			{1},
			{2},
		},
	},
	{
		Query: "SELECT json_array() FROM dual;",
	},
	{
		Query: "SELECT json_array_append() FROM dual;",
	},
	{
		Query: "SELECT json_array_insert() FROM dual;",
	},
	{
		Query: "SELECT json_contains() FROM dual;",
	},
	{
		Query: "SELECT json_contains_path() FROM dual;",
	},
	{
		Query: "SELECT json_depth() FROM dual;",
	},
	{
		Query: "SELECT json_insert() FROM dual;",
	},
	{
		Query: "SELECT json_keys() FROM dual;",
	},
	{
		Query: "SELECT json_length() FROM dual;",
	},
	{
		Query: "SELECT json_merge_patch() FROM dual;",
	},
	{
		Query: "SELECT json_merge_preserve() FROM dual;",
	},
	{
		Query: "SELECT json_object() FROM dual;",
	},
	{
		Query: "SELECT json_overlaps() FROM dual;",
	},
	{
		Query: "SELECT json_pretty() FROM dual;",
	},
	{
		Query: "SELECT json_quote() FROM dual;",
	},
	{
		Query: "SELECT json_remove() FROM dual;",
	},
	{
		Query: "SELECT json_replace() FROM dual;",
	},
	{
		Query: "SELECT json_schema_valid() FROM dual;",
	},
	{
		Query: "SELECT json_schema_validation_report() FROM dual;",
	},
	{
		Query: "SELECT json_set() FROM dual;",
	},
	{
		Query: "SELECT json_search() FROM dual;",
	},
	{
		Query: "SELECT json_storage_free() FROM dual;",
	},
	{
		Query: "SELECT json_storage_size() FROM dual;",
	},
	{
		Query: "SELECT json_type() FROM dual;",
	},
	{
		Query: "SELECT json_table() FROM dual;",
	},
	{
		Query: "SELECT json_valid() FROM dual;",
	},
	{
		Query: "SELECT json_value() FROM dual;",
	},
	// This gets an error "unable to cast "second row" of type string to int64"
	// Should throw sql.ErrAmbiguousColumnInOrderBy
	{
		Query: `SELECT s as i, i as i from mytable order by i`,
	},
	// These three queries return the right results, but the casing is wrong in the result schema.
	{
		Query: "SELECT i, I, s, S FROM mytable;",
		Expected: []sql.Row{
			{1, 1, "first row", "first row"},
			{2, 2, "second row", "second row"},
			{3, 3, "third row", "third row"},
		},
		ExpectedColumns: sql.Schema{
			{
				Name: "i",
				Type: sql.Int64,
			},
			{
				Name: "I",
				Type: sql.Int64,
			},
			{
				Name: "s",
				Type: sql.MustCreateStringWithDefaults(sqltypes.VarChar, 20),
			},
			{
				Name: "S",
				Type: sql.MustCreateStringWithDefaults(sqltypes.VarChar, 20),
			},
		},
	},
	{
		Query: "SELECT `i`, `I`, `s`, `S` FROM mytable;",
		Expected: []sql.Row{
			{1, 1, "first row", "first row"},
			{2, 2, "second row", "second row"},
			{3, 3, "third row", "third row"},
		},
		ExpectedColumns: sql.Schema{
			{
				Name: "i",
				Type: sql.Int64,
			},
			{
				Name: "I",
				Type: sql.Int64,
			},
			{
				Name: "s",
				Type: sql.MustCreateStringWithDefaults(sqltypes.VarChar, 20),
			},
			{
				Name: "S",
				Type: sql.MustCreateStringWithDefaults(sqltypes.VarChar, 20),
			},
		},
	},
	{
		Query: "SELECT `mytable`.`i`, `mytable`.`I`, `mytable`.`s`, `mytable`.`S` FROM mytable;",
		Expected: []sql.Row{
			{1, 1, "first row", "first row"},
			{2, 2, "second row", "second row"},
			{3, 3, "third row", "third row"},
		},
		ExpectedColumns: sql.Schema{
			{
				Name: "i",
				Type: sql.Int64,
			},
			{
				Name: "I",
				Type: sql.Int64,
			},
			{
				Name: "s",
				Type: sql.MustCreateStringWithDefaults(sqltypes.VarChar, 20),
			},
			{
				Name: "S",
				Type: sql.MustCreateStringWithDefaults(sqltypes.VarChar, 20),
			},
		},
	},
	// https://github.com/dolthub/go-mysql-server/issues/600
	{
		Query:    `SELECT json_unquote(json_extract('{"hi":"there"}', '$.nope'))`,
		Expected: []sql.Row{{nil}}, // currently returns string "null"
	},
	// Null-safe and type conversion tuple comparison is not correctly
	// implemented yet.
	{
		Query:    "SELECT 1 FROM DUAL WHERE (1, null) in ((1, null))",
		Expected: []sql.Row{},
	},
	{
		Query:    "SELECT 1 FROM DUAL WHERE (1, null) != (0, null)",
		Expected: []sql.Row{},
	},
	{
		Query:    "SELECT 1 FROM DUAL WHERE (0, null) = (0, null)",
		Expected: []sql.Row{},
	},
	{
		Query:    "SELECT 1 FROM DUAL WHERE ('0', 0) = (0, '0')",
		Expected: []sql.Row{{1}},
	},
	{
		Query:    "SELECT 1 FROM DUAL WHERE (null, null) = (select null, null from dual)",
		Expected: []sql.Row{},
	},
	// pushdownGroupByAliases breaks queries where subquery expressions
	// reference the outer table and an alias gets pushed to a projection
	// below a group by node.
	{
		Query: "SELECT c AS i_do_not_conflict, COUNT(*), MIN((SELECT COUNT(*) FROM (SELECT 1 AS d) b WHERE b.d = a.c)) FROM (SELECT 1 AS c) a GROUP BY i_do_not_conflict;",
	},
	{
		Query: "SELECT c AS c, COUNT(*), MIN((SELECT COUNT(*) FROM (SELECT 1 AS d) b WHERE b.d = a.c)) FROM (SELECT 1 AS c) a GROUP BY a.c;",
	},
	// TODO: support nested recursive CTEs
	{
		Query: `
			with recursive t1 (sub_part, part, quantity) as (
				with recursive t2 (sub_part, part, quantity) as (
					SELECT p2.sub_part, p2.part, p2.quantity FROM parts as p2
					UNION
					SELECT p1.sub_part, p1.part, p1.quantity FROM parts as p1
					JOIN t2
					ON
						p1.sub_part = t2.sub_part
					WHERE p1.part = 'pie' and t2.part = 'crust'
				) select * from t2
				UNION
				SELECT t1.sub_part, t1.part, t1.quantity
				FROM t1
				JOIN parts AS p
				ON p.part = p.part
			) SELECT t1.sub_part, sum(t1.quantity) as total_quantity FROM t1 GROUP BY t1.sub_part;`,
		Expected: []sql.Row{
			{"crust", float64(1)},
			{"filling", float64(2)},
			{"flour", float64(20)},
			{"butter", float64(18)},
			{"salt", float64(18)},
			{"sugar", float64(7)},
			{"fruit", float64(9)},
		},
	},
	{
		// TODO truncate date outputs
		Query:    "select i, date_col from datetime_table",
		Expected: []sql.Row{{1, "2019-12-31"}},
	},
	// Currently, not matching MySQL's information schema for this table
	{
		Query: `
		SELECT
			COLUMN_NAME,
			JSON_EXTRACT(HISTOGRAM, '$."number-of-buckets-specified"')
		FROM information_schema.COLUMN_STATISTICS
		WHERE SCHEMA_NAME = 'mydb'
		AND TABLE_NAME = 'mytable'
		`,
		Expected: nil,
	},
	// Currently, not matching MySQL's result format. This []uint8 gets converted to '\n' instead.
	{
		Query:    "SELECT X'0a'",
		Expected: []sql.Row{{"0x0A"}},
	},
}

var VersionedQueries = []QueryTest{
	{
		Query: "SELECT *  FROM myhistorytable AS OF '2019-01-01' AS foo ORDER BY i",
		Expected: []sql.Row{
			{int64(1), "first row, 1"},
			{int64(2), "second row, 1"},
			{int64(3), "third row, 1"},
		},
	},
	{
		Query: "SELECT *  FROM myhistorytable AS OF '2019-01-02' foo ORDER BY i",
		Expected: []sql.Row{
			{int64(1), "first row, 2"},
			{int64(2), "second row, 2"},
			{int64(3), "third row, 2"},
		},
	},
	// Testing support of function evaluation in AS OF
	{
		Query: "SELECT *  FROM myhistorytable AS OF GREATEST('2019-01-02','2019-01-01','') foo ORDER BY i",
		Expected: []sql.Row{
			{int64(1), "first row, 2"},
			{int64(2), "second row, 2"},
			{int64(3), "third row, 2"},
		},
	},
	{
		Query: "SELECT *  FROM myhistorytable ORDER BY i",
		Expected: []sql.Row{
			{int64(1), "first row, 3", "1"},
			{int64(2), "second row, 3", "2"},
			{int64(3), "third row, 3", "3"},
		},
	},
	{
		Query: "SHOW TABLES AS OF '2019-01-02' LIKE 'myhistorytable'",
		Expected: []sql.Row{
			{"myhistorytable"},
		},
	},
	{
		Query: "SHOW TABLES FROM mydb AS OF '2019-01-02' LIKE 'myhistorytable'",
		Expected: []sql.Row{
			{"myhistorytable"},
		},
	},
	{
		Query: "SHOW CREATE TABLE myhistorytable as of '2019-01-02'",
		Expected: []sql.Row{
			{"myhistorytable", "CREATE TABLE `myhistorytable` (\n" +
				"  `i` bigint NOT NULL,\n" +
				"  `s` text NOT NULL,\n" +
				"  PRIMARY KEY (`i`)\n" +
				") ENGINE=InnoDB DEFAULT CHARSET=utf8mb4 COLLATE=utf8mb4_0900_bin"},
		},
	},
	{
		Query: "SHOW CREATE TABLE myhistorytable as of '2019-01-03'",
		Expected: []sql.Row{
			{"myhistorytable", "CREATE TABLE `myhistorytable` (\n" +
				"  `i` bigint NOT NULL,\n" +
				"  `s` text NOT NULL,\n" +
				"  `c` text NOT NULL,\n" +
				"  PRIMARY KEY (`i`)\n" +
				") ENGINE=InnoDB DEFAULT CHARSET=utf8mb4 COLLATE=utf8mb4_0900_bin"},
		},
	},
}

var VersionedScripts = []ScriptTest{
	{
		Name: "user var for AS OF expression",
		SetUpScript: []string{
			"SET @rev1 = '2019-01-01', @rev2 = '2019-01-02'",
		},
		Assertions: []ScriptTestAssertion{
			{
				Query: "SELECT *  FROM myhistorytable AS OF @rev1 AS foo ORDER BY i",
				Expected: []sql.Row{
					{int64(1), "first row, 1"},
					{int64(2), "second row, 1"},
					{int64(3), "third row, 1"},
				},
			},
			{
				Query: "SELECT *  FROM myhistorytable AS OF @rev2 AS foo ORDER BY i",
				Expected: []sql.Row{
					{int64(1), "first row, 2"},
					{int64(2), "second row, 2"},
					{int64(3), "third row, 2"},
				},
			},
			{
				Query: "SHOW TABLES AS OF @rev1 LIKE 'myhistorytable'",
				Expected: []sql.Row{
					{"myhistorytable"},
				},
			},
			{
				Query: "DESCRIBE myhistorytable AS OF '2019-01-02'",
				Expected: []sql.Row{
					{"i", "bigint", "NO", "PRI", "NULL", ""},
					{"s", "text", "NO", "", "NULL", ""},
				},
			},
			{
				Query: "DESCRIBE myhistorytable AS OF '2019-01-03'",
				Expected: []sql.Row{
					{"i", "bigint", "NO", "PRI", "NULL", ""},
					{"s", "text", "NO", "", "NULL", ""},
					{"c", "text", "NO", "", "NULL", ""},
				},
			},
		},
	},
}

var DateParseQueries = []QueryTest{
	{
		Query:    "SELECT STR_TO_DATE('Jan 3, 2000', '%b %e, %Y')",
		Expected: []sql.Row{{time.Date(2000, time.January, 3, 0, 0, 0, 0, time.Local)}},
	},
	{
		Query:    "SELECT STR_TO_DATE('May 3, 10:23:00 PM 2000', '%b %e, %H:%i:%s %p %Y')",
		Expected: []sql.Row{{time.Date(2000, time.May, 3, 22, 23, 0, 0, time.Local)}},
	},
	{
		Query:    "SELECT STR_TO_DATE('01/02/99 314', '%m/%e/%y %f')",
		Expected: []sql.Row{{time.Date(1999, time.January, 2, 0, 0, 0, 314000, time.Local)}},
	},
	{
		Query:    "SELECT STR_TO_DATE('01/02/99 05:14:12 PM', '%m/%e/%y %r')",
		Expected: []sql.Row{{time.Date(1999, time.January, 2, 17, 14, 12, 0, time.Local)}},
	},
	{
		Query:    "SELECT STR_TO_DATE('invalid', 'notvalid')",
		Expected: []sql.Row{{nil}},
	},
}

var InfoSchemaQueries = []QueryTest{
	{
		Query: "SHOW TABLES",
		Expected: []sql.Row{
			{"myview"},
			{"fk_tbl"},
			{"mytable"},
		},
	},
	{
		Query: "SHOW FULL TABLES",
		Expected: []sql.Row{
			{"fk_tbl", "BASE TABLE"},
			{"myview", "VIEW"},
			{"mytable", "BASE TABLE"},
		},
	},
	{
		Query: "SHOW TABLES FROM foo",
		Expected: []sql.Row{
			{"other_table"},
		},
	},
	{
		Query: "SHOW TABLES LIKE '%table'",
		Expected: []sql.Row{
			{"mytable"},
		},
	},
	{
		Query: `SHOW COLUMNS FROM mytable`,
		Expected: []sql.Row{
			{"i", "bigint", "NO", "PRI", "NULL", ""},
			{"s", "varchar(20)", "NO", "UNI", "NULL", ""},
		},
	},
	{
		Query: `DESCRIBE mytable`,
		Expected: []sql.Row{
			{"i", "bigint", "NO", "PRI", "NULL", ""},
			{"s", "varchar(20)", "NO", "UNI", "NULL", ""},
		},
	},
	{
		Query: `DESC mytable`,
		Expected: []sql.Row{
			{"i", "bigint", "NO", "PRI", "NULL", ""},
			{"s", "varchar(20)", "NO", "UNI", "NULL", ""},
		},
	},
	{
		Query: `SHOW COLUMNS FROM mytable WHERE Field = 'i'`,
		Expected: []sql.Row{
			{"i", "bigint", "NO", "PRI", "NULL", ""},
		},
	},
	{
		Query: `SHOW COLUMNS FROM mytable LIKE 'i'`,
		Expected: []sql.Row{
			{"i", "bigint", "NO", "PRI", "NULL", ""},
		},
	},
	{
		Query: `SHOW FULL COLUMNS FROM mytable`,
		Expected: []sql.Row{
			{"i", "bigint", nil, "NO", "PRI", "NULL", "", "", ""},
			{"s", "varchar(20)", "utf8mb4_0900_bin", "NO", "UNI", "NULL", "", "", "column s"},
		},
	},
	{
		Query: "SHOW TABLES WHERE `Tables_in_mydb` = 'mytable'",
		Expected: []sql.Row{
			{"mytable"},
		},
	},
	{
		Query: `
		SELECT
			LOGFILE_GROUP_NAME, FILE_NAME, TOTAL_EXTENTS, INITIAL_SIZE, ENGINE, EXTRA
		FROM INFORMATION_SCHEMA.FILES
		WHERE FILE_TYPE = 'UNDO LOG'
			AND FILE_NAME IS NOT NULL
			AND LOGFILE_GROUP_NAME IS NOT NULL
		GROUP BY LOGFILE_GROUP_NAME, FILE_NAME, ENGINE, TOTAL_EXTENTS, INITIAL_SIZE
		ORDER BY LOGFILE_GROUP_NAME
		`,
		Expected: nil,
	},
	{
		Query: `
		SELECT DISTINCT
			TABLESPACE_NAME, FILE_NAME, LOGFILE_GROUP_NAME, EXTENT_SIZE, INITIAL_SIZE, ENGINE
		FROM INFORMATION_SCHEMA.FILES
		WHERE FILE_TYPE = 'DATAFILE'
		ORDER BY TABLESPACE_NAME, LOGFILE_GROUP_NAME
		`,
		Expected: nil,
	},
	{
		Query: `
		SELECT TABLE_NAME FROM information_schema.TABLES
		WHERE TABLE_SCHEMA='mydb' AND (TABLE_TYPE='BASE TABLE' OR TABLE_TYPE='VIEW')
		ORDER BY 1
		`,
		Expected: []sql.Row{
			{"fk_tbl"},
			{"mytable"},
			{"myview"},
		},
	},
	{
		Query: `
		SELECT COLUMN_NAME, DATA_TYPE FROM information_schema.COLUMNS
		WHERE TABLE_SCHEMA='mydb' AND TABLE_NAME='mytable'
		`,
		Expected: []sql.Row{
			{"s", "varchar"},
			{"i", "bigint"},
		},
	},
	{
		Query: `
		SELECT COLUMN_NAME FROM information_schema.COLUMNS
		WHERE TABLE_SCHEMA=DATABASE() AND TABLE_NAME LIKE '%table'
		GROUP BY COLUMN_NAME
		`,
		Expected: []sql.Row{
			{"s"},
			{"i"},
		},
	},
	{
		Query: `
		SELECT COLUMN_NAME FROM information_schema.COLUMNS
		WHERE TABLE_SCHEMA=DATABASE() AND TABLE_NAME LIKE '%table'
		GROUP BY 1
		`,
		Expected: []sql.Row{
			{"s"},
			{"i"},
		},
	},
	{
		Query: `
		SELECT COLUMN_NAME AS COLUMN_NAME FROM information_schema.COLUMNS
		WHERE TABLE_SCHEMA=DATABASE() AND TABLE_NAME LIKE '%table'
		GROUP BY 1
		`,
		Expected: []sql.Row{
			{"s"},
			{"i"},
		},
	},
	{
		Query: `
		SELECT COLUMN_NAME AS COLUMN_NAME FROM information_schema.COLUMNS
		WHERE TABLE_SCHEMA=DATABASE() AND TABLE_NAME LIKE '%table'
		GROUP BY 1 HAVING SUBSTRING(COLUMN_NAME, 1, 1) = "s"
		`,
		Expected: []sql.Row{{"s"}},
	},
	{
		Query: `SHOW INDEXES FROM mytaBLE`,
		Expected: []sql.Row{
			{"mytable", 0, "PRIMARY", 1, "i", nil, 0, nil, nil, "", "BTREE", "", "", "YES", nil},
			{"mytable", 0, "mytable_s", 1, "s", nil, 0, nil, nil, "", "BTREE", "", "", "YES", nil},
			{"mytable", 1, "mytable_i_s", 1, "i", nil, 0, nil, nil, "", "BTREE", "", "", "YES", nil},
			{"mytable", 1, "mytable_i_s", 2, "s", nil, 0, nil, nil, "", "BTREE", "", "", "YES", nil},
			{"mytable", 1, "idx_si", 1, "s", nil, 0, nil, nil, "", "BTREE", "", "", "YES", nil},
			{"mytable", 1, "idx_si", 2, "i", nil, 0, nil, nil, "", "BTREE", "", "", "YES", nil},
		},
	},
	{
		Query: `SHOW KEYS FROM mytaBLE`,
		Expected: []sql.Row{
			{"mytable", 0, "PRIMARY", 1, "i", nil, 0, nil, nil, "", "BTREE", "", "", "YES", nil},
			{"mytable", 0, "mytable_s", 1, "s", nil, 0, nil, nil, "", "BTREE", "", "", "YES", nil},
			{"mytable", 1, "mytable_i_s", 1, "i", nil, 0, nil, nil, "", "BTREE", "", "", "YES", nil},
			{"mytable", 1, "mytable_i_s", 2, "s", nil, 0, nil, nil, "", "BTREE", "", "", "YES", nil},
			{"mytable", 1, "idx_si", 1, "s", nil, 0, nil, nil, "", "BTREE", "", "", "YES", nil},
			{"mytable", 1, "idx_si", 2, "i", nil, 0, nil, nil, "", "BTREE", "", "", "YES", nil},
		},
	},
	{
		Query: `SHOW CREATE TABLE mytaBLE`,
		Expected: []sql.Row{
			{"mytable", "CREATE TABLE `mytable` (\n" +
				"  `i` bigint NOT NULL,\n" +
				"  `s` varchar(20) NOT NULL COMMENT 'column s',\n" +
				"  PRIMARY KEY (`i`),\n" +
				"  KEY `idx_si` (`s`,`i`),\n" +
				"  KEY `mytable_i_s` (`i`,`s`),\n" +
				"  UNIQUE KEY `mytable_s` (`s`)\n" +
				") ENGINE=InnoDB DEFAULT CHARSET=utf8mb4 COLLATE=utf8mb4_0900_bin"},
		},
	},
	{
		Query: `SHOW CREATE TABLE fk_TBL`,
		Expected: []sql.Row{
			{"fk_tbl", "CREATE TABLE `fk_tbl` (\n" +
				"  `pk` bigint NOT NULL,\n" +
				"  `a` bigint,\n" +
				"  `b` varchar(20),\n" +
				"  PRIMARY KEY (`pk`),\n" +
				"  KEY `ab` (`a`,`b`),\n" +
				"  CONSTRAINT `fk1` FOREIGN KEY (`a`,`b`) REFERENCES `mytable` (`i`,`s`) ON DELETE CASCADE\n" +
				") ENGINE=InnoDB DEFAULT CHARSET=utf8mb4 COLLATE=utf8mb4_0900_bin"},
		},
	},
	{

		Query: "SELECT table_name, `auto_increment` FROM information_schema.tables " +
			"WHERE TABLE_SCHEMA='mydb' AND TABLE_TYPE='BASE TABLE' ORDER BY 1",
		Expected: []sql.Row{
			{"fk_tbl", nil},
			{"mytable", nil},
		},
	},
	{
		Query: "SHOW ENGINES",
		Expected: []sql.Row{
			{"InnoDB", "DEFAULT", "Supports transactions, row-level locking, and foreign keys", "YES", "YES", "YES"},
		},
	},
	{
		Query: "SELECT * FROM information_schema.table_constraints ORDER BY table_name, constraint_type;",
		Expected: []sql.Row{
			{"def", "mydb", "fk1", "mydb", "fk_tbl", "FOREIGN KEY", "YES"},
			{"def", "mydb", "PRIMARY", "mydb", "fk_tbl", "PRIMARY KEY", "YES"},
			{"def", "mydb", "PRIMARY", "mydb", "mytable", "PRIMARY KEY", "YES"},
			{"def", "mydb", "mytable_s", "mydb", "mytable", "UNIQUE", "YES"},
			{"def", "foo", "PRIMARY", "foo", "other_table", "PRIMARY KEY", "YES"},
		},
	},
	{
		Query:    "SELECT * FROM information_schema.check_constraints ORDER BY constraint_schema, constraint_name, check_clause ",
		Expected: []sql.Row{},
	},
	{
		Query: "SELECT * FROM information_schema.key_column_usage ORDER BY constraint_schema, table_name",
		Expected: []sql.Row{
			{"def", "foo", "PRIMARY", "def", "foo", "other_table", "text", 1, nil, nil, nil, nil},
			{"def", "mydb", "PRIMARY", "def", "mydb", "fk_tbl", "pk", 1, nil, nil, nil, nil},
			{"def", "mydb", "fk1", "def", "mydb", "fk_tbl", "a", 1, 1, "mydb", "mytable", "i"},
			{"def", "mydb", "fk1", "def", "mydb", "fk_tbl", "b", 2, 2, "mydb", "mytable", "s"},
			{"def", "mydb", "PRIMARY", "def", "mydb", "mytable", "i", 1, nil, nil, nil, nil},
			{"def", "mydb", "mytable_s", "def", "mydb", "mytable", "s", 1, nil, nil, nil, nil},
		},
	},
	{
		Query:    "SELECT * FROM information_schema.partitions",
		Expected: []sql.Row{},
	},
	{
		Query: `
				select CONCAT(tbl.table_schema, '.', tbl.table_name) as the_table,
				       col.column_name, GROUP_CONCAT(kcu.column_name SEPARATOR ',') as pk
				from information_schema.tables as tbl
				join information_schema.columns as col
				  on tbl.table_name = col.table_name
				join information_schema.key_column_usage as kcu
				  on tbl.table_name = kcu.table_name
				join information_schema.table_constraints as tc
				  on kcu.constraint_name = tc.constraint_name
				where tbl.table_schema = 'mydb' and
					  tbl.table_name = kcu.table_name and
					  tc.constraint_type = 'PRIMARY KEY' and
					  col.column_name like 'pk%'
				group by the_table, col.column_name
				`,
		Expected: []sql.Row{
			{"mydb.fk_tbl", "pk", "pk,pk,pk"},
		},
	},
	{
		Query: `SELECT * FROM information_schema.COLLATION_CHARACTER_SET_APPLICABILITY ORDER BY collation_name LIMIT 4 `,
		Expected: []sql.Row{
			{"armscii8_bin", "armscii8"},
			{"armscii8_general_ci", "armscii8"},
			{"ascii_bin", "ascii"},
			{"ascii_general_ci", "ascii"},
		},
	},
	{
		Query:    `SELECT * from information_schema.administrable_role_authorizations`,
		Expected: []sql.Row{},
	},
	{
		Query:    `SELECT * from information_schema.applicable_roles`,
		Expected: []sql.Row{},
	},
	{
		Query:    `SELECT * FROM information_schema.column_privileges`,
		Expected: []sql.Row{},
	},
	{
		Query:    `SELECT * FROM information_schema.columns_extensions`,
		Expected: []sql.Row{},
	},
	{
		Query:    `SELECT * FROM information_schema.connection_control_failed_login_attempts`,
		Expected: []sql.Row{},
	},
	{
		Query:    `SELECT * FROM information_schema.keywords`,
		Expected: []sql.Row{},
	},
	{
		Query:    `SELECT * FROM information_schema.mysql_firewall_users`,
		Expected: []sql.Row{},
	},
	{
		Query:    `SELECT * FROM information_schema.mysql_firewall_whitelist`,
		Expected: []sql.Row{},
	},
	{
		Query:    `SELECT * FROM information_schema.optimizer_trace`,
		Expected: []sql.Row{},
	},
	{
		Query:    `SELECT * FROM information_schema.plugins`,
		Expected: []sql.Row{},
	},
	{
		Query:    `SELECT * FROM information_schema.profiling`,
		Expected: []sql.Row{},
	},
	{
		Query:    `SELECT * FROM information_schema.resource_groups`,
		Expected: []sql.Row{},
	},
	{
		Query:    `SELECT * FROM information_schema.role_column_grants`,
		Expected: []sql.Row{},
	},
	{
		Query:    `SELECT * FROM information_schema.role_routine_grants`,
		Expected: []sql.Row{},
	},
	{
		Query:    `SELECT * FROM information_schema.schema_privileges`,
		Expected: []sql.Row{},
	},
	{
		Query:    `SELECT * FROM information_schema.schemata_extensions`,
		Expected: []sql.Row{},
	},
	{
		Query:    `SELECT * FROM information_schema.st_geometry_columns`,
		Expected: []sql.Row{},
	},
	{
		Query:    `SELECT * FROM information_schema.st_spatial_reference_systems`,
		Expected: []sql.Row{},
	},
	{
		Query:    `SELECT * FROM information_schema.st_units_of_measure`,
		Expected: []sql.Row{},
	},
	{
		Query:    `SELECT * FROM information_schema.table_constraints_extensions`,
		Expected: []sql.Row{},
	},
	{
		Query:    `SELECT * FROM information_schema.table_privileges`,
		Expected: []sql.Row{},
	},
	{
		Query:    `SELECT * FROM information_schema.tables_extensions`,
		Expected: []sql.Row{},
	},
	{
		Query:    `SELECT * FROM information_schema.tablespaces`,
		Expected: []sql.Row{},
	},
	{
		Query:    `SELECT * FROM information_schema.tablespaces_extensions`,
		Expected: []sql.Row{},
	},
	{
		Query:    `SELECT * FROM information_schema.user_attributes`,
		Expected: []sql.Row{},
	},
	{
		Query:    `SELECT * FROM information_schema.view_routine_usage`,
		Expected: []sql.Row{},
	},
	{
		Query:    `SELECT * FROM information_schema.view_table_usage`,
		Expected: []sql.Row{},
	},
	{
		Query:    `SELECT * from information_schema.innodb_buffer_page`,
		Expected: []sql.Row{},
	},
	{
		Query:    `SELECT * from information_schema.innodb_buffer_page_lru`,
		Expected: []sql.Row{},
	},
	{
		Query:    `SELECT * from information_schema.innodb_buffer_pool_stats`,
		Expected: []sql.Row{},
	},
	{
		Query:    `SELECT * from information_schema.innodb_cached_indexes`,
		Expected: []sql.Row{},
	},
	{
		Query:    `SELECT * from information_schema.innodb_cmp`,
		Expected: []sql.Row{},
	},
	{
		Query:    `SELECT * from information_schema.innodb_cmp_reset`,
		Expected: []sql.Row{},
	},
	{
		Query:    `SELECT * from information_schema.innodb_cmpmem`,
		Expected: []sql.Row{},
	},
	{
		Query:    `SELECT * from information_schema.innodb_cmpmem_reset`,
		Expected: []sql.Row{},
	},
	{
		Query:    `SELECT * from information_schema.innodb_cmp_per_index`,
		Expected: []sql.Row{},
	},
	{
		Query:    `SELECT * from information_schema.innodb_cmp_per_index_reset`,
		Expected: []sql.Row{},
	},
	{
		Query:    `SELECT * from information_schema.innodb_columns`,
		Expected: []sql.Row{},
	},
	{
		Query:    `SELECT * from information_schema.innodb_datafiles`,
		Expected: []sql.Row{},
	},
	{
		Query:    `SELECT * from information_schema.innodb_fields`,
		Expected: []sql.Row{},
	},
	{
		Query:    `SELECT * from information_schema.innodb_foreign`,
		Expected: []sql.Row{},
	},
	{
		Query:    `SELECT * from information_schema.innodb_foreign_cols`,
		Expected: []sql.Row{},
	},
	{
		Query:    `SELECT * from information_schema.innodb_ft_being_deleted`,
		Expected: []sql.Row{},
	},
	{
		Query:    `SELECT * from information_schema.innodb_ft_config`,
		Expected: []sql.Row{},
	},
	{
		Query:    `SELECT * from information_schema.innodb_ft_default_stopword`,
		Expected: []sql.Row{},
	},
	{
		Query:    `SELECT * from information_schema.innodb_ft_deleted`,
		Expected: []sql.Row{},
	},
	{
		Query:    `SELECT * from information_schema.innodb_ft_index_cache`,
		Expected: []sql.Row{},
	},
	{
		Query:    `SELECT * from information_schema.innodb_ft_index_table`,
		Expected: []sql.Row{},
	},
	{
		Query:    `SELECT * from information_schema.innodb_indexes`,
		Expected: []sql.Row{},
	},
	{
		Query:    `SELECT * from information_schema.innodb_metrics`,
		Expected: []sql.Row{},
	},
	{
		Query:    `SELECT * from information_schema.innodb_session_temp_tablespaces`,
		Expected: []sql.Row{},
	},
	{
		Query:    `SELECT * from information_schema.innodb_tables`,
		Expected: []sql.Row{},
	},
	{
		Query:    `SELECT * from information_schema.innodb_tablespaces`,
		Expected: []sql.Row{},
	},
	{
		Query:    `SELECT * from information_schema.innodb_tablespaces_brief`,
		Expected: []sql.Row{},
	},
	{
		Query:    `SELECT * from information_schema.innodb_tablestats`,
		Expected: []sql.Row{},
	},
	{
		Query:    `SELECT * from information_schema.innodb_temp_table_info`,
		Expected: []sql.Row{},
	},
	{
		Query:    `SELECT * from information_schema.innodb_trx`,
		Expected: []sql.Row{},
	},
	{
		Query:    `SELECT * from information_schema.innodb_virtual`,
		Expected: []sql.Row{},
	},
}

var InfoSchemaScripts = []ScriptTest{
	{
		Name: "information_schema.table_constraints ignores non-unique indexes",
		SetUpScript: []string{
			"CREATE TABLE t (pk int primary key, test_score int, height int)",
			"CREATE INDEX myindex on t(test_score)",
		},
		Assertions: []ScriptTestAssertion{
			{
				Query: "SELECT * FROM information_schema.table_constraints where table_name='t' ORDER BY constraint_type,constraint_name",
				Expected: []sql.Row{
					{"def", "mydb", "PRIMARY", "mydb", "t", "PRIMARY KEY", "YES"},
				},
			},
		},
	},
	{
		Name: "information_schema.key_column_usage ignores non-unique indexes",
		SetUpScript: []string{
			"CREATE TABLE t (pk int primary key, test_score int, height int)",
			"CREATE INDEX myindex on t(test_score)",
		},
		Assertions: []ScriptTestAssertion{
			{
				Query: "SELECT * FROM information_schema.key_column_usage where table_name='t'",
				Expected: []sql.Row{
					{"def", "mydb", "PRIMARY", "def", "mydb", "t", "pk", 1, nil, nil, nil, nil},
				},
			},
		},
	},
	{
		Name: "information_schema.key_column_usage works with composite foreign keys",
		SetUpScript: []string{
			"CREATE TABLE ptable (pk int primary key, test_score int, height int)",
			"CREATE INDEX myindex on ptable(test_score, height)",
			"CREATE TABLE ptable2 (pk int primary key, test_score2 int, height2 int, CONSTRAINT fkr FOREIGN KEY (test_score2, height2) REFERENCES ptable(test_score,height));",
		},
		Assertions: []ScriptTestAssertion{
			{
				Query: "SELECT * FROM information_schema.key_column_usage where table_name='ptable2' ORDER BY constraint_name",
				Expected: []sql.Row{
					{"def", "mydb", "PRIMARY", "def", "mydb", "ptable2", "pk", 1, nil, nil, nil, nil},
					{"def", "mydb", "fkr", "def", "mydb", "ptable2", "test_score2", 1, 1, "mydb", "ptable", "test_score"},
					{"def", "mydb", "fkr", "def", "mydb", "ptable2", "height2", 2, 2, "mydb", "ptable", "height"},
				},
			},
		},
	},
	{
		Name: "information_schema.key_column_usage works with composite primary keys",
		SetUpScript: []string{
			"CREATE TABLE ptable (pk int, test_score int, height int, PRIMARY KEY (pk, test_score))",
		},
		Assertions: []ScriptTestAssertion{
			{
				Query: "SELECT * FROM information_schema.key_column_usage where table_name='ptable' ORDER BY constraint_name",
				Expected: []sql.Row{
					{"def", "mydb", "PRIMARY", "def", "mydb", "ptable", "pk", 1, nil, nil, nil, nil},
					{"def", "mydb", "PRIMARY", "def", "mydb", "ptable", "test_score", 2, nil, nil, nil, nil},
				},
			},
		},
	},
	{
		Name: "information_schema.triggers create trigger definer defined",
		SetUpScript: []string{
			"CREATE TABLE aa (x INT PRIMARY KEY)",
			"CREATE DEFINER=`dolt`@`localhost` TRIGGER trigger1 BEFORE INSERT ON aa FOR EACH ROW SET NEW.x = NEW.x + 1",
		},
		Assertions: []ScriptTestAssertion{
			{
				Query: "SELECT trigger_name, event_object_table, definer FROM INFORMATION_SCHEMA.TRIGGERS WHERE trigger_name = 'trigger1'",
				Expected: []sql.Row{
					{"trigger1", "aa", "`dolt`@`localhost`"},
				},
			},
		},
	},
	{
		Name: "information_schema.statistics shows non unique index",
		SetUpScript: []string{
			"CREATE TABLE t (pk int primary key, test_score int, height int)",
			"CREATE INDEX myindex on t(test_score)",
			"INSERT INTO t VALUES (2,23,25), (3,24,26)",
		},
		Assertions: []ScriptTestAssertion{
			{
				Query: "SELECT * FROM information_schema.statistics where table_name='t'",
				Expected: []sql.Row{
					{"def", "mydb", "t", 1, "mydb", "myindex", 1, "test_score", "A", int64(2), nil, nil, "YES", "BTREE", "", "", "YES", nil},
					{"def", "mydb", "t", 0, "mydb", "PRIMARY", 1, "pk", "A", int64(2), nil, nil, "", "BTREE", "", "", "YES", nil},
				},
			},
		},
	},
	{
		Name: "information_schema.columns shows default value",
		SetUpScript: []string{
			"CREATE TABLE t (pk int primary key, fname varchar(20), lname varchar(20), height int)",
			"ALTER TABLE t CHANGE fname fname varchar(20) NOT NULL DEFAULT ''",
			"ALTER TABLE t CHANGE lname lname varchar(20) NOT NULL DEFAULT 'ln'",
			"ALTER TABLE t CHANGE height h int DEFAULT NULL",
		},
		Assertions: []ScriptTestAssertion{
			{
				Query: "SELECT table_name, column_name, column_default, is_nullable FROM information_schema.columns where table_name='t'",
				Expected: []sql.Row{
					{"t", "pk", nil, "NO"},
					{"t", "fname", "", "NO"},
					{"t", "lname", "ln", "NO"},
					{"t", "h", nil, "YES"},
				},
			},
		},
	},
	{
		Name: "information_schema.columns shows default value with more types",
		SetUpScript: []string{
			"CREATE TABLE test_table (pk int primary key, col2 float NOT NULL DEFAULT 4.5, col3 double NOT NULL DEFAULT 3.14159, col4 datetime NULL DEFAULT '2008-04-22 16:16:16', col5 boolean NULL DEFAULT FALSE)",
		},
		Assertions: []ScriptTestAssertion{
			{
				Query: "SELECT table_name, column_name, column_default, is_nullable FROM information_schema.CoLuMnS where table_name='test_table'",
				Expected: []sql.Row{
					{"test_table", "pk", nil, "NO"},
					{"test_table", "col2", "4.5", "NO"},
					{"test_table", "col3", "3.14159", "NO"},
					{"test_table", "col4", "2008-04-22 16:16:16", "YES"},
					{"test_table", "col5", "0", "YES"},
				},
			},
		},
	},
	{
		Name: "information_schema.columns shows default value with more types",
		SetUpScript: []string{
			"CREATE TABLE test_table (pk int primary key, col2 float DEFAULT (length('he`Llo')), col3 int DEFAULT (greatest(`pk`, 2)), col4 int DEFAULT (5 + 5), col5 datetime default NOW(), create_time timestamp(6) NOT NULL DEFAULT NOW(6));",
		},
		Assertions: []ScriptTestAssertion{
			{
				Query: "SELECT table_name, column_name, column_default, is_nullable FROM information_schema.columns where table_name='test_table'",
				Expected: []sql.Row{
					{"test_table", "pk", nil, "NO"},
					{"test_table", "col2", "LENGTH('he`Llo')", "YES"},
					{"test_table", "col3", "GREATEST(pk, 2)", "YES"},
					{"test_table", "col4", "(5 + 5)", "YES"},
					{"test_table", "col5", "NOW()", "YES"},
					{"test_table", "create_time", "NOW(6)", "NO"},
				},
			},
		},
	},
	{
		Name: "information_schema.columns correctly shows numeric precision and scale for a wide variety of types",
		SetUpScript: []string{
			"CREATE TABLE `digits` (`c0` tinyint,`c1` tinyint unsigned,`c2` smallint,`c3` smallint unsigned,`c4` mediumint,`c5` mediumint unsigned,`c6` int,`c7` int unsigned,`c8` bigint,`c9` bigint unsigned,`c10` float,`c11` dec(5,2),`st` varchar(100))",
		},
		Assertions: []ScriptTestAssertion{
			{
				Query: "select column_name, numeric_precision, numeric_scale from information_schema.columns where table_name='digits' order by ordinal_position;",
				Expected: []sql.Row{
					{"c0", 3, 0},
					{"c1", 3, 0},
					{"c2", 5, 0},
					{"c3", 5, 0},
					{"c4", 7, 0},
					{"c5", 7, 0},
					{"c6", 10, 0},
					{"c7", 10, 0},
					{"c8", 19, 0},
					{"c9", 20, 0},
					{"c10", 12, nil},
					{"c11", 5, 2},
					{"st", nil, nil},
				},
			},
		},
	},
	{
		Name: "information_schema.routines",
		SetUpScript: []string{
			"CREATE PROCEDURE p1() COMMENT 'hi' DETERMINISTIC SELECT 6",
			"CREATE definer=`user` PROCEDURE p2() SQL SECURITY INVOKER SELECT 7",
			"CREATE PROCEDURE p21() SQL SECURITY DEFINER SELECT 8",
			"USE foo",
			"CREATE PROCEDURE p12() COMMENT 'hello' DETERMINISTIC SELECT 6",
		},
		Assertions: []ScriptTestAssertion{
			{
				Query: "SELECT specific_name, routine_catalog, routine_schema, routine_name, routine_type, " +
					"data_type, character_maximum_length, character_octet_length, numeric_precision, numeric_scale, " +
					"datetime_precision, character_set_name, collation_name, dtd_identifier, " +
					"routine_body, external_name, external_language, parameter_style, is_deterministic, " +
					"sql_data_access, sql_path, security_type, sql_mode, routine_comment, definer, " +
					"character_set_client, collation_connection, database_collation FROM information_schema.routines",
				Expected: []sql.Row{
					{"p1", "def", "mydb", "p1", "PROCEDURE", "", nil, nil, nil, nil, nil, nil, nil, "", "SQL",
						nil, "SQL", "SQL", "", "", nil, "DEFINER", "SQL", "hi", "", "utf8mb4", "utf8mb4_0900_bin",
						"utf8mb4_0900_bin"},
					{"p2", "def", "mydb", "p2", "PROCEDURE", "", nil, nil, nil, nil, nil, nil, nil, "", "SQL",
						nil, "SQL", "SQL", "", "", nil, "INVOKER", "SQL", "", "`user`@`%`", "utf8mb4", "utf8mb4_0900_bin",
						"utf8mb4_0900_bin"},
					{"p12", "def", "foo", "p12", "PROCEDURE", "", nil, nil, nil, nil, nil, nil, nil, "", "SQL",
						nil, "SQL", "SQL", "", "", nil, "DEFINER", "SQL", "hello", "", "utf8mb4", "utf8mb4_0900_bin",
						"utf8mb4_0900_bin"},
					{"p21", "def", "mydb", "p21", "PROCEDURE", "", nil, nil, nil, nil, nil, nil, nil, "", "SQL",
						nil, "SQL", "SQL", "", "", nil, "DEFINER", "SQL", "", "", "utf8mb4", "utf8mb4_0900_bin",
						"utf8mb4_0900_bin"},
				},
			},
		},
	},
	{
		Name: "information_schema.columns for view",
		SetUpScript: []string{
			"USE foo",
			"drop table other_table",
			"CREATE TABLE t (i int)",
			"CREATE VIEW v as select * from t",
		},
		Assertions: []ScriptTestAssertion{
			{
				Query: "SELECT * FROM INFORMATION_SCHEMA.COLUMNS WHERE table_schema = 'foo'",
				Expected: []sql.Row{
					{"def", "foo", "t", "i", uint32(1), nil, "YES", "int", nil, nil, int64(10), int64(0), nil, nil, nil, "int", "", "", "select", "", "", nil},
					{"def", "foo", "v", "", uint32(0), nil, "", nil, nil, nil, nil, nil, nil, "", "", "", "", "", "select", "", "", nil},
				},
			},
		},
	},
	{
		Name: "information_schema.columns with column key check for PRI and UNI",
		SetUpScript: []string{
			"CREATE TABLE about (id int unsigned NOT NULL AUTO_INCREMENT, uuid char(36) NOT NULL, " +
				"status varchar(255) NOT NULL DEFAULT 'draft', date_created timestamp DEFAULT NULL, date_updated timestamp DEFAULT NULL, " +
				"url_key varchar(255) NOT NULL, PRIMARY KEY (uuid), UNIQUE KEY about_url_key_unique (url_key), UNIQUE KEY id (id))",
		},
		Assertions: []ScriptTestAssertion{
			{
				Query: "SELECT TABLE_NAME, COLUMN_NAME, COLUMN_DEFAULT, IS_NULLABLE, COLUMN_TYPE, COLUMN_KEY, CHARACTER_MAXIMUM_LENGTH, EXTRA FROM INFORMATION_SCHEMA.COLUMNS WHERE TABLE_NAME = 'about'",
				Expected: []sql.Row{
					{"about", "id", nil, "NO", "int unsigned", "UNI", nil, "auto_increment"},
					{"about", "uuid", nil, "NO", "char(36)", "PRI", 36, ""},
					{"about", "status", "draft", "NO", "varchar(255)", "", 255, ""},
					{"about", "date_created", nil, "YES", "timestamp", "", nil, ""},
					{"about", "date_updated", nil, "YES", "timestamp", "", nil, ""},
					{"about", "url_key", nil, "NO", "varchar(255)", "UNI", 255, ""},
				},
			},
		},
	},
	{
		Name: "information_schema.columns with column key check for MUL",
		SetUpScript: []string{
			"create table new_table (id int, name varchar(30), cname varbinary(100));",
			"alter table new_table modify column id int NOT NULL, add key(id);",
		},
		Assertions: []ScriptTestAssertion{
			{
				Query: "SELECT TABLE_NAME, COLUMN_NAME, IS_NULLABLE, DATA_TYPE, COLUMN_TYPE, COLUMN_KEY, CHARACTER_MAXIMUM_LENGTH, EXTRA FROM INFORMATION_SCHEMA.COLUMNS WHERE TABLE_NAME = 'new_table'",
				Expected: []sql.Row{
					{"new_table", "id", "NO", "int", "int", "MUL", nil, ""},
					{"new_table", "name", "YES", "varchar", "varchar(30)", "", 30, ""},
					{"new_table", "cname", "YES", "varbinary", "varbinary(100)", "", 100, ""},
				},
			},
		},
	},
	{
		Name: "information_schema.columns with column key check for MUL for only the first column of composite unique key",
		SetUpScript: []string{
			"create table comp_uni (pk int not null, c0 int, c1 int, primary key (pk), unique key c0c1 (c0, c1));",
		},
		Assertions: []ScriptTestAssertion{
			{
				Query: "SELECT TABLE_NAME, COLUMN_NAME, IS_NULLABLE, COLUMN_TYPE, COLUMN_KEY FROM INFORMATION_SCHEMA.COLUMNS WHERE TABLE_NAME = 'comp_uni'",
				Expected: []sql.Row{
					{"comp_uni", "pk", "NO", "int", "PRI"},
					{"comp_uni", "c0", "YES", "int", "MUL"},
					{"comp_uni", "c1", "YES", "int", ""},
				},
			},
		},
	},
	{
		Name: "information_schema.columns with column key UNI is displayed as PRI if it cannot contain NULL values and there is no PRIMARY KEY in the table",
		SetUpScript: []string{
			"create table ptable (id int not null, id2 int not null, col1 bool, UNIQUE KEY unique_key (id), UNIQUE KEY unique_key2 (id2));",
		},
		Assertions: []ScriptTestAssertion{
			{
				Query: "SELECT TABLE_NAME, COLUMN_NAME, IS_NULLABLE, DATA_TYPE, COLUMN_TYPE, COLUMN_KEY FROM INFORMATION_SCHEMA.COLUMNS WHERE TABLE_NAME = 'ptable'",
				Expected: []sql.Row{
					{"ptable", "id", "NO", "int", "int", "PRI"},
					{"ptable", "id2", "NO", "int", "int", "UNI"},
					{"ptable", "col1", "YES", "tinyint", "tinyint(1)", ""},
				},
			},
		},
	},
	{
		Name: "information_schema.columns with srs_id defined in spatial columns",
		SetUpScript: []string{
			"CREATE TABLE stable (geo GEOMETRY NOT NULL DEFAULT (POINT(2, 5)), line LINESTRING NOT NULL, pnt POINT SRID 4326, pol POLYGON NOT NULL SRID 0);",
		},
		Assertions: []ScriptTestAssertion{
			{
				Query: "SELECT TABLE_NAME, COLUMN_NAME, COLUMN_DEFAULT, IS_NULLABLE, DATA_TYPE, COLUMN_TYPE, COLUMN_KEY, SRS_ID FROM INFORMATION_SCHEMA.COLUMNS WHERE TABLE_NAME = 'stable'",
				Expected: []sql.Row{
					{"stable", "geo", "POINT(2, 5)", "NO", "geometry", "geometry", "", nil},
					{"stable", "line", nil, "NO", "linestring", "linestring", "", nil},
					{"stable", "pnt", nil, "YES", "point", "point", "", uint32(4326)},
					{"stable", "pol", nil, "NO", "polygon", "polygon", "", uint32(0)},
				},
			},
		},
	},
}

var ExplodeQueries = []QueryTest{
	{
		Query: `SELECT a, EXPLODE(b), c FROM explode`,
		Expected: []sql.Row{
			{int64(1), "a", "first"},
			{int64(1), "b", "first"},
			{int64(2), "c", "second"},
			{int64(2), "d", "second"},
			{int64(3), "e", "third"},
			{int64(3), "f", "third"},
		},
	},
	{
		Query: `SELECT a, EXPLODE(b) AS x, c FROM explode`,
		Expected: []sql.Row{
			{int64(1), "a", "first"},
			{int64(1), "b", "first"},
			{int64(2), "c", "second"},
			{int64(2), "d", "second"},
			{int64(3), "e", "third"},
			{int64(3), "f", "third"},
		},
	},
	{
		Query: `SELECT EXPLODE(SPLIT(c, "")) FROM explode LIMIT 5`,
		Expected: []sql.Row{
			{"f"},
			{"i"},
			{"r"},
			{"s"},
			{"t"},
		},
	},
	{
		Query: `SELECT a, EXPLODE(b) AS x, c FROM explode WHERE x = 'e'`,
		Expected: []sql.Row{
			{int64(3), "e", "third"},
		},
	},
	{
		Query: `SELECT HEX(UNHEX(375));`,
		Expected: []sql.Row{
			{"0375"},
		},
	},
}

type QueryErrorTest struct {
	Query          string
	Bindings       map[string]sql.Expression
	ExpectedErr    *errors.Kind
	ExpectedErrStr string
}

var ErrorQueries = []QueryErrorTest{
	{
		// Test for: https://github.com/dolthub/dolt/issues/3247
		Query:       "select * from dual where foo() and true;",
		ExpectedErr: sql.ErrFunctionNotFound,
	},
	{
		Query:       "select * from mytable where (i = 1, i = 0 or i = 2) and (i > -1)",
		ExpectedErr: sql.ErrInvalidOperandColumns,
	},
	{
		Query:       "select * from mytable where (i = 1, i = 0 or i = 2) or (i > -1)",
		ExpectedErr: sql.ErrInvalidOperandColumns,
	},
	{
		Query:       "select * from mytable where ((i = 1, i = 0 or i = 2) or (i > -1)) and (i < 6)",
		ExpectedErr: sql.ErrInvalidOperandColumns,
	},
	{
		Query:       "select * from mytable where ((i = 1, i = 0 or i = 2) is true or (i > -1)) and (i < 6)",
		ExpectedErr: sql.ErrInvalidOperandColumns,
	},
	{
		Query:       "select foo.i from mytable as a",
		ExpectedErr: sql.ErrTableNotFound,
	},
	{
		Query:       "select foo.i from mytable",
		ExpectedErr: sql.ErrTableNotFound,
	},
	{
		Query:       "select foo.* from mytable",
		ExpectedErr: sql.ErrTableNotFound,
	},
	{
		Query:       "select foo.* from mytable as a",
		ExpectedErr: sql.ErrTableNotFound,
	},
	{
		Query:       "select x from mytable",
		ExpectedErr: sql.ErrColumnNotFound,
	},
	{
		Query:       "select mytable.x from mytable",
		ExpectedErr: sql.ErrTableColumnNotFound,
	},
	{
		Query:       "select a.x from mytable as a",
		ExpectedErr: sql.ErrTableColumnNotFound,
	},
	{
		Query:       "select a from notable",
		ExpectedErr: sql.ErrTableNotFound,
	},
	{
		Query:       "select myTable.i from mytable as mt", // alias overwrites the original table name
		ExpectedErr: sql.ErrTableNotFound,
	},
	{
		Query:       "select myTable.* from mytable as mt", // alias overwrites the original table name
		ExpectedErr: sql.ErrTableNotFound,
	},
	{
		Query:       "SELECT one_pk.c5,pk1,pk2 FROM one_pk opk JOIN two_pk tpk ON one_pk.pk=two_pk.pk1 ORDER BY 1,2,3", // alias overwrites the original table name
		ExpectedErr: sql.ErrTableNotFound,
	},
	{
		Query:       "SELECT pk,pk1,pk2 FROM one_pk opk JOIN two_pk tpk ON one_pk.pk=two_pk.pk1 AND opk.pk=tpk.pk2 ORDER BY 1,2,3", // alias overwrites the original table name
		ExpectedErr: sql.ErrTableNotFound,
	},
	{
		Query:       "SELECT t.i, myview1.s FROM myview AS t ORDER BY i", // alias overwrites the original view name
		ExpectedErr: sql.ErrTableNotFound,
	},
	{
		Query:       "SELECT * FROM mytable AS t, othertable as t", // duplicate alias
		ExpectedErr: sql.ErrDuplicateAliasOrTable,
	},
	{
		Query:       "SELECT * FROM mytable AS t UNION SELECT * FROM mytable AS t, othertable AS t", // duplicate alias in union
		ExpectedErr: sql.ErrDuplicateAliasOrTable,
	},
	{
		Query:       "SELECT * FROM mytable AS OTHERTABLE, othertable", // alias / table conflict
		ExpectedErr: sql.ErrDuplicateAliasOrTable,
	},
	{
		Query:       `SELECT * FROM mytable WHERE s REGEXP("*main.go")`,
		ExpectedErr: expression.ErrInvalidRegexp,
	},
	{
		Query:       `SELECT SUBSTRING(s, 1, 10) AS sub_s, SUBSTRING(SUB_S, 2, 3) AS sub_sub_s FROM mytable`,
		ExpectedErr: sql.ErrMisusedAlias,
	},
	{
		Query:       "SELECT pk, (SELECT max(pk) FROM one_pk b WHERE b.pk <= one_pk.pk) FROM one_pk opk ORDER BY 1",
		ExpectedErr: sql.ErrTableNotFound,
	},
	{
		Query:       "SELECT pk, (SELECT max(pk) FROM one_pk WHERE b.pk <= one_pk.pk) FROM one_pk opk ORDER BY 1",
		ExpectedErr: sql.ErrTableNotFound,
	},
	{
		Query:       "SELECT pk, (SELECT max(pk) FROM one_pk WHERE b.pk <= one_pk.pk) FROM one_pk opk ORDER BY 1",
		ExpectedErr: sql.ErrTableNotFound,
	},
	{
		Query:       "SELECT pk, (SELECT max(pk) FROM two_pk WHERE pk <= one_pk.pk3) FROM one_pk ORDER BY 1",
		ExpectedErr: sql.ErrTableColumnNotFound,
	},
	{
		Query:       "SELECT pk, (SELECT max(pk) FROM dne WHERE pk <= one_pk.pk3) FROM one_pk ORDER BY 1",
		ExpectedErr: sql.ErrTableNotFound,
	},
	{
		Query:       "SELECT pk, (SELECT max(pk) FROM two_pk WHERE pk <= c6) FROM one_pk ORDER BY 1",
		ExpectedErr: sql.ErrColumnNotFound,
	},
	{
		Query:       "SELECT i FROM myhistorytable AS OF abc",
		ExpectedErr: sql.ErrInvalidAsOfExpression,
	},
	{
		Query:       "SELECT i FROM myhistorytable AS OF MAX(abc)",
		ExpectedErr: sql.ErrInvalidAsOfExpression,
	},
	{
		Query:       "SELECT pk FROM one_pk WHERE pk > ?",
		ExpectedErr: sql.ErrUnboundPreparedStatementVariable,
	},
	{
		Query:       "SELECT pk FROM one_pk WHERE pk > :pk",
		ExpectedErr: sql.ErrUnboundPreparedStatementVariable,
	},
	{
		Query:       "with cte1 as (SELECT c3 FROM one_pk WHERE c4 < opk.c2 ORDER BY 1 DESC LIMIT 1)  SELECT pk, (select c3 from cte1) FROM one_pk opk ORDER BY 1",
		ExpectedErr: sql.ErrTableNotFound,
	},
	{
		Query: `WITH mt1 (x,y) as (select i,s FROM mytable)
			SELECT mt1.i, mt1.s FROM mt1`,
		ExpectedErr: sql.ErrTableColumnNotFound,
	},
	{
		Query: `WITH mt1 (x,y) as (select i,s FROM mytable)
			SELECT i, s FROM mt1`,
		ExpectedErr: sql.ErrColumnNotFound,
	},
	{
		Query: `WITH mt1 (x,y,z) as (select i,s FROM mytable)
			SELECT i, s FROM mt1`,
		ExpectedErr: sql.ErrColumnCountMismatch,
	},
	// TODO: this results in a stack overflow, need to check for this
	// {
	// 	Query: `WITH mt1 as (select i,s FROM mt2), mt2 as (select i,s from mt1)
	// 		SELECT i, s FROM mt1`,
	// 	ExpectedErr: sql.ErrColumnCountMismatch,
	// },
	// TODO: related to the above issue, CTEs are only allowed to mentioned previously defined CTEs (to prevent cycles).
	//  This query works, but shouldn't
	// {
	// 	Query: `WITH mt1 as (select i,s FROM mt2), mt2 as (select i,s from mytable)
	// 		SELECT i, s FROM mt1`,
	// 	ExpectedErr: sql.ErrColumnCountMismatch,
	// },
	{
		Query: `WITH mt1 as (select i,s FROM mytable), mt2 as (select i+1, concat(s, '!') from mytable)
			SELECT mt1.i, mt2.s FROM mt1 join mt2 on mt1.i = mt2.i;`,
		ExpectedErr: sql.ErrTableColumnNotFound,
	},
	// TODO: this should be an error, as every table alias (including subquery aliases) must be unique
	// {
	// 	Query: "SELECT s,i FROM (select i,s FROM mytable) mt join (select i,s FROM mytable) mt;",
	// 	ExpectedErr: sql.ErrDuplicateAliasOrTable,
	// },
	// TODO: this should be an error, as every table alias must be unique.
	// {
	// 	Query: "WITH mt as (select i,s FROM mytable) SELECT s,i FROM mt join mt;",
	// 	ExpectedErr: sql.ErrDuplicateAliasOrTable,
	// },
	// TODO: Bug: the having column must appear in the select list
	// {
	// 	Query:       "SELECT pk1, sum(c1) FROM two_pk GROUP BY 1 having c1 > 10;",
	// 	ExpectedErr: sql.ErrColumnNotFound,
	// },
	{
		Query:       `SHOW TABLE STATUS FROM baddb`,
		ExpectedErr: sql.ErrDatabaseNotFound,
	},
	{
		Query:       `SELECT s as i, i as i from mytable order by 1`,
		ExpectedErr: sql.ErrAmbiguousColumnInOrderBy,
	},
	{
		Query: `SELECT pk as pk, nt.i  as i, nt2.i as i FROM one_pk
						RIGHT JOIN niltable nt ON pk=nt.i
						RIGHT JOIN niltable nt2 ON pk=nt2.i - 1
						ORDER BY 3`,
		ExpectedErr: sql.ErrAmbiguousColumnInOrderBy,
	},
	{
		Query:       "SELECT C FROM (select i,s FROM mytable) mt (a,b) order by a desc;",
		ExpectedErr: sql.ErrColumnNotFound,
	},
	{
		Query:       "SELECT i FROM (select i,s FROM mytable) mt (a,b) order by a desc;",
		ExpectedErr: sql.ErrColumnNotFound,
	},
	{
		Query:       "SELECT mt.i FROM (select i,s FROM mytable) mt (a,b) order by a desc;",
		ExpectedErr: sql.ErrTableColumnNotFound,
	},
	{
		Query:       "SELECT a FROM (select i,s FROM mytable) mt (a) order by a desc;",
		ExpectedErr: sql.ErrColumnCountMismatch,
	},
	{
		Query:       "SELECT a FROM (select i,s FROM mytable) mt (a,b,c) order by a desc;",
		ExpectedErr: sql.ErrColumnCountMismatch,
	},
	{
		Query:       `SELECT name FROM specialtable t WHERE t.name LIKE '$%' ESCAPE 'abc'`,
		ExpectedErr: sql.ErrInvalidArgument,
	},
	{
		Query:       `SELECT name FROM specialtable t WHERE t.name LIKE '$%' ESCAPE '$$'`,
		ExpectedErr: sql.ErrInvalidArgument,
	},
	{
		Query:       `SELECT JSON_OBJECT("a","b","c") FROM dual`,
		ExpectedErr: sql.ErrInvalidArgumentNumber,
	},
	{
		Query:          `select JSON_EXTRACT('{"id":"abc"}', '$.id')-1;`,
		ExpectedErrStr: `error: 'abc' is not a valid value for 'DOUBLE'`,
	},
	{
		Query:          `select JSON_EXTRACT('{"id":{"a": "abc"}}', '$.id')-1;`,
		ExpectedErrStr: `error: 'map[string]interface {}' is not a valid value type for 'DOUBLE'`,
	},
	{
		Query:       `alter table mytable add primary key (s)`,
		ExpectedErr: sql.ErrMultiplePrimaryKeysDefined,
	},
	// TODO: The following two queries should work. See https://github.com/dolthub/go-mysql-server/issues/542.
	{
		Query:       "SELECT SUM(i), i FROM mytable GROUP BY i ORDER BY 1+SUM(i) ASC",
		ExpectedErr: analyzer.ErrAggregationUnsupported,
	},
	{
		Query:       "SELECT SUM(i) as sum, i FROM mytable GROUP BY i ORDER BY 1+SUM(i) ASC",
		ExpectedErr: analyzer.ErrAggregationUnsupported,
	},
	{
		Query:       "select ((1, 2)) from dual",
		ExpectedErr: sql.ErrInvalidOperandColumns,
	},
	{
		Query:       "select (select 1, 2 from dual) from dual",
		ExpectedErr: sql.ErrInvalidOperandColumns,
	},
	{
		Query:       "select concat((1, 2)) from dual",
		ExpectedErr: sql.ErrInvalidOperandColumns,
	},
	{
		Query:       "select (1, 2) = (1) from dual",
		ExpectedErr: sql.ErrInvalidOperandColumns,
	},
	{
		Query:       "select (1) in (select 1, 2 from dual) from dual",
		ExpectedErr: sql.ErrInvalidOperandColumns,
	},
	{
		Query:       "select (1, 2) in (select 1, 2, 3 from dual) from dual",
		ExpectedErr: sql.ErrInvalidOperandColumns,
	},
	{
		Query:       "select (select 1 from dual) in ((1, 2)) from dual",
		ExpectedErr: sql.ErrInvalidOperandColumns,
	},
	{
		Query:       "select (((1,2),3)) = (((1,2))) from dual",
		ExpectedErr: sql.ErrInvalidOperandColumns,
	},
	{
		Query:       "select (((1,2),3)) = (((1),2)) from dual",
		ExpectedErr: sql.ErrInvalidOperandColumns,
	},
	{
		Query:       "select (((1,2),3)) = (((1))) from dual",
		ExpectedErr: sql.ErrInvalidOperandColumns,
	},
	{
		Query:       "select (((1,2),3)) = (((1,2),3),(4,5)) from dual",
		ExpectedErr: sql.ErrInvalidOperandColumns,
	},
	{
		Query:       "select ((4,5),((1,2),3)) = ((1,2),(4,5)) from dual",
		ExpectedErr: sql.ErrInvalidOperandColumns,
	},
	{
		Query:       "SELECT (2, 2)=1 FROM dual where exists (SELECT 1 FROM dual)",
		ExpectedErr: sql.ErrInvalidOperandColumns,
	},
	{
		Query:       `SELECT pk, (SELECT concat(pk, pk) FROM one_pk WHERE pk < opk.pk ORDER BY 1 DESC LIMIT 1) as strpk FROM one_pk opk where strpk > "0" ORDER BY 2`,
		ExpectedErr: sql.ErrColumnNotFound,
	},
	{
		Query:       `CREATE TABLE test (pk int, primary key(pk, noexist))`,
		ExpectedErr: sql.ErrUnknownIndexColumn,
	},
	{
		Query:       `CREATE TABLE test (pk int auto_increment, pk2 int auto_increment, primary key (pk))`,
		ExpectedErr: sql.ErrInvalidAutoIncCols,
	},
	{
		Query:       `CREATE TABLE test (pk int auto_increment)`,
		ExpectedErr: sql.ErrInvalidAutoIncCols,
	},
	{
		Query:       `CREATE TABLE test (pk int primary key auto_increment default 100, col int)`,
		ExpectedErr: sql.ErrInvalidAutoIncCols,
	},
	{
		Query:       "with recursive t (n) as (select (1) from dual union all select n from t where n < 2) select sum(n) from t",
		ExpectedErr: sql.ErrCteRecursionLimitExceeded,
	},
	{
		Query:       "with recursive t (n) as (select (1) from dual union all select n + 1 from t where n < 1002) select sum(n) from t",
		ExpectedErr: sql.ErrCteRecursionLimitExceeded,
	},
	{
		Query:       `alter table a add fulltext index idx (id)`,
		ExpectedErr: sql.ErrUnsupportedFeature,
	},
	{
		Query:       `CREATE TABLE test (pk int primary key, body text, FULLTEXT KEY idx_body (body))`,
		ExpectedErr: sql.ErrUnsupportedFeature,
	},
	{
		Query:       `CREATE FULLTEXT INDEX idx ON opening_lines(opening_line)`,
		ExpectedErr: sql.ErrUnsupportedFeature,
	},
	{
		Query:       `SELECT * FROM datetime_table where date_col >= 'not a valid date'`,
		ExpectedErr: sql.ErrConvertingToTime,
	},
	{
		Query:       `SELECT * FROM datetime_table where datetime_col >= 'not a valid datetime'`,
		ExpectedErr: sql.ErrConvertingToTime,
	},
	{
		Query: `SELECT t1.*
					  FROM
						mytable as t1,
						mytable as t2,
						mytable as t3,
						mytable as t4,
						mytable as t5,
						mytable as t6,
						mytable as t7,
						mytable as t8,
						mytable as t9,
						mytable as t10,
						mytable as t11,
						mytable as t12,
						mytable as t13,
						mytable as t14,
						mytable as t15
					  WHERE
						t1.i = t2.i and
						t2.i = t3.i and
						t3.i = t4.i and
						t4.i = t5.i and
						t5.i = t6.i and
						t6.i = t7.i and
						t7.i = t8.i and
						t8.i = t9.i and
						t9.i = t10.i and
						t10.i = t11.i and
						t11.i = t12.i and
						t12.i = t13.i and
						t13.i = t14.i and
						t14.i = t15.i`,
		ExpectedErr: sql.ErrUnsupportedJoinFactorCount,
	},
	{
		Query: `SELECT t1.*
					  FROM
						mytable as t1
						LEFT JOIN mytable as t2 ON t1.i = t2.i
						LEFT JOIN mytable as t3 ON t2.i = t3.i
						LEFT JOIN mytable as t4 ON t3.i = t4.i
						LEFT JOIN mytable as t5 ON t4.i = t5.i
						LEFT JOIN mytable as t6 ON t5.i = t6.i
						LEFT JOIN mytable as t7 ON t6.i = t7.i
						LEFT JOIN mytable as t8 ON t7.i = t8.i
						LEFT JOIN mytable as t9 ON t8.i = t9.i
						LEFT JOIN mytable as t10 ON t9.i = t10.i
						LEFT JOIN mytable as t11 ON t10.i = t11.i
						LEFT JOIN mytable as t12 ON t11.i = t12.i
						LEFT JOIN mytable as t13 ON t12.i = t13.i
						LEFT JOIN mytable as t14 ON t13.i = t14.i
						LEFT JOIN mytable as t15 ON t14.i = t15.i`,
		ExpectedErr: sql.ErrUnsupportedJoinFactorCount,
	},
	// this query was panicing, but should be allowed and should return error when this query is called
	{
		Query:       `CREATE PROCEDURE proc1 (OUT out_count INT) READS SQL DATA SELECT COUNT(*) FROM mytable WHERE i = 1 AND s = 'first row' AND func1(i);`,
		ExpectedErr: sql.ErrFunctionNotFound,
	},
	{
		Query:          "CREATE TABLE table_test (id int PRIMARY KEY, c float DEFAULT rand())",
		ExpectedErrStr: "column default function expressions must be enclosed in parentheses",
	},
	{
		Query:          "CREATE TABLE table_test (id int PRIMARY KEY, c float DEFAULT rand)",
		ExpectedErrStr: "column default function expressions must be enclosed in parentheses",
	},
	{
		Query:       "CREATE TABLE table_test (id int PRIMARY KEY, c float DEFAULT (select 1))",
		ExpectedErr: sql.ErrColumnDefaultSubquery,
	},
	{
		Query:       "CREATE TABLE table_test (id int PRIMARY KEY, b int DEFAULT '2', c int DEFAULT `b`)",
		ExpectedErr: sql.ErrInvalidColumnDefaultValue,
	},
	{
		Query:       "CREATE TABLE t0 (id INT PRIMARY KEY, v1 POINT DEFAULT POINT(1,2));",
		ExpectedErr: sql.ErrSyntaxError,
	},
	{
		Query:       "CREATE TABLE t0 (id INT PRIMARY KEY, v1 JSON DEFAULT JSON_ARRAY(1,2));",
		ExpectedErr: sql.ErrSyntaxError,
	},
	{
		Query:       "CREATE TABLE t0 (id INT PRIMARY KEY, j JSON DEFAULT '{}');",
		ExpectedErr: sql.ErrInvalidTextBlobColumnDefault,
	},
	{
		Query:       "CREATE TABLE t0 (id INT PRIMARY KEY, g GEOMETRY DEFAULT '');",
		ExpectedErr: sql.ErrInvalidTextBlobColumnDefault,
	},
	{
		Query:       "CREATE TABLE t0 (id INT PRIMARY KEY, t TEXT DEFAULT '');",
		ExpectedErr: sql.ErrInvalidTextBlobColumnDefault,
	},
	{
		Query:       "CREATE TABLE t0 (id INT PRIMARY KEY, b BLOB DEFAULT '');",
		ExpectedErr: sql.ErrInvalidTextBlobColumnDefault,
	},
}

// WriteQueryTest is a query test for INSERT, UPDATE, etc. statements. It has a query to run and a select query to
// validate the results.
type WriteQueryTest struct {
	WriteQuery          string
	ExpectedWriteResult []sql.Row
	SelectQuery         string
	ExpectedSelect      []sql.Row
	Bindings            map[string]sql.Expression
}

// GenericErrorQueryTest is a query test that is used to assert an error occurs for some query, without specifying what
// the error was.
type GenericErrorQueryTest struct {
	Name     string
	Query    string
	Bindings map[string]sql.Expression
}

var ViewTests = []QueryTest{
	{
		Query: "SELECT * FROM myview ORDER BY i",
		Expected: []sql.Row{
			sql.NewRow(int64(1), "first row"),
			sql.NewRow(int64(2), "second row"),
			sql.NewRow(int64(3), "third row"),
		},
	},
	{
		Query: "SELECT myview.* FROM myview ORDER BY i",
		Expected: []sql.Row{
			sql.NewRow(int64(1), "first row"),
			sql.NewRow(int64(2), "second row"),
			sql.NewRow(int64(3), "third row"),
		},
	},
	{
		Query: "SELECT i FROM myview ORDER BY i",
		Expected: []sql.Row{
			sql.NewRow(int64(1)),
			sql.NewRow(int64(2)),
			sql.NewRow(int64(3)),
		},
	},
	{
		Query: "SELECT t.* FROM myview AS t ORDER BY i",
		Expected: []sql.Row{
			sql.NewRow(int64(1), "first row"),
			sql.NewRow(int64(2), "second row"),
			sql.NewRow(int64(3), "third row"),
		},
	},
	{
		Query: "SELECT t.i FROM myview AS t ORDER BY i",
		Expected: []sql.Row{
			sql.NewRow(int64(1)),
			sql.NewRow(int64(2)),
			sql.NewRow(int64(3)),
		},
	},
	{
		Query: "SELECT * FROM myview2",
		Expected: []sql.Row{
			sql.NewRow(int64(1), "first row"),
		},
	},
	{
		Query: "SELECT i FROM myview2",
		Expected: []sql.Row{
			sql.NewRow(int64(1)),
		},
	},
	{
		Query: "SELECT myview2.i FROM myview2",
		Expected: []sql.Row{
			sql.NewRow(int64(1)),
		},
	},
	{
		Query: "SELECT myview2.* FROM myview2",
		Expected: []sql.Row{
			sql.NewRow(int64(1), "first row"),
		},
	},
	{
		Query: "SELECT t.* FROM myview2 as t",
		Expected: []sql.Row{
			sql.NewRow(int64(1), "first row"),
		},
	},
	{
		Query: "SELECT t.i FROM myview2 as t",
		Expected: []sql.Row{
			sql.NewRow(int64(1)),
		},
	},
	// info schema support
	{
		Query: "select * from information_schema.views where table_schema = 'mydb' order by table_name",
		Expected: []sql.Row{
			sql.NewRow("def", "mydb", "myview", "SELECT * FROM mytable", "NONE", "YES", "", "DEFINER", "utf8mb4", "utf8mb4_0900_bin"),
			sql.NewRow("def", "mydb", "myview2", "SELECT * FROM myview WHERE i = 1", "NONE", "YES", "", "DEFINER", "utf8mb4", "utf8mb4_0900_bin"),
		},
	},
	{
		Query: "select table_name from information_schema.tables where table_schema = 'mydb' and table_type = 'VIEW' order by 1",
		Expected: []sql.Row{
			sql.NewRow("myview"),
			sql.NewRow("myview2"),
		},
	},
}

var VersionedViewTests = []QueryTest{
	{
		Query: "SELECT * FROM myview1 ORDER BY i",
		Expected: []sql.Row{
			sql.NewRow(int64(1), "first row, 3", "1"),
			sql.NewRow(int64(2), "second row, 3", "2"),
			sql.NewRow(int64(3), "third row, 3", "3"),
		},
	},
	{
		Query: "SELECT t.* FROM myview1 AS t ORDER BY i",
		Expected: []sql.Row{
			sql.NewRow(int64(1), "first row, 3", "1"),
			sql.NewRow(int64(2), "second row, 3", "2"),
			sql.NewRow(int64(3), "third row, 3", "3"),
		},
	},
	{
		Query: "SELECT t.i FROM myview1 AS t ORDER BY i",
		Expected: []sql.Row{
			sql.NewRow(int64(1)),
			sql.NewRow(int64(2)),
			sql.NewRow(int64(3)),
		},
	},
	{
		Query: "SELECT * FROM myview1 AS OF '2019-01-01' ORDER BY i",
		Expected: []sql.Row{
			sql.NewRow(int64(1), "first row, 1"),
			sql.NewRow(int64(2), "second row, 1"),
			sql.NewRow(int64(3), "third row, 1"),
		},
	},

	// Nested views
	{
		Query: "SELECT * FROM myview2",
		Expected: []sql.Row{
			sql.NewRow(int64(1), "first row, 3", "1"),
		},
	},
	{
		Query: "SELECT i FROM myview2",
		Expected: []sql.Row{
			sql.NewRow(int64(1)),
		},
	},
	{
		Query: "SELECT myview2.i FROM myview2",
		Expected: []sql.Row{
			sql.NewRow(int64(1)),
		},
	},
	{
		Query: "SELECT myview2.* FROM myview2",
		Expected: []sql.Row{
			sql.NewRow(int64(1), "first row, 3", "1"),
		},
	},
	{
		Query: "SELECT t.* FROM myview2 as t",
		Expected: []sql.Row{
			sql.NewRow(int64(1), "first row, 3", "1"),
		},
	},
	{
		Query: "SELECT t.i FROM myview2 as t",
		Expected: []sql.Row{
			sql.NewRow(int64(1)),
		},
	},
	{
		Query: "SELECT * FROM myview2 AS OF '2019-01-01'",
		Expected: []sql.Row{
			sql.NewRow(int64(1), "first row, 1"),
		},
	},

	// Views with unions
	{
		Query: "SELECT * FROM myview3 AS OF '2019-01-01'",
		Expected: []sql.Row{
			{"1"},
			{"2"},
			{"3"},
			{"first row, 1"},
			{"second row, 1"},
			{"third row, 1"},
		},
	},
	{
		Query: "SELECT * FROM myview3 AS OF '2019-01-02'",
		Expected: []sql.Row{
			{"1"},
			{"2"},
			{"3"},
			{"first row, 2"},
			{"second row, 2"},
			{"third row, 2"},
		},
	},
	{
		Query: "SELECT * FROM myview3 AS OF '2019-01-03'",
		Expected: []sql.Row{
			{"1"},
			{"2"},
			{"3"},
			{"first row, 3"},
			{"second row, 3"},
			{"third row, 3"},
		},
	},

	// Views with subqueries
	{
		Query: "SELECT * FROM myview4 AS OF '2019-01-01'",
		Expected: []sql.Row{
			{1, "first row, 1"},
		},
	},
	{
		Query: "SELECT * FROM myview4 AS OF '2019-01-02'",
		Expected: []sql.Row{
			{2, "second row, 2"},
		},
	},
	{
		Query: "SELECT * FROM myview4 AS OF '2019-01-03'",
		Expected: []sql.Row{
			{3, "third row, 3", "3"},
		},
	},

	// Views with subquery aliases
	{
		Query: "SELECT * FROM myview5 AS OF '2019-01-01'",
		Expected: []sql.Row{
			{1, "first row, 1"},
		},
	},
	{
		Query: "SELECT * FROM myview5 AS OF '2019-01-02'",
		Expected: []sql.Row{
			{2, "second row, 2"},
		},
	},
	{
		Query: "SELECT * FROM myview5 AS OF '2019-01-03'",
		Expected: []sql.Row{
			{3, "third row, 3", "3"},
		},
	},

	// info schema support
	{
		Query: "select * from information_schema.views where table_schema = 'mydb'",
		Expected: []sql.Row{
			sql.NewRow("def", "mydb", "myview", "SELECT * FROM mytable", "NONE", "YES", "", "DEFINER", "utf8mb4", "utf8mb4_0900_bin"),
			sql.NewRow("def", "mydb", "myview1", "SELECT * FROM myhistorytable", "NONE", "YES", "", "DEFINER", "utf8mb4", "utf8mb4_0900_bin"),
			sql.NewRow("def", "mydb", "myview2", "SELECT * FROM myview1 WHERE i = 1", "NONE", "YES", "", "DEFINER", "utf8mb4", "utf8mb4_0900_bin"),
			sql.NewRow("def", "mydb", "myview3", "SELECT i from myview1 union select s from myhistorytable", "NONE", "YES", "", "DEFINER", "utf8mb4", "utf8mb4_0900_bin"),
			sql.NewRow("def", "mydb", "myview4", "SELECT * FROM myhistorytable where i in (select distinct cast(RIGHT(s, 1) as signed) from myhistorytable)", "NONE", "YES", "", "DEFINER", "utf8mb4", "utf8mb4_0900_bin"),
			sql.NewRow("def", "mydb", "myview5", "SELECT * FROM (select * from myhistorytable where i in (select distinct cast(RIGHT(s, 1) as signed))) as sq", "NONE", "YES", "", "DEFINER", "utf8mb4", "utf8mb4_0900_bin"),
		},
	},
	{
		Query: "select table_name from information_schema.tables where table_schema = 'mydb' and table_type = 'VIEW' order by 1",
		Expected: []sql.Row{
			sql.NewRow("myview"),
			sql.NewRow("myview1"),
			sql.NewRow("myview2"),
			sql.NewRow("myview3"),
			sql.NewRow("myview4"),
			sql.NewRow("myview5"),
		},
	},
}

var ShowTableStatusQueries = []QueryTest{
	{
		Query: `SHOW TABLE STATUS FROM mydb`,
		Expected: []sql.Row{
			{"mytable", "InnoDB", "10", "Fixed", uint64(3), uint64(88), uint64(264), uint64(0), int64(0), int64(0), nil, nil, nil, nil, "utf8mb4_0900_bin", nil, nil, nil},
			{"othertable", "InnoDB", "10", "Fixed", uint64(3), uint64(88), uint64(264), uint64(0), int64(0), int64(0), nil, nil, nil, nil, "utf8mb4_0900_bin", nil, nil, nil},
		},
	},
	{
		Query: `SHOW TABLE STATUS LIKE '%table'`,
		Expected: []sql.Row{
			{"mytable", "InnoDB", "10", "Fixed", uint64(3), uint64(88), uint64(264), uint64(0), int64(0), int64(0), nil, nil, nil, nil, "utf8mb4_0900_bin", nil, nil, nil},
			{"othertable", "InnoDB", "10", "Fixed", uint64(3), uint64(88), uint64(264), uint64(0), int64(0), int64(0), nil, nil, nil, nil, "utf8mb4_0900_bin", nil, nil, nil},
		},
	},
	{
		Query: `SHOW TABLE STATUS FROM mydb LIKE 'othertable'`,
		Expected: []sql.Row{
			{"othertable", "InnoDB", "10", "Fixed", uint64(3), uint64(88), uint64(264), uint64(0), int64(0), int64(0), nil, nil, nil, nil, "utf8mb4_0900_bin", nil, nil, nil},
		},
	},
	{
		Query: `SHOW TABLE STATUS WHERE Name = 'mytable'`,
		Expected: []sql.Row{
			{"mytable", "InnoDB", "10", "Fixed", uint64(3), uint64(88), uint64(264), uint64(0), int64(0), int64(0), nil, nil, nil, nil, "utf8mb4_0900_bin", nil, nil, nil},
		},
	},
	{
		Query: `SHOW TABLE STATUS`,
		Expected: []sql.Row{
			{"mytable", "InnoDB", "10", "Fixed", uint64(3), uint64(88), uint64(264), uint64(0), int64(0), int64(0), nil, nil, nil, nil, "utf8mb4_0900_bin", nil, nil, nil},
			{"othertable", "InnoDB", "10", "Fixed", uint64(3), uint64(88), uint64(264), uint64(0), int64(0), int64(0), nil, nil, nil, nil, "utf8mb4_0900_bin", nil, nil, nil},
		},
	},
	{
		Query: `SHOW TABLE STATUS FROM mydb LIKE 'othertable'`,
		Expected: []sql.Row{
			{"othertable", "InnoDB", "10", "Fixed", uint64(3), uint64(88), uint64(264), uint64(0), int64(0), int64(0), nil, nil, nil, nil, "utf8mb4_0900_bin", nil, nil, nil},
		},
	},
}

var StatisticsQueries = []ScriptTest{
	{
		Name: "analyze single int column",
		SetUpScript: []string{
			"CREATE TABLE t (i int primary key)",
			"INSERT INTO t VALUES (1), (2), (3)",
			"ANALYZE TABLE t",
		},
		Assertions: []ScriptTestAssertion{
			{
				Query: "SELECT * FROM information_schema.column_statistics",
				Expected: []sql.Row{
					{"mydb", "t", "i", float64(2), float64(1), float64(3), uint64(3), uint64(0), uint64(3), "[[1.00, 1.00, 0.33],[2.00, 2.00, 0.33],[3.00, 3.00, 0.33]]"},
				},
			},
		},
	},
	{
		Name: "analyze two int columns",
		SetUpScript: []string{
			"CREATE TABLE t (i int, j int)",
			"INSERT INTO t VALUES (1, 4), (2, 5), (3, 6)",
			"ANALYZE TABLE t",
		},
		Assertions: []ScriptTestAssertion{
			{
				Query: "SELECT * FROM information_schema.column_statistics",
				Expected: []sql.Row{
					{"mydb", "t", "i", float64(2), float64(1), float64(3), uint64(3), uint64(0), uint64(3), "[[1.00, 1.00, 0.33],[2.00, 2.00, 0.33],[3.00, 3.00, 0.33]]"},
					{"mydb", "t", "j", float64(5), float64(4), float64(6), uint64(3), uint64(0), uint64(3), "[[4.00, 4.00, 0.33],[5.00, 5.00, 0.33],[6.00, 6.00, 0.33]]"},
				},
			},
		},
	},
	{
		Name: "analyze float columns",
		SetUpScript: []string{
			"CREATE TABLE t (i float)",
			"INSERT INTO t VALUES (1.25), (45.25), (7.5), (10.5)",
			"ANALYZE TABLE t",
		},
		Assertions: []ScriptTestAssertion{
			{
				Query: "SELECT * FROM information_schema.column_statistics",
				Expected: []sql.Row{
					{"mydb", "t", "i", float64(16.125), float64(1.25), float64(45.25), uint64(4), uint64(0), uint64(4), "[[1.25, 1.25, 0.25],[7.50, 7.50, 0.25],[10.50, 10.50, 0.25],[45.25, 45.25, 0.25]]"},
				},
			},
		},
	},
	{
		Name: "analyze empty table creates stats with 0s",
		SetUpScript: []string{
			"CREATE TABLE t (i float)",
			"ANALYZE TABLE t",
		},
		Assertions: []ScriptTestAssertion{
			{
				Query: "SELECT * FROM information_schema.column_statistics",
				Expected: []sql.Row{
					{"mydb", "t", "i", float64(0), float64(0), float64(0), uint64(0), uint64(0), uint64(0), "[]"},
				},
			},
		},
	},
	{
		Name: "analyze columns that can't be converted to float throws error",
		SetUpScript: []string{
			"CREATE TABLE t (t longtext)",
			"INSERT INTO t VALUES ('not a number')",
			"ANALYZE TABLE t",
		},
		Assertions: []ScriptTestAssertion{
			{
				Query:    "SELECT * FROM information_schema.column_statistics",
				Expected: []sql.Row{},
			},
		},
	},
}<|MERGE_RESOLUTION|>--- conflicted
+++ resolved
@@ -6856,14 +6856,13 @@
 		Query:    "SELECT CONV(i, 10, 2) FROM mytable",
 		Expected: []sql.Row{{"1"}, {"10"}, {"11"}},
 	},
-	{
-<<<<<<< HEAD
+	
 		Query:    `SELECT t1.pk from one_pk join (one_pk t1 join one_pk t2 on t1.pk = t2.pk) on t1.pk = one_pk.pk and one_pk.pk = 1 join (one_pk t3 join one_pk t4 on t3.c1 is not null) on t3.pk = one_pk.pk and one_pk.c1 = 10`,
 		Expected: []sql.Row{{1}, {1}, {1}, {1}},
-=======
+  },
+  {
 		Query:    "select i from mytable where i in (select (select i from mytable order by i limit 1) as i)",
 		Expected: []sql.Row{{1}},
->>>>>>> b8fd0ab2
 	},
 }
 
