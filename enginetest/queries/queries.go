--- conflicted
+++ resolved
@@ -766,54 +766,49 @@
 
 var QueryTests = []QueryTest{
 	{
-<<<<<<< HEAD
+		Query:    "SELECT 1 WHERE ((1 IN (NULL >= 1)) IS NULL);",
+		Expected: []sql.Row{{1}},
+	},
+	{
+		Query:    "SELECT 1 WHERE (1 IN (NULL NOT BETWEEN -1 AND 1)) IS NULL;",
+		Expected: []sql.Row{{1}},
+	},
+	{
+		Query:    "SELECT 1 WHERE ((1 IN (NULL * 1)) IS NULL);",
+		Expected: []sql.Row{{1}},
+	},
+	{
+		Query:    "SELECT count(*) from mytable WHERE ((i IN (NULL >= 1)) IS NULL);",
+		Expected: []sql.Row{{3}},
+	},
+	{
+		Query:    "SELECT count(*) from mytable WHERE (i IN (NULL NOT BETWEEN -1 AND 1)) IS NULL;",
+		Expected: []sql.Row{{3}},
+	},
+	{
+		Query:    "SELECT count(*) from mytable WHERE ((i IN (NULL * 1)) IS NULL);",
+		Expected: []sql.Row{{3}},
+	},
+	{
+		Query:    "SELECT 1 % true",
+		Expected: []sql.Row{{"0"}},
+	},
+	{
+		Query:    "SELECT * from mytable where (0.000 and true)",
+		Expected: []sql.Row{},
+	},
+	{
+		Query:    "SELECT * from mytable where (-0.000 and true)",
+		Expected: []sql.Row{},
+	},
+	{
+		Query:    "SELECT 1 WHERE power(88.0447354000000000000000333333333,100) % 1;",
+		Expected: []sql.Row{},
+	},
+	{
 		SkipServerEngine: true,
 		Query:            "show full processlist",
 		Expected:         []sql.Row{},
-=======
-		Query:    "SELECT 1 WHERE ((1 IN (NULL >= 1)) IS NULL);",
-		Expected: []sql.Row{{1}},
-	},
-	{
-		Query:    "SELECT 1 WHERE (1 IN (NULL NOT BETWEEN -1 AND 1)) IS NULL;",
-		Expected: []sql.Row{{1}},
-	},
-	{
-		Query:    "SELECT 1 WHERE ((1 IN (NULL * 1)) IS NULL);",
-		Expected: []sql.Row{{1}},
-	},
-	{
-		Query:    "SELECT count(*) from mytable WHERE ((i IN (NULL >= 1)) IS NULL);",
-		Expected: []sql.Row{{3}},
-	},
-	{
-		Query:    "SELECT count(*) from mytable WHERE (i IN (NULL NOT BETWEEN -1 AND 1)) IS NULL;",
-		Expected: []sql.Row{{3}},
-	},
-	{
-		Query:    "SELECT count(*) from mytable WHERE ((i IN (NULL * 1)) IS NULL);",
-		Expected: []sql.Row{{3}},
-	},
-	{
-		Query:    "SELECT 1 % true",
-		Expected: []sql.Row{{"0"}},
-	},
-	{
-		Query:    "SELECT * from mytable where (0.000 and true)",
-		Expected: []sql.Row{},
-	},
-	{
-		Query:    "SELECT * from mytable where (-0.000 and true)",
-		Expected: []sql.Row{},
-	},
-	{
-		Query:    "SELECT 1 WHERE power(88.0447354000000000000000333333333,100) % 1;",
-		Expected: []sql.Row{},
-	},
-	{
-		Query:    "show full processlist",
-		Expected: []sql.Row{},
->>>>>>> 258970bc
 	},
 	{
 		Query: "select * from (select i, i2 from niltable) a(x,y) union select * from (select 1, NULL) b(x,y) union select * from (select i, i2 from niltable) c(x,y)",
