--- conflicted
+++ resolved
@@ -4076,8 +4076,7 @@
 		Expected: []sql.Row{{"0.0720000000"}},
 	},
 	{
-<<<<<<< HEAD
-		Query: `select 100 / 35600.00 * 35600.00;`,
+		Query:    `select 100 / 35600.00 * 35600.00;`,
 		Expected: []sql.Row{{"99.999973"}},
 	},
 	{
@@ -4105,12 +4104,6 @@
 		Expected: []sql.Row{{true}},
 	},
 	{
-=======
-		Query:    `select 100 / 35600.00 * 35600.00;`,
-		Expected: []sql.Row{{"99.999973"}},
-	},
-	{
->>>>>>> ea768d76
 		Query:    `select 64 / 77 * 77;`,
 		Expected: []sql.Row{{"64.0000"}},
 	},
