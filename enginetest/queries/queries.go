--- conflicted
+++ resolved
@@ -8787,35 +8787,35 @@
 		},
 	},
 	{
-<<<<<<< HEAD
+		Query: "select length(space(i)) from mytable;",
+		Expected: []sql.Row{
+			{1},
+			{2},
+			{3},
+		},
+	},
+	{
+		Query: "select concat(space(i), 'a') from mytable;",
+		Expected: []sql.Row{
+			{" a"},
+			{"  a"},
+			{"   a"},
+		},
+	},
+	{
+		Query: "select space(i * 2) from mytable;",
+		Expected: []sql.Row{
+			{"  "},
+			{"    "},
+			{"      "},
+		},
+	},
+	{
 		Query: "select i + pi() from mytable;",
 		Expected: []sql.Row{
 			{"4.141592653589793"},
 			{"5.141592653589793"},
 			{"6.141592653589793"},
-=======
-		Query: "select length(space(i)) from mytable;",
-		Expected: []sql.Row{
-			{1},
-			{2},
-			{3},
-		},
-	},
-	{
-		Query: "select concat(space(i), 'a') from mytable;",
-		Expected: []sql.Row{
-			{" a"},
-			{"  a"},
-			{"   a"},
-		},
-	},
-	{
-		Query: "select space(i * 2) from mytable;",
-		Expected: []sql.Row{
-			{"  "},
-			{"    "},
-			{"      "},
->>>>>>> da563ea5
 		},
 	},
 }
