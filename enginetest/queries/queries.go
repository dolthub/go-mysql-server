--- conflicted
+++ resolved
@@ -8819,33 +8819,33 @@
 		},
 	},
 	{
-<<<<<<< HEAD
+		Query: "select exp(i) from mytable;",
+		Expected: []sql.Row{
+			{math.Exp(1)},
+			{math.Exp(2)},
+			{math.Exp(3)},
+		},
+	},
+	{
+		Query: "select bit_count(i), bit_count(-20 * i) from mytable;",
+		Expected: []sql.Row{
+			{1, 61},
+			{1, 60},
+			{2, 59},
+		},
+	},
+	{
+		Query: "select bit_count(binary 123456878901234567890);",
+		Expected: []sql.Row{
+			{73},
+		},
+	},
+	{
 		Query: "select atan(i), atan2(i, i + 2) from mytable;",
 		Expected: []sql.Row{
 			{math.Atan2(1, 1), math.Atan2(1, 3)},
 			{math.Atan2(2, 1), math.Atan2(2, 4)},
 			{math.Atan2(3, 1), math.Atan2(3, 5)},
-=======
-		Query: "select exp(i) from mytable;",
-		Expected: []sql.Row{
-			{math.Exp(1)},
-			{math.Exp(2)},
-			{math.Exp(3)},
-		},
-	},
-	{
-		Query: "select bit_count(i), bit_count(-20 * i) from mytable;",
-		Expected: []sql.Row{
-			{1, 61},
-			{1, 60},
-			{2, 59},
-		},
-	},
-	{
-		Query: "select bit_count(binary 123456878901234567890);",
-		Expected: []sql.Row{
-			{73},
->>>>>>> 8af7ed2d
 		},
 	},
 }
