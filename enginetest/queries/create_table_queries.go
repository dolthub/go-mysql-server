// Copyright 2022 Dolthub, Inc.
//
// Licensed under the Apache License, Version 2.0 (the "License");
// you may not use this file except in compliance with the License.
// You may obtain a copy of the License at
//
//     http://www.apache.org/licenses/LICENSE-2.0
//
// Unless required by applicable law or agreed to in writing, software
// distributed under the License is distributed on an "AS IS" BASIS,
// WITHOUT WARRANTIES OR CONDITIONS OF ANY KIND, either express or implied.
// See the License for the specific language governing permissions and
// limitations under the License.

package queries

import (
	"github.com/dolthub/go-mysql-server/sql"
	"github.com/dolthub/go-mysql-server/sql/types"
)

var CreateTableQueries = []WriteQueryTest{
	{
		WriteQuery:          `create table floattypedefs (a float(10), b float(10, 2), c double(10, 2))`,
		ExpectedWriteResult: []sql.Row{{types.NewOkResult(0)}},
		SelectQuery:         "SHOW CREATE TABLE floattypedefs",
		ExpectedSelect:      []sql.Row{sql.Row{"floattypedefs", "CREATE TABLE `floattypedefs` (\n  `a` float,\n  `b` float,\n  `c` double\n) ENGINE=InnoDB DEFAULT CHARSET=utf8mb4 COLLATE=utf8mb4_0900_bin"}},
	},
	{
		WriteQuery:          `CREATE TABLE t1 (a INTEGER, b TEXT, c DATE, d TIMESTAMP, e VARCHAR(20), f BLOB NOT NULL, b1 BOOL, b2 BOOLEAN NOT NULL, g DATETIME, h CHAR(40))`,
		ExpectedWriteResult: []sql.Row{{types.NewOkResult(0)}},
		SelectQuery:         "SHOW CREATE TABLE t1",
		ExpectedSelect:      []sql.Row{sql.Row{"t1", "CREATE TABLE `t1` (\n  `a` int,\n  `b` text,\n  `c` date,\n  `d` timestamp(6),\n  `e` varchar(20),\n  `f` blob NOT NULL,\n  `b1` tinyint,\n  `b2` tinyint NOT NULL,\n  `g` datetime(6),\n  `h` char(40)\n) ENGINE=InnoDB DEFAULT CHARSET=utf8mb4 COLLATE=utf8mb4_0900_bin"}},
	},
	{
		WriteQuery:          `CREATE TABLE t1 (a INTEGER NOT NULL PRIMARY KEY, b VARCHAR(10) NOT NULL)`,
		ExpectedWriteResult: []sql.Row{{types.NewOkResult(0)}},
		SelectQuery:         "SHOW CREATE TABLE t1",
		ExpectedSelect:      []sql.Row{sql.Row{"t1", "CREATE TABLE `t1` (\n  `a` int NOT NULL,\n  `b` varchar(10) NOT NULL,\n  PRIMARY KEY (`a`)\n) ENGINE=InnoDB DEFAULT CHARSET=utf8mb4 COLLATE=utf8mb4_0900_bin"}},
	},
	{
		WriteQuery:          `CREATE TABLE t1 (a INTEGER, b TEXT NOT NULL COMMENT 'comment', c bool, primary key (a))`,
		ExpectedWriteResult: []sql.Row{{types.NewOkResult(0)}},
		SelectQuery:         "SHOW CREATE TABLE t1",
		ExpectedSelect:      []sql.Row{sql.Row{"t1", "CREATE TABLE `t1` (\n  `a` int NOT NULL,\n  `b` text NOT NULL COMMENT 'comment',\n  `c` tinyint,\n  PRIMARY KEY (`a`)\n) ENGINE=InnoDB DEFAULT CHARSET=utf8mb4 COLLATE=utf8mb4_0900_bin"}},
	},
	{
		WriteQuery:          `CREATE TABLE t1 (a INTEGER, create_time timestamp(6) NOT NULL DEFAULT NOW(6), primary key (a))`,
		ExpectedWriteResult: []sql.Row{{types.NewOkResult(0)}},
		SelectQuery:         "SHOW CREATE TABLE t1",
		ExpectedSelect:      []sql.Row{sql.Row{"t1", "CREATE TABLE `t1` (\n  `a` int NOT NULL,\n  `create_time` timestamp(6) NOT NULL DEFAULT (NOW(6)),\n  PRIMARY KEY (`a`)\n) ENGINE=InnoDB DEFAULT CHARSET=utf8mb4 COLLATE=utf8mb4_0900_bin"}},
	},
	{
		WriteQuery:          `CREATE TABLE t1 LIKE mytable`,
		ExpectedWriteResult: []sql.Row{{types.NewOkResult(0)}},
		SelectQuery:         "SHOW CREATE TABLE t1",
		ExpectedSelect:      []sql.Row{sql.Row{"t1", "CREATE TABLE `t1` (\n  `i` bigint NOT NULL,\n  `s` varchar(20) NOT NULL COMMENT 'column s',\n  PRIMARY KEY (`i`),\n  KEY `idx_si` (`s`,`i`),\n  KEY `mytable_i_s` (`i`,`s`),\n  UNIQUE KEY `mytable_s` (`s`)\n) ENGINE=InnoDB DEFAULT CHARSET=utf8mb4 COLLATE=utf8mb4_0900_bin"}},
	},
	{
		WriteQuery: `CREATE TABLE t1 (
			pk bigint primary key,
			v1 bigint default (2) comment 'hi there',
			index idx_v1 (v1) comment 'index here'
			)`,
		ExpectedWriteResult: []sql.Row{{types.NewOkResult(0)}},
		SelectQuery:         "SHOW CREATE TABLE t1",
		ExpectedSelect:      []sql.Row{sql.Row{"t1", "CREATE TABLE `t1` (\n  `pk` bigint NOT NULL,\n  `v1` bigint DEFAULT (2) COMMENT 'hi there',\n  PRIMARY KEY (`pk`),\n  KEY `idx_v1` (`v1`) COMMENT 'index here'\n) ENGINE=InnoDB DEFAULT CHARSET=utf8mb4 COLLATE=utf8mb4_0900_bin"}},
	},
	{
		WriteQuery:          `create table t1 like foo.other_table`,
		ExpectedWriteResult: []sql.Row{{types.NewOkResult(0)}},
		SelectQuery:         "SHOW CREATE TABLE t1",
		ExpectedSelect:      []sql.Row{sql.Row{"t1", "CREATE TABLE `t1` (\n  `text` varchar(20) NOT NULL,\n  `number` mediumint,\n  PRIMARY KEY (`text`)\n) ENGINE=InnoDB DEFAULT CHARSET=utf8mb4 COLLATE=utf8mb4_0900_bin"}},
	},
	{
		WriteQuery:          `CREATE TABLE t1 (a INTEGER NOT NULL PRIMARY KEY, b VARCHAR(10) UNIQUE)`,
		ExpectedWriteResult: []sql.Row{{types.NewOkResult(0)}},
		SelectQuery:         "SHOW CREATE TABLE t1",
		ExpectedSelect:      []sql.Row{sql.Row{"t1", "CREATE TABLE `t1` (\n  `a` int NOT NULL,\n  `b` varchar(10),\n  PRIMARY KEY (`a`),\n  UNIQUE KEY `b` (`b`)\n) ENGINE=InnoDB DEFAULT CHARSET=utf8mb4 COLLATE=utf8mb4_0900_bin"}},
	},
	{
		WriteQuery:          `CREATE TABLE t1 (a INTEGER NOT NULL PRIMARY KEY, b VARCHAR(10) UNIQUE KEY)`,
		ExpectedWriteResult: []sql.Row{{types.NewOkResult(0)}},
		SelectQuery:         "SHOW CREATE TABLE t1",
		ExpectedSelect:      []sql.Row{sql.Row{"t1", "CREATE TABLE `t1` (\n  `a` int NOT NULL,\n  `b` varchar(10),\n  PRIMARY KEY (`a`),\n  UNIQUE KEY `b` (`b`)\n) ENGINE=InnoDB DEFAULT CHARSET=utf8mb4 COLLATE=utf8mb4_0900_bin"}},
	},
	{
		WriteQuery:          `CREATE TABLE t1 SELECT * from mytable`,
		ExpectedWriteResult: []sql.Row{{types.NewOkResult(3)}},
		SelectQuery:         "SHOW CREATE TABLE t1",
		ExpectedSelect:      []sql.Row{sql.Row{"t1", "CREATE TABLE `t1` (\n  `i` bigint NOT NULL,\n  `s` varchar(20) NOT NULL\n) ENGINE=InnoDB DEFAULT CHARSET=utf8mb4 COLLATE=utf8mb4_0900_bin"}},
	},
	{
		WriteQuery:          `CREATE TABLE mydb.t1 (a INTEGER NOT NULL PRIMARY KEY, b VARCHAR(10) NOT NULL)`,
		ExpectedWriteResult: []sql.Row{{types.NewOkResult(0)}},
		SelectQuery:         "SHOW CREATE TABLE mydb.t1",
		ExpectedSelect:      []sql.Row{sql.Row{"t1", "CREATE TABLE `t1` (\n  `a` int NOT NULL,\n  `b` varchar(10) NOT NULL,\n  PRIMARY KEY (`a`)\n) ENGINE=InnoDB DEFAULT CHARSET=utf8mb4 COLLATE=utf8mb4_0900_bin"}},
	},
	{
		WriteQuery:          `CREATE TABLE t1 (i int primary key, j int auto_increment unique)`,
		ExpectedWriteResult: []sql.Row{{types.NewOkResult(0)}},
		SelectQuery:         "SHOW CREATE TABLE t1",
		ExpectedSelect:      []sql.Row{sql.Row{"t1", "CREATE TABLE `t1` (\n  `i` int NOT NULL,\n  `j` int AUTO_INCREMENT,\n  PRIMARY KEY (`i`),\n  UNIQUE KEY `j` (`j`)\n) ENGINE=InnoDB DEFAULT CHARSET=utf8mb4 COLLATE=utf8mb4_0900_bin"}},
	},
	{
		WriteQuery:          `CREATE TABLE t1 (i int primary key, j int auto_increment, index (j))`,
		ExpectedWriteResult: []sql.Row{{types.NewOkResult(0)}},
		SelectQuery:         "SHOW CREATE TABLE t1",
		ExpectedSelect:      []sql.Row{sql.Row{"t1", "CREATE TABLE `t1` (\n  `i` int NOT NULL,\n  `j` int AUTO_INCREMENT,\n  PRIMARY KEY (`i`),\n  KEY `j` (`j`)\n) ENGINE=InnoDB DEFAULT CHARSET=utf8mb4 COLLATE=utf8mb4_0900_bin"}},
	},
	{
		WriteQuery:          `CREATE TABLE t1 (i int primary key, j int auto_increment, k int, unique(j,k))`,
		ExpectedWriteResult: []sql.Row{{types.NewOkResult(0)}},
		SelectQuery:         "SHOW CREATE TABLE t1",
		ExpectedSelect:      []sql.Row{sql.Row{"t1", "CREATE TABLE `t1` (\n  `i` int NOT NULL,\n  `j` int AUTO_INCREMENT,\n  `k` int,\n  PRIMARY KEY (`i`),\n  UNIQUE KEY `jk` (`j`,`k`)\n) ENGINE=InnoDB DEFAULT CHARSET=utf8mb4 COLLATE=utf8mb4_0900_bin"}},
	},
	{
		WriteQuery:          `CREATE TABLE t1 (i int primary key, j int auto_increment, k int, index (j,k))`,
		ExpectedWriteResult: []sql.Row{{types.NewOkResult(0)}},
		SelectQuery:         "SHOW CREATE TABLE t1",
		ExpectedSelect:      []sql.Row{sql.Row{"t1", "CREATE TABLE `t1` (\n  `i` int NOT NULL,\n  `j` int AUTO_INCREMENT,\n  `k` int,\n  PRIMARY KEY (`i`),\n  KEY `jk` (`j`,`k`)\n) ENGINE=InnoDB DEFAULT CHARSET=utf8mb4 COLLATE=utf8mb4_0900_bin"}},
	},
	{
		WriteQuery: `CREATE TABLE t1 (
		  pk int NOT NULL,
		  col1 blob DEFAULT (_utf8mb4'abc'),
		  col2 json DEFAULT (json_object(_utf8mb4'a',1)),
		  col3 text DEFAULT (_utf8mb4'abc'),
		  PRIMARY KEY (pk)
		)`,
		ExpectedWriteResult: []sql.Row{{types.NewOkResult(0)}},
		SelectQuery:         "SHOW CREATE TABLE t1",
		ExpectedSelect:      []sql.Row{sql.Row{"t1", "CREATE TABLE `t1` (\n  `pk` int NOT NULL,\n  `col1` blob DEFAULT ('abc'),\n  `col2` json DEFAULT (json_object('a',1)),\n  `col3` text DEFAULT ('abc'),\n  PRIMARY KEY (`pk`)\n) ENGINE=InnoDB DEFAULT CHARSET=utf8mb4 COLLATE=utf8mb4_0900_bin"}},
	},
	{
		WriteQuery: `CREATE TABLE td (
		  pk int PRIMARY KEY,
		  col2 int NOT NULL DEFAULT 2,
 		  col3 double NOT NULL DEFAULT (round(-(1.58),0)),
		  col4 varchar(10) DEFAULT 'new row',
          col5 float DEFAULT 33.33,
          col6 int DEFAULT NULL,
		  col7 timestamp DEFAULT NOW(),
		  col8 bigint DEFAULT (NOW())
		)`,
		ExpectedWriteResult: []sql.Row{{types.NewOkResult(0)}},
		SelectQuery:         "SHOW CREATE TABLE td",
		ExpectedSelect:      []sql.Row{sql.Row{"td", "CREATE TABLE `td` (\n  `pk` int NOT NULL,\n  `col2` int NOT NULL DEFAULT '2',\n  `col3` double NOT NULL DEFAULT (round(-1.58,0)),\n  `col4` varchar(10) DEFAULT 'new row',\n  `col5` float DEFAULT '33.33',\n  `col6` int DEFAULT NULL,\n  `col7` timestamp(6) DEFAULT (NOW()),\n  `col8` bigint DEFAULT (NOW()),\n  PRIMARY KEY (`pk`)\n) ENGINE=InnoDB DEFAULT CHARSET=utf8mb4 COLLATE=utf8mb4_0900_bin"}},
	},
	{
		WriteQuery:          `CREATE TABLE t1 (i int PRIMARY KEY, j varchar(MAX))`,
		ExpectedWriteResult: []sql.Row{{types.NewOkResult(0)}},
		SelectQuery:         `SHOW CREATE TABLE t1`,
		ExpectedSelect:      []sql.Row{{"t1", "CREATE TABLE `t1` (\n  `i` int NOT NULL,\n  `j` varchar(16383),\n  PRIMARY KEY (`i`)\n) ENGINE=InnoDB DEFAULT CHARSET=utf8mb4 COLLATE=utf8mb4_0900_bin"}},
	},
	{
		WriteQuery:          `create table t1 (i int primary key, b1 blob, b2 blob, index(b1(123), b2(456)))`,
		ExpectedWriteResult: []sql.Row{{types.NewOkResult(0)}},
		SelectQuery:         `show create table t1`,
		ExpectedSelect:      []sql.Row{{"t1", "CREATE TABLE `t1` (\n  `i` int NOT NULL,\n  `b1` blob,\n  `b2` blob,\n  PRIMARY KEY (`i`),\n  KEY `b1b2` (`b1`(123),`b2`(456))\n) ENGINE=InnoDB DEFAULT CHARSET=utf8mb4 COLLATE=utf8mb4_0900_bin"}},
	},
	{
		WriteQuery:          `create table t1 (i int primary key, b1 blob, b2 blob, unique index(b1(123), b2(456)))`,
		ExpectedWriteResult: []sql.Row{{types.NewOkResult(0)}},
		SelectQuery:         `show create table t1`,
		ExpectedSelect:      []sql.Row{{"t1", "CREATE TABLE `t1` (\n  `i` int NOT NULL,\n  `b1` blob,\n  `b2` blob,\n  PRIMARY KEY (`i`),\n  UNIQUE KEY `b1b2` (`b1`(123),`b2`(456))\n) ENGINE=InnoDB DEFAULT CHARSET=utf8mb4 COLLATE=utf8mb4_0900_bin"}},
	},
	{
		WriteQuery:          `create table t1 (i int primary key, b1 blob, b2 blob, index(b1(10)), index(b2(20)), index(b1(123), b2(456)))`,
		ExpectedWriteResult: []sql.Row{{types.NewOkResult(0)}},
		SelectQuery:         `show create table t1`,
		ExpectedSelect:      []sql.Row{{"t1", "CREATE TABLE `t1` (\n  `i` int NOT NULL,\n  `b1` blob,\n  `b2` blob,\n  PRIMARY KEY (`i`),\n  KEY `b1` (`b1`(10)),\n  KEY `b1b2` (`b1`(123),`b2`(456)),\n  KEY `b2` (`b2`(20))\n) ENGINE=InnoDB DEFAULT CHARSET=utf8mb4 COLLATE=utf8mb4_0900_bin"}},
	},
	{
		WriteQuery:          `CREATE TABLE t1 as select * from mytable`,
		ExpectedWriteResult: []sql.Row{{types.NewOkResult(3)}},
		SelectQuery:         `select * from t1 order by i`,
		ExpectedSelect:      []sql.Row{{1, "first row"}, {2, "second row"}, {3, "third row"}},
	},
	{
		WriteQuery:          `CREATE TABLE t1 as select * from mytable`,
		ExpectedWriteResult: []sql.Row{{types.NewOkResult(3)}},
		SelectQuery:         `show create table t1`,
		ExpectedSelect:      []sql.Row{{"t1", "CREATE TABLE `t1` (\n  `i` bigint NOT NULL,\n  `s` varchar(20) NOT NULL\n) ENGINE=InnoDB DEFAULT CHARSET=utf8mb4 COLLATE=utf8mb4_0900_bin"}},
	},
	{
		WriteQuery:          `CREATE TABLE t1 as select s, i from mytable`,
		ExpectedWriteResult: []sql.Row{{types.NewOkResult(3)}},
		SelectQuery:         `select * from t1 order by i`,
		ExpectedSelect:      []sql.Row{{"first row", 1}, {"second row", 2}, {"third row", 3}},
	},
	{
		WriteQuery:          `CREATE TABLE t1 as select distinct s, i from mytable`,
		ExpectedWriteResult: []sql.Row{{types.NewOkResult(3)}},
		SelectQuery:         `select * from t1 order by i`,
		ExpectedSelect:      []sql.Row{{"first row", 1}, {"second row", 2}, {"third row", 3}},
	},
	{
		WriteQuery:          `CREATE TABLE t1 as select s, i from mytable order by s`,
		ExpectedWriteResult: []sql.Row{{types.NewOkResult(3)}},
		SelectQuery:         `select * from t1 order by i`,
		ExpectedSelect:      []sql.Row{{"first row", 1}, {"second row", 2}, {"third row", 3}},
	},
	// TODO: the second column should be named `sum(i)` but is `SUM(mytable.i)`
	{
		WriteQuery:          `CREATE TABLE t1 as select s, sum(i) from mytable group by s`,
		ExpectedWriteResult: []sql.Row{{types.NewOkResult(3)}},
		SelectQuery:         `select * from t1 order by s`, // other column is named `SUM(mytable.i)`
		ExpectedSelect:      []sql.Row{{"first row", float64(1)}, {"second row", float64(2)}, {"third row", float64(3)}},
	},
	{
		WriteQuery:          `CREATE TABLE t1 as select s, sum(i) from mytable group by s having sum(i) > 2`,
		ExpectedWriteResult: []sql.Row{{types.NewOkResult(1)}},
		SelectQuery:         "select * from t1",
		ExpectedSelect:      []sql.Row{{"third row", float64(3)}},
	},
	{
		WriteQuery:          `CREATE TABLE t1 as select s, i from mytable order by s limit 1`,
		ExpectedWriteResult: []sql.Row{{types.NewOkResult(1)}},
		SelectQuery:         `select * from t1 order by i`,
		ExpectedSelect:      []sql.Row{{"first row", 1}},
	},
	{
		WriteQuery:          `CREATE TABLE t1 as select concat("new", s), i from mytable`,
		ExpectedWriteResult: []sql.Row{{types.NewOkResult(3)}},
		SelectQuery:         `select * from t1 order by i`,
		ExpectedSelect:      []sql.Row{{"newfirst row", 1}, {"newsecond row", 2}, {"newthird row", 3}},
	},
}

var CreateTableScriptTests = []ScriptTest{
	{
		Name: "Validate that CREATE LIKE preserves checks",
		SetUpScript: []string{
			"CREATE TABLE t1 (pk int primary key, test_score int, height int CHECK (height < 10) , CONSTRAINT mycheck CHECK (test_score >= 50))",
			"CREATE TABLE t2 LIKE t1",
		},
		Assertions: []ScriptTestAssertion{
			{
				Query:       "INSERT INTO t2 VALUE (1, 40, 5)",
				ExpectedErr: sql.ErrCheckConstraintViolated,
			},
			{
				Query:       "INSERT INTO t2 VALUE (1, 60, 15)",
				ExpectedErr: sql.ErrCheckConstraintViolated,
			},
		},
	},
<<<<<<< HEAD
	{
		Name: "Validate that CREATE LIKE preserves defaults",
		SetUpScript: []string{
			"CREATE TABLE t1 (pk int primary key, c1 int default 5 comment 'hi')",
			"CREATE TABLE t2 LIKE t1",
		},
		Assertions: []ScriptTestAssertion{
			{
				Query:    "INSERT INTO t2 (pk) VALUES (1)",
				Expected: []sql.Row{{types.NewOkResult(1)}},
			},
			{
				Query:    "select * from t2",
				Expected: []sql.Row{{1, 5}},
            },
        },
    },
    {
		Name: "datetime precision",
		SetUpScript: []string{
			"CREATE TABLE t1 (pk int primary key, d datetime)",
			"CREATE TABLE t2 (pk int primary key, d datetime(3))",
			"CREATE TABLE t3 (pk int primary key, d datetime(6))",
		},
		Assertions: []ScriptTestAssertion{
			{
				Query: "show create table t1",
				Expected: []sql.Row{{"t1",
					"CREATE TABLE `t1` (\n" +
						"  `pk` int NOT NULL,\n" +
						"  `d` datetime,\n" +
						"  PRIMARY KEY (`pk`)\n" +
						") ENGINE=InnoDB DEFAULT CHARSET=utf8mb4 COLLATE=utf8mb4_0900_bin"}},
			},
			{
				Query:    "insert into t1 values (1, '2020-01-01 00:00:00.123456')",
				Expected: []sql.Row{{types.NewOkResult(1)}},
			},
			{
				Query:    "select * from t1 order by pk",
				Expected: []sql.Row{{1, MustParseTime(time.DateTime, "2020-01-01 00:00:00")}},
			},
			{
				Query: "show create table t2",
				Expected: []sql.Row{{"t2",
					"CREATE TABLE `t2` (\n" +
						"  `pk` int NOT NULL,\n" +
						"  `d` datetime(3),\n" +
						"  PRIMARY KEY (`pk`)\n" +
						") ENGINE=InnoDB DEFAULT CHARSET=utf8mb4 COLLATE=utf8mb4_0900_bin"}},
			},
			{
				Query:    "insert into t2 values (1, '2020-01-01 00:00:00.123456')",
				Expected: []sql.Row{{types.NewOkResult(1)}},
			},
			{
				Query:    "select * from t2 order by pk",
				Expected: []sql.Row{{1, MustParseTime(time.RFC3339Nano, "2020-01-01T00:00:00.123000000Z")}},
			},
			{
				Query: "show create table t3",
				Expected: []sql.Row{{"t3",
					"CREATE TABLE `t3` (\n" +
						"  `pk` int NOT NULL,\n" +
						"  `d` datetime(6),\n" +
						"  PRIMARY KEY (`pk`)\n" +
						") ENGINE=InnoDB DEFAULT CHARSET=utf8mb4 COLLATE=utf8mb4_0900_bin"}},
			},
			{
				Query:    "insert into t3 values (1, '2020-01-01 00:00:00.123456')",
				Expected: []sql.Row{{types.NewOkResult(1)}},
			},
			{
				Query:    "select * from t3 order by pk",
				Expected: []sql.Row{{1, MustParseTime(time.RFC3339Nano, "2020-01-01T00:00:00.123456000Z")}},
			},
			{
				Query:       "create table t4 (pk int primary key, d datetime(-1))",
				ExpectedErr: sql.ErrSyntaxError,
			},
			{
				Query:          "create table t4 (pk int primary key, d datetime(7))",
				ExpectedErrStr: "DATETIME supports precision from 0 to 6",
			},
		},
	},
	{
		Name: "timestamp precision",
		SetUpScript: []string{
			"CREATE TABLE t1 (pk int primary key, d timestamp)",
			"CREATE TABLE t2 (pk int primary key, d timestamp(3))",
			"CREATE TABLE t3 (pk int primary key, d timestamp(6))",
		},
		Assertions: []ScriptTestAssertion{
			{
				Query: "show create table t1",
				Expected: []sql.Row{{"t1",
					"CREATE TABLE `t1` (\n" +
						"  `pk` int NOT NULL,\n" +
						"  `d` timestamp,\n" +
						"  PRIMARY KEY (`pk`)\n" +
						") ENGINE=InnoDB DEFAULT CHARSET=utf8mb4 COLLATE=utf8mb4_0900_bin"}},
			},
			{
				Query:    "insert into t1 values (1, '2020-01-01 00:00:00.123456')",
				Expected: []sql.Row{{types.NewOkResult(1)}},
			},
			{
				Query:    "select * from t1 order by pk",
				Expected: []sql.Row{{1, MustParseTime(time.DateTime, "2020-01-01 00:00:00")}},
			},
			{
				Query: "show create table t2",
				Expected: []sql.Row{{"t2",
					"CREATE TABLE `t2` (\n" +
						"  `pk` int NOT NULL,\n" +
						"  `d` timestamp(3),\n" +
						"  PRIMARY KEY (`pk`)\n" +
						") ENGINE=InnoDB DEFAULT CHARSET=utf8mb4 COLLATE=utf8mb4_0900_bin"}},
			},
			{
				Query:    "insert into t2 values (1, '2020-01-01 00:00:00.123456')",
				Expected: []sql.Row{{types.NewOkResult(1)}},
			},
			{
				Query:    "select * from t2 order by pk",
				Expected: []sql.Row{{1, MustParseTime(time.RFC3339Nano, "2020-01-01T00:00:00.123000000Z")}},
			},
			{
				Query: "show create table t3",
				Expected: []sql.Row{{"t3",
					"CREATE TABLE `t3` (\n" +
						"  `pk` int NOT NULL,\n" +
						"  `d` timestamp(6),\n" +
						"  PRIMARY KEY (`pk`)\n" +
						") ENGINE=InnoDB DEFAULT CHARSET=utf8mb4 COLLATE=utf8mb4_0900_bin"}},
			},
			{
				Query:    "insert into t3 values (1, '2020-01-01 00:00:00.123456')",
				Expected: []sql.Row{{types.NewOkResult(1)}},
			},
			{
				Query:    "select * from t3 order by pk",
				Expected: []sql.Row{{1, MustParseTime(time.RFC3339Nano, "2020-01-01T00:00:00.123456000Z")}},
			},
			{
				Query:       "create table t4 (pk int primary key, d TIMESTAMP(-1))",
				ExpectedErr: sql.ErrSyntaxError,
			},
			{
				Query:          "create table t4 (pk int primary key, d TIMESTAMP(7))",
				ExpectedErrStr: "TIMESTAMP supports precision from 0 to 6",
			},
		},
	},
=======
>>>>>>> fe48377b
}

var CreateTableAutoIncrementTests = []ScriptTest{
	{
		Name:        "create table with non primary auto_increment column",
		SetUpScript: []string{},
		Assertions: []ScriptTestAssertion{
			{
				Query:    "create table t1 (a int auto_increment unique, b int, primary key(b))",
				Expected: []sql.Row{{types.NewOkResult(0)}},
			},
			{
				Query: "insert into t1 (b) values (1), (2)",
				Expected: []sql.Row{
					{
						types.OkResult{
							RowsAffected: 2,
							InsertID:     1,
						},
					},
				},
			},
			{
				Query: "show create table t1",
				Expected: []sql.Row{{"t1",
					"CREATE TABLE `t1` (\n" +
						"  `a` int AUTO_INCREMENT,\n" +
						"  `b` int NOT NULL,\n" +
						"  PRIMARY KEY (`b`),\n" +
						"  UNIQUE KEY `a` (`a`)\n" +
						") ENGINE=InnoDB DEFAULT CHARSET=utf8mb4 COLLATE=utf8mb4_0900_bin"}},
			},
			{
				Query:    "select * from t1 order by b",
				Expected: []sql.Row{{1, 1}, {2, 2}},
			},
		},
	},
	{
		Name:        "create table with non primary auto_increment column, separate unique key",
		SetUpScript: []string{},
		Assertions: []ScriptTestAssertion{
			{
				Query:    "create table t1 (a int auto_increment, b int, primary key(b), unique key(a))",
				Expected: []sql.Row{{types.NewOkResult(0)}},
			},
			{
				Query: "insert into t1 (b) values (1), (2)",
				Expected: []sql.Row{
					{
						types.OkResult{
							RowsAffected: 2,
							InsertID:     1,
						},
					},
				},
			},
			{
				Query: "show create table t1",
				Expected: []sql.Row{{"t1",
					"CREATE TABLE `t1` (\n" +
						"  `a` int AUTO_INCREMENT,\n" +
						"  `b` int NOT NULL,\n" +
						"  PRIMARY KEY (`b`),\n" +
						"  UNIQUE KEY `a` (`a`)\n" +
						") ENGINE=InnoDB DEFAULT CHARSET=utf8mb4 COLLATE=utf8mb4_0900_bin"}},
			},
			{
				Query:    "select * from t1 order by b",
				Expected: []sql.Row{{1, 1}, {2, 2}},
			},
		},
	},
	{
		Name:        "create table with non primary auto_increment column, missing unique key",
		SetUpScript: []string{},
		Assertions: []ScriptTestAssertion{
			{
				Query:       "create table t1 (a int auto_increment, b int, primary key(b))",
				ExpectedErr: sql.ErrInvalidAutoIncCols,
			},
		},
	},
}

var BrokenCreateTableQueries = []WriteQueryTest{
	{
		WriteQuery:          `create table t1 (b blob, primary key(b(1)))`,
		ExpectedWriteResult: []sql.Row{{types.NewOkResult(0)}},
		SelectQuery:         `show create table t1`,
		ExpectedSelect:      []sql.Row{{"t1", "CREATE TABLE `t1` (\n  `b` blob NOT NULL,\n  PRIMARY KEY (`b`(1))\n) ENGINE=InnoDB DEFAULT CHARSET=utf8mb4 COLLATE=utf8mb4_0900_bin"}},
	},
	{
		WriteQuery:          `create table t1 (b1 blob, b2 blob, primary key(b1(123), b2(456)))`,
		ExpectedWriteResult: []sql.Row{{types.NewOkResult(0)}},
		SelectQuery:         `show create table t1`,
		ExpectedSelect:      []sql.Row{{"t1", "CREATE TABLE `t1` (\n  `b1` blob NOT NULL,\n  `b2` blob NOT NULL,\n  PRIMARY KEY (`b1`(123),`b2`(456))\n) ENGINE=InnoDB DEFAULT CHARSET=utf8mb4 COLLATE=utf8mb4_0900_bin"}},
	},
	{
		WriteQuery:          `create table t1 (i int, b1 blob, b2 blob, primary key(b1(123), b2(456), i))`,
		ExpectedWriteResult: []sql.Row{{types.NewOkResult(0)}},
		SelectQuery:         `show create table t1`,
		ExpectedSelect:      []sql.Row{{"t1", "CREATE TABLE `t1` (\n  `i` int NOT NULL,\n  `b1` blob NOT NULL,\n  `b2` blob NOT NULL,\n  PRIMARY KEY (`b1`(123),`b2`(456),`i`)\n) ENGINE=InnoDB DEFAULT CHARSET=utf8mb4 COLLATE=utf8mb4_0900_bin"}},
	},
}<|MERGE_RESOLUTION|>--- conflicted
+++ resolved
@@ -246,164 +246,6 @@
 			},
 		},
 	},
-<<<<<<< HEAD
-	{
-		Name: "Validate that CREATE LIKE preserves defaults",
-		SetUpScript: []string{
-			"CREATE TABLE t1 (pk int primary key, c1 int default 5 comment 'hi')",
-			"CREATE TABLE t2 LIKE t1",
-		},
-		Assertions: []ScriptTestAssertion{
-			{
-				Query:    "INSERT INTO t2 (pk) VALUES (1)",
-				Expected: []sql.Row{{types.NewOkResult(1)}},
-			},
-			{
-				Query:    "select * from t2",
-				Expected: []sql.Row{{1, 5}},
-            },
-        },
-    },
-    {
-		Name: "datetime precision",
-		SetUpScript: []string{
-			"CREATE TABLE t1 (pk int primary key, d datetime)",
-			"CREATE TABLE t2 (pk int primary key, d datetime(3))",
-			"CREATE TABLE t3 (pk int primary key, d datetime(6))",
-		},
-		Assertions: []ScriptTestAssertion{
-			{
-				Query: "show create table t1",
-				Expected: []sql.Row{{"t1",
-					"CREATE TABLE `t1` (\n" +
-						"  `pk` int NOT NULL,\n" +
-						"  `d` datetime,\n" +
-						"  PRIMARY KEY (`pk`)\n" +
-						") ENGINE=InnoDB DEFAULT CHARSET=utf8mb4 COLLATE=utf8mb4_0900_bin"}},
-			},
-			{
-				Query:    "insert into t1 values (1, '2020-01-01 00:00:00.123456')",
-				Expected: []sql.Row{{types.NewOkResult(1)}},
-			},
-			{
-				Query:    "select * from t1 order by pk",
-				Expected: []sql.Row{{1, MustParseTime(time.DateTime, "2020-01-01 00:00:00")}},
-			},
-			{
-				Query: "show create table t2",
-				Expected: []sql.Row{{"t2",
-					"CREATE TABLE `t2` (\n" +
-						"  `pk` int NOT NULL,\n" +
-						"  `d` datetime(3),\n" +
-						"  PRIMARY KEY (`pk`)\n" +
-						") ENGINE=InnoDB DEFAULT CHARSET=utf8mb4 COLLATE=utf8mb4_0900_bin"}},
-			},
-			{
-				Query:    "insert into t2 values (1, '2020-01-01 00:00:00.123456')",
-				Expected: []sql.Row{{types.NewOkResult(1)}},
-			},
-			{
-				Query:    "select * from t2 order by pk",
-				Expected: []sql.Row{{1, MustParseTime(time.RFC3339Nano, "2020-01-01T00:00:00.123000000Z")}},
-			},
-			{
-				Query: "show create table t3",
-				Expected: []sql.Row{{"t3",
-					"CREATE TABLE `t3` (\n" +
-						"  `pk` int NOT NULL,\n" +
-						"  `d` datetime(6),\n" +
-						"  PRIMARY KEY (`pk`)\n" +
-						") ENGINE=InnoDB DEFAULT CHARSET=utf8mb4 COLLATE=utf8mb4_0900_bin"}},
-			},
-			{
-				Query:    "insert into t3 values (1, '2020-01-01 00:00:00.123456')",
-				Expected: []sql.Row{{types.NewOkResult(1)}},
-			},
-			{
-				Query:    "select * from t3 order by pk",
-				Expected: []sql.Row{{1, MustParseTime(time.RFC3339Nano, "2020-01-01T00:00:00.123456000Z")}},
-			},
-			{
-				Query:       "create table t4 (pk int primary key, d datetime(-1))",
-				ExpectedErr: sql.ErrSyntaxError,
-			},
-			{
-				Query:          "create table t4 (pk int primary key, d datetime(7))",
-				ExpectedErrStr: "DATETIME supports precision from 0 to 6",
-			},
-		},
-	},
-	{
-		Name: "timestamp precision",
-		SetUpScript: []string{
-			"CREATE TABLE t1 (pk int primary key, d timestamp)",
-			"CREATE TABLE t2 (pk int primary key, d timestamp(3))",
-			"CREATE TABLE t3 (pk int primary key, d timestamp(6))",
-		},
-		Assertions: []ScriptTestAssertion{
-			{
-				Query: "show create table t1",
-				Expected: []sql.Row{{"t1",
-					"CREATE TABLE `t1` (\n" +
-						"  `pk` int NOT NULL,\n" +
-						"  `d` timestamp,\n" +
-						"  PRIMARY KEY (`pk`)\n" +
-						") ENGINE=InnoDB DEFAULT CHARSET=utf8mb4 COLLATE=utf8mb4_0900_bin"}},
-			},
-			{
-				Query:    "insert into t1 values (1, '2020-01-01 00:00:00.123456')",
-				Expected: []sql.Row{{types.NewOkResult(1)}},
-			},
-			{
-				Query:    "select * from t1 order by pk",
-				Expected: []sql.Row{{1, MustParseTime(time.DateTime, "2020-01-01 00:00:00")}},
-			},
-			{
-				Query: "show create table t2",
-				Expected: []sql.Row{{"t2",
-					"CREATE TABLE `t2` (\n" +
-						"  `pk` int NOT NULL,\n" +
-						"  `d` timestamp(3),\n" +
-						"  PRIMARY KEY (`pk`)\n" +
-						") ENGINE=InnoDB DEFAULT CHARSET=utf8mb4 COLLATE=utf8mb4_0900_bin"}},
-			},
-			{
-				Query:    "insert into t2 values (1, '2020-01-01 00:00:00.123456')",
-				Expected: []sql.Row{{types.NewOkResult(1)}},
-			},
-			{
-				Query:    "select * from t2 order by pk",
-				Expected: []sql.Row{{1, MustParseTime(time.RFC3339Nano, "2020-01-01T00:00:00.123000000Z")}},
-			},
-			{
-				Query: "show create table t3",
-				Expected: []sql.Row{{"t3",
-					"CREATE TABLE `t3` (\n" +
-						"  `pk` int NOT NULL,\n" +
-						"  `d` timestamp(6),\n" +
-						"  PRIMARY KEY (`pk`)\n" +
-						") ENGINE=InnoDB DEFAULT CHARSET=utf8mb4 COLLATE=utf8mb4_0900_bin"}},
-			},
-			{
-				Query:    "insert into t3 values (1, '2020-01-01 00:00:00.123456')",
-				Expected: []sql.Row{{types.NewOkResult(1)}},
-			},
-			{
-				Query:    "select * from t3 order by pk",
-				Expected: []sql.Row{{1, MustParseTime(time.RFC3339Nano, "2020-01-01T00:00:00.123456000Z")}},
-			},
-			{
-				Query:       "create table t4 (pk int primary key, d TIMESTAMP(-1))",
-				ExpectedErr: sql.ErrSyntaxError,
-			},
-			{
-				Query:          "create table t4 (pk int primary key, d TIMESTAMP(7))",
-				ExpectedErrStr: "TIMESTAMP supports precision from 0 to 6",
-			},
-		},
-	},
-=======
->>>>>>> fe48377b
 }
 
 var CreateTableAutoIncrementTests = []ScriptTest{
