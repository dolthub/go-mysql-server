--- conflicted
+++ resolved
@@ -249,7 +249,6 @@
 		},
 	},
 	{
-<<<<<<< HEAD
 		Name: "Validate that CREATE LIKE preserves defaults",
 		SetUpScript: []string{
 			"CREATE TABLE t1 (pk int primary key, c1 int default 5 comment 'hi')",
@@ -263,7 +262,10 @@
 			{
 				Query:    "select * from t2",
 				Expected: []sql.Row{{1, 5}},
-=======
+            },
+        },
+    },
+    {
 		Name: "datetime precision",
 		SetUpScript: []string{
 			"CREATE TABLE t1 (pk int primary key, d datetime)",
@@ -398,7 +400,6 @@
 			{
 				Query:          "create table t4 (pk int primary key, d TIMESTAMP(7))",
 				ExpectedErrStr: "TIMESTAMP supports precision from 0 to 6",
->>>>>>> ca690152
 			},
 		},
 	},
