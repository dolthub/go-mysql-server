--- conflicted
+++ resolved
@@ -294,10 +294,6 @@
 				},
 			},
 			{
-<<<<<<< HEAD
-=======
-				Skip:  true, // self references are problematic
->>>>>>> e362ef40
 				Query: "select * from lt5 order by i, j, k",
 				Expected: []sql.Row{
 					{"abc", "defdef", "ghi"},
