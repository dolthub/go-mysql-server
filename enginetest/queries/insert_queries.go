// Copyright 2020-2021 Dolthub, Inc.
//
// Licensed under the Apache License, Version 2.0 (the "License");
// you may not use this file except in compliance with the License.
// You may obtain a copy of the License at
//
//     http://www.apache.org/licenses/LICENSE-2.0
//
// Unless required by applicable law or agreed to in writing, software
// distributed under the License is distributed on an "AS IS" BASIS,
// WITHOUT WARRANTIES OR CONDITIONS OF ANY KIND, either express or implied.
// See the License for the specific language governing permissions and
// limitations under the License.

package queries

import (
	"math"
	"time"

	"github.com/dolthub/vitess/go/mysql"

	"github.com/dolthub/go-mysql-server/sql"
	"github.com/dolthub/go-mysql-server/sql/types"
)

var InsertQueries = []WriteQueryTest{
	{
		WriteQuery:          "INSERT INTO keyless VALUES ();",
		ExpectedWriteResult: []sql.Row{{types.NewOkResult(1)}},
		SelectQuery:         "SELECT * FROM keyless WHERE c0 IS NULL;",
		ExpectedSelect:      []sql.Row{{nil, nil}},
	},
	{
		WriteQuery:          "INSERT INTO keyless () VALUES ();",
		ExpectedWriteResult: []sql.Row{{types.NewOkResult(1)}},
		SelectQuery:         "SELECT * FROM keyless WHERE c0 IS NULL;",
		ExpectedSelect:      []sql.Row{{nil, nil}},
	},
	{
		WriteQuery:          "INSERT INTO mytable (s, i) VALUES ('x', '10.0');",
		ExpectedWriteResult: []sql.Row{{types.NewOkResult(1)}},
		SelectQuery:         "SELECT i FROM mytable WHERE s = 'x';",
		ExpectedSelect:      []sql.Row{{int64(10)}},
	},
	{
		WriteQuery:          "INSERT INTO mytable (s, i) VALUES ('x', '64.6');",
		ExpectedWriteResult: []sql.Row{{types.NewOkResult(1)}},
		SelectQuery:         "SELECT i FROM mytable WHERE s = 'x';",
		ExpectedSelect:      []sql.Row{{int64(64)}},
	},
	{
		WriteQuery:          "INSERT INTO mytable (s, i) VALUES ('x', 999);",
		ExpectedWriteResult: []sql.Row{{types.NewOkResult(1)}},
		SelectQuery:         "SELECT i FROM mytable WHERE s = 'x';",
		ExpectedSelect:      []sql.Row{{int64(999)}},
	},
	{
		WriteQuery:          "INSERT INTO niltable (i, f) VALUES (10, 10.0), (12, 12.0);",
		ExpectedWriteResult: []sql.Row{{types.NewOkResult(2)}},
		SelectQuery:         "SELECT i,f FROM niltable WHERE f IN (10.0, 12.0) ORDER BY f;",
		ExpectedSelect:      []sql.Row{{int64(10), 10.0}, {int64(12), 12.0}},
	},
	{
		WriteQuery:          "INSERT INTO mytable SET s = 'x', i = 999;",
		ExpectedWriteResult: []sql.Row{{types.NewOkResult(1)}},
		SelectQuery:         "SELECT i FROM mytable WHERE s = 'x';",
		ExpectedSelect:      []sql.Row{{int64(999)}},
	},
	{
		WriteQuery:          "INSERT INTO mytable VALUES (999, 'x');",
		ExpectedWriteResult: []sql.Row{{types.NewOkResult(1)}},
		SelectQuery:         "SELECT i FROM mytable WHERE s = 'x';",
		ExpectedSelect:      []sql.Row{{int64(999)}},
	},
	{
		WriteQuery:          "INSERT INTO mytable SET i = 999, s = 'x';",
		ExpectedWriteResult: []sql.Row{{types.NewOkResult(1)}},
		SelectQuery:         "SELECT i FROM mytable WHERE s = 'x';",
		ExpectedSelect:      []sql.Row{{int64(999)}},
	},
	{
		WriteQuery:          "INSERT INTO mytable VALUES (999, _binary 'x');",
		ExpectedWriteResult: []sql.Row{{types.NewOkResult(1)}},
		SelectQuery:         "SELECT s FROM mytable WHERE i = 999;",
		ExpectedSelect:      []sql.Row{{"x"}},
	},
	{
		WriteQuery:          "INSERT INTO mytable SET i = 999, s = _binary 'x';",
		ExpectedWriteResult: []sql.Row{{types.NewOkResult(1)}},
		SelectQuery:         "SELECT s FROM mytable WHERE i = 999;",
		ExpectedSelect:      []sql.Row{{"x"}},
	},
	{
		WriteQuery: `INSERT INTO typestable VALUES (
			999, 127, 32767, 2147483647, 9223372036854775807,
			255, 65535, 4294967295, 18446744073709551615,
			3.40282346638528859811704183484516925440e+38, 1.797693134862315708145274237317043567981e+308,
			'2037-04-05 12:51:36', '2231-11-07',
			'random text', true, '{"key":"value"}', 'blobdata', 'v1', 'v2'
			);`,
		ExpectedWriteResult: []sql.Row{{types.NewOkResult(1)}},
		SelectQuery:         "SELECT * FROM typestable WHERE id = 999;",
		ExpectedSelect: []sql.Row{{
			int64(999), int8(math.MaxInt8), int16(math.MaxInt16), int32(math.MaxInt32), int64(math.MaxInt64),
			uint8(math.MaxUint8), uint16(math.MaxUint16), uint32(math.MaxUint32), uint64(math.MaxUint64),
			float32(math.MaxFloat32), float64(math.MaxFloat64),
			sql.MustConvert(types.Timestamp.Convert("2037-04-05 12:51:36")), sql.MustConvert(types.Date.Convert("2231-11-07")),
			"random text", sql.True, types.MustJSON(`{"key":"value"}`), []byte("blobdata"), "v1", "v2",
		}},
	},
	{
		WriteQuery: `INSERT INTO typestable SET
			id = 999, i8 = 127, i16 = 32767, i32 = 2147483647, i64 = 9223372036854775807,
			u8 = 255, u16 = 65535, u32 = 4294967295, u64 = 18446744073709551615,
			f32 = 3.40282346638528859811704183484516925440e+38, f64 = 1.797693134862315708145274237317043567981e+308,
			ti = '2037-04-05 12:51:36', da = '2231-11-07',
			te = 'random text', bo = true, js = '{"key":"value"}', bl = 'blobdata', e1 = 'v1', s1 = 'v2'
			;`,
		ExpectedWriteResult: []sql.Row{{types.NewOkResult(1)}},
		SelectQuery:         "SELECT * FROM typestable WHERE id = 999;",
		ExpectedSelect: []sql.Row{{
			int64(999), int8(math.MaxInt8), int16(math.MaxInt16), int32(math.MaxInt32), int64(math.MaxInt64),
			uint8(math.MaxUint8), uint16(math.MaxUint16), uint32(math.MaxUint32), uint64(math.MaxUint64),
			float32(math.MaxFloat32), float64(math.MaxFloat64),
			sql.MustConvert(types.Timestamp.Convert("2037-04-05 12:51:36")), sql.MustConvert(types.Date.Convert("2231-11-07")),
			"random text", sql.True, types.MustJSON(`{"key":"value"}`), []byte("blobdata"), "v1", "v2",
		}},
	},
	{
		SkipServerEngine: true, // the datetime returned is not non-zero
		WriteQuery: `INSERT INTO typestable VALUES (
			999, -128, -32768, -2147483648, -9223372036854775808,
			0, 0, 0, 0,
			1.401298464324817070923729583289916131280e-45, 4.940656458412465441765687928682213723651e-324,
			'0000-00-00 00:00:00', '0000-00-00',
			'', false, '""', '', '', ''
			);`,
		ExpectedWriteResult: []sql.Row{{types.NewOkResult(1)}},
		SelectQuery:         "SELECT * FROM typestable WHERE id = 999;",
		ExpectedSelect: []sql.Row{{
			int64(999), int8(-math.MaxInt8 - 1), int16(-math.MaxInt16 - 1), int32(-math.MaxInt32 - 1), int64(-math.MaxInt64 - 1),
			uint8(0), uint16(0), uint32(0), uint64(0),
			float32(math.SmallestNonzeroFloat32), float64(math.SmallestNonzeroFloat64),
			types.Timestamp.Zero(), types.Date.Zero(),
			"", sql.False, types.MustJSON(`""`), []byte(""), "", "",
		}},
	},
	{
		SkipServerEngine: true, // the datetime returned is not non-zero
		WriteQuery: `INSERT INTO typestable SET
			id = 999, i8 = -128, i16 = -32768, i32 = -2147483648, i64 = -9223372036854775808,
			u8 = 0, u16 = 0, u32 = 0, u64 = 0,
			f32 = 1.401298464324817070923729583289916131280e-45, f64 = 4.940656458412465441765687928682213723651e-324,
			ti = '0000-00-00 00:00:00', da = '0000-00-00',
			te = '', bo = false, js = '""', bl = '', e1 = 'v1', s1 = 'v2'
			;`,
		ExpectedWriteResult: []sql.Row{{types.NewOkResult(1)}},
		SelectQuery:         "SELECT * FROM typestable WHERE id = 999;",
		ExpectedSelect: []sql.Row{{
			int64(999), int8(-math.MaxInt8 - 1), int16(-math.MaxInt16 - 1), int32(-math.MaxInt32 - 1), int64(-math.MaxInt64 - 1),
			uint8(0), uint16(0), uint32(0), uint64(0),
			float32(math.SmallestNonzeroFloat32), float64(math.SmallestNonzeroFloat64),
			types.Timestamp.Zero(), types.Date.Zero(),
			"", sql.False, types.MustJSON(`""`), []byte(""), "v1", "v2",
		}},
	},
	{
		SkipServerEngine: true, // the datetime returned is not non-zero
		WriteQuery: `INSERT INTO typestable SET
			id = 999, i8 = -128, i16 = -32768, i32 = -2147483648, i64 = -9223372036854775808,
			u8 = 0, u16 = 0, u32 = 0, u64 = 0,
			f32 = 1.401298464324817070923729583289916131280e-45, f64 = 4.940656458412465441765687928682213723651e-324,
			ti = '2037-04-05 12:51:36 -0000 UTC', da = '0000-00-00',
			te = '', bo = false, js = '""', bl = '', e1 = 'v1', s1 = 'v2'
			;`,
		ExpectedWriteResult: []sql.Row{{types.NewOkResult(1)}},
		SelectQuery:         "SELECT * FROM typestable WHERE id = 999;",
		ExpectedSelect: []sql.Row{{
			int64(999), int8(-math.MaxInt8 - 1), int16(-math.MaxInt16 - 1), int32(-math.MaxInt32 - 1), int64(-math.MaxInt64 - 1),
			uint8(0), uint16(0), uint32(0), uint64(0),
			float32(math.SmallestNonzeroFloat32), float64(math.SmallestNonzeroFloat64),
			sql.MustConvert(types.Timestamp.Convert("2037-04-05 12:51:36")), types.Date.Zero(),
			"", sql.False, types.MustJSON(`""`), []byte(""), "v1", "v2",
		}},
	},
	{
		WriteQuery:          `INSERT INTO mytable (i,s) VALUES (10, 'NULL')`,
		ExpectedWriteResult: []sql.Row{{types.NewOkResult(1)}},
		SelectQuery:         "SELECT * FROM mytable WHERE i = 10;",
		ExpectedSelect:      []sql.Row{{int64(10), "NULL"}},
	},
	{
		WriteQuery: `INSERT INTO typestable VALUES (999, null, null, null, null, null, null, null, null,
			null, null, null, null, null, null, null, null, null, null);`,
		ExpectedWriteResult: []sql.Row{{types.NewOkResult(1)}},
		SelectQuery:         "SELECT * FROM typestable WHERE id = 999;",
		ExpectedSelect:      []sql.Row{{int64(999), nil, nil, nil, nil, nil, nil, nil, nil, nil, nil, nil, nil, nil, nil, nil, nil, nil, nil}},
	},
	{
		WriteQuery:          `INSERT INTO typestable (id, ti, da) VALUES (999, '2021-09-1', '2021-9-01');`,
		ExpectedWriteResult: []sql.Row{{types.NewOkResult(1)}},
		SelectQuery:         "SELECT id, ti, da FROM typestable WHERE id = 999;",
		ExpectedSelect:      []sql.Row{{int64(999), sql.MustConvert(types.Timestamp.Convert("2021-09-01")), sql.MustConvert(types.Date.Convert("2021-09-01"))}},
	},
	{
		WriteQuery: `INSERT INTO typestable SET id=999, i8=null, i16=null, i32=null, i64=null, u8=null, u16=null, u32=null, u64=null,
			f32=null, f64=null, ti=null, da=null, te=null, bo=null, js=null, bl=null, e1=null, s1=null;`,
		ExpectedWriteResult: []sql.Row{{types.NewOkResult(1)}},
		SelectQuery:         "SELECT * FROM typestable WHERE id = 999;",
		ExpectedSelect:      []sql.Row{{int64(999), nil, nil, nil, nil, nil, nil, nil, nil, nil, nil, nil, nil, nil, nil, nil, nil, nil, nil}},
	},
	{
		WriteQuery:          "INSERT INTO mytable SELECT i+100,s FROM mytable",
		ExpectedWriteResult: []sql.Row{{types.NewOkResult(3)}},
		SelectQuery:         "SELECT * FROM mytable ORDER BY i",
		ExpectedSelect: []sql.Row{
			{int64(1), "first row"},
			{int64(2), "second row"},
			{int64(3), "third row"},
			{int64(101), "first row"},
			{int64(102), "second row"},
			{int64(103), "third row"},
		},
	},
	{
		WriteQuery:          "INSERT INTO emptytable SELECT * FROM mytable",
		ExpectedWriteResult: []sql.Row{{types.NewOkResult(3)}},
		SelectQuery:         "SELECT * FROM emptytable ORDER BY i",
		ExpectedSelect: []sql.Row{
			{int64(1), "first row"},
			{int64(2), "second row"},
			{int64(3), "third row"},
		},
	},
	{
		WriteQuery:          "INSERT INTO emptytable SELECT * FROM mytable where mytable.i > 2",
		ExpectedWriteResult: []sql.Row{{types.NewOkResult(1)}},
		SelectQuery:         "SELECT * FROM emptytable ORDER BY i",
		ExpectedSelect: []sql.Row{
			{int64(3), "third row"},
		},
	},
	{
		WriteQuery:          "INSERT INTO niltable (i,f) SELECT i+10, NULL FROM mytable where mytable.i > 2",
		ExpectedWriteResult: []sql.Row{{types.NewOkResult(1)}},
		SelectQuery:         "SELECT * FROM niltable where i > 10 ORDER BY i",
		ExpectedSelect: []sql.Row{
			{13, nil, nil, nil},
		},
	},
	{
		WriteQuery:          "INSERT INTO mytable (i,s) SELECT i+10, 'new' FROM mytable",
		ExpectedWriteResult: []sql.Row{{types.NewOkResult(3)}},
		SelectQuery:         "SELECT * FROM mytable ORDER BY i",
		ExpectedSelect: []sql.Row{
			{int64(1), "first row"},
			{int64(2), "second row"},
			{int64(3), "third row"},
			{int64(11), "new"},
			{int64(12), "new"},
			{int64(13), "new"},
		},
	},
	{
		WriteQuery:          "INSERT INTO mytable SELECT i2+100, s2 FROM othertable",
		ExpectedWriteResult: []sql.Row{{types.NewOkResult(3)}},
		SelectQuery:         "SELECT * FROM mytable ORDER BY i,s",
		ExpectedSelect: []sql.Row{
			{int64(1), "first row"},
			{int64(2), "second row"},
			{int64(3), "third row"},
			{int64(101), "third"},
			{int64(102), "second"},
			{int64(103), "first"},
		},
	},
	{
		WriteQuery:          "INSERT INTO emptytable (s,i) SELECT * FROM othertable",
		ExpectedWriteResult: []sql.Row{{types.NewOkResult(3)}},
		SelectQuery:         "SELECT * FROM emptytable ORDER BY i,s",
		ExpectedSelect: []sql.Row{
			{int64(1), "third"},
			{int64(2), "second"},
			{int64(3), "first"},
		},
	},
	{
		WriteQuery:          "INSERT INTO emptytable (s,i) SELECT concat(m.s, o.s2), m.i FROM othertable o JOIN mytable m ON m.i=o.i2",
		ExpectedWriteResult: []sql.Row{{types.NewOkResult(3)}},
		SelectQuery:         "SELECT * FROM emptytable ORDER BY i,s",
		ExpectedSelect: []sql.Row{
			{int64(1), "first rowthird"},
			{int64(2), "second rowsecond"},
			{int64(3), "third rowfirst"},
		},
	},
	{
		WriteQuery: `INSERT INTO emptytable (s,i) SELECT s,i from mytable where i = 1
			union select s,i from mytable where i = 3`,
		ExpectedWriteResult: []sql.Row{{types.NewOkResult(2)}},
		SelectQuery:         "SELECT * FROM emptytable ORDER BY i,s",
		ExpectedSelect: []sql.Row{
			{int64(1), "first row"},
			{int64(3), "third row"},
		},
	},
	{
		WriteQuery: `INSERT INTO emptytable (s,i) SELECT s,i from mytable where i = 1
			union select s,i from mytable where i = 3
			union select s,i from mytable where i > 2`,
		ExpectedWriteResult: []sql.Row{{types.NewOkResult(2)}},
		SelectQuery:         "SELECT * FROM emptytable ORDER BY i,s",
		ExpectedSelect: []sql.Row{
			{int64(1), "first row"},
			{int64(3), "third row"},
		},
	},
	{
		WriteQuery: `INSERT INTO emptytable (s,i)
			SELECT s,i from mytable where i = 1
			union all select s,i+1 from mytable where i < 2
			union all select s,i+2 from mytable where i in (1)`,
		ExpectedWriteResult: []sql.Row{{types.NewOkResult(3)}},
		SelectQuery:         "SELECT * FROM emptytable ORDER BY i,s",
		ExpectedSelect: []sql.Row{
			{int64(1), "first row"},
			{int64(2), "first row"},
			{int64(3), "first row"},
		},
	},
	{
		WriteQuery:          "INSERT INTO emptytable (s,i) SELECT distinct s,i from mytable",
		ExpectedWriteResult: []sql.Row{{types.NewOkResult(3)}},
		SelectQuery:         "SELECT * FROM emptytable ORDER BY i,s",
		ExpectedSelect: []sql.Row{
			{int64(1), "first row"},
			{int64(2), "second row"},
			{int64(3), "third row"},
		},
	},
	{
		WriteQuery:          "INSERT INTO mytable (i,s) SELECT (i + 10.0) / 10.0 + 10 + i, concat(s, ' new') FROM mytable",
		ExpectedWriteResult: []sql.Row{{types.NewOkResult(3)}},
		SelectQuery:         "SELECT * FROM mytable ORDER BY i, s",
		ExpectedSelect: []sql.Row{
			{int64(1), "first row"},
			{int64(2), "second row"},
			{int64(3), "third row"},
			{int64(12), "first row new"},
			{int64(13), "second row new"},
			{int64(14), "third row new"},
		},
	},
	{
		WriteQuery:          "INSERT INTO mytable (i,s) SELECT CHAR_LENGTH(s), concat('numrows: ', count(*)) from mytable group by 1",
		ExpectedWriteResult: []sql.Row{{types.NewOkResult(2)}},
		SelectQuery:         "SELECT * FROM mytable ORDER BY i, s",
		ExpectedSelect: []sql.Row{
			{1, "first row"},
			{2, "second row"},
			{3, "third row"},
			{9, "numrows: 2"},
			{10, "numrows: 1"},
		},
	},
	{
		WriteQuery:          "INSERT INTO mytable (i,s) SELECT CHAR_LENGTH(s) as len, concat('numrows: ', count(*)) from mytable group by 1 HAVING len > 9",
		ExpectedWriteResult: []sql.Row{{types.NewOkResult(1)}},
		SelectQuery:         "SELECT * FROM mytable ORDER BY i, s",
		ExpectedSelect: []sql.Row{
			{1, "first row"},
			{2, "second row"},
			{3, "third row"},
			{10, "numrows: 1"},
		},
	},
	{
		WriteQuery:          "INSERT INTO mytable (i,s) SELECT i * 2, concat(s,s) from mytable order by 1 desc limit 1",
		ExpectedWriteResult: []sql.Row{{types.NewOkResult(1)}},
		SelectQuery:         "SELECT * FROM mytable ORDER BY i, s",
		ExpectedSelect: []sql.Row{
			{1, "first row"},
			{2, "second row"},
			{3, "third row"},
			{6, "third rowthird row"},
		},
	},
	{
		WriteQuery:          "INSERT INTO mytable (i,s) SELECT i + 3, concat(s,s) from mytable order by 1 desc",
		ExpectedWriteResult: []sql.Row{{types.NewOkResult(3)}},
		SelectQuery:         "SELECT * FROM mytable ORDER BY i, s",
		ExpectedSelect: []sql.Row{
			{1, "first row"},
			{2, "second row"},
			{3, "third row"},
			{4, "first rowfirst row"},
			{5, "second rowsecond row"},
			{6, "third rowthird row"},
		},
	},
	{
		WriteQuery: `INSERT INTO mytable (i,s) SELECT sub.i + 10, ot.s2
				FROM othertable ot INNER JOIN
					(SELECT i, i2, s2 FROM mytable INNER JOIN othertable ON i = i2) sub
				ON sub.i = ot.i2 order by 1`,
		ExpectedWriteResult: []sql.Row{{types.NewOkResult(3)}},
		SelectQuery:         "SELECT * FROM mytable where i > 10 ORDER BY i, s",
		ExpectedSelect: []sql.Row{
			{11, "third"},
			{12, "second"},
			{13, "first"},
		},
	},
	{
		WriteQuery: `INSERT INTO mytable (i,s) SELECT sub.i + 10, ot.s2
				FROM (SELECT i, i2, s2 FROM mytable INNER JOIN othertable ON i = i2) sub
				INNER JOIN othertable ot ON sub.i = ot.i2 order by 1`,
		ExpectedWriteResult: []sql.Row{{types.NewOkResult(3)}},
		SelectQuery:         "SELECT * FROM mytable where i > 10 ORDER BY i, s",
		ExpectedSelect: []sql.Row{
			{11, "third"},
			{12, "second"},
			{13, "first"},
		},
	},
	{
		WriteQuery:          "INSERT INTO mytable (i,s) values (1, 'hello') ON DUPLICATE KEY UPDATE s='hello'",
		ExpectedWriteResult: []sql.Row{{types.NewOkResult(2)}},
		SelectQuery:         "SELECT * FROM mytable WHERE i = 1",
		ExpectedSelect:      []sql.Row{{int64(1), "hello"}},
	},
	{
		WriteQuery:          "INSERT INTO mytable (i,s) values (1, 'hello2') ON DUPLICATE KEY UPDATE s='hello3'",
		ExpectedWriteResult: []sql.Row{{types.NewOkResult(2)}},
		SelectQuery:         "SELECT * FROM mytable WHERE i = 1",
		ExpectedSelect:      []sql.Row{{int64(1), "hello3"}},
	},
	{
		WriteQuery:          "INSERT INTO mytable (i,s) values (1, 'hello') ON DUPLICATE KEY UPDATE i=10",
		ExpectedWriteResult: []sql.Row{{types.NewOkResult(2)}},
		SelectQuery:         "SELECT * FROM mytable WHERE i = 10",
		ExpectedSelect:      []sql.Row{{int64(10), "first row"}},
	},
	{
		WriteQuery:          "INSERT INTO mytable (i,s) values (1, 'hello2') ON DUPLICATE KEY UPDATE s='hello3'",
		ExpectedWriteResult: []sql.Row{{types.NewOkResult(2)}},
		SelectQuery:         "SELECT * FROM mytable WHERE i = 1",
		ExpectedSelect:      []sql.Row{{int64(1), "hello3"}},
	},
	{
		WriteQuery:          "INSERT INTO mytable (i,s) values (1, 'hello2'), (2, 'hello3'), (4, 'no conflict') ON DUPLICATE KEY UPDATE s='hello4'",
		ExpectedWriteResult: []sql.Row{{types.NewOkResult(5)}},
		SelectQuery:         "SELECT * FROM mytable ORDER BY 1",
		ExpectedSelect: []sql.Row{
			{1, "hello4"},
			{2, "hello4"},
			{3, "third row"},
			{4, "no conflict"},
		},
	},
	{
		WriteQuery:          "INSERT INTO mytable (i,s) values (10, 'hello') ON DUPLICATE KEY UPDATE s='hello'",
		ExpectedWriteResult: []sql.Row{{types.NewOkResult(1)}},
		SelectQuery:         "SELECT * FROM mytable ORDER BY 1",
		ExpectedSelect: []sql.Row{
			{1, "first row"},
			{2, "second row"},
			{3, "third row"},
			{10, "hello"},
		},
	},
	{
		WriteQuery:          "INSERT INTO mytable (i,s) values (1,'hi') ON DUPLICATE KEY UPDATE s=VALUES(s)",
		ExpectedWriteResult: []sql.Row{{types.NewOkResult(2)}},
		SelectQuery:         "SELECT * FROM mytable WHERE i = 1",
		ExpectedSelect:      []sql.Row{{int64(1), "hi"}},
	},
	{
		WriteQuery:          "INSERT INTO mytable (s,i) values ('dup',1) ON DUPLICATE KEY UPDATE s=CONCAT(VALUES(s), 'licate')",
		ExpectedWriteResult: []sql.Row{{types.NewOkResult(2)}},
		SelectQuery:         "SELECT * FROM mytable WHERE i = 1",
		ExpectedSelect:      []sql.Row{{int64(1), "duplicate"}},
	},
	{
		WriteQuery:          "INSERT INTO mytable (i,s) values (1,'mar'), (2,'par') ON DUPLICATE KEY UPDATE s=CONCAT(VALUES(s), 'tial')",
		ExpectedWriteResult: []sql.Row{{types.NewOkResult(4)}},
		SelectQuery:         "SELECT * FROM mytable WHERE i IN (1,2) ORDER BY i",
		ExpectedSelect:      []sql.Row{{int64(1), "martial"}, {int64(2), "partial"}},
	},
	{
		WriteQuery:          "INSERT INTO mytable (i,s) values (1,'maybe') ON DUPLICATE KEY UPDATE i=VALUES(i)+8000, s=VALUES(s)",
		ExpectedWriteResult: []sql.Row{{types.NewOkResult(2)}},
		SelectQuery:         "SELECT * FROM mytable WHERE i = 8001",
		ExpectedSelect:      []sql.Row{{int64(8001), "maybe"}},
	},
	{
		WriteQuery:          "INSERT INTO auto_increment_tbl (c0) values (44)",
		ExpectedWriteResult: []sql.Row{{types.OkResult{RowsAffected: 1, InsertID: 4}}},
		SelectQuery:         "SELECT * FROM auto_increment_tbl ORDER BY pk",
		ExpectedSelect: []sql.Row{
			{1, 11},
			{2, 22},
			{3, 33},
			{4, 44},
		},
	},
	{
		WriteQuery:          "INSERT INTO auto_increment_tbl (c0) values (44),(55)",
		ExpectedWriteResult: []sql.Row{{types.OkResult{RowsAffected: 2, InsertID: 4}}},
		SelectQuery:         "SELECT * FROM auto_increment_tbl ORDER BY pk",
		ExpectedSelect: []sql.Row{
			{1, 11},
			{2, 22},
			{3, 33},
			{4, 44},
			{5, 55},
		},
	},
	{
		WriteQuery:          "INSERT INTO auto_increment_tbl values (NULL, 44)",
		ExpectedWriteResult: []sql.Row{{types.OkResult{RowsAffected: 1, InsertID: 4}}},
		SelectQuery:         "SELECT * FROM auto_increment_tbl ORDER BY pk",
		ExpectedSelect: []sql.Row{
			{1, 11},
			{2, 22},
			{3, 33},
			{4, 44},
		},
	},
	{
		WriteQuery:          "INSERT INTO auto_increment_tbl values (0, 44)",
		ExpectedWriteResult: []sql.Row{{types.OkResult{RowsAffected: 1, InsertID: 4}}},
		SelectQuery:         "SELECT * FROM auto_increment_tbl ORDER BY pk",
		ExpectedSelect: []sql.Row{
			{1, 11},
			{2, 22},
			{3, 33},
			{4, 44},
		},
	},
	{
		WriteQuery:          "INSERT INTO auto_increment_tbl values (5, 44)",
		ExpectedWriteResult: []sql.Row{{types.OkResult{RowsAffected: 1, InsertID: 5}}},
		SelectQuery:         "SELECT * FROM auto_increment_tbl ORDER BY pk",
		ExpectedSelect: []sql.Row{
			{1, 11},
			{2, 22},
			{3, 33},
			{5, 44},
		},
	},
	{
		WriteQuery: "INSERT INTO auto_increment_tbl values " +
			"(NULL, 44), (NULL, 55), (9, 99), (NULL, 110), (NULL, 121)",
		ExpectedWriteResult: []sql.Row{{types.OkResult{RowsAffected: 5, InsertID: 4}}},
		SelectQuery:         "SELECT * FROM auto_increment_tbl ORDER BY pk",
		ExpectedSelect: []sql.Row{
			{1, 11},
			{2, 22},
			{3, 33},
			{4, 44},
			{5, 55},
			{9, 99},
			{10, 110},
			{11, 121},
		},
	},
	{
		WriteQuery:          `INSERT INTO auto_increment_tbl (c0) SELECT 44 FROM dual`,
		ExpectedWriteResult: []sql.Row{{types.OkResult{RowsAffected: 1, InsertID: 4}}},
		SelectQuery:         "SELECT * FROM auto_increment_tbl",
		ExpectedSelect: []sql.Row{
			{1, 11},
			{2, 22},
			{3, 33},
			{4, 44},
		},
	},
	{
		WriteQuery:          `INSERT INTO othertable VALUES ("fourth", 1) ON DUPLICATE KEY UPDATE s2="fourth"`,
		ExpectedWriteResult: []sql.Row{{types.NewOkResult(2)}},
		SelectQuery:         "SELECT * FROM othertable",
		ExpectedSelect: []sql.Row{
			sql.NewRow("first", int64(3)),
			sql.NewRow("second", int64(2)),
			sql.NewRow("fourth", int64(1)),
		},
	},
	{
		WriteQuery:          `INSERT INTO othertable(S2,I2) values ('fourth',0)`,
		ExpectedWriteResult: []sql.Row{{types.NewOkResult(1)}},
		SelectQuery:         `SELECT * FROM othertable where s2='fourth'`,
		ExpectedSelect: []sql.Row{
			{"fourth", 0},
		},
	},
	{
		WriteQuery: `INSERT INTO auto_increment_tbl VALUES ('4', 44)`,
		ExpectedWriteResult: []sql.Row{
			{types.OkResult{InsertID: 4, RowsAffected: 1}},
		},
		SelectQuery: `SELECT * from auto_increment_tbl where pk=4`,
		ExpectedSelect: []sql.Row{
			{4, 44},
		},
	},
	{
		WriteQuery:          `INSERT INTO keyless (c0, c1) SELECT * from keyless where c0=0 and c1=0`,
		ExpectedWriteResult: []sql.Row{{types.NewOkResult(1)}},
		SelectQuery:         `SELECT * from keyless where c0=0`,
		ExpectedSelect: []sql.Row{
			{0, 0},
			{0, 0},
		},
	},
	{
		WriteQuery:          `insert into keyless (c0, c1) select a.c0, a.c1 from (select 1, 1) as a(c0, c1) join keyless on a.c0 = keyless.c0`,
		ExpectedWriteResult: []sql.Row{{types.NewOkResult(2)}},
		SelectQuery:         `SELECT * from keyless where c0=1`,
		ExpectedSelect: []sql.Row{
			{1, 1},
			{1, 1},
			{1, 1},
			{1, 1},
		},
	},
	{
		WriteQuery:          "with t (i,f) as (select 4,'fourth row' from dual) insert into mytable select i,f from t",
		ExpectedWriteResult: []sql.Row{{types.OkResult{RowsAffected: 1}}},
		SelectQuery:         "select * from mytable order by i",
		ExpectedSelect: []sql.Row{
			sql.NewRow(1, "first row"),
			sql.NewRow(2, "second row"),
			sql.NewRow(3, "third row"),
			sql.NewRow(4, "fourth row"),
		},
	},
	{
		WriteQuery:          "with recursive t (i,f) as (select 4,4 from dual union all select i + 1, i + 1 from t where i < 5) insert into mytable select i,f from t",
		ExpectedWriteResult: []sql.Row{{types.OkResult{RowsAffected: 2}}},
		SelectQuery:         "select * from mytable order by i",
		ExpectedSelect: []sql.Row{
			sql.NewRow(1, "first row"),
			sql.NewRow(2, "second row"),
			sql.NewRow(3, "third row"),
			sql.NewRow(4, "4"),
			sql.NewRow(5, "5"),
		},
	},
}

var SpatialInsertQueries = []WriteQueryTest{
	{
		WriteQuery:          "INSERT INTO point_table VALUES (1, POINT(1,1));",
		ExpectedWriteResult: []sql.Row{{types.NewOkResult(1)}},
		SelectQuery:         "SELECT * FROM point_table;",
		ExpectedSelect:      []sql.Row{{5, types.Point{X: 1, Y: 2}}, {1, types.Point{X: 1, Y: 1}}},
	},
	{
		WriteQuery:          "INSERT INTO point_table VALUES (1, 0x000000000101000000000000000000F03F0000000000000040);",
		ExpectedWriteResult: []sql.Row{{types.NewOkResult(1)}},
		SelectQuery:         "SELECT * FROM point_table;",
		ExpectedSelect:      []sql.Row{{5, types.Point{X: 1, Y: 2}}, {1, types.Point{X: 1, Y: 2}}},
	},
	{
		WriteQuery:          "INSERT INTO line_table VALUES (2, LINESTRING(POINT(1,2),POINT(3,4)));",
		ExpectedWriteResult: []sql.Row{{types.NewOkResult(1)}},
		SelectQuery:         "SELECT * FROM line_table;",
		ExpectedSelect:      []sql.Row{{0, types.LineString{Points: []types.Point{{X: 1, Y: 2}, {X: 3, Y: 4}}}}, {1, types.LineString{Points: []types.Point{{X: 1, Y: 2}, {X: 3, Y: 4}, {X: 5, Y: 6}}}}, {2, types.LineString{Points: []types.Point{{X: 1, Y: 2}, {X: 3, Y: 4}}}}},
	},
	{
		WriteQuery:          "INSERT INTO line_table VALUES (2, 0x00000000010200000002000000000000000000F03F000000000000004000000000000008400000000000001040);",
		ExpectedWriteResult: []sql.Row{{types.NewOkResult(1)}},
		SelectQuery:         "SELECT * FROM line_table;",
		ExpectedSelect:      []sql.Row{{0, types.LineString{Points: []types.Point{{X: 1, Y: 2}, {X: 3, Y: 4}}}}, {1, types.LineString{Points: []types.Point{{X: 1, Y: 2}, {X: 3, Y: 4}, {X: 5, Y: 6}}}}, {2, types.LineString{Points: []types.Point{{X: 1, Y: 2}, {X: 3, Y: 4}}}}},
	},
	{
		WriteQuery:          "INSERT INTO polygon_table VALUES (2, POLYGON(LINESTRING(POINT(1,1),POINT(1,-1),POINT(-1,-1),POINT(-1,1),POINT(1,1))));",
		ExpectedWriteResult: []sql.Row{{types.NewOkResult(1)}},
		SelectQuery:         "SELECT * FROM polygon_table;",
		ExpectedSelect: []sql.Row{
			{0, types.Polygon{Lines: []types.LineString{{Points: []types.Point{{X: 0, Y: 0}, {X: 0, Y: 1}, {X: 1, Y: 1}, {X: 0, Y: 0}}}}}},
			{1, types.Polygon{Lines: []types.LineString{{Points: []types.Point{{X: 0, Y: 0}, {X: 0, Y: 1}, {X: 1, Y: 1}, {X: 0, Y: 0}}}, {Points: []types.Point{{X: 0, Y: 0}, {X: 0, Y: 1}, {X: 1, Y: 1}, {X: 0, Y: 0}}}}}},
			{2, types.Polygon{Lines: []types.LineString{{Points: []types.Point{{X: 1, Y: 1}, {X: 1, Y: -1}, {X: -1, Y: -1}, {X: -1, Y: 1}, {X: 1, Y: 1}}}}}},
		},
	},
	{
		WriteQuery:          "INSERT INTO polygon_table VALUES (2, 0x0000000001030000000100000005000000000000000000F03F000000000000F03F000000000000F03F000000000000F0BF000000000000F0BF000000000000F0BF000000000000F0BF000000000000F03F000000000000F03F000000000000F03F);",
		ExpectedWriteResult: []sql.Row{{types.NewOkResult(1)}},
		SelectQuery:         "SELECT * FROM polygon_table;",
		ExpectedSelect: []sql.Row{
			{0, types.Polygon{Lines: []types.LineString{{Points: []types.Point{{X: 0, Y: 0}, {X: 0, Y: 1}, {X: 1, Y: 1}, {X: 0, Y: 0}}}}}},
			{1, types.Polygon{Lines: []types.LineString{{Points: []types.Point{{X: 0, Y: 0}, {X: 0, Y: 1}, {X: 1, Y: 1}, {X: 0, Y: 0}}}, {Points: []types.Point{{X: 0, Y: 0}, {X: 0, Y: 1}, {X: 1, Y: 1}, {X: 0, Y: 0}}}}}},
			{2, types.Polygon{Lines: []types.LineString{{Points: []types.Point{{X: 1, Y: 1}, {X: 1, Y: -1}, {X: -1, Y: -1}, {X: -1, Y: 1}, {X: 1, Y: 1}}}}}}},
	},
	{
		WriteQuery:          "INSERT INTO geometry_table VALUES (100, POINT(123.456,7.89));",
		ExpectedWriteResult: []sql.Row{{types.NewOkResult(1)}},
		SelectQuery:         "SELECT * FROM geometry_table;",
		ExpectedSelect: []sql.Row{
			{1, types.Point{X: 1, Y: 2}},
			{2, types.Point{SRID: 4326, X: 1, Y: 2}},
			{3, types.LineString{Points: []types.Point{{X: 1, Y: 2}, {X: 3, Y: 4}}}},
			{4, types.LineString{SRID: 4326, Points: []types.Point{{SRID: 4326, X: 1, Y: 2}, {SRID: 4326, X: 3, Y: 4}}}},
			{5, types.Polygon{Lines: []types.LineString{{Points: []types.Point{{X: 0, Y: 0}, {X: 0, Y: 1}, {X: 1, Y: 1}, {X: 0, Y: 0}}}}}},
			{6, types.Polygon{SRID: 4326, Lines: []types.LineString{{SRID: 4326, Points: []types.Point{{SRID: 4326, X: 0, Y: 0}, {SRID: 4326, X: 0, Y: 1}, {SRID: 4326, X: 1, Y: 1}, {SRID: 4326, X: 0, Y: 0}}}}}},
			{7, types.MultiPoint{Points: []types.Point{{X: 1, Y: 2}, {X: 3, Y: 4}}}},
			{8, types.MultiPoint{SRID: 4326, Points: []types.Point{{SRID: 4326, X: 1, Y: 2}, {SRID: 4326, X: 3, Y: 4}}}},
			{9, types.MultiLineString{Lines: []types.LineString{{Points: []types.Point{{X: 1, Y: 2}, {X: 3, Y: 4}}}}}},
			{10, types.MultiLineString{SRID: 4326, Lines: []types.LineString{{SRID: 4326, Points: []types.Point{{SRID: 4326, X: 1, Y: 2}, {SRID: 4326, X: 3, Y: 4}}}}}},
			{11, types.MultiPolygon{Polygons: []types.Polygon{{Lines: []types.LineString{{Points: []types.Point{{X: 0, Y: 0}, {X: 1, Y: 2}, {X: 3, Y: 4}, {X: 0, Y: 0}}}}}}}},
			{12, types.MultiPolygon{SRID: 4326, Polygons: []types.Polygon{{SRID: 4326, Lines: []types.LineString{{SRID: 4326, Points: []types.Point{{SRID: 4326, X: 0, Y: 0}, {SRID: 4326, X: 1, Y: 2}, {SRID: 4326, X: 3, Y: 4}, {SRID: 4326, X: 0, Y: 0}}}}}}}},
			{13, types.GeomColl{Geoms: []types.GeometryValue{types.GeomColl{Geoms: []types.GeometryValue{}}}}},
			{14, types.GeomColl{SRID: 4326, Geoms: []types.GeometryValue{types.GeomColl{SRID: 4326, Geoms: []types.GeometryValue{}}}}},
			{100, types.Point{X: 123.456, Y: 7.89}},
		},
	},
	{
		WriteQuery:          "INSERT INTO geometry_table VALUES (100, 0x00000000010100000077BE9F1A2FDD5E408FC2F5285C8F1F40);",
		ExpectedWriteResult: []sql.Row{{types.NewOkResult(1)}},
		SelectQuery:         "SELECT * FROM geometry_table;",
		ExpectedSelect: []sql.Row{
			{1, types.Point{X: 1, Y: 2}},
			{2, types.Point{SRID: 4326, X: 1, Y: 2}},
			{3, types.LineString{Points: []types.Point{{X: 1, Y: 2}, {X: 3, Y: 4}}}},
			{4, types.LineString{SRID: 4326, Points: []types.Point{{SRID: 4326, X: 1, Y: 2}, {SRID: 4326, X: 3, Y: 4}}}},
			{5, types.Polygon{Lines: []types.LineString{{Points: []types.Point{{X: 0, Y: 0}, {X: 0, Y: 1}, {X: 1, Y: 1}, {X: 0, Y: 0}}}}}},
			{6, types.Polygon{SRID: 4326, Lines: []types.LineString{{SRID: 4326, Points: []types.Point{{SRID: 4326, X: 0, Y: 0}, {SRID: 4326, X: 0, Y: 1}, {SRID: 4326, X: 1, Y: 1}, {SRID: 4326, X: 0, Y: 0}}}}}},
			{7, types.MultiPoint{Points: []types.Point{{X: 1, Y: 2}, {X: 3, Y: 4}}}},
			{8, types.MultiPoint{SRID: 4326, Points: []types.Point{{SRID: 4326, X: 1, Y: 2}, {SRID: 4326, X: 3, Y: 4}}}},
			{9, types.MultiLineString{Lines: []types.LineString{{Points: []types.Point{{X: 1, Y: 2}, {X: 3, Y: 4}}}}}},
			{10, types.MultiLineString{SRID: 4326, Lines: []types.LineString{{SRID: 4326, Points: []types.Point{{SRID: 4326, X: 1, Y: 2}, {SRID: 4326, X: 3, Y: 4}}}}}},
			{11, types.MultiPolygon{Polygons: []types.Polygon{{Lines: []types.LineString{{Points: []types.Point{{X: 0, Y: 0}, {X: 1, Y: 2}, {X: 3, Y: 4}, {X: 0, Y: 0}}}}}}}},
			{12, types.MultiPolygon{SRID: 4326, Polygons: []types.Polygon{{SRID: 4326, Lines: []types.LineString{{SRID: 4326, Points: []types.Point{{SRID: 4326, X: 0, Y: 0}, {SRID: 4326, X: 1, Y: 2}, {SRID: 4326, X: 3, Y: 4}, {SRID: 4326, X: 0, Y: 0}}}}}}}},
			{13, types.GeomColl{Geoms: []types.GeometryValue{types.GeomColl{Geoms: []types.GeometryValue{}}}}},
			{14, types.GeomColl{SRID: 4326, Geoms: []types.GeometryValue{types.GeomColl{SRID: 4326, Geoms: []types.GeometryValue{}}}}},
			{100, types.Point{X: 123.456, Y: 7.89}},
		},
	},
	{
		WriteQuery:          "INSERT INTO geometry_table VALUES (100, LINESTRING(POINT(1,2),POINT(3,4)));",
		ExpectedWriteResult: []sql.Row{{types.NewOkResult(1)}},
		SelectQuery:         "SELECT * FROM geometry_table;",
		ExpectedSelect: []sql.Row{
			{1, types.Point{X: 1, Y: 2}},
			{2, types.Point{SRID: 4326, X: 1, Y: 2}},
			{3, types.LineString{Points: []types.Point{{X: 1, Y: 2}, {X: 3, Y: 4}}}},
			{4, types.LineString{SRID: 4326, Points: []types.Point{{SRID: 4326, X: 1, Y: 2}, {SRID: 4326, X: 3, Y: 4}}}},
			{5, types.Polygon{Lines: []types.LineString{{Points: []types.Point{{X: 0, Y: 0}, {X: 0, Y: 1}, {X: 1, Y: 1}, {X: 0, Y: 0}}}}}},
			{6, types.Polygon{SRID: 4326, Lines: []types.LineString{{SRID: 4326, Points: []types.Point{{SRID: 4326, X: 0, Y: 0}, {SRID: 4326, X: 0, Y: 1}, {SRID: 4326, X: 1, Y: 1}, {SRID: 4326, X: 0, Y: 0}}}}}},
			{7, types.MultiPoint{Points: []types.Point{{X: 1, Y: 2}, {X: 3, Y: 4}}}},
			{8, types.MultiPoint{SRID: 4326, Points: []types.Point{{SRID: 4326, X: 1, Y: 2}, {SRID: 4326, X: 3, Y: 4}}}},
			{9, types.MultiLineString{Lines: []types.LineString{{Points: []types.Point{{X: 1, Y: 2}, {X: 3, Y: 4}}}}}},
			{10, types.MultiLineString{SRID: 4326, Lines: []types.LineString{{SRID: 4326, Points: []types.Point{{SRID: 4326, X: 1, Y: 2}, {SRID: 4326, X: 3, Y: 4}}}}}},
			{11, types.MultiPolygon{Polygons: []types.Polygon{{Lines: []types.LineString{{Points: []types.Point{{X: 0, Y: 0}, {X: 1, Y: 2}, {X: 3, Y: 4}, {X: 0, Y: 0}}}}}}}},
			{12, types.MultiPolygon{SRID: 4326, Polygons: []types.Polygon{{SRID: 4326, Lines: []types.LineString{{SRID: 4326, Points: []types.Point{{SRID: 4326, X: 0, Y: 0}, {SRID: 4326, X: 1, Y: 2}, {SRID: 4326, X: 3, Y: 4}, {SRID: 4326, X: 0, Y: 0}}}}}}}},
			{13, types.GeomColl{Geoms: []types.GeometryValue{types.GeomColl{Geoms: []types.GeometryValue{}}}}},
			{14, types.GeomColl{SRID: 4326, Geoms: []types.GeometryValue{types.GeomColl{SRID: 4326, Geoms: []types.GeometryValue{}}}}},
			{100, types.LineString{Points: []types.Point{{X: 1, Y: 2}, {X: 3, Y: 4}}}},
		},
	},
	{
		WriteQuery:          "INSERT INTO geometry_table VALUES (100, 0x00000000010200000002000000000000000000F03F000000000000004000000000000008400000000000001040);",
		ExpectedWriteResult: []sql.Row{{types.NewOkResult(1)}},
		SelectQuery:         "SELECT * FROM geometry_table;",
		ExpectedSelect: []sql.Row{
			{1, types.Point{X: 1, Y: 2}},
			{2, types.Point{SRID: 4326, X: 1, Y: 2}},
			{3, types.LineString{Points: []types.Point{{X: 1, Y: 2}, {X: 3, Y: 4}}}},
			{4, types.LineString{SRID: 4326, Points: []types.Point{{SRID: 4326, X: 1, Y: 2}, {SRID: 4326, X: 3, Y: 4}}}},
			{5, types.Polygon{Lines: []types.LineString{{Points: []types.Point{{X: 0, Y: 0}, {X: 0, Y: 1}, {X: 1, Y: 1}, {X: 0, Y: 0}}}}}},
			{6, types.Polygon{SRID: 4326, Lines: []types.LineString{{SRID: 4326, Points: []types.Point{{SRID: 4326, X: 0, Y: 0}, {SRID: 4326, X: 0, Y: 1}, {SRID: 4326, X: 1, Y: 1}, {SRID: 4326, X: 0, Y: 0}}}}}},
			{7, types.MultiPoint{Points: []types.Point{{X: 1, Y: 2}, {X: 3, Y: 4}}}},
			{8, types.MultiPoint{SRID: 4326, Points: []types.Point{{SRID: 4326, X: 1, Y: 2}, {SRID: 4326, X: 3, Y: 4}}}},
			{9, types.MultiLineString{Lines: []types.LineString{{Points: []types.Point{{X: 1, Y: 2}, {X: 3, Y: 4}}}}}},
			{10, types.MultiLineString{SRID: 4326, Lines: []types.LineString{{SRID: 4326, Points: []types.Point{{SRID: 4326, X: 1, Y: 2}, {SRID: 4326, X: 3, Y: 4}}}}}},
			{11, types.MultiPolygon{Polygons: []types.Polygon{{Lines: []types.LineString{{Points: []types.Point{{X: 0, Y: 0}, {X: 1, Y: 2}, {X: 3, Y: 4}, {X: 0, Y: 0}}}}}}}},
			{12, types.MultiPolygon{SRID: 4326, Polygons: []types.Polygon{{SRID: 4326, Lines: []types.LineString{{SRID: 4326, Points: []types.Point{{SRID: 4326, X: 0, Y: 0}, {SRID: 4326, X: 1, Y: 2}, {SRID: 4326, X: 3, Y: 4}, {SRID: 4326, X: 0, Y: 0}}}}}}}},
			{13, types.GeomColl{Geoms: []types.GeometryValue{types.GeomColl{Geoms: []types.GeometryValue{}}}}},
			{14, types.GeomColl{SRID: 4326, Geoms: []types.GeometryValue{types.GeomColl{SRID: 4326, Geoms: []types.GeometryValue{}}}}},
			{100, types.LineString{Points: []types.Point{{X: 1, Y: 2}, {X: 3, Y: 4}}}},
		},
	},
	{
		WriteQuery:          "INSERT INTO geometry_table VALUES (100, POLYGON(LINESTRING(POINT(1,1),POINT(1,-1),POINT(-1,-1),POINT(-1,1),POINT(1,1))));",
		ExpectedWriteResult: []sql.Row{{types.NewOkResult(1)}},
		SelectQuery:         "SELECT * FROM geometry_table;",
		ExpectedSelect: []sql.Row{
			{1, types.Point{X: 1, Y: 2}},
			{2, types.Point{SRID: 4326, X: 1, Y: 2}},
			{3, types.LineString{Points: []types.Point{{X: 1, Y: 2}, {X: 3, Y: 4}}}},
			{4, types.LineString{SRID: 4326, Points: []types.Point{{SRID: 4326, X: 1, Y: 2}, {SRID: 4326, X: 3, Y: 4}}}},
			{5, types.Polygon{Lines: []types.LineString{{Points: []types.Point{{X: 0, Y: 0}, {X: 0, Y: 1}, {X: 1, Y: 1}, {X: 0, Y: 0}}}}}},
			{6, types.Polygon{SRID: 4326, Lines: []types.LineString{{SRID: 4326, Points: []types.Point{{SRID: 4326, X: 0, Y: 0}, {SRID: 4326, X: 0, Y: 1}, {SRID: 4326, X: 1, Y: 1}, {SRID: 4326, X: 0, Y: 0}}}}}},
			{7, types.MultiPoint{Points: []types.Point{{X: 1, Y: 2}, {X: 3, Y: 4}}}},
			{8, types.MultiPoint{SRID: 4326, Points: []types.Point{{SRID: 4326, X: 1, Y: 2}, {SRID: 4326, X: 3, Y: 4}}}},
			{9, types.MultiLineString{Lines: []types.LineString{{Points: []types.Point{{X: 1, Y: 2}, {X: 3, Y: 4}}}}}},
			{10, types.MultiLineString{SRID: 4326, Lines: []types.LineString{{SRID: 4326, Points: []types.Point{{SRID: 4326, X: 1, Y: 2}, {SRID: 4326, X: 3, Y: 4}}}}}},
			{11, types.MultiPolygon{Polygons: []types.Polygon{{Lines: []types.LineString{{Points: []types.Point{{X: 0, Y: 0}, {X: 1, Y: 2}, {X: 3, Y: 4}, {X: 0, Y: 0}}}}}}}},
			{12, types.MultiPolygon{SRID: 4326, Polygons: []types.Polygon{{SRID: 4326, Lines: []types.LineString{{SRID: 4326, Points: []types.Point{{SRID: 4326, X: 0, Y: 0}, {SRID: 4326, X: 1, Y: 2}, {SRID: 4326, X: 3, Y: 4}, {SRID: 4326, X: 0, Y: 0}}}}}}}},
			{13, types.GeomColl{Geoms: []types.GeometryValue{types.GeomColl{Geoms: []types.GeometryValue{}}}}},
			{14, types.GeomColl{SRID: 4326, Geoms: []types.GeometryValue{types.GeomColl{SRID: 4326, Geoms: []types.GeometryValue{}}}}},
			{100, types.Polygon{Lines: []types.LineString{{Points: []types.Point{{X: 1, Y: 1}, {X: 1, Y: -1}, {X: -1, Y: -1}, {X: -1, Y: 1}, {X: 1, Y: 1}}}}}},
		},
	},
	{
		WriteQuery:          "INSERT INTO geometry_table VALUES (100, 0x0000000001030000000100000005000000000000000000F03F000000000000F03F000000000000F03F000000000000F0BF000000000000F0BF000000000000F0BF000000000000F0BF000000000000F03F000000000000F03F000000000000F03F);",
		ExpectedWriteResult: []sql.Row{{types.NewOkResult(1)}},
		SelectQuery:         "SELECT * FROM geometry_table;",
		ExpectedSelect: []sql.Row{
			{1, types.Point{X: 1, Y: 2}},
			{2, types.Point{SRID: 4326, X: 1, Y: 2}},
			{3, types.LineString{Points: []types.Point{{X: 1, Y: 2}, {X: 3, Y: 4}}}},
			{4, types.LineString{SRID: 4326, Points: []types.Point{{SRID: 4326, X: 1, Y: 2}, {SRID: 4326, X: 3, Y: 4}}}},
			{5, types.Polygon{Lines: []types.LineString{{Points: []types.Point{{X: 0, Y: 0}, {X: 0, Y: 1}, {X: 1, Y: 1}, {X: 0, Y: 0}}}}}},
			{6, types.Polygon{SRID: 4326, Lines: []types.LineString{{SRID: 4326, Points: []types.Point{{SRID: 4326, X: 0, Y: 0}, {SRID: 4326, X: 0, Y: 1}, {SRID: 4326, X: 1, Y: 1}, {SRID: 4326, X: 0, Y: 0}}}}}},
			{7, types.MultiPoint{Points: []types.Point{{X: 1, Y: 2}, {X: 3, Y: 4}}}},
			{8, types.MultiPoint{SRID: 4326, Points: []types.Point{{SRID: 4326, X: 1, Y: 2}, {SRID: 4326, X: 3, Y: 4}}}},
			{9, types.MultiLineString{Lines: []types.LineString{{Points: []types.Point{{X: 1, Y: 2}, {X: 3, Y: 4}}}}}},
			{10, types.MultiLineString{SRID: 4326, Lines: []types.LineString{{SRID: 4326, Points: []types.Point{{SRID: 4326, X: 1, Y: 2}, {SRID: 4326, X: 3, Y: 4}}}}}},
			{11, types.MultiPolygon{Polygons: []types.Polygon{{Lines: []types.LineString{{Points: []types.Point{{X: 0, Y: 0}, {X: 1, Y: 2}, {X: 3, Y: 4}, {X: 0, Y: 0}}}}}}}},
			{12, types.MultiPolygon{SRID: 4326, Polygons: []types.Polygon{{SRID: 4326, Lines: []types.LineString{{SRID: 4326, Points: []types.Point{{SRID: 4326, X: 0, Y: 0}, {SRID: 4326, X: 1, Y: 2}, {SRID: 4326, X: 3, Y: 4}, {SRID: 4326, X: 0, Y: 0}}}}}}}},
			{13, types.GeomColl{Geoms: []types.GeometryValue{types.GeomColl{Geoms: []types.GeometryValue{}}}}},
			{14, types.GeomColl{SRID: 4326, Geoms: []types.GeometryValue{types.GeomColl{SRID: 4326, Geoms: []types.GeometryValue{}}}}},
			{100, types.Polygon{Lines: []types.LineString{{Points: []types.Point{{X: 1, Y: 1}, {X: 1, Y: -1}, {X: -1, Y: -1}, {X: -1, Y: 1}, {X: 1, Y: 1}}}}}},
		},
	},
}

var InsertScripts = []ScriptTest{
	{
		// https://github.com/dolthub/dolt/issues/7322
		Name: "issue 7322: values expression is subquery",
		SetUpScript: []string{
			"create table xy (x int auto_increment primary key, y varchar(50) not null)",
			"create table uv (u int auto_increment primary key, v varchar(50) not null, x_id int, constraint u_x_fk foreign key (x_id) references xy (x))",
			"insert into xy values (1,'admin'), (2, 'standard')",
		},
		Assertions: []ScriptTestAssertion{
			{
				Query:    "INSERT INTO uv(v, x_id) VALUES ('test', (SELECT x FROM xy WHERE y = 'admin'));",
				Expected: []sql.Row{{types.OkResult{RowsAffected: 1, InsertID: 1}}},
			},
			{
				Query:       "INSERT INTO uv(v, x_id) VALUES ('test', (SELECT x FROM xy WHERE x > 0));",
				ExpectedErr: sql.ErrExpectedSingleRow,
			},
			{
				Query:    "select * from uv",
				Expected: []sql.Row{{1, "test", 1}},
			},
		},
	},
	{
		// https://github.com/dolthub/dolt/issues/6675
		Name: "issue 6675: on duplicate rearranged getfield indexes from select source",
		SetUpScript: []string{
			"create table xy (x int primary key, y datetime)",
			"insert into xy values (0,'2023-09-16')",
		},
		Assertions: []ScriptTestAssertion{
			{
				Query:    "INSERT INTO xy (y,x) select * from (select cast('2019-12-31T12:00:00Z' as date), 0) dt(a,b) ON DUPLICATE KEY UPDATE x=dt.b+1, y=dt.a",
				Expected: []sql.Row{{types.NewOkResult(2)}},
			},
			{
				Query:    "select * from xy",
				Expected: []sql.Row{{1, time.Date(2019, time.December, 31, 0, 0, 0, 0, time.UTC)}},
			},
		},
	},
	{
		// https://github.com/dolthub/dolt/issues/4857
		Name: "issue 4857: insert cte column alias with table alias qualify panic",
		SetUpScript: []string{
			"create table xy (x int primary key, y int)",
			"insert into xy values (0,0), (1,1), (2,2)",
		},
		Assertions: []ScriptTestAssertion{
			{
				Query: `With a as (
  With b as (
    Select sum(x) as x, y from xy where x < 2 group by y
  )
  Select * from b d
) insert into xy (x,y) select x+9,y+9 from a;`,
				Expected: []sql.Row{{types.OkResult{RowsAffected: 2, InsertID: 0}}},
			},
		},
	},
	{
		Name: "INSERT zero date DATETIME NOT NULL is valid",
		SetUpScript: []string{
			"CREATE TABLE t1 (dt datetime not null)",
		},
		Assertions: []ScriptTestAssertion{
			{
				Query:    "INSERT INTO t1 (dt) VALUES ('0001-01-01 00:00:00');",
				Expected: []sql.Row{{types.NewOkResult(1)}},
			},
		},
	},
	{
		Name: "insert into sparse auto_increment table",
		SetUpScript: []string{
			"create table auto (pk int primary key auto_increment)",
			"insert into auto values (10), (20), (30)",
			"insert into auto values (NULL)",
			"insert into auto values (40)",
			"insert into auto values (0)",
		},
		Assertions: []ScriptTestAssertion{
			{
				Query: "select * from auto order by 1",
				Expected: []sql.Row{
					{10}, {20}, {30}, {31}, {40}, {41},
				},
			},
		},
	},
	{
		Name: "insert negative values into auto_increment values",
		SetUpScript: []string{
			"create table auto (pk int primary key auto_increment)",
			"insert into auto values (10), (20), (30)",
			"insert into auto values (-1), (-2), (-3)",
			"insert into auto () values ()",
			"insert into auto values (0), (0), (0)",
		},
		Assertions: []ScriptTestAssertion{
			{
				Query: "select * from auto order by 1",
				Expected: []sql.Row{
					{-3}, {-2}, {-1}, {10}, {20}, {30}, {31}, {32}, {33}, {34},
				},
			},
		},
	},
	{
		Name: "insert into auto_increment unique key column",
		SetUpScript: []string{
			"create table auto (pk int primary key, npk int unique auto_increment)",
			"insert into auto (pk) values (10), (20), (30)",
		},
		Assertions: []ScriptTestAssertion{
			{
				Query: "select * from auto order by 1",
				Expected: []sql.Row{
					{10, 1}, {20, 2}, {30, 3},
				},
			},
		},
	},
	{
		Name: "insert into auto_increment with multiple unique key columns",
		SetUpScript: []string{
			"create table auto (pk int primary key, npk1 int auto_increment, npk2 int, unique(npk1, npk2))",
			"insert into auto (pk) values (10), (20), (30)",
		},
		Assertions: []ScriptTestAssertion{
			{
				Query: "select * from auto order by 1",
				Expected: []sql.Row{
					{10, 1, nil}, {20, 2, nil}, {30, 3, nil},
				},
			},
		},
	},
	{
		Name: "insert into auto_increment key/index column",
		SetUpScript: []string{
			"create table auto_no_primary (i int auto_increment, index(i))",
			"insert into auto_no_primary (i) values (0), (0), (0)",
		},
		Assertions: []ScriptTestAssertion{
			{
				Query: "select * from auto_no_primary order by 1",
				Expected: []sql.Row{
					{1}, {2}, {3},
				},
			},
		},
	},
	{
		Name: "insert into auto_increment with multiple key/index columns",
		SetUpScript: []string{
			"create table auto_no_primary (i int auto_increment, j int, index(i))",
			"insert into auto_no_primary (i) values (0), (0), (0)",
		},
		Assertions: []ScriptTestAssertion{
			{
				Query: "select * from auto_no_primary order by 1",
				Expected: []sql.Row{
					{1, nil}, {2, nil}, {3, nil},
				},
			},
		},
	},
	{
		Name: "auto increment table handles deletes",
		SetUpScript: []string{
			"create table auto (pk int primary key auto_increment)",
			"insert into auto values (10)",
			"delete from auto where pk = 10",
			"insert into auto values (NULL)",
		},
		Assertions: []ScriptTestAssertion{
			{
				Query: "select * from auto order by 1",
				Expected: []sql.Row{
					{11},
				},
			},
		},
	},
	{
		Name: "create auto_increment table with out-of-line primary key def",
		SetUpScript: []string{
			`create table auto (
				pk int auto_increment,
				c0 int,
				primary key(pk)
			);`,
			"insert into auto values (NULL,10), (NULL,20), (NULL,30)",
		},
		Assertions: []ScriptTestAssertion{
			{
				Query: "select * from auto order by 1",
				Expected: []sql.Row{
					{1, 10}, {2, 20}, {3, 30},
				},
			},
		},
	},
	{
		Name: "alter auto_increment value",
		SetUpScript: []string{
			`create table auto (
				pk int auto_increment,
				c0 int,
				primary key(pk)
			);`,
			"insert into auto values (NULL,10), (NULL,20), (NULL,30)",
			"alter table auto auto_increment 9;",
		},
		Assertions: []ScriptTestAssertion{
			{
				Query:    "SELECT AUTO_INCREMENT FROM information_schema.tables WHERE table_name = 'auto' AND table_schema = DATABASE()",
				Expected: []sql.Row{{uint64(9)}},
			},
			{
				Query: "insert into auto values (NULL,90)",
				Expected: []sql.Row{{types.OkResult{
					RowsAffected: 1,
					InsertID:     9,
				}}},
			},
			{
				Query: "select * from auto order by 1",
				Expected: []sql.Row{
					{1, 10}, {2, 20}, {3, 30}, {9, 90},
				},
			},
		},
	},
	{
		Name: "alter auto_increment value to float",
		SetUpScript: []string{
			`create table auto (
				pk int auto_increment,
				c0 int,
				primary key(pk)
			);`,
			"insert into auto values (NULL,10), (NULL,20), (NULL,30)",
			"alter table auto auto_increment = 19.9;",
			"insert into auto values (NULL,190)",
		},
		Assertions: []ScriptTestAssertion{
			{
				Query: "select * from auto order by 1",
				Expected: []sql.Row{
					{1, 10}, {2, 20}, {3, 30}, {19, 190},
				},
			},
		},
	},
	{
		Name: "auto increment on tinyint",
		SetUpScript: []string{
			"create table auto (pk tinyint primary key auto_increment)",
			"insert into auto values (NULL),(10),(0)",
		},
		Assertions: []ScriptTestAssertion{
			{
				Query: "select * from auto order by 1",
				Expected: []sql.Row{
					{1}, {10}, {11},
				},
			},
		},
	},
	{
		Name: "auto increment on smallint",
		SetUpScript: []string{
			"create table auto (pk smallint primary key auto_increment)",
			"insert into auto values (NULL),(10),(0)",
		},
		Assertions: []ScriptTestAssertion{
			{
				Query: "select * from auto order by 1",
				Expected: []sql.Row{
					{1}, {10}, {11},
				},
			},
		},
	},
	{
		Name: "auto increment on mediumint",
		SetUpScript: []string{
			"create table auto (pk mediumint primary key auto_increment)",
			"insert into auto values (NULL),(10),(0)",
		},
		Assertions: []ScriptTestAssertion{
			{
				Query: "select * from auto order by 1",
				Expected: []sql.Row{
					{1}, {10}, {11},
				},
			},
		},
	},
	{
		Name: "auto increment on int",
		SetUpScript: []string{
			"create table auto (pk int primary key auto_increment)",
			"insert into auto values (NULL),(10),(0)",
		},
		Assertions: []ScriptTestAssertion{
			{
				Query: "select * from auto order by 1",
				Expected: []sql.Row{
					{1}, {10}, {11},
				},
			},
		},
	},
	{
		Name: "auto increment on bigint",
		SetUpScript: []string{
			"create table auto (pk bigint primary key auto_increment)",
			"insert into auto values (NULL),(10),(0)",
		},
		Assertions: []ScriptTestAssertion{
			{
				Query: "select * from auto order by 1",
				Expected: []sql.Row{
					{1}, {10}, {11},
				},
			},
		},
	},
	{
		Name: "auto increment on tinyint unsigned",
		SetUpScript: []string{
			"create table auto (pk tinyint unsigned primary key auto_increment)",
			"insert into auto values (NULL),(10),(0)",
		},
		Assertions: []ScriptTestAssertion{
			{
				Query: "select * from auto order by 1",
				Expected: []sql.Row{
					{uint64(1)}, {uint64(10)}, {uint64(11)},
				},
			},
		},
	},
	{
		Name: "auto increment on smallint unsigned",
		SetUpScript: []string{
			"create table auto (pk smallint unsigned primary key auto_increment)",
			"insert into auto values (NULL),(10),(0)",
		},
		Assertions: []ScriptTestAssertion{
			{
				Query: "select * from auto order by 1",
				Expected: []sql.Row{
					{uint64(1)}, {uint64(10)}, {uint64(11)},
				},
			},
		},
	},
	{
		Name: "auto increment on mediumint unsigned",
		SetUpScript: []string{
			"create table auto (pk mediumint unsigned primary key auto_increment)",
			"insert into auto values (NULL),(10),(0)",
		},
		Assertions: []ScriptTestAssertion{
			{
				Query: "select * from auto order by 1",
				Expected: []sql.Row{
					{uint64(1)}, {uint64(10)}, {uint64(11)},
				},
			},
		},
	},
	{
		Name: "auto increment on int unsigned",
		SetUpScript: []string{
			"create table auto (pk int unsigned primary key auto_increment)",
			"insert into auto values (NULL),(10),(0)",
		},
		Assertions: []ScriptTestAssertion{
			{
				Query: "select * from auto order by 1",
				Expected: []sql.Row{
					{uint64(1)}, {uint64(10)}, {uint64(11)},
				},
			},
		},
	},
	{
		Name: "auto increment on bigint unsigned",
		SetUpScript: []string{
			"create table auto (pk bigint unsigned primary key auto_increment)",
			"insert into auto values (NULL),(10),(0)",
		},
		Assertions: []ScriptTestAssertion{
			{
				Query: "select * from auto order by 1",
				Expected: []sql.Row{
					{uint64(1)}, {uint64(10)}, {uint64(11)},
				},
			},
		},
	},
	{
		Name: "auto increment on float",
		SetUpScript: []string{
			"create table auto (pk float primary key auto_increment)",
			"insert into auto values (NULL),(10),(0)",
		},
		Assertions: []ScriptTestAssertion{
			{
				Query: "select * from auto order by 1",
				Expected: []sql.Row{
					{float64(1)}, {float64(10)}, {float64(11)},
				},
			},
		},
	},
	{
		Name: "auto increment on double",
		SetUpScript: []string{
			"create table auto (pk double primary key auto_increment)",
			"insert into auto values (NULL),(10),(0)",
		},
		Assertions: []ScriptTestAssertion{
			{
				Query: "select * from auto order by 1",
				Expected: []sql.Row{
					{float64(1)}, {float64(10)}, {float64(11)},
				},
			},
		},
	},
	{
		Name: "sql_mode=NO_AUTO_VALUE_ON_ZERO",
		SetUpScript: []string{
			"set @old_sql_mode=@@sql_mode",
			"set @@sql_mode='NO_AUTO_VALUE_ON_ZERO'",
			"create table auto (i int auto_increment, index (i))",
			"create table auto_pk (i int auto_increment primary key)",
		},
		Assertions: []ScriptTestAssertion{
			{
				Query: "select auto_increment from information_schema.tables where table_name='auto' and table_schema=database()",
				Expected: []sql.Row{
					{nil},
				},
			},
			{
				Query: "insert into auto values (0), (0), (1-1)",
				Expected: []sql.Row{
					{types.OkResult{RowsAffected: 3, InsertID: 0}},
				},
			},
			{
				Query: "select * from auto order by i",
				Expected: []sql.Row{
					{0},
					{0},
					{0},
				},
			},
			{
				Query: "select auto_increment from information_schema.tables where table_name='auto' and table_schema=database()",
				Expected: []sql.Row{
					{nil},
				},
			},
			{
				Query: "insert into auto values (1)",
				Expected: []sql.Row{
					{types.OkResult{RowsAffected: 1, InsertID: 1}},
				},
			},
			{
				Query: "select auto_increment from information_schema.tables where table_name='auto' and table_schema=database()",
				Expected: []sql.Row{
					{uint64(2)},
				},
			},

			{
				Query: "select auto_increment from information_schema.tables where table_name='auto_pk' and table_schema=database()",
				Expected: []sql.Row{
					{nil},
				},
			},
			{
				Query: "insert into auto_pk values (0), (1), (NULL), ()",
				Expected: []sql.Row{
					{types.NewOkResult(4)},
				},
			},
			{
				Query: "select * from auto_pk",
				Expected: []sql.Row{
					{0},
					{1},
					{2},
					{3},
				},
			},
			{
				Query: "select auto_increment from information_schema.tables where table_name='auto_pk' and table_schema=database()",
				Expected: []sql.Row{
					{uint64(4)},
				},
			},

			{
				// restore old sql_mode just in case
				SkipResultsCheck: true,
<<<<<<< HEAD
				Query: "set @@sql_mode=@old_sql_mode",
=======
				Query:            "set @@sql_mode=@old_sql_mode",
>>>>>>> 152477c4
			},
		},
	},
	{
		Name: "explicit DEFAULT",
		SetUpScript: []string{
			"CREATE TABLE t1(id int DEFAULT '2', dt datetime DEFAULT now());",
			"CREATE TABLE t2(id varchar(100) DEFAULT (uuid()));",
			"CREATE TABLE t3(a int DEFAULT '1', b int default (2 * a));",
			"CREATE TABLE t4(c0 varchar(10) null default 'c0', c1 varchar(10) null default 'c1');",
			// MySQL allows the current_timestamp() function to NOT be in parens when used as a default
			// https://dev.mysql.com/doc/refman/8.0/en/data-type-defaults.html
			"CREATE TABLE t5(c0 varchar(100) DEFAULT (repeat('_', 100)), c1 datetime DEFAULT current_timestamp());",
			// Regression test case for custom column ordering: https://github.com/dolthub/dolt/issues/4004
			"create table t6 (color enum('red', 'blue', 'green') default 'blue', createdAt timestamp default (current_timestamp()));",
		},
		Assertions: []ScriptTestAssertion{
			{
				Query:    "INSERT INTO T1 values (DEFAULT, DEFAULT)",
				Expected: []sql.Row{{types.OkResult{RowsAffected: 1}}},
			},
			{
				Query:    "INSERT INTO t1 (id, dt) values (DEFAULT, DEFAULT)",
				Expected: []sql.Row{{types.OkResult{RowsAffected: 1}}},
			},
			{
				Query:    "INSERT INTO t1 (dt, ID) values (DEFAULT, DEFAULT)",
				Expected: []sql.Row{{types.OkResult{RowsAffected: 1}}},
			},
			{
				Query:    "INSERT INTO t1 (ID) values (DEFAULT), (3)",
				Expected: []sql.Row{{types.OkResult{RowsAffected: 2}}},
			},
			{
				Query:    "INSERT INTO t1 (dt) values (DEFAULT), ('1981-02-16 00:00:00')",
				Expected: []sql.Row{{types.OkResult{RowsAffected: 2}}},
			},
			{
				Query:    "INSERT INTO t1 values (100, '2000-01-01 12:34:56'), (DEFAULT, DEFAULT)",
				Expected: []sql.Row{{types.OkResult{RowsAffected: 2}}},
			},
			{
				Query:    "INSERT INTO t1 (id, dt) values (100, '2022-01-01 01:01:01'), (DEFAULT, DEFAULT)",
				Expected: []sql.Row{{types.OkResult{RowsAffected: 2}}},
			},
			{
				Query:    "INSERT INTO t1 (id) values (10), (DEFAULT)",
				Expected: []sql.Row{{types.OkResult{RowsAffected: 2}}},
			},
			{
				Query:    "INSERT INTO t1 (DT) values ('2022-02-02 02:02:02'), (DEFAULT)",
				Expected: []sql.Row{{types.OkResult{RowsAffected: 2}}},
			},
			{
				Query:    "INSERT INTO t2 values ('10'), (DEFAULT)",
				Expected: []sql.Row{{types.OkResult{RowsAffected: 2}}},
			},
			{
				Query:    "INSERT INTO t2 (id) values (DEFAULT), ('11'), (DEFAULT)",
				Expected: []sql.Row{{types.OkResult{RowsAffected: 3}}},
			},
			{
				Query:    "select count(distinct id) from t2",
				Expected: []sql.Row{{5}},
			},
			{
				Query:    "INSERT INTO t3 (a) values (DEFAULT), ('2'), (DEFAULT)",
				Expected: []sql.Row{{types.OkResult{RowsAffected: 3}}},
			},
			{
				Query:    "SELECT b from t3 order by b asc",
				Expected: []sql.Row{{2}, {2}, {4}},
			},
			{
				Query:    "INSERT INTO T4 (c1, c0) values (DEFAULT, NULL)",
				Expected: []sql.Row{{types.OkResult{RowsAffected: 1}}},
			},
			{
				Query:    "select * from t4",
				Expected: []sql.Row{{nil, "c1"}},
			},
			{
				Query:    "INSERT INTO T5 values (DEFAULT, DEFAULT)",
				Expected: []sql.Row{{types.OkResult{RowsAffected: 1}}},
			},
			{
				Query:    "INSERT INTO T5 (c0, c1) values (DEFAULT, DEFAULT)",
				Expected: []sql.Row{{types.OkResult{RowsAffected: 1}}},
			},
			{
				Query:    "INSERT INTO T5 (c1) values (DEFAULT)",
				Expected: []sql.Row{{types.OkResult{RowsAffected: 1}}},
			},
			{
				// Custom column order should use the correct column defaults
				Query:    "insert into T6(createdAt, color) values (DEFAULT, DEFAULT);",
				Expected: []sql.Row{{types.OkResult{RowsAffected: 1}}},
			},
		},
	},
	{
		Name: "Explicit default with column reference",
		SetUpScript: []string{
			"CREATE TABLE t1 (a int default 1, b int default (a+1));",
		},
		Assertions: []ScriptTestAssertion{
			{
				Query:    "INSERT INTO t1 (a,b) values (1, DEFAULT)",
				Expected: []sql.Row{{types.OkResult{RowsAffected: 1}}},
			},
			{
				Query:    "select * from t1 order by a",
				Expected: []sql.Row{{1, 2}},
			},
			{
				Query:    "INSERT INTO t1 values (2, DEFAULT)",
				Expected: []sql.Row{{types.OkResult{RowsAffected: 1}}},
			},
			{
				Query:    "select * from t1 where a = 2 order by a",
				Expected: []sql.Row{{2, 3}},
			},
			{
				Query:    "INSERT INTO t1 (b,a) values (DEFAULT, 3)",
				Expected: []sql.Row{{types.OkResult{RowsAffected: 1}}},
			},
			{
				Query:    "select * from t1 where a = 3 order by a",
				Expected: []sql.Row{{3, 4}},
			},
		},
	},
	{
		Name: "Try INSERT IGNORE with primary key, non null, and single row violations",
		SetUpScript: []string{
			"CREATE TABLE y (pk int primary key, c1 int NOT NULL);",
			"INSERT IGNORE INTO y VALUES (1, 1), (1,2), (2, 2), (3, 3)",
		},
		Assertions: []ScriptTestAssertion{
			{
				Query: "SELECT * FROM y",
				Expected: []sql.Row{
					{1, 1}, {2, 2}, {3, 3},
				},
			},
			{
				Query: "INSERT IGNORE INTO y VALUES (1, 2), (4,4)",
				Expected: []sql.Row{
					{types.OkResult{RowsAffected: 1}},
				},
				ExpectedWarning: mysql.ERDupEntry,
			},
			{
				Query: "INSERT IGNORE INTO y VALUES (5, NULL)",
				Expected: []sql.Row{
					{types.OkResult{RowsAffected: 1}},
				},
				ExpectedWarning: mysql.ERBadNullError,
			},
			{
				Query: "INSERT IGNORE INTO y SELECT * FROM y WHERE pk=(SELECT pk+10 FROM y WHERE pk > 1);",
				Expected: []sql.Row{
					{types.OkResult{RowsAffected: 0}},
				},
				ExpectedWarning: mysql.ERSubqueryNo1Row,
			},
			{
				Query: "INSERT IGNORE INTO y SELECT 10, 0 FROM dual WHERE 1=(SELECT 1 FROM dual UNION SELECT 2 FROM dual);",
				Expected: []sql.Row{
					{types.OkResult{RowsAffected: 0}},
				},
				ExpectedWarning: mysql.ERSubqueryNo1Row,
			},
			{
				Query: "INSERT IGNORE INTO y SELECT 11, 0 FROM dual WHERE 1=(SELECT 1 FROM dual UNION SELECT 2 FROM dual) UNION SELECT 12, 0 FROM dual;",
				Expected: []sql.Row{
					{types.OkResult{RowsAffected: 1}},
				},
				ExpectedWarning: mysql.ERSubqueryNo1Row,
			},
			{
				Query: "INSERT IGNORE INTO y SELECT 13, 0 FROM dual UNION SELECT 14, 0 FROM dual WHERE 1=(SELECT 1 FROM dual UNION SELECT 2 FROM dual);",
				Expected: []sql.Row{
					{types.OkResult{RowsAffected: 1}},
				},
				ExpectedWarning: mysql.ERSubqueryNo1Row,
			},
			{
				Query: "INSERT IGNORE INTO y VALUES (3, 8)",
				Expected: []sql.Row{
					{types.OkResult{RowsAffected: 0}},
				},
				ExpectedWarning: mysql.ERDupEntry,
			},
		},
	},
	{
		Name: "INSERT Accumulator tests",
		SetUpScript: []string{
			"CREATE TABLE test(pk int primary key, val int)",
			"INSERT INTO test values (1,1)",
		},
		Assertions: []ScriptTestAssertion{
			{
				Query:       `INSERT INTO test VALUES (2,2),(2,3)`,
				ExpectedErr: sql.ErrPrimaryKeyViolation,
			},
			{
				Query:    `DELETE FROM test where pk = 1;`,
				Expected: []sql.Row{{types.OkResult{RowsAffected: 1}}},
			},
			{
				Query: `INSERT INTO test VALUES (1,1)`,
				Expected: []sql.Row{
					{types.OkResult{RowsAffected: 1}},
				},
			},
		},
	},
	{
		Name: "INSERT Case Sensitivity",
		SetUpScript: []string{
			"CREATE TABLE test (PK int PRIMARY KEY);",
		},
		Assertions: []ScriptTestAssertion{
			{
				Query:    "insert into test(pk) values (1)",
				Expected: []sql.Row{{types.NewOkResult(1)}},
			},
		},
	},
	{
		Name: "INSERT string with exact char length but extra byte length",
		SetUpScript: []string{
			"CREATE TABLE city (id int PRIMARY KEY, district char(20) NOT NULL DEFAULT '');",
		},
		Assertions: []ScriptTestAssertion{
			{
				Query:    "INSERT INTO city VALUES (1,'San Pedro de Macorís');",
				Expected: []sql.Row{{types.NewOkResult(1)}},
			},
		},
	},
	{
		Name: "Insert on duplicate key",
		SetUpScript: []string{
			`CREATE TABLE users (
				id varchar(42) PRIMARY KEY
			)`,
			`CREATE TABLE nodes (
			    id varchar(42) PRIMARY KEY,
			    owner varchar(42),
			    status varchar(12),
			    timestamp bigint NOT NULL,
			    FOREIGN KEY(owner) REFERENCES users(id)
			)`,
			"INSERT INTO users values ('milo'), ('dabe')",
			"INSERT INTO nodes values ('id1', 'milo', 'off', 1)",
		},
		Assertions: []ScriptTestAssertion{
			{
				Query: "insert into nodes(id,owner,status,timestamp) values('id1','dabe','off',2) on duplicate key update owner='milo',status='on'",
				Expected: []sql.Row{
					{types.OkResult{RowsAffected: 2}},
				},
			},
			{
				Query: "insert into nodes(id,owner,status,timestamp) values('id2','dabe','off',3) on duplicate key update owner='milo',status='on'",
				Expected: []sql.Row{
					{types.OkResult{RowsAffected: 1}},
				},
			},
			{
				Query: "select * from nodes",
				Expected: []sql.Row{
					{"id1", "milo", "on", 1},
					{"id2", "dabe", "off", 3},
				},
			},
		},
	},
	{
		Name: "Insert on duplicate key references table in subquery",
		SetUpScript: []string{
			`create table a (i int primary key)`,
			`insert into a values (1)`,
			`create table b (j int primary key)`,
			`insert into b values (1), (2), (3)`,
		},
		Assertions: []ScriptTestAssertion{
			{
				Query: `insert into a (select * from b) on duplicate key update a.i = b.j + 100`,
				Expected: []sql.Row{
					{types.OkResult{RowsAffected: 4}},
				},
			},
			{
				Query: "select * from a",
				Expected: []sql.Row{
					{101},
					{2},
					{3},
				},
			},
		},
	},
	{
		Name: "Insert on duplicate key references table in aliased subquery",
		SetUpScript: []string{
			`create table a (i int primary key)`,
			`insert into a values (1)`,
			`create table b (j int primary key)`,
			`insert into b values (1), (2), (3)`,
		},
		Assertions: []ScriptTestAssertion{
			{
				Query:       `insert into a (select * from b as t) on duplicate key update a.i = b.j + 100`,
				ExpectedErr: sql.ErrTableNotFound,
			},
			{
				Query: `insert into a (select * from b as t) on duplicate key update a.i = t.j + 100`,
				Expected: []sql.Row{
					{types.OkResult{RowsAffected: 4}},
				},
			},
			{
				Query: "select * from a",
				Expected: []sql.Row{
					{101},
					{2},
					{3},
				},
			},
		},
	},
	{
		Name: "insert on duplicate key update errors",
		SetUpScript: []string{
			`create table a (i int primary key)`,
			`create table b (i int primary key)`,
		},
		Assertions: []ScriptTestAssertion{
			{
				Query:       `insert into a (select * from b) on duplicate key update i = i`,
				ExpectedErr: sql.ErrAmbiguousColumnName,
			},
			{
				Query:       `insert into a (select * from b) on duplicate key update b.i = a.i`,
				ExpectedErr: sql.ErrTableNotFound,
			},
		},
	},
	{
		Name: "Insert on duplicate key references table in subquery with join",
		SetUpScript: []string{
			`create table a (i int primary key, j int)`,
			`insert into a values (1,1)`,
			`create table b (x int primary key)`,
			`insert into b values (1), (2), (3)`,
			`create table c (y int primary key)`,
			`insert into c values (1), (2), (3)`,
		},
		Assertions: []ScriptTestAssertion{
			{
				Query: `insert into a (select * from b join c where b.x = c.y) on duplicate key update a.j = b.x + c.y + 100`,
				Expected: []sql.Row{
					{types.OkResult{RowsAffected: 4}},
				},
			},
			{
				Query: "select * from a",
				Expected: []sql.Row{
					{1, 102},
					{2, 2},
					{3, 3},
				},
			},
		},
	},
	{
		// refer to https://github.com/dolthub/dolt/issues/6437
		Name: "Insert on duplicate key references table in subquery with alias",
		SetUpScript: []string{
			`create table a (i int primary key)`,
			`insert into a values (1)`,
			`create table b (i int primary key)`,
			`insert into b values (1), (2), (3)`,
		},
		Assertions: []ScriptTestAssertion{
			{
				Query: `insert into a (select t.i from b as t, b where t.i = b.i) on duplicate key update i = b.i;`,
				Skip:  true,
				Expected: []sql.Row{
					{types.OkResult{RowsAffected: 2}},
				},
			},
			{
				Query: "select * from a",
				Skip:  true,
				Expected: []sql.Row{
					{1},
					{2},
					{3},
				},
			},
		},
	},
	{
		Name: "Insert on duplicate key references table in cte",
		SetUpScript: []string{
			`create table a (i int primary key)`,
			`insert into a values (1)`,
			`create table b (j int primary key)`,
			`insert into b values (1), (2), (3)`,
		},
		Assertions: []ScriptTestAssertion{
			{
				Query: `insert into a with cte as (select * from b) select * from cte on duplicate key update a.i = cte.j + 100`,
				Expected: []sql.Row{
					{types.OkResult{RowsAffected: 4}},
				},
			},
			{
				Query: "select * from a",
				Skip:  true,
				Expected: []sql.Row{
					{101},
					{2},
					{3},
				},
			},
		},
	},
	{
		Name: "Insert throws primary key violations",
		SetUpScript: []string{
			"CREATE TABLE t (pk int PRIMARY key);",
			"CREATE TABLE t2 (pk1 int, pk2 int, PRIMARY KEY (pk1, pk2));",
		},
		Assertions: []ScriptTestAssertion{
			{
				Query:    "INSERT INTO t VALUES (1), (2);",
				Expected: []sql.Row{{types.NewOkResult(2)}},
			},
			{
				Query:       "INSERT into t VALUES (1);",
				ExpectedErr: sql.ErrPrimaryKeyViolation,
			},
			{
				Query:    "SELECT * from t;",
				Expected: []sql.Row{{1}, {2}},
			},
			{
				Query:    "INSERT into t2 VALUES (1, 1), (2, 2);",
				Expected: []sql.Row{{types.NewOkResult(2)}},
			},
			{
				Query:       "INSERT into t2 VALUES (1, 1);",
				ExpectedErr: sql.ErrPrimaryKeyViolation,
			},
			{
				Query:    "SELECT * from t2;",
				Expected: []sql.Row{{1, 1}, {2, 2}},
			},
		},
	},
	{
		Name: "Insert throws unique key violations",
		SetUpScript: []string{
			"CREATE TABLE t (pk int PRIMARY key, col1 int UNIQUE);",
			"CREATE TABLE t2 (pk int PRIMARY key, col1 int, col2 int, UNIQUE KEY (col1, col2));",
			"INSERT into t VALUES (1, 1);",
			"INSERT into t2 VALUES (1, 1, 1);",
		},
		Assertions: []ScriptTestAssertion{
			{
				Query:       "INSERT INTO t VALUES (2, 2), (3, 1), (4, 4);",
				ExpectedErr: sql.ErrUniqueKeyViolation,
			},
			{
				Query:    "SELECT * from t;",
				Expected: []sql.Row{{1, 1}},
			},
			{
				Query:       "INSERT INTO t2 VALUES (2, 2, 2), (3, 1, 1), (4, 4, 4);",
				ExpectedErr: sql.ErrUniqueKeyViolation,
			},
			{
				Query:    "SELECT * from t2;",
				Expected: []sql.Row{{1, 1, 1}},
			},
			{
				Query:       "INSERT INTO t VALUES (5, 2), (6, 2);",
				ExpectedErr: sql.ErrUniqueKeyViolation,
			},
			{
				Query:    "SELECT * from t;",
				Expected: []sql.Row{{1, 1}},
			},
			{
				Query:       "INSERT INTO t2 VALUES (5, 2, 2), (6, 2, 2);",
				ExpectedErr: sql.ErrUniqueKeyViolation,
			},
			{
				Query:    "SELECT * from t2;",
				Expected: []sql.Row{{1, 1, 1}},
			},
			{
				Query:    "INSERT into t2 VALUES (5, NULL, 1), (6, NULL, 1), (7, 1, NULL), (8, 1, NULL), (9, NULL, NULL), (10, NULL, NULL)",
				Expected: []sql.Row{{types.NewOkResult(6)}},
			},
			{
				Query:    "SELECT * from t2;",
				Expected: []sql.Row{{1, 1, 1}, {5, nil, 1}, {6, nil, 1}, {7, 1, nil}, {8, 1, nil}, {9, nil, nil}, {10, nil, nil}},
			},
		},
	},
	{
		Name: "Insert throws unique key violations for keyless tables",
		SetUpScript: []string{
			"CREATE TABLE t (not_pk int NOT NULL, col1 int UNIQUE);",
			"CREATE TABLE t2 (not_pk int NOT NULL, col1 int, col2 int, UNIQUE KEY (col1, col2));",
			"INSERT into t VALUES (1, 1);",
			"INSERT into t2 VALUES (1, 1, 1);",
		},
		Assertions: []ScriptTestAssertion{
			{
				Query:       "INSERT INTO t VALUES (2, 2), (3, 1), (4, 4);",
				ExpectedErr: sql.ErrUniqueKeyViolation,
			},
			{
				Query:    "SELECT * from t;",
				Expected: []sql.Row{{1, 1}},
			},
			{
				Query:       "INSERT INTO t2 VALUES (2, 2, 2), (3, 1, 1), (4, 4, 4);",
				ExpectedErr: sql.ErrUniqueKeyViolation,
			},
			{
				Query:    "SELECT * from t2;",
				Expected: []sql.Row{{1, 1, 1}},
			},
			{
				Query:       "INSERT INTO t VALUES (5, 2), (6, 2);",
				ExpectedErr: sql.ErrUniqueKeyViolation,
			},
			{
				Query:    "SELECT * from t;",
				Expected: []sql.Row{{1, 1}},
			},
			{
				Query:       "INSERT INTO t2 VALUES (5, 2, 2), (6, 2, 2);",
				ExpectedErr: sql.ErrUniqueKeyViolation,
			},
			{
				Query:    "SELECT * from t2;",
				Expected: []sql.Row{{1, 1, 1}},
			},
			{
				Query:    "INSERT into t2 VALUES (5, NULL, 1), (6, NULL, 1), (7, 1, NULL), (8, 1, NULL), (9, NULL, NULL), (10, NULL, NULL)",
				Expected: []sql.Row{{types.NewOkResult(6)}},
			},
			{
				Query:    "SELECT * from t2;",
				Expected: []sql.Row{{1, 1, 1}, {5, nil, 1}, {6, nil, 1}, {7, 1, nil}, {8, 1, nil}, {9, nil, nil}, {10, nil, nil}},
			},
		},
	},
	{
		Name: "Insert into unique key that overlaps with primary key",
		SetUpScript: []string{
			"CREATE TABLE t (pk1 int, pk2 int, col int, PRIMARY KEY(pk1, pk2), UNIQUE KEY(col, pk2));",
			"INSERT into t (pk1, pk2, col) VALUES (1, 1, 1), (2, 1, 2);",
		},
		Assertions: []ScriptTestAssertion{
			{
				Query:       "INSERT INTO t (pk1, pk2, col) VALUES (3, 1, 1);",
				ExpectedErr: sql.ErrUniqueKeyViolation,
			},
			{
				Query:       "UPDATE t SET col = col + 1",
				ExpectedErr: sql.ErrUniqueKeyViolation,
			},
		},
	},
	{
		Name: "INSERT INTO ... SELECT works properly with ENUM",
		SetUpScript: []string{
			"CREATE TABLE test (pk BIGINT PRIMARY KEY NOT NULL, v1 ENUM('a','b','c'));",
		},
		Assertions: []ScriptTestAssertion{
			{
				Query:    "INSERT INTO test (pk, v1) VALUES (1, 'a');",
				Expected: []sql.Row{{types.NewOkResult(1)}},
			},
			{
				Query:    "INSERT INTO test (pk, v1) SELECT 2 as pk, 'a' as v1;",
				Expected: []sql.Row{{types.NewOkResult(1)}},
			},
		},
	},
	{
		Name: "INSERT INTO ... SELECT works properly with SET",
		SetUpScript: []string{
			"CREATE TABLE test (pk BIGINT PRIMARY KEY NOT NULL, v1 SET('a','b','c'));",
		},
		Assertions: []ScriptTestAssertion{
			{
				Query:    "INSERT INTO test (pk, v1) VALUES (1, 'a');",
				Expected: []sql.Row{{types.NewOkResult(1)}},
			},
			{
				Query:    "INSERT INTO test (pk, v1) SELECT 2 as pk, 'a' as v1;",
				Expected: []sql.Row{{types.NewOkResult(1)}},
			},
		},
	},
	{
		// https://github.com/dolthub/dolt/issues/5411
		Name: "Defaults with escaped strings",
		SetUpScript: []string{
			`CREATE TABLE escpe (
                               id int NOT NULL AUTO_INCREMENT,
                               t1 varchar(15) DEFAULT 'foo''s baz',
                               t2 varchar(15) DEFAULT 'who\'s dat',
                               t3 varchar(15) DEFAULT "joe\'s bar",
                               t4 varchar(15) DEFAULT "quote""bazzar",
                               t5 varchar(15) DEFAULT 'back\\''slash',
                               t6 varchar(15) DEFAULT 'tab\ttab',
                               t7 varchar(15) DEFAULT 'new\nline',
                               PRIMARY KEY (id)
                     );`,
			"INSERT INTO escpe VALUES ();",
		},
		Assertions: []ScriptTestAssertion{
			{
				Query:    "SELECT t1 from escpe",
				Expected: []sql.Row{{"foo's baz"}},
			},
			{
				Query:    "SELECT t2 from escpe",
				Expected: []sql.Row{{"who's dat"}},
			},
			{
				Query:    "SELECT t3 from escpe",
				Expected: []sql.Row{{"joe's bar"}},
			},
			{
				Query:    "SELECT t4 from escpe",
				Expected: []sql.Row{{"quote\"bazzar"}},
			},
			{
				Query:    "SELECT t5 from escpe",
				Expected: []sql.Row{{"back\\'slash"}},
			},
			{
				Query:    "SELECT t6 from escpe",
				Expected: []sql.Row{{"tab\ttab"}},
			},
			{
				Query:    "SELECT t7 from escpe",
				Expected: []sql.Row{{"new\nline"}},
			},
		},
	},
	{
		// https://github.com/dolthub/dolt/issues/5411
		Name: "check constrains with escaped strings",
		SetUpScript: []string{
			`CREATE TABLE quoted ( id int NOT NULL AUTO_INCREMENT,
                                   val varchar(15) NOT NULL CHECK (val IN ('joe''s',
                                                                           "jan's",
                                                                           'mia\\''s',
                                                                           'bob\'s',
                                                                           'tab\tvs\tcoke',
                                                                           'percent\%')),
                                   PRIMARY KEY (id));`,
			`INSERT INTO quoted VALUES (0,"joe's");`,
			`INSERT INTO quoted VALUES (0,"jan's");`,
			`INSERT INTO quoted VALUES (0,"mia\\'s");`,
			`INSERT INTO quoted VALUES (0,"bob's");`,
			`INSERT INTO quoted VALUES (0,"tab\tvs\tcoke");`,
		},
		Assertions: []ScriptTestAssertion{
			{
				Query: "SELECT val from quoted order by id",
				Expected: []sql.Row{
					{"joe's"},
					{"jan's"},
					{"mia\\'s"},
					{"bob's"},
					{"tab\tvs\tcoke"}},
			},
		},
	},
	{
		// https://github.com/dolthub/dolt/issues/5799
		Name: "check IN TUPLE constraint with duplicate key update",
		SetUpScript: []string{
			"create table alphabet (letter varchar(1), constraint `good_letters` check (letter in ('a','l','e','c')))",
		},
		Assertions: []ScriptTestAssertion{
			{
				// dolt table import with -u option generates a duplicate key update with values(col)
				Query: "insert into alphabet values ('a') on duplicate key update letter = values(letter)",
				Expected: []sql.Row{
					{types.NewOkResult(1)},
				},
			},
			{
				Query:       "insert into alphabet values ('z') on duplicate key update letter = values(letter)",
				ExpectedErr: sql.ErrCheckConstraintViolated,
			},
		},
	},
	{
		Name: "INSERT IGNORE works with FK Violations",
		SetUpScript: []string{
			"CREATE TABLE t1 (id INT PRIMARY KEY, v int);",
			"CREATE TABLE t2 (id INT PRIMARY KEY, v2 int, CONSTRAINT mfk FOREIGN KEY (v2) REFERENCES t1(id));",
			"INSERT INTO t1 values (1,1)",
		},
		Assertions: []ScriptTestAssertion{
			{
				Query: "INSERT IGNORE INTO t2 VALUES (1,2);",
				Expected: []sql.Row{
					{types.OkResult{RowsAffected: 0}},
				},
				ExpectedWarning: mysql.ErNoReferencedRow2,
			},
		},
	},
	{
		Name: "insert duplicate key doesn't prevent other updates",
		SetUpScript: []string{
			"CREATE TABLE t1 (pk BIGINT PRIMARY KEY, v1 VARCHAR(3));",
			"INSERT INTO t1 VALUES (1, 'abc');",
		},
		Assertions: []ScriptTestAssertion{
			{
				Query:    "select * from t1 order by pk",
				Expected: []sql.Row{{1, "abc"}},
			},
			{
				Query:       "INSERT INTO t1 VALUES (1, 'abc');",
				ExpectedErr: sql.ErrPrimaryKeyViolation,
			},
			{
				Query:    "INSERT INTO t1 VALUES (2, 'def');",
				Expected: []sql.Row{{types.NewOkResult(1)}},
			},
			{
				Query:    "select * from t1 order by pk",
				Expected: []sql.Row{{1, "abc"}, {2, "def"}},
			},
		},
	},
	{
		Name: "insert duplicate key doesn't prevent other updates, autocommit off",
		SetUpScript: []string{
			"CREATE TABLE t1 (pk BIGINT PRIMARY KEY, v1 VARCHAR(3));",
			"INSERT INTO t1 VALUES (1, 'abc');",
			"SET autocommit = 0;",
		},
		Assertions: []ScriptTestAssertion{
			{
				Query:    "select * from t1 order by pk",
				Expected: []sql.Row{{1, "abc"}},
			},
			{
				Query:       "INSERT INTO t1 VALUES (1, 'abc');",
				ExpectedErr: sql.ErrPrimaryKeyViolation,
			},
			{
				Query:    "INSERT INTO t1 VALUES (2, 'def');",
				Expected: []sql.Row{{types.NewOkResult(1)}},
			},
			{
				Query:            "commit",
				SkipResultsCheck: true,
			},
			{
				Query:    "select * from t1 order by pk",
				Expected: []sql.Row{{1, "abc"}, {2, "def"}},
			},
		},
	},
}

var InsertDuplicateKeyKeyless = []ScriptTest{
	{
		Name: "insert on duplicate key for keyless table",
		SetUpScript: []string{
			`create table t (i int unique, j varchar(128))`,
		},
		Assertions: []ScriptTestAssertion{
			{
				Query: `insert into t values (0, "first")`,
				Expected: []sql.Row{
					{types.NewOkResult(1)},
				},
			},
			{
				Query: `insert into t values (0, "second") on duplicate key update j = "third"`,
				Expected: []sql.Row{
					{types.NewOkResult(2)},
				},
			},
			{
				Query: `select i, j from t order by i`,
				Expected: []sql.Row{
					{0, "third"},
				},
			},
		},
	},
	{
		Name: "insert on duplicate key for keyless table multiple unique columns",
		SetUpScript: []string{
			`create table t (c1 int, c2 int, c3 int, unique key(c1,c2))`,
		},
		Assertions: []ScriptTestAssertion{
			{
				Query: `insert into t(c1, c2, c3) values (0, 0, 0) on duplicate key update c3 = 0`,
				Expected: []sql.Row{
					{types.NewOkResult(1)},
				},
			},
			{
				Query: `select c1, c2, c3 from t order by c1`,
				Expected: []sql.Row{
					{0, 0, 0},
				},
			},
			{
				Query: `insert into t(c1, c2, c3) values (0, 0, 1) on duplicate key update c3 = 0`,
				Expected: []sql.Row{
					{types.NewOkResult(0)},
				},
			},
			{
				Query: `select c1, c2, c3 from t order by c1`,
				Expected: []sql.Row{
					{0, 0, 0},
				},
			},
			{
				Query: `insert into t(c1, c2, c3) values (0, 0, 0) on duplicate key update c3 = 1`,
				Expected: []sql.Row{
					{types.NewOkResult(2)},
				},
			},
			{
				Query: `select c1, c2, c3 from t order by c1`,
				Expected: []sql.Row{
					{0, 0, 1},
				},
			},
		},
	},
	{
		Name: "insert on duplicate key for keyless tables with nulls",
		SetUpScript: []string{
			`create table t (c1 int, c2 int, c3 int, unique key(c1, c2))`,
		},
		Assertions: []ScriptTestAssertion{
			{
				Query: `insert into t(c1, c2, c3) values (0, null, 0) on duplicate key update c3 = 0`,
				Expected: []sql.Row{
					{types.NewOkResult(1)},
				},
			},
			{
				Query: `select c1, c2, c3 from t order by c1`,
				Expected: []sql.Row{
					{0, nil, 0},
				},
			},
			{
				Query: `insert into t(c1, c2, c3) values (0, null, 1) on duplicate key update c3 = 0`,
				Expected: []sql.Row{
					{types.NewOkResult(1)},
				},
			},
			{
				Query: `select c1, c2, c3 from t order by c1, c2, c3`,
				Expected: []sql.Row{
					{0, nil, 0},
					{0, nil, 1},
				},
			},
			{
				Query: `insert into t(c1, c2, c3) values (0, null, 0) on duplicate key update c3 = 1`,
				Expected: []sql.Row{
					{types.NewOkResult(1)},
				},
			},
			{
				Query: `select c1, c2, c3 from t order by c1, c2, c3`,
				Expected: []sql.Row{
					{0, nil, 0},
					{0, nil, 0},
					{0, nil, 1},
				},
			},
			{
				Query: `insert into t(c1, c2, c3) values (0, 0, 0) on duplicate key update c3 = null`,
				Expected: []sql.Row{
					{types.NewOkResult(1)},
				},
			},
			{
				Query: `select c1, c2, c3 from t order by c1, c2, c3`,
				Expected: []sql.Row{
					{0, nil, 0},
					{0, nil, 0},
					{0, nil, 1},
					{0, 0, 0},
				},
			},
			{
				Query: `insert into t(c1, c2, c3) values (0, 0, 0) on duplicate key update c3 = null`,
				Expected: []sql.Row{
					{types.NewOkResult(2)},
				},
			},
			{
				Query: `select c1, c2, c3 from t order by c1, c2, c3`,
				Expected: []sql.Row{
					{0, nil, 0},
					{0, nil, 0},
					{0, nil, 1},
					{0, 0, nil},
				},
			},
		},
	},
	{
		Name: "insert on duplicate key for keyless table mixed ordering",
		SetUpScript: []string{
			`create table t (c1 int, c2 int, c3 int, unique key(c2, c1))`,
		},
		Assertions: []ScriptTestAssertion{
			{
				Query: `insert into t(c1, c2, c3) values (0, 0, 0) on duplicate key update c3 = 0`,
				Expected: []sql.Row{
					{types.NewOkResult(1)},
				},
			},
			{
				Query: `select c1, c2, c3 from t order by c1`,
				Expected: []sql.Row{
					{0, 0, 0},
				},
			},
			{
				Query: `insert into t(c1, c2, c3) values (0, 0, 1) on duplicate key update c3 = 0`,
				Expected: []sql.Row{
					{types.NewOkResult(0)},
				},
			},
			{
				Query: `select c1, c2, c3 from t order by c1`,
				Expected: []sql.Row{
					{0, 0, 0},
				},
			},
			{
				Query: `insert into t(c1, c2, c3) values (0, 0, 0) on duplicate key update c3 = 1`,
				Expected: []sql.Row{
					{types.NewOkResult(2)},
				},
			},
			{
				Query: `select c1, c2, c3 from t order by c1`,
				Expected: []sql.Row{
					{0, 0, 1},
				},
			},
		},
	},
	{
		Name: "insert on duplicate key for keyless table multiple unique columns batched",
		SetUpScript: []string{
			`create table t (c1 int, c2 int, c3 int, unique key(c1,c2))`,
		},
		Assertions: []ScriptTestAssertion{
			{
				Query: `insert into t(c1, c2, c3) values (0, 0, 0), (0, 0, 0), (0, 0, 1), (0, 0, 1) on duplicate key update c3 = 1`,
				Expected: []sql.Row{
					{types.NewOkResult(3)},
				},
			},
			{
				Query: `select c1, c2, c3 from t order by c1, c2, c3`,
				Expected: []sql.Row{
					{0, 0, 1},
				},
			},
			{
				Query: `insert into t(c1, c2, c3) values (0, 0, 1), (0, 0, 2), (0, 0, 3), (0, 0, 4) on duplicate key update c3 = 100`,
				Expected: []sql.Row{
					{types.NewOkResult(2)},
				},
			},
			{
				Query: `select c1, c2, c3 from t order by c1, c2, c3`,
				Expected: []sql.Row{
					{0, 0, 100},
				},
			},
			{
				Query: `insert into t(c1, c2, c3) values (0, 0, 1), (0, 1, 1), (0, 2, 2), (0, 3, 3) on duplicate key update c3 = 200`,
				Expected: []sql.Row{
					{types.NewOkResult(5)},
				},
			},
			{
				Query: `select c1, c2, c3 from t order by c1, c2, c3`,
				Expected: []sql.Row{
					{0, 0, 200},
					{0, 1, 1},
					{0, 2, 2},
					{0, 3, 3},
				},
			},
		},
	},
}

var InsertErrorTests = []GenericErrorQueryTest{
	{
		Name:  "try to insert empty into col without default value",
		Query: "INSERT INTO mytable VALUES ();",
	},
	{
		Name:  "try to insert empty into col without default value",
		Query: "INSERT INTO mytable () VALUES ();",
	},
	{
		Name:  "too few values",
		Query: "INSERT INTO mytable (s, i) VALUES ('x');",
	},
	{
		Name:  "too many values one column",
		Query: "INSERT INTO mytable (s) VALUES ('x', 999);",
	},
	{
		Name:  "missing binding",
		Query: "INSERT INTO mytable (s) VALUES (?);",
	},
	{
		Name:  "too many values two columns",
		Query: "INSERT INTO mytable (i, s) VALUES (999, 'x', 'y');",
	},
	{
		Name:  "too few values no columns specified",
		Query: "INSERT INTO mytable VALUES (999);",
	},
	{
		Name:  "too many values no columns specified",
		Query: "INSERT INTO mytable VALUES (999, 'x', 'y');",
	},
	{
		Name:  "non-existent column values",
		Query: "INSERT INTO mytable (i, s, z) VALUES (999, 'x', 999);",
	},
	{
		Name:  "non-existent column set",
		Query: "INSERT INTO mytable SET i = 999, s = 'x', z = 999;",
	},
	{
		Name:  "duplicate column",
		Query: "INSERT INTO mytable (i, s, s) VALUES (999, 'x', 'x');",
	},
	{
		Name:  "duplicate column set",
		Query: "INSERT INTO mytable SET i = 999, s = 'y', s = 'y';",
	},
	{
		Name:  "null given to non-nullable",
		Query: "INSERT INTO mytable (i, s) VALUES (null, 'y');",
	},
	{
		Name:  "incompatible types",
		Query: "INSERT INTO mytable (i, s) select * FROM othertable",
	},
	{
		Name:  "column count mismatch in select",
		Query: "INSERT INTO mytable (i) select * FROM othertable",
	},
	{
		Name:  "column count mismatch in select",
		Query: "INSERT INTO mytable select s FROM othertable",
	},
	{
		Name:  "column count mismatch in join select",
		Query: "INSERT INTO mytable (s,i) SELECT * FROM othertable o JOIN mytable m ON m.i=o.i2",
	},
	{
		Name:  "duplicate key",
		Query: "INSERT INTO mytable (i,s) values (1, 'hello')",
	},
	{
		Name:  "duplicate keys",
		Query: "INSERT INTO mytable SELECT * from mytable",
	},
	{
		Name:  "bad column in on duplicate key update clause",
		Query: "INSERT INTO mytable values (10, 'b') ON DUPLICATE KEY UPDATE notExist = 1",
	},
}

var InsertErrorScripts = []ScriptTest{
	{
		Name:        "create table with non-pk auto_increment column",
		Query:       "create table bad (pk int primary key, c0 int auto_increment);",
		ExpectedErr: sql.ErrInvalidAutoIncCols,
	},
	{
		Name:        "create multiple auto_increment columns",
		Query:       "create table bad (pk1 int auto_increment, pk2 int auto_increment, primary key (pk1,pk2));",
		ExpectedErr: sql.ErrInvalidAutoIncCols,
	},
	{
		Name:        "create auto_increment column with default",
		Query:       "create table bad (pk1 int auto_increment default 10, c0 int);",
		ExpectedErr: sql.ErrInvalidAutoIncCols,
	},
	{
		Name: "try inserting string that is too long",
		SetUpScript: []string{
			"create table bad (s varchar(9))",
		},
		Query:       "insert into bad values ('1234567890')",
		ExpectedErr: types.ErrLengthBeyondLimit,
	},
	{
		Name: "try inserting varbinary larger than max limit",
		SetUpScript: []string{
			"create table bad (vb varbinary(65535))",
		},
		Query:       "insert into bad values (repeat('0', 65536))",
		ExpectedErr: types.ErrLengthBeyondLimit,
	},
}

var InsertIgnoreScripts = []ScriptTest{
	{
		Name: "Test that INSERT IGNORE with Non nullable columns works",
		SetUpScript: []string{
			"CREATE TABLE x (pk int primary key, c1 varchar(20) NOT NULL);",
			"INSERT IGNORE INTO x VALUES (1, NULL)",
			"CREATE TABLE y (pk int primary key, c1 int NOT NULL);",
			"INSERT IGNORE INTO y VALUES (1, NULL);",
		},
		Assertions: []ScriptTestAssertion{
			{
				Query: "SELECT * FROM x",
				Expected: []sql.Row{
					{1, ""},
				},
			},
			{
				Query: "SELECT * FROM y",
				Expected: []sql.Row{
					{1, 0},
				},
			},
			{
				Query: "INSERT IGNORE INTO y VALUES (2, NULL)",
				Expected: []sql.Row{
					{types.OkResult{RowsAffected: 1}},
				},
				ExpectedWarning: mysql.ERBadNullError,
			},
		},
	},
	{
		Name: "Test that INSERT IGNORE properly addresses data conversion",
		SetUpScript: []string{
			"CREATE TABLE t1 (pk int primary key, v1 int)",
			"CREATE TABLE t2 (pk int primary key, v2 varchar(1))",
		},
		Assertions: []ScriptTestAssertion{
			{
				Query: "INSERT IGNORE INTO t1 VALUES (1, 'dasd')",
				Expected: []sql.Row{
					{types.OkResult{RowsAffected: 1}},
				},
				ExpectedWarning: mysql.ERTruncatedWrongValueForField,
			},
			{
				Query: "SELECT * FROM t1",
				Expected: []sql.Row{
					{1, 0},
				},
			},
			{
				Query: "INSERT IGNORE INTO t2 values (1, 'adsda')",
				Expected: []sql.Row{
					{types.OkResult{RowsAffected: 1}},
				},
				ExpectedWarning: mysql.ERUnknownError,
			},
			{
				Query: "SELECT * FROM t2",
				Expected: []sql.Row{
					{1, "a"},
				},
			},
		},
	},
	{
		Name: "Insert Ignore works correctly with ON DUPLICATE UPDATE",
		SetUpScript: []string{
			"CREATE TABLE t1 (id INT PRIMARY KEY, v int);",
			"INSERT INTO t1 VALUES (1,1)",
			"CREATE TABLE t2 (pk int primary key, v2 varchar(1))",
			"ALTER TABLE t2 ADD CONSTRAINT cx CHECK (pk < 100)",
		},
		Assertions: []ScriptTestAssertion{
			{
				Query: "INSERT IGNORE INTO t1 VALUES (1,2) ON DUPLICATE KEY UPDATE v='dsd';",
				Expected: []sql.Row{
					{types.OkResult{RowsAffected: 2}},
				},
				ExpectedWarning: mysql.ERTruncatedWrongValueForField,
			},
			{
				Query: "SELECT * FROM t1",
				Expected: []sql.Row{
					{1, 0},
				},
			},
			{
				Query: "INSERT IGNORE INTO t2 values (1, 'adsda')",
				Expected: []sql.Row{
					{types.OkResult{RowsAffected: 1}},
				},
				ExpectedWarning: mysql.ERUnknownError,
			},
			{
				Query: "SELECT * FROM t2",
				Expected: []sql.Row{
					{1, "a"},
				},
			},
			{
				Query:    "INSERT IGNORE INTO t2 VALUES (1, 's') ON DUPLICATE KEY UPDATE pk = 1000", // violates constraint
				Expected: []sql.Row{{types.OkResult{RowsAffected: 0}}},
			},
			{
				Query: "SELECT * FROM t2",
				Expected: []sql.Row{
					{1, "a"},
				},
			},
		},
	},
	{
		Name: "Test that INSERT IGNORE INTO works with unique keys",
		SetUpScript: []string{
			"CREATE TABLE one_uniq(pk int PRIMARY KEY, col1 int UNIQUE)",
			"CREATE TABLE two_uniq(pk int PRIMARY KEY, col1 int, col2 int, UNIQUE KEY col1_col2_uniq (col1, col2))",
			"INSERT INTO one_uniq values (1, 1)",
			"INSERT INTO two_uniq values (1, 1, 1)",
		},
		Assertions: []ScriptTestAssertion{
			{
				Query: "INSERT IGNORE INTO one_uniq VALUES (3, 2), (2, 1), (4, null), (5, null)",
				Expected: []sql.Row{
					{types.OkResult{RowsAffected: 3}},
				},
				ExpectedWarning: mysql.ERDupEntry,
			},
			{
				Query: "SELECT * from one_uniq;",
				Expected: []sql.Row{
					{1, 1}, {3, 2}, {4, nil}, {5, nil},
				},
			},
			{
				Query: "INSERT IGNORE INTO two_uniq VALUES (4, 1, 2), (5, 2, 1), (6, null, 1), (7, null, 1), (12, 1, 1), (8, 1, null), (9, 1, null), (10, null, null), (11, null, null)",
				Expected: []sql.Row{
					{types.OkResult{RowsAffected: 8}},
				},
				ExpectedWarning: mysql.ERDupEntry,
			},
			{
				Query: "SELECT * from two_uniq;",
				Expected: []sql.Row{
					{1, 1, 1}, {4, 1, 2}, {5, 2, 1}, {6, nil, 1}, {7, nil, 1}, {8, 1, nil}, {9, 1, nil}, {10, nil, nil}, {11, nil, nil},
				},
			},
		},
	},
}

var IgnoreWithDuplicateUniqueKeyKeylessScripts = []ScriptTest{
	{
		Name: "Test that INSERT IGNORE INTO works with unique keys on a keyless table",
		SetUpScript: []string{
			"CREATE TABLE one_uniq(not_pk int, value int UNIQUE)",
			"CREATE TABLE two_uniq(not_pk int, col1 int, col2 int, UNIQUE KEY col1_col2_uniq (col1, col2));",
			"INSERT INTO one_uniq values (1, 1)",
			"INSERT INTO two_uniq values (1, 1, 1)",
		},
		Assertions: []ScriptTestAssertion{
			{
				Query: "INSERT IGNORE INTO one_uniq VALUES (3, 2), (2, 1), (4, null), (5, null)",
				Expected: []sql.Row{
					{types.OkResult{RowsAffected: 3}},
				},
				ExpectedWarning: mysql.ERDupEntry,
			},
			{
				Query: "SELECT * from one_uniq;",
				Expected: []sql.Row{
					{1, 1}, {3, 2}, {4, nil}, {5, nil},
				},
			},
			{
				Query: "INSERT IGNORE INTO two_uniq VALUES (4, 1, 2), (5, 2, 1), (6, null, 1), (7, null, 1), (12, 1, 1), (8, 1, null), (9, 1, null), (10, null, null), (11, null, null)",
				Expected: []sql.Row{
					{types.OkResult{RowsAffected: 8}},
				},
				ExpectedWarning: mysql.ERDupEntry,
			},
			{
				Query: "SELECT * from two_uniq;",
				Expected: []sql.Row{
					{1, 1, 1}, {4, 1, 2}, {5, 2, 1}, {6, nil, 1}, {7, nil, 1}, {8, 1, nil}, {9, 1, nil}, {10, nil, nil}, {11, nil, nil},
				},
			},
		},
	},
	{
		Name: "INSERT IGNORE INTO multiple violations of a unique secondary index",
		SetUpScript: []string{
			"CREATE TABLE keyless(pk int, val int)",
			"INSERT INTO keyless values (1, 1), (2, 2), (3, 3)",
		},
		Assertions: []ScriptTestAssertion{
			{
				Query:    "INSERT IGNORE INTO keyless VALUES (1, 2);",
				Expected: []sql.Row{{types.NewOkResult(1)}},
			},
			{
				Query:       "ALTER TABLE keyless ADD CONSTRAINT c UNIQUE(val)",
				ExpectedErr: sql.ErrUniqueKeyViolation,
			},
			{
				Query:    "DELETE FROM keyless where pk = 1 and val = 2",
				Expected: []sql.Row{{types.NewOkResult(1)}},
			},
			{
				Query:    "ALTER TABLE keyless ADD CONSTRAINT c UNIQUE(val)",
				Expected: []sql.Row{{types.NewOkResult(0)}},
			},
			{
				Query:           "INSERT IGNORE INTO keyless VALUES (1, 3)",
				Expected:        []sql.Row{{types.NewOkResult(0)}},
				ExpectedWarning: mysql.ERDupEntry,
			},
		},
	},
	{
		Name: "UPDATE IGNORE keyless tables and secondary indexes",
		SetUpScript: []string{
			"CREATE TABLE keyless(pk int, val int)",
			"INSERT INTO keyless VALUES (1, 1), (2, 2), (3, 3)",
		},
		Assertions: []ScriptTestAssertion{
			{
				Query:    "UPDATE IGNORE keyless SET val = 2 where pk = 1",
				Expected: []sql.Row{{newUpdateResult(1, 1)}},
			},
			{
				Query:    "SELECT * FROM keyless ORDER BY pk",
				Expected: []sql.Row{{1, 2}, {2, 2}, {3, 3}},
			},
			{
				Query:       "ALTER TABLE keyless ADD CONSTRAINT c UNIQUE(val)",
				ExpectedErr: sql.ErrUniqueKeyViolation,
			},
			{
				Query:           "UPDATE IGNORE keyless SET val = 1 where pk = 1",
				Expected:        []sql.Row{{newUpdateResult(1, 1)}},
				ExpectedWarning: mysql.ERDupEntry,
			},
			{
				Query:    "ALTER TABLE keyless ADD CONSTRAINT c UNIQUE(val)",
				Expected: []sql.Row{{types.NewOkResult(0)}},
			},
			{
				Query:           "UPDATE IGNORE keyless SET val = 3 where pk = 1",
				Expected:        []sql.Row{{newUpdateResult(1, 0)}},
				ExpectedWarning: mysql.ERDupEntry,
			},
			{
				Query:    "SELECT * FROM keyless ORDER BY pk",
				Expected: []sql.Row{{1, 1}, {2, 2}, {3, 3}},
			},
			{
				Query:           "UPDATE IGNORE keyless SET val = val + 1 ORDER BY pk",
				Expected:        []sql.Row{{newUpdateResult(3, 1)}},
				ExpectedWarning: mysql.ERDupEntry,
			},
			{
				Query:    "SELECT * FROM keyless ORDER BY pk",
				Expected: []sql.Row{{1, 1}, {2, 2}, {3, 4}},
			},
		},
	},
}

var InsertBrokenScripts = []ScriptTest{
	// TODO: Condense all of our casting logic into a single error.
	{
		Name: "Test that INSERT IGNORE assigns the closest dataype correctly",
		SetUpScript: []string{
			"CREATE TABLE x (pk int primary key, c1 varchar(20) NOT NULL);",
			`INSERT IGNORE INTO x VALUES (1, "one"), (2, TRUE), (3, "three")`,
			"CREATE TABLE y (pk int primary key, c1 int NOT NULL);",
			`INSERT IGNORE INTO y VALUES (1, 1), (2, "two"), (3,3);`,
		},
		Assertions: []ScriptTestAssertion{
			{
				Query: "SELECT * FROM x",
				Expected: []sql.Row{
					{1, "one"}, {2, 1}, {3, "three"},
				},
			},
			{
				Query: "SELECT * FROM y",
				Expected: []sql.Row{
					{1, 1}, {2, 0}, {3, 3},
				},
			},
			{
				Query: `INSERT IGNORE INTO y VALUES (4, "four")`,
				Expected: []sql.Row{
					{types.OkResult{RowsAffected: 1}},
				},
				ExpectedWarning: mysql.ERTruncatedWrongValueForField,
			},
		},
	},
}<|MERGE_RESOLUTION|>--- conflicted
+++ resolved
@@ -1344,11 +1344,7 @@
 			{
 				// restore old sql_mode just in case
 				SkipResultsCheck: true,
-<<<<<<< HEAD
-				Query: "set @@sql_mode=@old_sql_mode",
-=======
 				Query:            "set @@sql_mode=@old_sql_mode",
->>>>>>> 152477c4
 			},
 		},
 	},
