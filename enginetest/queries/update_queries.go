--- conflicted
+++ resolved
@@ -623,32 +623,20 @@
 		},
 		Assertions: []ScriptTestAssertion{
 			{
-<<<<<<< HEAD
-				Query:           "UPDATE IGNORE pkTable set pk = pk + 1, val = val + 1",
-				Expected:        []sql.UntypedSqlRow{{newUpdateResult(3, 1)}},
-				ExpectedWarning: mysql.ERDupEntry,
-=======
 				Query:                 "UPDATE IGNORE pkTable set pk = pk + 1, val = val + 1",
-				Expected:              []sql.Row{{newUpdateResult(3, 1)}},
+				Expected:              []sql.UntypedSqlRow{{newUpdateResult(3, 1)}},
 				ExpectedWarningsCount: 2,
 				ExpectedWarning:       mysql.ERDupEntry,
->>>>>>> 5425a890
 			},
 			{
 				Query:    "SELECT * FROM pkTable order by pk",
 				Expected: []sql.UntypedSqlRow{{1, 1}, {2, 2}, {4, 4}},
 			},
 			{
-<<<<<<< HEAD
-				Query:           "UPDATE IGNORE idxTable set val = val + 1",
-				Expected:        []sql.UntypedSqlRow{{newUpdateResult(3, 1)}},
-				ExpectedWarning: mysql.ERDupEntry,
-=======
 				Query:                 "UPDATE IGNORE idxTable set val = val + 1",
-				Expected:              []sql.Row{{newUpdateResult(3, 1)}},
+				Expected:              []sql.UntypedSqlRow{{newUpdateResult(3, 1)}},
 				ExpectedWarningsCount: 2,
 				ExpectedWarning:       mysql.ERDupEntry,
->>>>>>> 5425a890
 			},
 			{
 				Query:    "SELECT * FROM idxTable order by pk",
@@ -663,16 +651,10 @@
 				Expected: []sql.UntypedSqlRow{{1, 1}, {2, 3}, {4, 4}},
 			},
 			{
-<<<<<<< HEAD
-				Query:           "UPDATE IGNORE pkTable SET pk = NULL",
-				Expected:        []sql.UntypedSqlRow{{newUpdateResult(3, 3)}},
-				ExpectedWarning: mysql.ERBadNullError,
-=======
 				Query:                 "UPDATE IGNORE pkTable SET pk = NULL",
-				Expected:              []sql.Row{{newUpdateResult(3, 3)}},
+				Expected:              []sql.UntypedSqlRow{{newUpdateResult(3, 3)}},
 				ExpectedWarningsCount: 3,
 				ExpectedWarning:       mysql.ERBadNullError,
->>>>>>> 5425a890
 			},
 			{
 				Query:    "SELECT * FROM pkTable order by pk",
@@ -687,16 +669,10 @@
 				Expected: []sql.UntypedSqlRow{{0, 0}, {0, 3}, {0, 4}},
 			},
 			{
-<<<<<<< HEAD
-				Query:           "UPDATE IGNORE idxTable set pk = pk + 1, val = val + 1", // two bad updates
-				Expected:        []sql.UntypedSqlRow{{newUpdateResult(3, 1)}},
-				ExpectedWarning: mysql.ERDupEntry,
-=======
 				Query:                 "UPDATE IGNORE idxTable set pk = pk + 1, val = val + 1", // two bad updates
-				Expected:              []sql.Row{{newUpdateResult(3, 1)}},
+				Expected:              []sql.UntypedSqlRow{{newUpdateResult(3, 1)}},
 				ExpectedWarningsCount: 2,
 				ExpectedWarning:       mysql.ERDupEntry,
->>>>>>> 5425a890
 			},
 			{
 				Query:    "SELECT * FROM idxTable order by pk",
@@ -712,32 +688,20 @@
 		},
 		Assertions: []ScriptTestAssertion{
 			{
-<<<<<<< HEAD
-				Query:           "UPDATE IGNORE t1 SET v1 = 'dsddads'",
-				Expected:        []sql.UntypedSqlRow{{newUpdateResult(1, 1)}},
-				ExpectedWarning: mysql.ERTruncatedWrongValueForField,
-=======
 				Query:                 "UPDATE IGNORE t1 SET v1 = 'dsddads'",
-				Expected:              []sql.Row{{newUpdateResult(1, 1)}},
+				Expected:              []sql.UntypedSqlRow{{newUpdateResult(1, 1)}},
 				ExpectedWarningsCount: 1,
 				ExpectedWarning:       mysql.ERTruncatedWrongValueForField,
->>>>>>> 5425a890
 			},
 			{
 				Query:    "SELECT * FROM t1",
 				Expected: []sql.UntypedSqlRow{{1, 0, 1}},
 			},
 			{
-<<<<<<< HEAD
-				Query:           "UPDATE IGNORE t1 SET pk = 'dasda', v2 = 'dsddads'",
-				Expected:        []sql.UntypedSqlRow{{newUpdateResult(1, 1)}},
-				ExpectedWarning: mysql.ERTruncatedWrongValueForField,
-=======
 				Query:                 "UPDATE IGNORE t1 SET pk = 'dasda', v2 = 'dsddads'",
-				Expected:              []sql.Row{{newUpdateResult(1, 1)}},
+				Expected:              []sql.UntypedSqlRow{{newUpdateResult(1, 1)}},
 				ExpectedWarningsCount: 2,
 				ExpectedWarning:       mysql.ERTruncatedWrongValueForField,
->>>>>>> 5425a890
 			},
 			{
 				Query:    "SELECT * FROM t1",
@@ -755,16 +719,10 @@
 		},
 		Assertions: []ScriptTestAssertion{
 			{
-<<<<<<< HEAD
-				Query:           "UPDATE IGNORE objects SET color = 'orange' where id = 2",
-				Expected:        []sql.UntypedSqlRow{{newUpdateResult(1, 0)}},
-				ExpectedWarning: mysql.ErNoReferencedRow2,
-=======
 				Query:                 "UPDATE IGNORE objects SET color = 'orange' where id = 2",
-				Expected:              []sql.Row{{newUpdateResult(1, 0)}},
+				Expected:              []sql.UntypedSqlRow{{newUpdateResult(1, 0)}},
 				ExpectedWarningsCount: 1,
 				ExpectedWarning:       mysql.ErNoReferencedRow2,
->>>>>>> 5425a890
 			},
 			{
 				Query:    "SELECT * FROM objects ORDER BY id",
@@ -781,16 +739,10 @@
 		},
 		Assertions: []ScriptTestAssertion{
 			{
-<<<<<<< HEAD
-				Query:           "UPDATE IGNORE checksTable SET pk = pk + 1 where pk = 4",
-				Expected:        []sql.UntypedSqlRow{{newUpdateResult(1, 0)}},
-				ExpectedWarning: mysql.ERUnknownError,
-=======
 				Query:                 "UPDATE IGNORE checksTable SET pk = pk + 1 where pk = 4",
-				Expected:              []sql.Row{{newUpdateResult(1, 0)}},
+				Expected:              []sql.UntypedSqlRow{{newUpdateResult(1, 0)}},
 				ExpectedWarningsCount: 1,
 				ExpectedWarning:       mysql.ERUnknownError,
->>>>>>> 5425a890
 			},
 			{
 				Query:    "SELECT * from checksTable ORDER BY pk",
