// Copyright 2020-2021 Dolthub, Inc.
//
// Licensed under the Apache License, Version 2.0 (the "License");
// you may not use this file except in compliance with the License.
// You may obtain a copy of the License at
//
//     http://www.apache.org/licenses/LICENSE-2.0
//
// Unless required by applicable law or agreed to in writing, software
// distributed under the License is distributed on an "AS IS" BASIS,
// WITHOUT WARRANTIES OR CONDITIONS OF ANY KIND, either express or implied.
// See the License for the specific language governing permissions and
// limitations under the License.

package queries

import (
	"time"

	"github.com/dolthub/go-mysql-server/sql"
	"github.com/dolthub/go-mysql-server/sql/plan"
	"github.com/dolthub/go-mysql-server/sql/types"
)

var ProcedureLogicTests = []ScriptTest{
	{
		// When a loop is executed once before the first evaluation of the loop condition, we expect the stored
		// procedure to return the last result set from that first loop execution.
		Name: "REPEAT with OnceBefore returns first loop evaluation result set",
		SetUpScript: []string{
			`CREATE PROCEDURE p1()
	BEGIN
	SET @counter = 0;
	REPEAT
		SELECT 42 from dual;
		SET @counter = @counter + 1;
	UNTIL @counter >= 0
	END REPEAT;
	END`,
		},
		Assertions: []ScriptTestAssertion{
			{
				Query:    "CALL p1;",
				Expected: []sql.Row{{42}},
			},
		},
	},
	{
		// When a loop condition evals to false, we expect the stored procedure to return the last
		// result set from the previous loop execution.
		Name: "WHILE returns previous loop evaluation result set",
		SetUpScript: []string{
			`CREATE PROCEDURE p1()
	BEGIN
	SET @counter = 0;
	WHILE @counter <= 0 DO
		SET @counter = @counter + 1;
		SELECT CAST(@counter + 41 as SIGNED) from dual;
	END WHILE;
	END`,
		},
		Assertions: []ScriptTestAssertion{
			{
				Query:    "CALL p1;",
				Expected: []sql.Row{{42}},
			},
		},
	},

	{
		Name: "Simple SELECT",
		SetUpScript: []string{
			"CREATE PROCEDURE testabc(x DOUBLE, y DOUBLE) SELECT x*y",
		},
		Assertions: []ScriptTestAssertion{
			{
				Query: "CALL testabc(2, 3)",
				Expected: []sql.Row{
					{6.0},
				},
			},
			{
				Query: "CALL testabc(9, 9.5)",
				Expected: []sql.Row{
					{85.5},
				},
			},
		},
	},
	{
		Name: "Multiple SELECTs",
		SetUpScript: []string{
			"CREATE TABLE t1(pk VARCHAR(20) PRIMARY KEY)",
			"INSERT INTO t1 VALUES (3), (4), (50)",
			`CREATE PROCEDURE p1()
BEGIN
	SELECT * FROM t1;
	UPDATE t1 SET pk = CONCAT(pk, '0');
	SELECT * FROM t1;
	INSERT INTO t1 VALUES (1), (2);
	SELECT * FROM t1;
	REPLACE INTO t1 VALUES (1), (30);
	DELETE FROM t1 WHERE pk LIKE '%00';
END;`,
		},
		Assertions: []ScriptTestAssertion{
			{
				Query: "CALL p1()",
				Expected: []sql.Row{
					{"1"},
					{"2"},
					{"30"},
					{"40"},
					{"500"},
				},
			},
			{
				Query: "SELECT * FROM t1 ORDER BY 1",
				Expected: []sql.Row{
					{"1"},
					{"2"},
					{"30"},
					{"40"},
				},
			},
		},
	},
	{
		Name: "IF/ELSE with 1 SELECT at end",
		SetUpScript: []string{
			"SET @outparam = ''",
			`CREATE PROCEDURE p1(OUT s VARCHAR(200), N DOUBLE, m DOUBLE)
BEGIN
	SET s = '';
	IF n = m THEN SET s = 'equals';
	ELSE
		IF n > m THEN SET s = 'greater';
		ELSE SET s = 'less';
		END IF;
		SET s = CONCAT('is ', s, ' than');
	END IF;
	SET s = CONCAT(n, ' ', s, ' ', m, '.');
	SELECT s;
END;`,
			`CREATE PROCEDURE p2(s VARCHAR(200), N DOUBLE, m DOUBLE)
BEGIN
	SET s = '';
	IF n = m THEN SET s = 'equals';
	ELSE
		IF n > m THEN SET s = 'greater';
		ELSE SET s = 'less';
		END IF;
		SET s = CONCAT('is ', s, ' than');
	END IF;
	SET s = CONCAT(n, ' ', s, ' ', m, '.');
	SELECT s;
END;`,
		},
		Assertions: []ScriptTestAssertion{
			{
				Query: "CALL p1(@outparam, 1, 2)",
				Expected: []sql.Row{
					{
						"1 is less than 2.",
					},
				},
			},
			{
				Query: "SELECT @outparam",
				Expected: []sql.Row{
					{
						"1 is less than 2.",
					},
				},
			},
			{
				Query: "CALL p1(@outparam, null, 2)",
				Expected: []sql.Row{
					{
						nil,
					},
				},
			},
			{
				Query: "CALL p1(@outparam, 7, 4)",
				Expected: []sql.Row{
					{
						"7 is greater than 4.",
					},
				},
			},
			{
				Query: "SELECT @outparam",
				Expected: []sql.Row{
					{
						"7 is greater than 4.",
					},
				},
			},
			{
				Query: "CALL p1(@outparam, 5, 5)",
				Expected: []sql.Row{
					{
						"5 equals 5.",
					},
				},
			},
			{
				Query: "SELECT @outparam",
				Expected: []sql.Row{
					{
						"5 equals 5.",
					},
				},
			},
			{
				Query: "CALL p2(@outparam, 9, 3)",
				Expected: []sql.Row{
					{
						"9 is greater than 3.",
					},
				},
			},
			{ // Not affected as p2 has an IN param rather than OUT
				Query: "SELECT @outparam",
				Expected: []sql.Row{
					{
						"5 equals 5.",
					},
				},
			},
		},
	},
	{
		Name: "IF/ELSE with nested SELECT in branches",
		SetUpScript: []string{
			"CREATE TABLE t1(pk BIGINT PRIMARY KEY)",
			`CREATE PROCEDURE p1(x BIGINT)
BEGIN
	DELETE FROM t1;
	IF x < 10 THEN
		IF x = 0 THEN
			SELECT 1000;
		ELSEIF x = 1 THEN
			SELECT 1001;
		ELSE
			INSERT INTO t1 VALUES (3), (4), (5);
		END IF;
	ELSEIF x < 20 THEN
		IF x = 10 THEN
			INSERT INTO t1 VALUES (1), (2), (6), (7);
		ELSEIF x = 11 THEN
			INSERT INTO t1 VALUES (8), (9), (10), (11), (12);
			SELECT * FROM t1;
		ELSE
			SELECT 2002;
			SELECT 2003;
		END IF;
	END IF;
	INSERT INTO t1 VALUES (1), (2);
END;`,
		},
		Assertions: []ScriptTestAssertion{
			{
				Query: "CALL p1(0)",
				Expected: []sql.Row{
					{
						int64(1000),
					},
				},
			},
			{
				Query: "CALL p1(1)",
				Expected: []sql.Row{
					{
						int64(1001),
					},
				},
			},
			{
				SkipResultCheckOnServerEngine: true, // tracking issue: https://github.com/dolthub/dolt/issues/6918
				Query:                         "CALL p1(2)",
				Expected: []sql.Row{
					{
						types.NewOkResult(2),
					},
				},
			},
			{
				Query:       "CALL p1(10)",
				ExpectedErr: sql.ErrPrimaryKeyViolation,
			},
			{
				Query: "CALL p1(11)",
				Expected: []sql.Row{
					{int64(8)},
					{int64(9)},
					{int64(10)},
					{int64(11)},
					{int64(12)},
				},
			},
			{
				Query: "CALL p1(12)",
				Expected: []sql.Row{
					{
						int64(2003),
					},
				},
			},
		},
	},
	{
		Name: "REPEAT loop over user variable",
		SetUpScript: []string{
			`CREATE PROCEDURE p1(p1 INT)
BEGIN
	SET @x = 0;
	REPEAT SET @x = @x + 1; UNTIL @x > p1 END REPEAT;
END`,
		},
		Assertions: []ScriptTestAssertion{
			// TODO: MySQL won't actually return *any* result set for these stored procedures. We have done work
			//       to filter out all but the last result set generated by the stored procedure, but we still
			//       need to filter out Result Sets that should be completely omitted.
			{
				Query:    "CALL p1(0)",
				Expected: []sql.Row{{}},
			},
			{
				Query:    "CALL p1(1)",
				Expected: []sql.Row{{}},
			},
			{
				Query:    "CALL p1(2)",
				Expected: []sql.Row{{}},
			},
			{
				// https://github.com/dolthub/dolt/issues/6230
				Query:    "CALL p1(200)",
				Expected: []sql.Row{{}},
			},
		},
	},
	{
		Name: "WHILE loop over user variable",
		SetUpScript: []string{
			`CREATE PROCEDURE p1(p1 INT)
BEGIN
	SET @x = 0;
	WHILE @x <= p1 DO
		SET @x = @x + 1;
	END WHILE;
END`,
		},
		Assertions: []ScriptTestAssertion{
			// TODO: MySQL won't actually return *any* result set for these stored procedures. We have done work
			//       to filter out all but the last result set generated by the stored procedure, but we still
			//       need to filter out Result Sets that should be completely omitted.
			{
				Query:    "CALL p1(0)",
				Expected: []sql.Row{{}},
			},
			{
				Query:    "CALL p1(1)",
				Expected: []sql.Row{{}},
			},
			{
				Query:    "CALL p1(2)",
				Expected: []sql.Row{{}},
			},
		},
	},
	{
		Name: "CASE statements",
		SetUpScript: []string{
			`CREATE PROCEDURE p1(IN a BIGINT)
BEGIN
	DECLARE b VARCHAR(200) DEFAULT "";
	tloop: LOOP
		CASE
			WHEN a < 4 THEN
				SET b = CONCAT(b, "a");
				SET a = a + 1;
			WHEN a < 8 THEN
				SET b = CONCAT(b, "b");
				SET a = a + 1;
			ELSE
				LEAVE tloop;
		END CASE;
	END LOOP;
	SELECT b;
END;`,
			`CREATE PROCEDURE p2(IN a BIGINT)
BEGIN
	DECLARE b VARCHAR(200) DEFAULT "";
	tloop: LOOP
		CASE a
			WHEN 1 THEN
				SET b = CONCAT(b, "a");
				SET a = a + 1;
			WHEN 2 THEN
				SET b = CONCAT(b, "b");
				SET a = a + 1;
			WHEN 3 THEN
				SET b = CONCAT(b, "c");
				SET a = a + 1;
			ELSE
				LEAVE tloop;
		END CASE;
	END LOOP;
	SELECT b;
END;`,
			`CREATE PROCEDURE p3(IN a BIGINT)
BEGIN
	DECLARE b VARCHAR(200) DEFAULT "";
	tloop: LOOP
		CASE a
			WHEN 1 THEN
				SET b = CONCAT(b, "a");
				SET a = a + 1;
		END CASE;
	END LOOP;
	SELECT b;
END;`,
			`CREATE PROCEDURE p4(IN a BIGINT)
BEGIN
	DECLARE b VARCHAR(200) DEFAULT "";
	tloop: LOOP
		CASE
			WHEN a = 1 THEN
				SET b = CONCAT(b, "a");
				SET a = a + 1;
		END CASE;
	END LOOP;
	SELECT b;
END;`,
			`CREATE PROCEDURE p5(IN a BIGINT)
BEGIN
	DECLARE b VARCHAR(200) DEFAULT "";
	REPEAT
		CASE
			WHEN a <= 1 THEN
				SET b = CONCAT(b, "a");
				SET a = a + 1;
		END CASE;
	UNTIL a > 1
	END REPEAT;
	SELECT b;
END;`,
		},
		Assertions: []ScriptTestAssertion{
			{
				Query: "CALL p1(0)",
				Expected: []sql.Row{
					{"aaaabbbb"},
				},
			},
			{
				Query: "CALL p1(3)",
				Expected: []sql.Row{
					{"abbbb"},
				},
			},
			{
				Query: "CALL p1(6)",
				Expected: []sql.Row{
					{"bb"},
				},
			},
			{
				Query: "CALL p1(9)",
				Expected: []sql.Row{
					{""},
				},
			},
			{
				Query: "CALL p2(1)",
				Expected: []sql.Row{
					{"abc"},
				},
			},
			{
				Query: "CALL p2(2)",
				Expected: []sql.Row{
					{"bc"},
				},
			},
			{
				Query: "CALL p2(3)",
				Expected: []sql.Row{
					{"c"},
				},
			},
			{
				Query: "CALL p2(4)",
				Expected: []sql.Row{
					{""},
				},
			},
			{
				Query:          "CALL p3(1)",
				ExpectedErrStr: "Case not found for CASE statement (errno 1339) (sqlstate 20000)",
			},
			{
				Query:          "CALL p3(2)",
				ExpectedErrStr: "Case not found for CASE statement (errno 1339) (sqlstate 20000)",
			},
			{
				Query:          "CALL p4(1)",
				ExpectedErrStr: "Case not found for CASE statement (errno 1339) (sqlstate 20000)",
			},
			{
				Query:          "CALL p4(-1)",
				ExpectedErrStr: "Case not found for CASE statement (errno 1339) (sqlstate 20000)",
			},
			{
				Query: "CALL p5(0)",
				Expected: []sql.Row{
					{"aa"},
				},
			},
			{
				Query: "CALL p5(1)",
				Expected: []sql.Row{
					{"a"},
				},
			},
		},
	},
	{
		Name: "SELECT with JOIN and table aliases",
		SetUpScript: []string{
			"CREATE TABLE foo(a BIGINT PRIMARY KEY, b VARCHAR(20))",
			"INSERT INTO foo VALUES (1, 'd'), (2, 'e'), (3, 'f')",
			"CREATE TABLE bar(b VARCHAR(30) PRIMARY KEY, c BIGINT)",
			"INSERT INTO bar VALUES ('x', 3), ('y', 2), ('z', 1)",
			// Direct child is SELECT
			"CREATE PROCEDURE p1() SELECT f.a, bar.b, f.b FROM foo f INNER JOIN bar ON f.a = bar.c ORDER BY 1",
			// Direct child is BEGIN/END
			"CREATE PROCEDURE p2() BEGIN SELECT f.a, bar.b, f.b FROM foo f INNER JOIN bar ON f.a = bar.c ORDER BY 1; END;",
			// Direct child is IF
			"CREATE PROCEDURE p3() IF 0 = 0 THEN SELECT f.a, bar.b, f.b FROM foo f INNER JOIN bar ON f.a = bar.c ORDER BY 1; END IF;",
			// Direct child is BEGIN/END with preceding SELECT
			"CREATE PROCEDURE p4() BEGIN SELECT 7; SELECT f.a, bar.b, f.b FROM foo f INNER JOIN bar ON f.a = bar.c ORDER BY 1; END;",
			// Direct child is IF with preceding SELECT
			"CREATE PROCEDURE p5() IF 0 = 0 THEN SELECT 7; SELECT f.a, bar.b, f.b FROM foo f INNER JOIN bar ON f.a = bar.c ORDER BY 1; END IF;",
		},
		Assertions: []ScriptTestAssertion{
			{ // Enforces that this is the expected output from the query normally
				Query: "SELECT f.a, bar.b, f.b FROM foo f INNER JOIN bar ON f.a = bar.c ORDER BY 1",
				Expected: []sql.Row{
					{int64(1), "z", "d"},
					{int64(2), "y", "e"},
					{int64(3), "x", "f"},
				},
			},
			{
				Query: "CALL p1()",
				Expected: []sql.Row{
					{int64(1), "z", "d"},
					{int64(2), "y", "e"},
					{int64(3), "x", "f"},
				},
			},
			{
				Query: "CALL p2()",
				Expected: []sql.Row{
					{int64(1), "z", "d"},
					{int64(2), "y", "e"},
					{int64(3), "x", "f"},
				},
			},
			{
				SkipResultCheckOnServerEngine: true, // tracking issue: https://github.com/dolthub/dolt/issues/6918
				Query:                         "CALL p3()",
				Expected: []sql.Row{
					{int64(1), "z", "d"},
					{int64(2), "y", "e"},
					{int64(3), "x", "f"},
				},
			},
			{
				Query: "CALL p4()",
				Expected: []sql.Row{
					{int64(1), "z", "d"},
					{int64(2), "y", "e"},
					{int64(3), "x", "f"},
				},
			},
			{
				SkipResultCheckOnServerEngine: true, // tracking issue: https://github.com/dolthub/dolt/issues/6918
				Query:                         "CALL p5()",
				Expected: []sql.Row{
					{int64(1), "z", "d"},
					{int64(2), "y", "e"},
					{int64(3), "x", "f"},
				},
			},
		},
	},
	{
		Name: "Nested CALL in IF/ELSE branch",
		SetUpScript: []string{
			"CREATE TABLE t1(pk BIGINT PRIMARY KEY)",
			"INSERT INTO t1 VALUES (2), (3)",
			"CREATE PROCEDURE p1(INOUT x BIGINT) BEGIN IF X = 1 THEN CALL p2(10); ELSEIF x = 2 THEN CALL p2(100); ELSE CALL p2(X); END IF; END;",
			"CREATE PROCEDURE p2(INOUT y BIGINT) BEGIN SELECT pk * y FROM t1 ORDER BY 1; END;",
		},
		Assertions: []ScriptTestAssertion{
			{
				Query: "CALL p1(1)",
				Expected: []sql.Row{
					{int64(20)},
					{int64(30)},
				},
			},
			{
				Query: "CALL p1(2)",
				Expected: []sql.Row{
					{int64(200)},
					{int64(300)},
				},
			},
			{
				Query: "CALL p1(5)",
				Expected: []sql.Row{
					{int64(10)},
					{int64(15)},
				},
			},
		},
	},
	{
		Name: "INSERT INTO SELECT doesn't override SELECT",
		SetUpScript: []string{
			"CREATE TABLE t1(pk BIGINT PRIMARY KEY)",
			"CREATE TABLE t2(pk BIGINT PRIMARY KEY)",
			"INSERT INTO t1 VALUES (2), (3)",
			"INSERT INTO t2 VALUES (1)",
			`CREATE PROCEDURE p1(x BIGINT)
BEGIN
	DELETE FROM t2 WHERE pk > 1;
	INSERT INTO t2 SELECT pk FROM t1;
	SELECT * FROM t2;
	INSERT INTO t2 SELECT pk + 10 FROM t1;
	IF x = 1 THEN
		SELECT * FROM t2;
	END IF;
END;`,
		},
		Assertions: []ScriptTestAssertion{
			{
				Query: "CALL p1(0)",
				Expected: []sql.Row{
					{int64(1)},
					{int64(2)},
					{int64(3)},
				},
			},
			{
				Query: "CALL p1(1)",
				Expected: []sql.Row{
					{int64(1)},
					{int64(2)},
					{int64(3)},
					{int64(12)},
					{int64(13)},
				},
			},
		},
	},
	{
		Name: "Parameters resolve inside of INSERT",
		SetUpScript: []string{
			`CREATE TABLE items (
	id INT PRIMARY KEY AUTO_INCREMENT,
	item TEXT NOT NULL
);`,
			`CREATE PROCEDURE add_item (IN txt TEXT) MODIFIES SQL DATA
INSERT INTO items (item) VALUES (txt)`,
		},
		Assertions: []ScriptTestAssertion{
			{
				SkipResultCheckOnServerEngine: true, // call depends on stored procedure stmt for whether to use 'query' or 'exec' from go sql driver.
				Query:                         "CALL add_item('A test item');",
				Expected: []sql.Row{
					{types.OkResult{RowsAffected: 1, InsertID: 1}},
				},
			},
			{
				Query: "SELECT * FROM items;",
				Expected: []sql.Row{
					{1, "A test item"},
				},
			},
		},
	},
	{
		Name: "Parameters resolve inside of SELECT UNION",
		SetUpScript: []string{
			"CREATE TABLE t1(pk BIGINT PRIMARY KEY, v1 BIGINT)",
			"INSERT INTO t1 VALUES (1, 2)",
			"SELECT pk, v1 FROM t1 UNION SELECT 1, 2;",
			`CREATE PROCEDURE p1(x BIGINT, y BIGINT)
BEGIN
	SELECT pk+x, v1+y FROM t1 UNION SELECT x, y;
END;`,
			`CREATE PROCEDURE p2(u BIGINT, v BIGINT) SELECT pk+u, v1+v FROM t1 UNION SELECT u, v;`,
		},
		Assertions: []ScriptTestAssertion{
			{
				Query: "CALL p1(3, 4)",
				Expected: []sql.Row{
					{4, 6},
					{3, 4},
				},
			},
			{
				Query: "CALL p2(5, 6)",
				Expected: []sql.Row{
					{6, 8},
					{5, 6},
				},
			},
		},
	},
	{
		Name: "Parameters resolve inside of REPLACE",
		SetUpScript: []string{
			`CREATE TABLE items (
	id INT PRIMARY KEY AUTO_INCREMENT,
	item INT NOT NULL
);`,
			`CREATE PROCEDURE add_item (IN num INT) MODIFIES SQL DATA
BEGIN
	REPLACE INTO items (item) VALUES (5), (num), (num+1);
END`,
		},
		Assertions: []ScriptTestAssertion{
			{
				SkipResultCheckOnServerEngine: true, // call depends on stored procedure stmt for whether to use 'query' or 'exec' from go sql driver.
				Query:                         "CALL add_item(6);",
				Expected: []sql.Row{
					{types.NewOkResult(3)},
				},
			},
			{
				Query: "SELECT * FROM items ORDER BY 1;",
				Expected: []sql.Row{
					{1, 5},
					{2, 6},
					{3, 7},
				},
			},
		},
	},
	{
		Name: "Parameters resolve inside of INSERT INTO SELECT",
		SetUpScript: []string{
			"CREATE TABLE t1(pk BIGINT PRIMARY KEY)",
			"CREATE TABLE t2(pk BIGINT PRIMARY KEY)",
			"INSERT INTO t1 VALUES (1), (2)",
			`CREATE PROCEDURE p1(x BIGINT)
BEGIN
	TRUNCATE t2;
	INSERT INTO t2 SELECT pk+x FROM t1;
	SELECT * FROM t2;
END;`,
		},
		Assertions: []ScriptTestAssertion{
			{
				Query: "CALL p1(0)",
				Expected: []sql.Row{
					{int64(1)},
					{int64(2)},
				},
			},
			{
				Query: "CALL p1(5)",
				Expected: []sql.Row{
					{int64(6)},
					{int64(7)},
				},
			},
		},
	},
	{
		Name: "Subquery on SET user variable captures parameter",
		SetUpScript: []string{
			`CREATE PROCEDURE p1(x VARCHAR(20)) BEGIN SET @randomvar = (SELECT LENGTH(x)); SELECT @randomvar; END;`,
		},
		Assertions: []ScriptTestAssertion{
			{
				SkipResultCheckOnServerEngine: true, // the user var has null type, which returns nil value over the wire.
				Query:                         "CALL p1('hi')",
				Expected: []sql.Row{
					{int64(2)},
				},
			},
			{
				Query: "CALL p1('hello')",
				Expected: []sql.Row{
					{int64(5)},
				},
			},
		},
	},
	{
		Name: "Simple SELECT INTO",
		SetUpScript: []string{
			"CREATE PROCEDURE testabc(IN x DOUBLE, IN y DOUBLE, OUT abc DOUBLE) SELECT x*y INTO abc",
			"CALL testabc(2, 3, @res1)",
			"CALL testabc(9, 9.5, @res2)",
		},
		Assertions: []ScriptTestAssertion{
			{
				Query:    "SELECT @res1",
				Expected: []sql.Row{{float64(6)}},
			},
			{
				Query:    "SELECT @res2",
				Expected: []sql.Row{{float64(85.5)}},
			},
		},
	},
	{
		Name: "Multiple variables in SELECT INTO",
		SetUpScript: []string{
			"CREATE PROCEDURE new_proc(IN x DOUBLE, IN y DOUBLE, OUT abc DOUBLE, OUT def DOUBLE) SELECT x*y, x+y INTO abc, def",
			"CALL new_proc(2, 3, @res1, @res2)",
			"CALL new_proc(9, 9.5, @res3, @res4)",
		},
		Assertions: []ScriptTestAssertion{
			{
				Query:    "SELECT @res1, @res2",
				Expected: []sql.Row{{float64(6), float64(5)}},
			},
			{
				Query:    "SELECT @res3, @res4",
				Expected: []sql.Row{{float64(85.5), float64(18.5)}},
			},
		},
	},
	{
		Name: "SELECT INTO with condition",
		SetUpScript: []string{
			"CREATE TABLE inventory (item_id int primary key, shelf_id int, items varchar(100))",
			"INSERT INTO inventory VALUES (1, 1, 'a'), (2, 1, 'b'), (3, 2, 'c'), (4, 1, 'd'), (5, 4, 'e')",
			"CREATE PROCEDURE in_stock (IN p_id INT, OUT p_count INT) SELECT COUNT(*) FROM inventory WHERE shelf_id = p_id INTO p_count",
			"CALL in_stock(1, @shelf1)",
			"CALL in_stock(2, @shelf2)",
			"CALL in_stock(3, @shelf3)",
		},
		Assertions: []ScriptTestAssertion{
			{
				Query:    "SELECT @shelf1, @shelf2, @shelf3",
				Expected: []sql.Row{{3, 1, 0}},
			},
		},
	},
	{
		Name: "SELECT INTO with group by, order by and limit",
		SetUpScript: []string{
			"CREATE TABLE inventory (item_id int primary key, shelf_id int, item varchar(10))",
			"INSERT INTO inventory VALUES (1, 1, 'a'), (2, 1, 'b'), (3, 2, 'c'), (4, 1, 'd'), (5, 4, 'e')",
			"CREATE PROCEDURE first_shelf (OUT p_count INT) SELECT COUNT(*) FROM inventory GROUP BY shelf_id ORDER BY shelf_id ASC LIMIT 1 INTO p_count",
			"CREATE PROCEDURE last_shelf (OUT p_count INT) SELECT COUNT(*) FROM inventory GROUP BY shelf_id ORDER BY shelf_id DESC LIMIT 1 INTO p_count",
			"CALL first_shelf(@result1)",
			"CALL last_shelf(@result2)",
		},
		Assertions: []ScriptTestAssertion{
			{
				Query:    "SELECT @result1",
				Expected: []sql.Row{{3}},
			},
			{
				Query:    "SELECT @result2",
				Expected: []sql.Row{{1}},
			},
		},
	},
	{
		Name: "multiple SELECT INTO in begin end block",
		SetUpScript: []string{
			"CREATE TABLE inventory (item_id int primary key, shelf_id int, item varchar(10))",
			"INSERT INTO inventory VALUES (1, 1, 'a'), (2, 1, 'b'), (3, 2, 'c'), (4, 1, 'd'), (5, 4, 'e')",
			"CREATE PROCEDURE random_info(OUT p_count1 INT, OUT p_count2 VARCHAR(10)) BEGIN " +
				"SELECT COUNT(*) FROM inventory GROUP BY shelf_id ORDER BY shelf_id ASC LIMIT 1 INTO p_count1;" +
				"SELECT item INTO p_count2 FROM inventory WHERE shelf_id = 1 ORDER BY item DESC LIMIT 1; " +
				"END",
			"CALL random_info(@s1, @s2)",
		},
		Assertions: []ScriptTestAssertion{
			{
				Query:    "SELECT @s1, @s2",
				Expected: []sql.Row{{3, "d"}},
			},
		},
	},
	{
		Name: "multiple statement with single SELECT INTO in begin end block",
		SetUpScript: []string{
			"CREATE TABLE inventory (item_id int primary key, shelf_id int, item varchar(10))",
			"INSERT INTO inventory VALUES (1, 1, 'a'), (2, 1, 'b'), (3, 2, 'c'), (4, 1, 'd'), (5, 4, 'e')",
			`
CREATE PROCEDURE count_and_print(IN p_shelf_id INT, OUT p_count INT)
BEGIN
	SELECT item FROM inventory WHERE shelf_id = p_shelf_id ORDER BY item ASC;
	SELECT COUNT(*) INTO p_count FROM inventory WHERE shelf_id = p_shelf_id;
END`,
		},
		Assertions: []ScriptTestAssertion{
			{
				Query:    "CALL count_and_print(1, @total)",
				Expected: []sql.Row{{"a"}, {"b"}, {"d"}},
			},
			{
				Query:    "SELECT @total",
				Expected: []sql.Row{{3}},
			},
		},
	},
	{
		Name: "DECLARE variables, proper nesting support",
		SetUpScript: []string{
			`CREATE PROCEDURE p1(OUT x BIGINT)
BEGIN
	DECLARE a INT;
	DECLARE b MEDIUMINT;
	DECLARE c VARCHAR(20);
	SELECT 1, 2, 'a' INTO a, b, c;
	BEGIN
		DECLARE b MEDIUMINT;
		SET a = 4;
		SET b = 5;
	END;
	SET x = a + b;
	SELECT a, b, c;
END;`,
		},
		Assertions: []ScriptTestAssertion{
			{
				Query: "CALL p1(@x);",
				Expected: []sql.Row{
					{4, 2, "a"},
				},
			},
			{
				Query: "SELECT @x;",
				Expected: []sql.Row{
					{6},
				},
			},
		},
	},
	{
		Name: "DECLARE multiple variables, same statement",
		SetUpScript: []string{
			`CREATE PROCEDURE p1()
BEGIN
	DECLARE a, b, c INT;
	SELECT 2, 3, 4 INTO a, b, c;
	SELECT a + b + c;
END;`,
		},
		Assertions: []ScriptTestAssertion{
			{
				Query: "CALL p1();",
				Expected: []sql.Row{
					{9},
				},
			},
		},
	},
	{
		Name: "DECLARE variable shadows parameter",
		SetUpScript: []string{
			`CREATE PROCEDURE p1(INOUT x INT)
BEGIN
	DECLARE x INT;
	SET x = 5;
END;`,
		},
		Assertions: []ScriptTestAssertion{
			{
				Query:    "SET @x = 2;",
				Expected: []sql.Row{{}},
			},
			{
				// TODO: Set statements don't return anything for whatever reason
				SkipResultCheckOnServerEngine: true,
				Query:                         "CALL p1(@x);",
				Expected: []sql.Row{
					{types.NewOkResult(0)},
				},
			},
			{
				Query: "SELECT @x;",
				Expected: []sql.Row{
					{2},
				},
			},
		},
	},
	{
		Name: "DECLARE CONDITION",
		SetUpScript: []string{
			`CREATE PROCEDURE p1(x INT)
BEGIN
	DECLARE specialty CONDITION FOR SQLSTATE '45000';
	DECLARE specialty2 CONDITION FOR SQLSTATE '02000';
	IF x = 0 THEN
		SIGNAL SQLSTATE '01000';
	ELSEIF x = 1 THEN
		SIGNAL SQLSTATE '45000'
			SET MESSAGE_TEXT = 'A custom error occurred 1';
	ELSEIF x = 2 THEN
		SIGNAL specialty
			SET MESSAGE_TEXT = 'A custom error occurred 2', MYSQL_ERRNO = 1002;
	ELSEIF x = 3 THEN
		SIGNAL specialty;
	ELSEIF x = 4 THEN
		SIGNAL specialty2;
	ELSE
		SIGNAL SQLSTATE '45000'
			SET MESSAGE_TEXT = 'An error occurred', MYSQL_ERRNO = 1001;
	END IF;
	BEGIN
		DECLARE specialty3 CONDITION FOR SQLSTATE '45000';
	END;
END;`,
		},
		Assertions: []ScriptTestAssertion{
			{
				Query:          "CALL p1(0)",
				ExpectedErrStr: "warnings not yet implemented",
			},
			{
				Query:          "CALL p1(1)",
				ExpectedErrStr: "A custom error occurred 1 (errno 1644) (sqlstate 45000)",
			},
			{
				Query:          "CALL p1(2)",
				ExpectedErrStr: "A custom error occurred 2 (errno 1002) (sqlstate 45000)",
			},
			{
				Query:          "CALL p1(3)",
				ExpectedErrStr: "Unhandled user-defined exception condition (errno 1644) (sqlstate 45000)",
			},
			{
				Query:          "CALL p1(4)",
				ExpectedErrStr: "Unhandled user-defined not found condition (errno 1643) (sqlstate 02000)",
			},
			{
				Query:          "CALL p1(5)",
				ExpectedErrStr: "An error occurred (errno 1001) (sqlstate 45000)",
			},
		},
	},
	{
		Name: "DECLARE CONDITION nesting priority",
		SetUpScript: []string{
			`CREATE PROCEDURE p1(x INT)
BEGIN
	DECLARE cond_name CONDITION FOR SQLSTATE '02000';
	BEGIN
		DECLARE cond_name CONDITION FOR SQLSTATE '45000';
		IF x = 0 THEN
			SIGNAL cond_name;
		END IF;
	END;
	SIGNAL cond_name;
END;`,
			`CREATE PROCEDURE p2(x INT)
BEGIN
	DECLARE cond_name CONDITION FOR SQLSTATE '45000';
	BEGIN
		DECLARE cond_name CONDITION FOR SQLSTATE '02000';
		IF x = 0 THEN
			SIGNAL cond_name;
		END IF;
	END;
	SIGNAL cond_name;
END;`,
		},
		Assertions: []ScriptTestAssertion{
			{
				Query:          "CALL p1(0)",
				ExpectedErrStr: "Unhandled user-defined exception condition (errno 1644) (sqlstate 45000)",
			},
			{
				Query:          "CALL p1(1)",
				ExpectedErrStr: "Unhandled user-defined not found condition (errno 1643) (sqlstate 02000)",
			},
			{
				Query:          "CALL p2(0)",
				ExpectedErrStr: "Unhandled user-defined not found condition (errno 1643) (sqlstate 02000)",
			},
			{
				Query:          "CALL p2(1)",
				ExpectedErrStr: "Unhandled user-defined exception condition (errno 1644) (sqlstate 45000)",
			},
		},
	},
	{
		Name: "FETCH multiple rows",
		SetUpScript: []string{
			`CREATE TABLE t1 (pk BIGINT PRIMARY KEY);`,
			`CREATE PROCEDURE p1()
BEGIN
	DECLARE a, b INT;
	DECLARE cur1 CURSOR FOR SELECT pk FROM t1;
	DELETE FROM t1;
    INSERT INTO t1 VALUES (1), (2);
    OPEN cur1;
    FETCH cur1 INTO a;
    FETCH cur1 INTO b;
    CLOSE cur1;
    SELECT a, b;
END;`,
		},
		Assertions: []ScriptTestAssertion{
			{
				Query: "CALL p1();",
				Expected: []sql.Row{
					{1, 2},
				},
			},
		},
	},
	{
		Name: "FETCH with multiple opens and closes",
		SetUpScript: []string{
			`CREATE TABLE t1 (pk BIGINT PRIMARY KEY);`,
			`CREATE PROCEDURE p1()
BEGIN
	DECLARE a, b INT;
	DECLARE cur1 CURSOR FOR SELECT pk FROM t1;
	DELETE FROM t1;
    INSERT INTO t1 VALUES (1);
    OPEN cur1;
    FETCH cur1 INTO a;
    CLOSE cur1;
	UPDATE t1 SET pk = 2;
    OPEN cur1;
    FETCH cur1 INTO b;
    CLOSE cur1;
    SELECT a, b;
END;`,
		},
		Assertions: []ScriptTestAssertion{
			{
				Query: "CALL p1();",
				Expected: []sql.Row{
					{1, 2},
				},
			},
		},
	},
	{
		Name: "issue 7458: proc params as limit values",
		SetUpScript: []string{
			"create table t (i int primary key);",
			"insert into t values (0), (1), (2), (3)",
			"CREATE PROCEDURE limited(the_limit int, the_offset bigint) SELECT * FROM t LIMIT the_limit OFFSET the_offset",
			"CREATE PROCEDURE limited_uns(the_limit int unsigned, the_offset bigint unsigned) SELECT * FROM t LIMIT the_limit OFFSET the_offset",
		},
		Assertions: []ScriptTestAssertion{
			{
				Query:    "call limited(1,0)",
				Expected: []sql.Row{{0}},
			},
			{
				Query:    "call limited(2,0)",
				Expected: []sql.Row{{0}, {1}},
			},
			{
				Query:    "call limited(2,2)",
				Expected: []sql.Row{{2}, {3}},
			},
			{
				Query:    "call limited_uns(2,2)",
				Expected: []sql.Row{{2}, {3}},
			},
			{
				Query:          "CREATE PROCEDURE limited_inv(the_limit CHAR(3), the_offset INT) SELECT * FROM t LIMIT the_limit OFFSET the_offset",
				ExpectedErrStr: "the variable 'the_limit' has a non-integer based type: char(3)",
			},
			{
				Query:          "CREATE PROCEDURE limited_inv(the_limit float, the_offset INT) SELECT * FROM t LIMIT the_limit OFFSET the_offset",
				ExpectedErrStr: "the variable 'the_limit' has a non-integer based type: float",
			},
		},
	},
	{
		Name: "FETCH captures state at OPEN",
		SetUpScript: []string{
			`CREATE TABLE t1 (pk BIGINT PRIMARY KEY);`,
			`CREATE PROCEDURE p1()
BEGIN
	DECLARE a, b INT;
	DECLARE cur1 CURSOR FOR SELECT pk FROM t1;
	DELETE FROM t1;
    INSERT INTO t1 VALUES (1);
    OPEN cur1;
	UPDATE t1 SET pk = 2;
    FETCH cur1 INTO a;
    CLOSE cur1;
    OPEN cur1;
    FETCH cur1 INTO b;
    CLOSE cur1;
    SELECT a, b;
END;`,
		},
		Assertions: []ScriptTestAssertion{
			{
				Query: "CALL p1();",
				Expected: []sql.Row{
					{1, 2},
				},
			},
		},
	},
	{
		Name: "FETCH implicitly closes",
		SetUpScript: []string{
			`CREATE TABLE t1 (pk BIGINT PRIMARY KEY);`,
			`CREATE PROCEDURE p1()
BEGIN
	DECLARE a INT;
	DECLARE cur1 CURSOR FOR SELECT pk FROM t1;
	DELETE FROM t1;
    INSERT INTO t1 VALUES (4);
    OPEN cur1;
    FETCH cur1 INTO a;
    SELECT a;
END;`,
		},
		Assertions: []ScriptTestAssertion{
			{
				Query: "CALL p1();",
				Expected: []sql.Row{
					{4},
				},
			},
		},
	},
	{
		Name: "SQLEXCEPTION declare handler",
		SetUpScript: []string{
			`DROP TABLE IF EXISTS t1;`,
			`CREATE TABLE t1 (pk BIGINT PRIMARY KEY);`,
			`CREATE PROCEDURE eof()
BEGIN
	DECLARE a, b INT DEFAULT 1;
    DECLARE cur1 CURSOR FOR SELECT * FROM t1;
    OPEN cur1;
    BEGIN
		DECLARE EXIT HANDLER FOR SQLEXCEPTION SET a = 7;
		tloop: LOOP
			FETCH cur1 INTO b;
            IF a > 1000 THEN
				LEAVE tloop;
            END IF;
		END LOOP;
    END;
    CLOSE cur1;
    SELECT a;
END;`,
			`CREATE PROCEDURE duplicate_key()
BEGIN
	DECLARE a, b INT DEFAULT 1;
	BEGIN
		DECLARE EXIT HANDLER FOR SQLEXCEPTION SET a = 7;
		INSERT INTO t1 values (0);
	END;
	SELECT a;
END;`,
		},
		Assertions: []ScriptTestAssertion{
			{
				// TODO: MySQL returns: ERROR: 1329: No data - zero rows fetched, selected, or processed
				Query:          "CALL eof();",
				ExpectedErrStr: "exhausted fetch iterator",
			},
			{
				Query:    "CALL duplicate_key();",
				Expected: []sql.Row{{1}},
			},
			{
				Query:    "CALL duplicate_key();",
				Expected: []sql.Row{{7}},
			},
		},
	},
	{
		Name: "DECLARE CONTINUE HANDLER",
		SetUpScript: []string{
			"CREATE TABLE t1(id CHAR(16) primary key, data INT)",
			"CREATE TABLE t2(i INT)",
			"CREATE TABLE t3(id CHAR(16) primary key, data INT)",
			`CREATE PROCEDURE curdemo()
BEGIN
  DECLARE done INT DEFAULT FALSE;
  DECLARE a CHAR(16);
  DECLARE b, c INT;
  DECLARE cur1 CURSOR FOR SELECT id,data FROM t1;
  DECLARE cur2 CURSOR FOR SELECT i FROM t2;
  DECLARE CONTINUE HANDLER FOR NOT FOUND SET done = TRUE;

  OPEN cur1;
  OPEN cur2;

  read_loop: LOOP
    FETCH cur1 INTO a, b;
    FETCH cur2 INTO c;
    IF done THEN
      LEAVE read_loop;
    END IF;
    IF b < c THEN
      INSERT INTO t3 VALUES (a,b);
    ELSE
      INSERT INTO t3 VALUES (a,c);
    END IF;
  END LOOP;

  CLOSE cur1;
  CLOSE cur2;
  SELECT "success";
END`,
		},
		Assertions: []ScriptTestAssertion{
			{
				Query:    "CALL curdemo()",
				Expected: []sql.Row{{"success"}},
			},
			{
				Query:    "SELECT * from t3",
				Expected: []sql.Row{},
			},
			{
				Query: "INSERT INTO t1 values ('a', 10), ('b', 20)",
			},
			{
				Query: "INSERT INTO t2 values (15), (15)",
			},
			{
				Query:    "CALL curdemo()",
				Expected: []sql.Row{{"success"}},
			},
			{
				Query:    "SELECT * from t3",
				Expected: []sql.Row{{"a", 10}, {"b", 15}},
			},
		},
	},
	{
		Name: "DECLARE HANDLERs exit according to the block they were declared in",
		SetUpScript: []string{
			`DROP TABLE IF EXISTS t1;`,
			`CREATE TABLE t1 (pk BIGINT PRIMARY KEY);`,
			`CREATE PROCEDURE outer_declare()
BEGIN
	DECLARE a, b INT DEFAULT 1;
    DECLARE cur1 CURSOR FOR SELECT * FROM t1;
	DECLARE EXIT HANDLER FOR NOT FOUND SET a = 1001;
    OPEN cur1;
    BEGIN
		tloop: LOOP
			FETCH cur1 INTO b;
            IF a > 1000 THEN
				LEAVE tloop;
            END IF;
		END LOOP;
    END;
    CLOSE cur1;
    SELECT a;
END;`,
			`CREATE PROCEDURE inner_declare()
BEGIN
	DECLARE a, b INT DEFAULT 1;
    DECLARE cur1 CURSOR FOR SELECT * FROM t1;
	DECLARE EXIT HANDLER FOR NOT FOUND SET a = a + 1;
    OPEN cur1;
    BEGIN
		DECLARE EXIT HANDLER FOR NOT FOUND SET a = 1001;
		tloop: LOOP
			FETCH cur1 INTO b;
            IF a > 1000 THEN
				LEAVE tloop;
            END IF;
		END LOOP;
    END;
    CLOSE cur1;
    SELECT a;
END;`,
		},
		Assertions: []ScriptTestAssertion{
			{
				// TODO: Set statements don't return anything for whatever reason
				SkipResultCheckOnServerEngine: true,
				Query:                         "CALL outer_declare();",
				Expected: []sql.Row{
					{types.NewOkResult(0)},
				},
			},
			{
				Query: "CALL inner_declare();",
				Expected: []sql.Row{
					{1001},
				},
			},
		},
	},
	{
		Name: "Labeled BEGIN...END",
		SetUpScript: []string{
			`CREATE PROCEDURE p1()
BEGIN
	DECLARE a INT DEFAULT 1;
	tblock: BEGIN
		LOOP
			SET a = a + 3;
			LEAVE tblock;
		END LOOP;
	END;
	SELECT a;
END;`,
		},
		Assertions: []ScriptTestAssertion{
			{
				Query: "CALL p1();",
				Expected: []sql.Row{
					{4},
				},
			},
			{
				Query:       `CREATE PROCEDURE p2() BEGIN tblock: BEGIN ITERATE tblock; END; END;`,
				ExpectedErr: sql.ErrLoopLabelNotFound,
			},
		},
	},
	{
		Name: "REPEAT runs loop before first evaluation",
		SetUpScript: []string{
			`CREATE PROCEDURE p1()
BEGIN
	DECLARE a INT DEFAULT 10;
	REPEAT
		SET a = a * 5;
	UNTIL a > 0
	END REPEAT;
    SELECT a;
END;`,
		},
		Assertions: []ScriptTestAssertion{
			{
				Query: "CALL p1();",
				Expected: []sql.Row{
					{50},
				},
			},
		},
	},
	{
		Name: "WHILE runs evaluation before first loop",
		SetUpScript: []string{
			`CREATE PROCEDURE p1()
BEGIN
	DECLARE a INT DEFAULT 10;
	WHILE a < 10 DO
		SET a = a * 10;
	END WHILE;
    SELECT a;
END;`,
		},
		Assertions: []ScriptTestAssertion{
			{
				Query: "CALL p1();",
				Expected: []sql.Row{
					{10},
				},
			},
		},
	},
	{
		Name: "ITERATE and LEAVE LOOP",
		SetUpScript: []string{
			`CREATE TABLE t1 (pk BIGINT PRIMARY KEY);`,
			`INSERT INTO t1 VALUES (1), (2), (3), (4), (5), (6), (7), (8), (9)`,
			`CREATE PROCEDURE p1()
BEGIN
	DECLARE a, b INT DEFAULT 1;
    DECLARE cur1 CURSOR FOR SELECT * FROM t1;
	DECLARE EXIT HANDLER FOR NOT FOUND BEGIN END;
    OPEN cur1;
    BEGIN
		tloop: LOOP
			FETCH cur1 INTO b;
			SET a = (a + b) * 10;
            IF a < 1000 THEN
				ITERATE tloop;
			ELSE
				LEAVE tloop;
            END IF;
		END LOOP;
    END;
    CLOSE cur1;
    SELECT a;
END;`,
		},
		Assertions: []ScriptTestAssertion{
			{
				Query: "CALL p1();",
				Expected: []sql.Row{
					{2230},
				},
			},
		},
	},
	{
		Name: "ITERATE and LEAVE REPEAT",
		SetUpScript: []string{
			`CREATE TABLE t1 (pk BIGINT PRIMARY KEY);`,
			`INSERT INTO t1 VALUES (1), (2), (3), (4), (5), (6), (7), (8), (9)`,
			`CREATE PROCEDURE p1()
BEGIN
	DECLARE a, b INT DEFAULT 1;
    DECLARE cur1 CURSOR FOR SELECT * FROM t1;
	DECLARE EXIT HANDLER FOR NOT FOUND BEGIN END;
    OPEN cur1;
    BEGIN
		tloop: REPEAT
			FETCH cur1 INTO b;
			SET a = (a + b) * 10;
            IF a < 1000 THEN
				ITERATE tloop;
			ELSE
				LEAVE tloop;
            END IF;
		UNTIL false
		END REPEAT;
    END;
    CLOSE cur1;
    SELECT a;
END;`,
		},
		Assertions: []ScriptTestAssertion{
			{
				Query: "CALL p1();",
				Expected: []sql.Row{
					{2230},
				},
			},
		},
	},
	{
		Name: "ITERATE and LEAVE WHILE",
		SetUpScript: []string{
			`CREATE TABLE t1 (pk BIGINT PRIMARY KEY);`,
			`INSERT INTO t1 VALUES (1), (2), (3), (4), (5), (6), (7), (8), (9)`,
			`CREATE PROCEDURE p1()
BEGIN
	DECLARE a, b INT DEFAULT 1;
    DECLARE cur1 CURSOR FOR SELECT * FROM t1;
	DECLARE EXIT HANDLER FOR NOT FOUND BEGIN END;
    OPEN cur1;
    BEGIN
		tloop: WHILE true DO
			FETCH cur1 INTO b;
			SET a = (a + b) * 10;
            IF a < 1000 THEN
				ITERATE tloop;
			ELSE
				LEAVE tloop;
            END IF;
		END WHILE;
    END;
    CLOSE cur1;
    SELECT a;
END;`,
		},
		Assertions: []ScriptTestAssertion{
			{
				Query: "CALL p1();",
				Expected: []sql.Row{
					{2230},
				},
			},
		},
	},
	{
		Name: "Handle setting an uninitialized user variable",
		SetUpScript: []string{
			`CREATE PROCEDURE p1(INOUT param VARCHAR(10))
BEGIN
	SELECT param;
	SET param = '5';
END`,
		},
		Assertions: []ScriptTestAssertion{
			{
				Query: "CALL p1(@uservar4);",
				Expected: []sql.Row{
					{nil},
				},
			},
			{
				Query: "SELECT @uservar4;",
				Expected: []sql.Row{
					{"5"},
				},
			},
		},
	},
	{
		Name: "Dolt Issue #4980",
		SetUpScript: []string{
			`CREATE TABLE person_cal_entries (id VARCHAR(36) PRIMARY KEY, cal_entry_id_fk VARCHAR(36), person_id_fk VARCHAR(36));`,
			`CREATE TABLE personnel (id VARCHAR(36) PRIMARY KEY, event_id VARCHAR(36));`,
			`CREATE TABLE season_participants (person_id_fk VARCHAR(36), season_id_fk VARCHAR(36));`,
			`CREATE TABLE cal_entries (id VARCHAR(36) PRIMARY KEY, season_id_fk VARCHAR(36));`,
			`INSERT INTO personnel VALUES ('6140e23e-7b9b-11ed-a1eb-0242ac120002', 'c546abc4-7b9b-11ed-a1eb-0242ac120002');`,
			`INSERT INTO season_participants VALUES ('6140e23e-7b9b-11ed-a1eb-0242ac120002', '46d7041e-7b9b-11ed-a1eb-0242ac120002');`,
			`INSERT INTO cal_entries VALUES ('cb8ba301-6c27-4bf8-b99b-617082d72621', '46d7041e-7b9b-11ed-a1eb-0242ac120002');`,
			`CREATE PROCEDURE create_cal_entries_for_event(IN event_id VARCHAR(36))
BEGIN
    INSERT INTO person_cal_entries (id, cal_entry_id_fk, person_id_fk)
    SELECT 'd17cb898-7b9b-11ed-a1eb-0242ac120002' as id, event_id as cal_entry_id_fk, id as person_id_fk
    FROM personnel
    WHERE id IN (
        SELECT person_id_fk
        FROM season_participants
        WHERE season_id_fk = (
            SELECT season_id_fk
            FROM cal_entries
            WHERE id = event_id
        )
    );
END`,
		},
		Assertions: []ScriptTestAssertion{
			{
				SkipResultCheckOnServerEngine: true, // call depends on stored procedure stmt for whether to use 'query' or 'exec' from go sql driver.
				Query:                         "call create_cal_entries_for_event('cb8ba301-6c27-4bf8-b99b-617082d72621');",
				Expected: []sql.Row{
					{types.NewOkResult(1)},
				},
			},
			{
				Query: "SELECT * FROM person_cal_entries;",
				Expected: []sql.Row{
					{"d17cb898-7b9b-11ed-a1eb-0242ac120002", "cb8ba301-6c27-4bf8-b99b-617082d72621", "6140e23e-7b9b-11ed-a1eb-0242ac120002"},
				},
			},
		},
	},
	{
		Name: "Conditional expression where body has its own columns",
		SetUpScript: []string{
			"CREATE TABLE test (id INT);",
		},
		Assertions: []ScriptTestAssertion{
			{
				Query: `
CREATE PROCEDURE populate(IN val INT)
BEGIN
	IF (SELECT COUNT(*) FROM test where id = val) = 0 THEN
        INSERT INTO test (id) VALUES (val);
    END IF;
END;`,
				Expected: []sql.Row{{types.OkResult{}}},
			},
			{
				Query: "CALL populate(1);",
				Expected: []sql.Row{{types.OkResult{
					RowsAffected: 1,
				}}},
				SkipResultCheckOnServerEngine: true,
			},
			{
				Query: "SELECT * FROM test;",
				Expected: []sql.Row{
					{1},
				},
			},
		},
	},
	{
		Name: "Nested subquery in conditional expression where body has its own columns",
		SetUpScript: []string{
			"CREATE TABLE test (id INT);",
		},
		Assertions: []ScriptTestAssertion{
			{
				Query: `
CREATE PROCEDURE populate(IN val INT)
BEGIN
	IF (SELECT COUNT(*) FROM test where (select t2.id from test t2 where t2.id = test.id) = val) = 0 THEN
        INSERT INTO test (id) VALUES (val);
    END IF;
END;`,
				Expected: []sql.Row{{types.OkResult{}}},
			},
			{
				Query: "CALL populate(1);",
				Expected: []sql.Row{{types.OkResult{
					RowsAffected: 1,
				}}},
				SkipResultCheckOnServerEngine: true,
			},
			{
				Query: "SELECT * FROM test;",
				Expected: []sql.Row{
					{1},
				},
			},
		},
	},
	{
		Name: "Conditional expression with else doesn't have body columns in its scope",
		SetUpScript: []string{
			"CREATE TABLE test (id INT);",
		},
		Assertions: []ScriptTestAssertion{
			{
				Query: `
CREATE PROCEDURE populate(IN val INT)
BEGIN
	IF (SELECT COUNT(*) FROM test where id = val) = 0 THEN
        INSERT INTO test (id) VALUES (val);
    ELSE
		SELECT 0;
    END IF;
END;`,
				Expected: []sql.Row{{types.OkResult{}}},
			},
			{
				Query: "CALL populate(1);",
				Expected: []sql.Row{{types.OkResult{
					RowsAffected: 1,
				}}},
				SkipResultCheckOnServerEngine: true,
			},
			{
				Query: "SELECT * FROM test;",
				Expected: []sql.Row{
					{1},
				},
			},
		},
	},
	{
		Name: "HANDLERs ignore variables declared after them",
		SetUpScript: []string{
			`CREATE TABLE t1 (pk BIGINT PRIMARY KEY);`,
			`CREATE PROCEDURE p1()
BEGIN
	DECLARE dvar BIGINT DEFAULT 1;
	DECLARE cur1 CURSOR FOR SELECT * FROM t1;
    OPEN cur1;
	BEGIN
		DECLARE EXIT HANDLER FOR NOT FOUND SET dvar = 10;
		BEGIN
			DECLARE dvar BIGINT DEFAULT 2;
			BEGIN
				DECLARE dvar BIGINT DEFAULT 3;
				LOOP
					FETCH cur1 INTO dvar; # Handler is triggered here, but should only set the first "dvar"
				END LOOP;
            END;
		END;
    END;
    SELECT dvar;
END`,
		},
		Assertions: []ScriptTestAssertion{
			{
				Query: "CALL p1();",
				Expected: []sql.Row{
					{10},
				},
			},
		},
	},
	{
		Name:        "Duplicate parameter names",
		Query:       "CREATE PROCEDURE p1(abc DATETIME, abc DOUBLE) SELECT abc",
		ExpectedErr: sql.ErrDeclareVariableDuplicate,
	},
	{
		Name:        "Duplicate parameter names mixed casing",
		Query:       "CREATE PROCEDURE p1(abc DATETIME, ABC DOUBLE) SELECT abc",
		ExpectedErr: sql.ErrDeclareVariableDuplicate,
	},
	{
		Name:        "Invalid parameter type",
		Query:       "CREATE PROCEDURE p1(x FAKETYPE) SELECT x",
		ExpectedErr: sql.ErrSyntaxError,
	},
	{ // This statement is not allowed in stored procedures, and is caught by the vitess parser.
		Name:        "Invalid USE statement",
		Query:       `CREATE PROCEDURE p1() USE mydb`,
		ExpectedErr: sql.ErrSyntaxError,
	},
	{ // These statements are not allowed in stored procedures, and are caught by the vitess parser.
		Name: "Invalid LOCK/UNLOCK statements",
		SetUpScript: []string{
			"CREATE TABLE t1(pk BIGINT PRIMARY KEY)",
		},
		Assertions: []ScriptTestAssertion{
			{
				Query:       "CREATE PROCEDURE p1(x BIGINT) LOCK TABLES t1 READ",
				ExpectedErr: sql.ErrSyntaxError,
			},
			{
				Query:       "CREATE PROCEDURE p1(x BIGINT) UNLOCK TABLES",
				ExpectedErr: sql.ErrSyntaxError,
			},
		},
	},
	{
		Name: "DECLARE CONDITION wrong positions",
		Assertions: []ScriptTestAssertion{
			{
				Query: `CREATE PROCEDURE p1(x INT)
BEGIN
	SELECT x;
	DECLARE cond_name CONDITION FOR SQLSTATE '45000';
END;`,
				ExpectedErr: sql.ErrDeclareConditionOrderInvalid,
			},
			{
				Query: `CREATE PROCEDURE p1(x INT)
BEGIN
	BEGIN
		SELECT x;
		DECLARE cond_name CONDITION FOR SQLSTATE '45000';
	END;
END;`,
				ExpectedErr: sql.ErrDeclareConditionOrderInvalid,
			},
			{
				Query: `CREATE PROCEDURE p1(x INT)
BEGIN
	IF x = 0 THEN
		DECLARE cond_name CONDITION FOR SQLSTATE '45000';
	END IF;
END;`,
				ExpectedErr: sql.ErrDeclareConditionOrderInvalid,
			},
			{
				Query: `CREATE PROCEDURE p1(x INT)
BEGIN
	IF x = 0 THEN
		SELECT x;
	ELSE
		DECLARE cond_name CONDITION FOR SQLSTATE '45000';
	END IF;
END;`,
				ExpectedErr: sql.ErrDeclareConditionOrderInvalid,
			},
		},
	},
	{
		Name: "DECLARE CONDITION duplicate name",
		Query: `CREATE PROCEDURE p1()
BEGIN
	DECLARE cond_name CONDITION FOR SQLSTATE '45000';
	DECLARE cond_name CONDITION FOR SQLSTATE '45000';
END;`,
		ExpectedErr: sql.ErrDeclareConditionDuplicate,
	},
	{ //TODO: change this test when we implement DECLARE CONDITION for MySQL error codes
		Name: "SIGNAL references condition name for MySQL error code",
		Query: `CREATE PROCEDURE p1(x INT)
BEGIN
	DECLARE mysql_err_code CONDITION FOR 1000;
	SIGNAL mysql_err_code;
END;`,
		ExpectedErr: sql.ErrUnsupportedSyntax,
	},
	{
		Name: "SIGNAL non-existent condition name",
		Query: `CREATE PROCEDURE p1(x INT)
BEGIN
	DECLARE abcdefg CONDITION FOR SQLSTATE '45000';
	SIGNAL abcdef;
END;`,
		ExpectedErr: sql.ErrDeclareConditionNotFound,
	},
	{
		Name: "Duplicate procedure name",
		SetUpScript: []string{
			"CREATE PROCEDURE test_proc(x DOUBLE, y DOUBLE) SELECT x*y",
		},
		Query:       "CREATE PROCEDURE test_proc(z VARCHAR(20)) SELECT z",
		ExpectedErr: sql.ErrStoredProcedureAlreadyExists,
	},
	{
		Name: "Broken procedure shouldn't break other procedures",
		SetUpScript: []string{
			"CREATE TABLE t (pk INT PRIMARY KEY, other INT);",
			"INSERT INTO t VALUES (1, 1), (2, 2), (3, 3);",
			"CREATE PROCEDURE fragile() select other from t;",
			"CREATE PROCEDURE stable() select pk from t;",
		},
		Assertions: []ScriptTestAssertion{
			{
				Query:    "CALL stable();",
				Expected: []sql.Row{{1}, {2}, {3}},
			},
			{
				Query:    "CALL fragile();",
				Expected: []sql.Row{{1}, {2}, {3}},
			},
			{
				Query:            "SHOW PROCEDURE STATUS LIKE 'stable'",
				SkipResultsCheck: true, // ensure that there's no error
			},
			{
				Query:            "SHOW PROCEDURE STATUS LIKE 'fragile'",
				SkipResultsCheck: true, // ensure that there's no error
			},
			{
				Query:    "alter table t drop other;",
				Expected: []sql.Row{{types.NewOkResult(0)}},
			},
			{
				Query:    "CALL stable();",
				Expected: []sql.Row{{1}, {2}, {3}},
			},
			{
				Query:          "CALL fragile();",
				ExpectedErrStr: "column \"other\" could not be found in any table in scope",
			},
			{
				Query:            "SHOW PROCEDURE STATUS LIKE 'stable'",
				SkipResultsCheck: true, // ensure that there's no error
			},
			{
				Query:            "SHOW PROCEDURE STATUS LIKE 'fragile'",
				SkipResultsCheck: true, // ensure that there's no error
			},
			{
				Query:    "ALTER TABLE t ADD COLUMN other INT",
				Expected: []sql.Row{{types.NewOkResult(0)}},
			},
			{
				Query:    "CALL stable();",
				Expected: []sql.Row{{1}, {2}, {3}},
			},
			{
				Query:    "CALL fragile();",
				Expected: []sql.Row{{nil}, {nil}, {nil}},
			},
			{
				Query:    "INSERT INTO t VALUES (4, 4), (5, 5), (6, 6);",
				Expected: []sql.Row{{types.NewOkResult(3)}},
			},
			{
				Query:    "CALL stable();",
				Expected: []sql.Row{{1}, {2}, {3}, {4}, {5}, {6}},
			},
			{
				Query:    "CALL fragile();",
				Expected: []sql.Row{{nil}, {nil}, {nil}, {4}, {5}, {6}},
			},
		},
	},
	{
		Name: "DECLARE name duplicate same type",
		Assertions: []ScriptTestAssertion{
			{
				Query: `CREATE PROCEDURE p1()
BEGIN
	DECLARE x INT;
	DECLARE x INT;
	SELECT 1;
END;`,
				ExpectedErr: sql.ErrDeclareVariableDuplicate,
			},
		},
	},
	{
		Name: "DECLARE name duplicate different type",
		Assertions: []ScriptTestAssertion{
			{
				Query: `CREATE PROCEDURE p1()
BEGIN
	DECLARE x INT;
	DECLARE x VARCHAR(20);
	SELECT 1;
END;`,
				ExpectedErr: sql.ErrDeclareVariableDuplicate,
			},
		},
	},
	{
		Name: "Variable, condition, and cursor in invalid order",
		Assertions: []ScriptTestAssertion{
			{
				Query: `CREATE PROCEDURE p1()
BEGIN
	DECLARE var_name INT;
	DECLARE cur_name CURSOR FOR SELECT 1;
	DECLARE cond_name CONDITION FOR SQLSTATE '45000';
	SELECT 1;
END;`,
				ExpectedErr: sql.ErrDeclareConditionOrderInvalid,
			},
			{
				Query: `CREATE PROCEDURE p2()
BEGIN
	DECLARE cond_name CONDITION FOR SQLSTATE '45000';
	DECLARE cur_name CURSOR FOR SELECT 1;
	DECLARE var_name INT;
	SELECT 1;
END;`,
				ExpectedErr: sql.ErrDeclareVariableOrderInvalid,
			},
			{
				Query: `CREATE PROCEDURE p3()
BEGIN
	DECLARE cond_name CONDITION FOR SQLSTATE '45000';
	DECLARE var_name INT;
	SELECT 1;
	DECLARE cur_name CURSOR FOR SELECT 1;
END;`,
				ExpectedErr: sql.ErrDeclareCursorOrderInvalid,
			},
		},
	},
	{
		Name: "FETCH non-existent cursor",
		Assertions: []ScriptTestAssertion{
			{
				Query: `CREATE PROCEDURE p1()
BEGIN
	DECLARE a INT;
	FETCH no_cursor INTO a;
END;`,
				ExpectedErr: sql.ErrCursorNotFound,
			},
		},
	},
	{
		Name: "OPEN non-existent cursor",
		Assertions: []ScriptTestAssertion{
			{
				Query: `CREATE PROCEDURE p1()
BEGIN
	OPEN no_cursor;
END;`,
				ExpectedErr: sql.ErrCursorNotFound,
			},
		},
	},
	{
		Name: "CLOSE non-existent cursor",
		Assertions: []ScriptTestAssertion{
			{
				Query: `CREATE PROCEDURE p1()
BEGIN
	CLOSE no_cursor;
END;`,
				ExpectedErr: sql.ErrCursorNotFound,
			},
		},
	},
	{
		Name: "CLOSE without OPEN",
		SetUpScript: []string{
			`CREATE PROCEDURE p1()
BEGIN
	DECLARE cur1 CURSOR FOR SELECT 1;
    CLOSE cur1;
END;`,
		},
		Assertions: []ScriptTestAssertion{
			{
				Query:       "CALL p1();",
				ExpectedErr: sql.ErrCursorNotOpen,
			},
		},
	},
	{
		Name: "OPEN repeatedly",
		SetUpScript: []string{
			`CREATE PROCEDURE p1()
BEGIN
	DECLARE cur1 CURSOR FOR SELECT 1;
    OPEN cur1;
    OPEN cur1;
END;`,
		},
		Assertions: []ScriptTestAssertion{
			{
				Query:       "CALL p1();",
				ExpectedErr: sql.ErrCursorAlreadyOpen,
			},
		},
	},
	{
		Name: "CLOSE repeatedly",
		SetUpScript: []string{
			`CREATE PROCEDURE p1()
BEGIN
	DECLARE cur1 CURSOR FOR SELECT 1;
    OPEN cur1;
    CLOSE cur1;
    CLOSE cur1;
END;`,
		},
		Assertions: []ScriptTestAssertion{
			{
				Query:       "CALL p1();",
				ExpectedErr: sql.ErrCursorNotOpen,
			},
		},
	},
	{
		Name: "With CTE using variable",
		SetUpScript: []string{
			`CREATE PROCEDURE p1()
BEGIN
	DECLARE v1 INT DEFAULT 1234;
	WITH cte as (SELECT v1)
	SELECT * FROM cte;
END;`,
		},
		Assertions: []ScriptTestAssertion{
			{
				Query: "CALL p1();",
				Expected: []sql.Row{
					{1234},
				},
			},
		},
	},
	{
		Name: "With CTE using parameter",
		SetUpScript: []string{
			`CREATE PROCEDURE p1(v1 int)
BEGIN
	WITH cte as (SELECT v1)
	SELECT * FROM cte;
END;`,
		},
		Assertions: []ScriptTestAssertion{
			{
				Query: "CALL p1(1234);",
				Expected: []sql.Row{
					{1234},
				},
			},
		},
	},
	{
		Name: "Dolt Issue #4480",
		SetUpScript: []string{
			"create table p1 (row_id int primary key, pred int, actual int)",
			"create table p2 (row_id int primary key, pred int, actual int)",
			"insert into p1 values (0, 0, 0), (1, 0, 1), (2, 1, 0), (3, 1, 1)",
			"insert into p2 values (0, 0, 0), (1, 0, 1), (2, 1, 0), (3, 1, 1)",
			`CREATE PROCEDURE computeSummary(c VARCHAR(200)) 
BEGIN
	with t as (
		select
			case
				when p1.pred = p2.actual then 1
			else 0
			end as correct,
			p1.actual
			from p1
			join p2
			on p1.row_id = p2.row_id
	)
	select
		sum(correct)/count(*),
		count(*) as row_num
		from t;
END;`,
		},
		Assertions: []ScriptTestAssertion{
			{
				Query: "CALL computeSummary('i am not used');",
				Expected: []sql.Row{
					{float64(0.5), 4},
				},
			},
		},
	},
	{
<<<<<<< HEAD
		Name: "user variables are usable within stored procedures",
		SetUpScript: []string{
			`
create procedure proc()
begin
  declare v int default 123;
  set @v = v;
end;
`,
		},
		Assertions: []ScriptTestAssertion{
			{
				Query:    "call proc();",
				Expected: []sql.Row{{}},
			},
			{
				Query: "select @v;",
				Expected: []sql.Row{
					{123},
				},
			},
		},
	},
	{
		Name: "prepare statement inside of stored procedures",
		SetUpScript: []string{
			`
create procedure create_proc()
begin
  set @stmt = 'create table t (i int)';
  prepare stmt from @stmt;
  execute stmt;
  deallocate prepare stmt;
=======
		Name: "recursive procedure",
		SetUpScript: []string{
			`
create procedure recursive_proc(in counter int)
begin
  set counter := counter + 1;
  if counter > 3 then
    select concat('ended with value: ', counter) as result;
  else
    call recursive_proc(counter);
  end if;
end;`,
		},
		Assertions: []ScriptTestAssertion{
			{
				Query: "call recursive_proc(1);",
				Expected: []sql.Row{
					{"ended with value: 4"},
				},
			},
		},
	},
	{
		Name: "multi recursive procedures",
		SetUpScript: []string{
			`
create procedure procA(in counter int)
begin
  set counter := counter + 1;
  if counter > 3 then
    select concat('ended in procA with value: ', counter) as result;
  else
    call procB(counter);
  end if;
end;
`,
			`
create procedure procB(in counter int)
begin
  set counter := counter + 1;
  if counter > 3 then
    select concat('ended in procB with value: ', counter) as result;
  else
    call procA(counter);
  end if;
>>>>>>> 524c86f1
end;
`,
		},
		Assertions: []ScriptTestAssertion{
			{
<<<<<<< HEAD
				SkipResultCheckOnServerEngine: true,
				Query:                         "call create_proc();",
				Expected: []sql.Row{
					{types.NewOkResult(0)},
				},
			},
			{
				Query: "insert into t values (1), (2), (3);",
				Expected: []sql.Row{
					{types.NewOkResult(3)},
=======
				Query: "call procA(1);",
				Expected: []sql.Row{
					{"ended in procA with value: 4"},
				},
			},
			{
				Query: "call procB(1);",
				Expected: []sql.Row{
					{"ended in procB with value: 4"},
>>>>>>> 524c86f1
				},
			},
		},
	},
}

var ProcedureCallTests = []ScriptTest{
	{
		Name: "OUT param with SET",
		SetUpScript: []string{
			"SET @outparam = 5",
			"CREATE PROCEDURE testabc(OUT x BIGINT) SET x = 9",
			"CALL testabc(@outparam)",
		},
		Assertions: []ScriptTestAssertion{
			{
				Query: "SELECT @outparam",
				Expected: []sql.Row{
					{
						int64(9),
					},
				},
			},
		},
	},
	{
		Name: "OUT param without SET",
		SetUpScript: []string{
			"SET @outparam = 5",
			"CREATE PROCEDURE testabc(OUT x BIGINT) SELECT x",
			"CALL testabc(@outparam)",
		},
		Assertions: []ScriptTestAssertion{
			{
				Query: "SELECT @outparam",
				Expected: []sql.Row{
					{nil},
				},
			},
		},
	},
	{
		Name: "INOUT param with SET",
		SetUpScript: []string{
			"SET @outparam = 5",
			"CREATE PROCEDURE testabc(INOUT x BIGINT) BEGIN SET x = x + 1; SET x = x + 3; END;",
			"CALL testabc(@outparam)",
		},
		Assertions: []ScriptTestAssertion{
			{
				Query: "SELECT @outparam",
				Expected: []sql.Row{
					{
						int64(9),
					},
				},
			},
		},
	},
	{
		Name: "INOUT param without SET",
		SetUpScript: []string{
			"SET @outparam = 5",
			"CREATE PROCEDURE testabc(INOUT x BIGINT) SELECT x",
			"CALL testabc(@outparam)",
		},
		Assertions: []ScriptTestAssertion{
			{
				Query: "SELECT @outparam",
				Expected: []sql.Row{
					{
						int64(5),
					},
				},
			},
		},
	},
	{
		Name: "Nested CALL with INOUT param",
		SetUpScript: []string{
			"SET @outparam = 5",
			"CREATE PROCEDURE p3(INOUT z INT) BEGIN SET z = z * 111; END;",
			"CREATE PROCEDURE p2(INOUT y DOUBLE) BEGIN SET y = y + 4; CALL p3(y); END;",
			"CREATE PROCEDURE p1(INOUT x BIGINT) BEGIN SET x = 3; CALL p2(x); END;",
			"CALL p1(@outparam)",
		},
		Assertions: []ScriptTestAssertion{
			{
				Query: "SELECT @outparam",
				Expected: []sql.Row{
					{int64(777)},
				},
			},
		},
	},
	{
		Name: "OUT param without SET",
		SetUpScript: []string{
			"SET @outparam = 5",
			"CREATE PROCEDURE testabc(OUT x BIGINT) SELECT x",
			"CALL testabc(@outparam)",
		},
		Assertions: []ScriptTestAssertion{
			{
				Query: "SELECT @outparam",
				Expected: []sql.Row{
					{
						nil,
					},
				},
			},
		},
	},
	{
		Name: "Incompatible type for parameter",
		SetUpScript: []string{
			"CREATE PROCEDURE p1(x DATETIME) SELECT x",
		},
		Assertions: []ScriptTestAssertion{
			{
				Query:       "CALL p1('hi')",
				ExpectedErr: types.ErrConvertingToTime,
			},
		},
	},
	{
		Name: "Incorrect parameter count",
		SetUpScript: []string{
			"CREATE PROCEDURE p1(x BIGINT, y BIGINT) SELECT x + y",
		},
		Assertions: []ScriptTestAssertion{
			{
				Query:       "CALL p1(1)",
				ExpectedErr: sql.ErrCallIncorrectParameterCount,
			},
			{
				Query:       "CALL p1(1, 2, 3)",
				ExpectedErr: sql.ErrCallIncorrectParameterCount,
			},
		},
	},
	{
		Name: "use procedure parameter in filter expressions and multiple statements",
		SetUpScript: []string{
			"CREATE TABLE inventory (store_id int, product varchar(5))",
			"INSERT INTO inventory VALUES (1, 'a'), (1, 'b'), (1, 'c'), (1, 'd'), (2, 'e'), (2, 'f'), (1, 'g'), (1, 'h'), (3, 'i')",
			"CREATE PROCEDURE proc1 (IN p_store_id INT) SELECT COUNT(*) FROM inventory WHERE store_id = p_store_id;",
			"CREATE PROCEDURE proc2 (IN p_store_id INT, OUT p_film_count INT) READS SQL DATA BEGIN SELECT COUNT(*) as counted FROM inventory WHERE store_id = p_store_id; SET p_film_count = 44; END ;",
		},
		Assertions: []ScriptTestAssertion{
			{
				Query: "CALL proc1(1)",
				Expected: []sql.Row{
					{
						int64(6),
					},
				},
			},
			{
				Query: "CALL proc1(2)",
				Expected: []sql.Row{
					{
						int64(2),
					},
				},
			}, {
				Query: "CALL proc1(4)",
				Expected: []sql.Row{
					{
						int64(0),
					},
				},
			}, {
				Query: "CALL proc2(3, @foo)",
				Expected: []sql.Row{
					{
						int64(1),
					},
				},
			}, {
				Query: "SELECT @foo",
				Expected: []sql.Row{
					{
						int64(44),
					},
				},
			},
		},
	},
	{
		Name: "Call procedures by their qualified name",
		SetUpScript: []string{
			"CREATE DATABASE otherdb",
			"CREATE PROCEDURE mydb.p1() SELECT 42",
			"CREATE PROCEDURE otherdb.p1() SELECT 43",
		},
		Assertions: []ScriptTestAssertion{
			{
				Query:    "CALL p1()",
				Expected: []sql.Row{{42}},
			},
			{
				Query:    "CALL mydb.p1()",
				Expected: []sql.Row{{42}},
			},
			{
				Query:    "CALL otherdb.p1()",
				Expected: []sql.Row{{43}},
			},
			{
				Query:    "USE otherdb",
				Expected: []sql.Row{},
			},
			{
				Query:    "CALL p1()",
				Expected: []sql.Row{{43}},
			},
		},
	},
	{
		Name: "String literals with escaped chars",
		SetUpScript: []string{
			`CREATE PROCEDURE joe(IN str VARCHAR(15)) SELECT CONCAT('joe''s bar:', str);`,
			`CREATE PROCEDURE jill(IN str VARCHAR(15)) SELECT CONCAT('jill\'s bar:', str);`,
			`CREATE PROCEDURE stan(IN str VARCHAR(15)) SELECT CONCAT("stan\'s bar:", str);`,
		},
		Assertions: []ScriptTestAssertion{
			{
				Query:    "CALL joe('open')",
				Expected: []sql.Row{{"joe's bar:open"}},
			},
			{
				Query:    "CALL jill('closed')",
				Expected: []sql.Row{{"jill's bar:closed"}},
			},
			{
				Query:    "CALL stan('quarantined')",
				Expected: []sql.Row{{"stan's bar:quarantined"}},
			},
		},
	},
	{
		// https://github.com/dolthub/dolt/pull/7947/
		Name: "Call a procedure that needs subqueries resolved in an if condition",
		SetUpScript: []string{
			`CREATE PROCEDURE populate_if_empty()
				BEGIN
					IF (SELECT 0) = 0 THEN
						SELECT 'hi';
					END IF;
				END`,
		},
		Assertions: []ScriptTestAssertion{
			{
				Query:    "CALL populate_if_empty();",
				Expected: []sql.Row{{"hi"}},
			},
		},
	},
	{
		Name: "creating invalid procedure doesn't error until it is called",
		Assertions: []ScriptTestAssertion{
			{
				Query:    `CREATE PROCEDURE proc1 (OUT out_count INT) READS SQL DATA SELECT COUNT(*) FROM mytable WHERE i = 1 AND s = 'first row' AND func1(i);`,
				Expected: []sql.Row{{types.NewOkResult(0)}},
			},
			{
				Query:       "CALL proc1(@out_count);",
				ExpectedErr: sql.ErrTableNotFound,
			},
			{
				Query:    "CREATE TABLE mytable (i int, s varchar(128));",
				Expected: []sql.Row{{types.NewOkResult(0)}},
			},
			{
				Query:       "CALL proc1(@out_count);",
				ExpectedErr: sql.ErrFunctionNotFound,
			},
		},
	},
}

var ProcedureDropTests = []ScriptTest{
	{
		Name: "DROP procedures",
		SetUpScript: []string{
			"CREATE PROCEDURE p1() SELECT 5",
			"CREATE PROCEDURE p2() SELECT 6",
		},
		Assertions: []ScriptTestAssertion{
			{
				Query: "CALL p1",
				Expected: []sql.Row{
					{
						int64(5),
					},
				},
			},
			{
				Query: "CALL p2",
				Expected: []sql.Row{
					{
						int64(6),
					},
				},
			},
			{
				Query:    "DROP PROCEDURE p1",
				Expected: []sql.Row{{types.OkResult{}}},
			},
			{
				Query:       "CALL p1",
				ExpectedErr: sql.ErrStoredProcedureDoesNotExist,
			},
			{
				Query:    "DROP PROCEDURE IF EXISTS p2",
				Expected: []sql.Row{{types.OkResult{}}},
			},
			{
				Query:       "CALL p2",
				ExpectedErr: sql.ErrStoredProcedureDoesNotExist,
			},
			{
				Query:       "DROP PROCEDURE p3",
				ExpectedErr: sql.ErrStoredProcedureDoesNotExist,
			},
			{
				Query:    "DROP PROCEDURE IF EXISTS p4",
				Expected: []sql.Row{{types.OkResult{}}},
			},
		},
	},
}

var ProcedureShowStatus = []ScriptTest{
	{
		Name: "SHOW procedures",
		SetUpScript: []string{
			"CREATE PROCEDURE p1() COMMENT 'hi' DETERMINISTIC SELECT 6",
			"CREATE definer=`user` PROCEDURE p2() SQL SECURITY INVOKER SELECT 7",
			"CREATE PROCEDURE p21() SQL SECURITY DEFINER SELECT 8",
		},
		Assertions: []ScriptTestAssertion{
			{
				Query: "SHOW PROCEDURE STATUS",
				Expected: []sql.Row{
					{
						"mydb",                // Db
						"p1",                  // Name
						"PROCEDURE",           // Type
						"",                    // Definer
						time.Unix(0, 0).UTC(), // Modified
						time.Unix(0, 0).UTC(), // Created
						"DEFINER",             // Security_type
						"hi",                  // Comment
						"utf8mb4",             // character_set_client
						"utf8mb4_0900_bin",    // collation_connection
						"utf8mb4_0900_bin",    // Database Collation
					},
					{
						"mydb",                // Db
						"p2",                  // Name
						"PROCEDURE",           // Type
						"user@%",              // Definer
						time.Unix(0, 0).UTC(), // Modified
						time.Unix(0, 0).UTC(), // Created
						"INVOKER",             // Security_type
						"",                    // Comment
						"utf8mb4",             // character_set_client
						"utf8mb4_0900_bin",    // collation_connection
						"utf8mb4_0900_bin",    // Database Collation
					},
					{
						"mydb",                // Db
						"p21",                 // Name
						"PROCEDURE",           // Type
						"",                    // Definer
						time.Unix(0, 0).UTC(), // Modified
						time.Unix(0, 0).UTC(), // Created
						"DEFINER",             // Security_type
						"",                    // Comment
						"utf8mb4",             // character_set_client
						"utf8mb4_0900_bin",    // collation_connection
						"utf8mb4_0900_bin",    // Database Collation
					},
				},
			},
			{
				Query: "SHOW PROCEDURE STATUS LIKE 'p2%'",
				Expected: []sql.Row{
					{
						"mydb",                // Db
						"p2",                  // Name
						"PROCEDURE",           // Type
						"user@%",              // Definer
						time.Unix(0, 0).UTC(), // Modified
						time.Unix(0, 0).UTC(), // Created
						"INVOKER",             // Security_type
						"",                    // Comment
						"utf8mb4",             // character_set_client
						"utf8mb4_0900_bin",    // collation_connection
						"utf8mb4_0900_bin",    // Database Collation
					},
					{
						"mydb",                // Db
						"p21",                 // Name
						"PROCEDURE",           // Type
						"",                    // Definer
						time.Unix(0, 0).UTC(), // Modified
						time.Unix(0, 0).UTC(), // Created
						"DEFINER",             // Security_type
						"",                    // Comment
						"utf8mb4",             // character_set_client
						"utf8mb4_0900_bin",    // collation_connection
						"utf8mb4_0900_bin",    // Database Collation
					},
				},
			},
			{
				Query:    "SHOW PROCEDURE STATUS LIKE 'p4'",
				Expected: []sql.Row{},
			},
			{
				Query: "SHOW PROCEDURE STATUS WHERE Db = 'mydb'",
				Expected: []sql.Row{
					{
						"mydb",                // Db
						"p1",                  // Name
						"PROCEDURE",           // Type
						"",                    // Definer
						time.Unix(0, 0).UTC(), // Modified
						time.Unix(0, 0).UTC(), // Created
						"DEFINER",             // Security_type
						"hi",                  // Comment
						"utf8mb4",             // character_set_client
						"utf8mb4_0900_bin",    // collation_connection
						"utf8mb4_0900_bin",    // Database Collation
					},
					{
						"mydb",                // Db
						"p2",                  // Name
						"PROCEDURE",           // Type
						"user@%",              // Definer
						time.Unix(0, 0).UTC(), // Modified
						time.Unix(0, 0).UTC(), // Created
						"INVOKER",             // Security_type
						"",                    // Comment
						"utf8mb4",             // character_set_client
						"utf8mb4_0900_bin",    // collation_connection
						"utf8mb4_0900_bin",    // Database Collation
					},
					{
						"mydb",                // Db
						"p21",                 // Name
						"PROCEDURE",           // Type
						"",                    // Definer
						time.Unix(0, 0).UTC(), // Modified
						time.Unix(0, 0).UTC(), // Created
						"DEFINER",             // Security_type
						"",                    // Comment
						"utf8mb4",             // character_set_client
						"utf8mb4_0900_bin",    // collation_connection
						"utf8mb4_0900_bin",    // Database Collation
					},
				},
			},
			{
				Query: "SHOW PROCEDURE STATUS WHERE Name LIKE '%1'",
				Expected: []sql.Row{
					{
						"mydb",                // Db
						"p1",                  // Name
						"PROCEDURE",           // Type
						"",                    // Definer
						time.Unix(0, 0).UTC(), // Modified
						time.Unix(0, 0).UTC(), // Created
						"DEFINER",             // Security_type
						"hi",                  // Comment
						"utf8mb4",             // character_set_client
						"utf8mb4_0900_bin",    // collation_connection
						"utf8mb4_0900_bin",    // Database Collation
					},
					{
						"mydb",                // Db
						"p21",                 // Name
						"PROCEDURE",           // Type
						"",                    // Definer
						time.Unix(0, 0).UTC(), // Modified
						time.Unix(0, 0).UTC(), // Created
						"DEFINER",             // Security_type
						"",                    // Comment
						"utf8mb4",             // character_set_client
						"utf8mb4_0900_bin",    // collation_connection
						"utf8mb4_0900_bin",    // Database Collation
					},
				},
			},
			{
				Query: "SHOW PROCEDURE STATUS WHERE Security_type = 'INVOKER'",
				Expected: []sql.Row{
					{
						"mydb",                // Db
						"p2",                  // Name
						"PROCEDURE",           // Type
						"user@%",              // Definer
						time.Unix(0, 0).UTC(), // Modified
						time.Unix(0, 0).UTC(), // Created
						"INVOKER",             // Security_type
						"",                    // Comment
						"utf8mb4",             // character_set_client
						"utf8mb4_0900_bin",    // collation_connection
						"utf8mb4_0900_bin",    // Database Collation
					},
				},
			},
			{
				Query: "SHOW PROCEDURE STATUS",
				Expected: []sql.Row{
					{
						"mydb",                // Db
						"p1",                  // Name
						"PROCEDURE",           // Type
						"",                    // Definer
						time.Unix(0, 0).UTC(), // Modified
						time.Unix(0, 0).UTC(), // Created
						"DEFINER",             // Security_type
						"hi",                  // Comment
						"utf8mb4",             // character_set_client
						"utf8mb4_0900_bin",    // collation_connection
						"utf8mb4_0900_bin",    // Database Collation
					},
					{
						"mydb",                // Db
						"p2",                  // Name
						"PROCEDURE",           // Type
						"user@%",              // Definer
						time.Unix(0, 0).UTC(), // Modified
						time.Unix(0, 0).UTC(), // Created
						"INVOKER",             // Security_type
						"",                    // Comment
						"utf8mb4",             // character_set_client
						"utf8mb4_0900_bin",    // collation_connection
						"utf8mb4_0900_bin",    // Database Collation
					},
					{
						"mydb",                // Db
						"p21",                 // Name
						"PROCEDURE",           // Type
						"",                    // Definer
						time.Unix(0, 0).UTC(), // Modified
						time.Unix(0, 0).UTC(), // Created
						"DEFINER",             // Security_type
						"",                    // Comment
						"utf8mb4",             // character_set_client
						"utf8mb4_0900_bin",    // collation_connection
						"utf8mb4_0900_bin",    // Database Collation
					},
				},
			},
		},
	},
}

var ProcedureShowCreate = []ScriptTest{
	{
		Name: "SHOW procedures",
		SetUpScript: []string{
			"CREATE PROCEDURE p1() COMMENT 'hi' DETERMINISTIC SELECT 6",
			"CREATE definer=`user` PROCEDURE p2() SQL SECURITY INVOKER SELECT 7",
			"CREATE PROCEDURE p21() SQL SECURITY DEFINER SELECT 8",
		},
		Assertions: []ScriptTestAssertion{
			{
				Query: "SHOW CREATE PROCEDURE p1",
				Expected: []sql.Row{
					{
						"p1", // Procedure
						"",   // sql_mode
						"CREATE PROCEDURE p1() COMMENT 'hi' DETERMINISTIC SELECT 6", // Create Procedure
						"utf8mb4",          // character_set_client
						"utf8mb4_0900_bin", // collation_connection
						"utf8mb4_0900_bin", // Database Collation
					},
				},
			},
			{
				Query: "SHOW CREATE PROCEDURE p2",
				Expected: []sql.Row{
					{
						"p2", // Procedure
						"",   // sql_mode
						"CREATE definer=`user` PROCEDURE p2() SQL SECURITY INVOKER SELECT 7", // Create Procedure
						"utf8mb4",          // character_set_client
						"utf8mb4_0900_bin", // collation_connection
						"utf8mb4_0900_bin", // Database Collation
					},
				},
			},
			{
				Query: "SHOW CREATE PROCEDURE p21",
				Expected: []sql.Row{
					{
						"p21", // Procedure
						"",    // sql_mode
						"CREATE PROCEDURE p21() SQL SECURITY DEFINER SELECT 8", // Create Procedure
						"utf8mb4",          // character_set_client
						"utf8mb4_0900_bin", // collation_connection
						"utf8mb4_0900_bin", // Database Collation
					},
				},
			},
		},
	},
	{
		Name:        "SHOW non-existent procedures",
		SetUpScript: []string{},
		Assertions: []ScriptTestAssertion{
			{
				Query:       "SHOW CREATE PROCEDURE p1",
				ExpectedErr: sql.ErrStoredProcedureDoesNotExist,
			},
		},
	},
}

var ProcedureCreateInSubroutineTests = []ScriptTest{
	{
		Name: "event must not contain CREATE PROCEDURE",
		Assertions: []ScriptTestAssertion{
			{
				Query:          "CREATE EVENT foo ON SCHEDULE EVERY 1 YEAR DO CREATE PROCEDURE bar() SELECT 1;",
				ExpectedErrStr: "can't create a PROCEDURE from within another stored routine",
			},
		},
	},
	{
		Name: "trigger must not contain CREATE PROCEDURE",
		SetUpScript: []string{
			"CREATE TABLE t (pk INT PRIMARY KEY);",
		},
		Assertions: []ScriptTestAssertion{
			{
				// Skipped because MySQL errors here but we don't.
				Query:          "CREATE TRIGGER foo AFTER UPDATE ON t FOR EACH ROW BEGIN CREATE PROCEDURE bar() SELECT 1; END",
				ExpectedErrStr: "Can't create a PROCEDURE from within another stored routine",
				Skip:           true,
			},
		},
	},

	{
		Name: "table ddl statements in stored procedures",
		Assertions: []ScriptTestAssertion{
			{
				Query: "create procedure create_proc() create table t (i int primary key, j int);",
				Expected: []sql.Row{
					{types.NewOkResult(0)},
				},
			},
			{
				SkipResultCheckOnServerEngine: true,
				Query:                         "call create_proc()",
				Expected: []sql.Row{
					{types.NewOkResult(0)},
				},
			},
			{
				Query: "show create table t;",
				Expected: []sql.Row{
					{"t", "CREATE TABLE `t` (\n" +
						"  `i` int NOT NULL,\n" +
						"  `j` int,\n" +
						"  PRIMARY KEY (`i`)\n" +
						") ENGINE=InnoDB DEFAULT CHARSET=utf8mb4 COLLATE=utf8mb4_0900_bin"},
				},
			},
			{
				Query:          "call create_proc()",
				ExpectedErrStr: "table with name t already exists",
			},

			{
				Query: "create procedure insert_proc() insert into t values (1, 1), (2, 2), (3, 3);",
				Expected: []sql.Row{
					{types.NewOkResult(0)},
				},
			},
			{
				SkipResultCheckOnServerEngine: true,
				Query:                         "call insert_proc()",
				Expected: []sql.Row{
					{types.NewOkResult(3)},
				},
			},
			{
				Query: "select * from t",
				Expected: []sql.Row{
					{1, 1},
					{2, 2},
					{3, 3},
				},
			},
			{
				SkipResultCheckOnServerEngine: true,
				Query:                         "call insert_proc()",
				ExpectedErrStr:                "duplicate primary key given: [1]",
			},

			{
				Query: "create procedure update_proc() update t set j = 999 where i > 1;",
				Expected: []sql.Row{
					{types.NewOkResult(0)},
				},
			},
			{
				SkipResultCheckOnServerEngine: true,
				Query:                         "call update_proc()",
				Expected: []sql.Row{
					{types.OkResult{RowsAffected: 2, Info: plan.UpdateInfo{Matched: 2, Updated: 2}}},
				},
			},
			{
				Query: "select * from t",
				Expected: []sql.Row{
					{1, 1},
					{2, 999},
					{3, 999},
				},
			},
			{
				SkipResultCheckOnServerEngine: true,
				Query:                         "call update_proc()",
				Expected: []sql.Row{
					{types.OkResult{RowsAffected: 0, Info: plan.UpdateInfo{Matched: 2}}},
				},
			},

			{
				Query: "create procedure drop_proc() drop table t;",
				Expected: []sql.Row{
					{types.NewOkResult(0)},
				},
			},
			{
				SkipResultCheckOnServerEngine: true,
				Query:                         "call drop_proc()",
				Expected: []sql.Row{
					{types.NewOkResult(0)},
				},
			},
			{
				Query:    "show tables like 't'",
				Expected: []sql.Row{},
			},
			{
				Query:          "call drop_proc()",
				ExpectedErrStr: "table not found: t",
			},
		},
	},

	{
		Name: "procedure must not contain CREATE TRIGGER",
		SetUpScript: []string{
			"create table t (i int);",
		},
		Assertions: []ScriptTestAssertion{
			{
				Query:          "create procedure p() create trigger trig before insert on t for each row begin select 1; end;",
				ExpectedErrStr: "can't create a TRIGGER from within another stored routine",
			},
			{
				Query:          "create procedure p() begin create trigger trig before insert on t for each row begin select 1; end; end;",
				ExpectedErrStr: "can't create a TRIGGER from within another stored routine",
			},
		},
	},
	{
		Name:        "procedure must not contain CREATE DB",
		SetUpScript: []string{},
		Assertions: []ScriptTestAssertion{
			{
				Query:          "create procedure p() create database procdb;",
				ExpectedErrStr: "DBDDL in CREATE PROCEDURE not yet supported",
			},
			{
				Query:          "create procedure p() begin create database procdb; end;",
				ExpectedErrStr: "DBDDL in CREATE PROCEDURE not yet supported",
			},
		},
	},
	{
		Name:        "procedure can CREATE VIEW",
		SetUpScript: []string{},
		Assertions: []ScriptTestAssertion{
			{
				Query: "create procedure p1() create view v as select 1;",
				Expected: []sql.Row{
					{types.NewOkResult(0)},
				},
			},
			{
				Query: "create procedure p() begin create view v as select 1; end;",
				Expected: []sql.Row{
					{types.NewOkResult(0)},
				},
			},
		},
	},
}

var NoDbProcedureTests = []ScriptTestAssertion{
	{
		Query:    "SHOW databases;",
		Expected: []sql.Row{{"information_schema"}, {"mydb"}, {"mysql"}},
	},
	{
		Query:    "SELECT database();",
		Expected: []sql.Row{{nil}},
	},
	{
		Query:    "CREATE PROCEDURE mydb.p5() SELECT 42;",
		Expected: []sql.Row{{types.NewOkResult(0)}},
	},
	{
		Query:            "SHOW CREATE PROCEDURE mydb.p5;",
		SkipResultsCheck: true,
	},
	{
		Query:       "SHOW CREATE PROCEDURE p5;",
		ExpectedErr: sql.ErrNoDatabaseSelected,
	},
}<|MERGE_RESOLUTION|>--- conflicted
+++ resolved
@@ -2193,41 +2193,6 @@
 		},
 	},
 	{
-<<<<<<< HEAD
-		Name: "user variables are usable within stored procedures",
-		SetUpScript: []string{
-			`
-create procedure proc()
-begin
-  declare v int default 123;
-  set @v = v;
-end;
-`,
-		},
-		Assertions: []ScriptTestAssertion{
-			{
-				Query:    "call proc();",
-				Expected: []sql.Row{{}},
-			},
-			{
-				Query: "select @v;",
-				Expected: []sql.Row{
-					{123},
-				},
-			},
-		},
-	},
-	{
-		Name: "prepare statement inside of stored procedures",
-		SetUpScript: []string{
-			`
-create procedure create_proc()
-begin
-  set @stmt = 'create table t (i int)';
-  prepare stmt from @stmt;
-  execute stmt;
-  deallocate prepare stmt;
-=======
 		Name: "recursive procedure",
 		SetUpScript: []string{
 			`
@@ -2273,13 +2238,63 @@
   else
     call procA(counter);
   end if;
->>>>>>> 524c86f1
 end;
 `,
 		},
 		Assertions: []ScriptTestAssertion{
 			{
-<<<<<<< HEAD
+				Query: "call procA(1);",
+				Expected: []sql.Row{
+					{"ended in procA with value: 4"},
+				},
+			},
+			{
+				Query: "call procB(1);",
+				Expected: []sql.Row{
+					{"ended in procB with value: 4"},
+				},
+			},
+		},
+	},
+	{
+		Name: "user variables are usable within stored procedures",
+		SetUpScript: []string{
+			`
+create procedure proc()
+begin
+  declare v int default 123;
+  set @v = v;
+end;
+`,
+		},
+		Assertions: []ScriptTestAssertion{
+			{
+				Query:    "call proc();",
+				Expected: []sql.Row{{}},
+			},
+			{
+				Query: "select @v;",
+				Expected: []sql.Row{
+					{123},
+				},
+			},
+		},
+	},
+	{
+		Name: "prepare statement inside of stored procedures",
+		SetUpScript: []string{
+			`
+create procedure create_proc()
+begin
+  set @stmt = 'create table t (i int)';
+  prepare stmt from @stmt;
+  execute stmt;
+  deallocate prepare stmt;
+end;
+`,
+		},
+		Assertions: []ScriptTestAssertion{
+			{
 				SkipResultCheckOnServerEngine: true,
 				Query:                         "call create_proc();",
 				Expected: []sql.Row{
@@ -2290,17 +2305,6 @@
 				Query: "insert into t values (1), (2), (3);",
 				Expected: []sql.Row{
 					{types.NewOkResult(3)},
-=======
-				Query: "call procA(1);",
-				Expected: []sql.Row{
-					{"ended in procA with value: 4"},
-				},
-			},
-			{
-				Query: "call procB(1);",
-				Expected: []sql.Row{
-					{"ended in procB with value: 4"},
->>>>>>> 524c86f1
 				},
 			},
 		},
