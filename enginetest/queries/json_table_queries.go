// Copyright 2022 Dolthub, Inc.
//
// Licensed under the Apache License, Version 2.0 (the "License");
// you may not use this file except in compliance with the License.
// You may obtain a copy of the License at
//
//     http://www.apache.org/licenses/LICENSE-2.0
//
// Unless required by applicable law or agreed to in writing, software
// distributed under the License is distributed on an "AS IS" BASIS,
// WITHOUT WARRANTIES OR CONDITIONS OF ANY KIND, either express or implied.
// See the License for the specific language governing permissions and
// limitations under the License.

package queries

import (
	"github.com/dolthub/go-mysql-server/sql"
	"github.com/dolthub/go-mysql-server/sql/types"
)

var JSONTableQueryTests = []QueryTest{
	{
		Query:    "SELECT * FROM JSON_TABLE(NULL,'$[*]' COLUMNS(x int path '$.a')) as t;",
		Expected: []sql.Row{},
	},
	{
		Query:    "SELECT * FROM JSON_TABLE('{}','$[*]' COLUMNS(x int path '$.a')) as t;",
		Expected: []sql.Row{},
	},
	{
		Query:    "SELECT * FROM JSON_TABLE('{\"a\":1}','$.b' COLUMNS(x varchar(100) path '$.a')) as tt;",
		Expected: []sql.Row{},
	},
	{
		Query: "SELECT * FROM JSON_TABLE('[{\"a\":1},{\"a\":2}]','$[*]' COLUMNS(x varchar(100) path '$.a')) as tt;",
		Expected: []sql.Row{
			{"1"},
			{"2"},
		},
	},
	{
		Query: "SELECT * FROM JSON_TABLE('[{\"a\":1, \"b\":2},{\"a\":3, \"b\":4}]',\"$[*]\" COLUMNS(x int path '$.a', y int path '$.b')) as tt;",
		Expected: []sql.Row{
			{1, 2},
			{3, 4},
		},
	},
	{
		Query: "SELECT * FROM JSON_TABLE('[{\"a\":1.5, \"b\":2.25},{\"a\":3.125, \"b\":4.0625}]','$[*]' COLUMNS(x float path '$.a', y float path '$.b')) as tt;",
		Expected: []sql.Row{
			{1.5, 2.25},
			{3.125, 4.0625},
		},
	},
	{
		Query: "SELECT * FROM JSON_TABLE(concat('[{},','{}]'),'$[*]' COLUMNS(x varchar(100) path '$.a',y varchar(100) path '$.b')) as t;",
		Expected: []sql.Row{
			{nil, nil},
			{nil, nil},
		},
	},
	{
		Query: "select * from JSON_TABLE('[{\"a\":1},{\"a\":2}]', '$[*]' COLUMNS(x int path '$.a')) as t1 join JSON_TABLE('[{\"a\":1},{\"a\":2}]', '$[*]' COLUMNS(x int path '$.a')) as t2;",
		Expected: []sql.Row{
			{1, 1},
			{1, 2},
			{2, 1},
			{2, 2},
		},
	},
	{
		Query: "select * from JSON_TABLE('[{\"a\":1},{\"a\":2}]', '$[*]' COLUMNS(x int path '$.a')) as t1 join one_pk order by x, pk;",
		Expected: []sql.Row{
			{1, 0, 0, 1, 2, 3, 4},
			{1, 1, 10, 11, 12, 13, 14},
			{1, 2, 20, 21, 22, 23, 24},
			{1, 3, 30, 31, 32, 33, 34},
			{2, 0, 0, 1, 2, 3, 4},
			{2, 1, 10, 11, 12, 13, 14},
			{2, 2, 20, 21, 22, 23, 24},
			{2, 3, 30, 31, 32, 33, 34},
		},
	},
	{
		Query: "select * from one_pk join JSON_TABLE('[{\"a\":1},{\"a\":2}]', '$[*]' COLUMNS(x int path '$.a')) as t1 order by x, pk;",
		Expected: []sql.Row{
			{0, 0, 1, 2, 3, 4, 1},
			{1, 10, 11, 12, 13, 14, 1},
			{2, 20, 21, 22, 23, 24, 1},
			{3, 30, 31, 32, 33, 34, 1},
			{0, 0, 1, 2, 3, 4, 2},
			{1, 10, 11, 12, 13, 14, 2},
			{2, 20, 21, 22, 23, 24, 2},
			{3, 30, 31, 32, 33, 34, 2},
		},
	},
	{
		Query: "select * from JSON_TABLE('[{\"a\":1},{\"a\":2}]', '$[*]' COLUMNS(x int path '$.a')) as t1 union select * from JSON_TABLE('[{\"b\":3},{\"b\":4}]', '$[*]' COLUMNS(y int path '$.b')) as t2",
		Expected: []sql.Row{
			{1},
			{2},
			{3},
			{4},
		},
	},
	{
		Query: "select * from one_pk where pk in (select x from JSON_TABLE('[{\"a\":1},{\"a\":2}]', '$[*]' COLUMNS(x int path '$.a')) as t)",
		Expected: []sql.Row{
			{1, 10, 11, 12, 13, 14},
			{2, 20, 21, 22, 23, 24},
		},
	},
	{
		Query: "select * from JSON_TABLE('[{\"a\":1},{\"a\":2}]', '$[*]' COLUMNS(x int path '$.a')) t1 where x in (select y from JSON_TABLE('[{\"b\":1},{\"b\":100}]', '$[*]' COLUMNS(y int path '$.b')) as t2)",
		Expected: []sql.Row{
			{1},
		},
	},
	{
		Query: "with c as (select jt.a from json_table('[{\"a\":1,\"b\":2,\"c\":3},{\"a\":4,\"b\":5,\"c\":6},{\"a\":7,\"b\":8,\"c\":9}]', '$[*]' columns (a int path '$.a')) as jt) select * from c",
		Expected: []sql.Row{
			{1},
			{4},
			{7},
		},
	},
	{
		Query: "select * from json_table('[{\"a\":1,\"b\":2,\"c\":3},{\"a\":4,\"b\":5,\"c\":6},{\"a\":7,\"b\":8,\"c\":9}]', '$[*]' columns (a int path '$.a')) as jt\nunion\nselect * from json_table('[{\"a\":1,\"b\":2,\"c\":3},{\"a\":4,\"b\":5,\"c\":6},{\"a\":7,\"b\":8,\"c\":9}]', '$[*]' columns (b int path '$.b')) as jt\nunion\nselect * from json_table('[{\"a\":1,\"b\":2,\"c\":3},{\"a\":4,\"b\":5,\"c\":6},{\"a\":7,\"b\":8,\"c\":9}]', '$[*]' columns (c int path '$.c')) as jt;",
		Expected: []sql.Row{
			{1},
			{4},
			{7},
			{2},
			{5},
			{8},
			{3},
			{6},
			{9},
		},
	},
}

var JSONTableScriptTests = []ScriptTest{
	{
		Name: "create table from json column",
		SetUpScript: []string{
			"create table organizations (organization varchar(10), members json)",
			`insert into organizations values("orgA", '["bob", "john"]'), ("orgB", '["alice", "mary"]'), ('orgC', '["kevin", "john"]'), ('orgD', '["alice", "alice"]')`,
			"create table t1(json_col json);",
			"insert into t1 values ('{ \"people\": [{\"name\":\"John Smith\", \"address\":\"780 Mission St, San Francisco, CA 94103\"}, { \"name\":\"Sally Brown\", \"address\":\"75 37th Ave S, St Cloud, MN 94103\"}, { \"name\":\"John Johnson\", \"address\":\"1262 Roosevelt Trail, Raymond, ME 04071\"}]}')",
		},
		Assertions: []ScriptTestAssertion{
			{
				Query: "select names from organizations, JSON_TABLE(members, '$[*]' columns (names varchar(100) path '$')) as jt;",
				Expected: []sql.Row{
					{"bob"},
					{"john"},
					{"alice"},
					{"mary"},
					{"kevin"},
					{"john"},
					{"alice"},
					{"alice"},
				},
			},
			{
				Query: "SELECT names, COUNT(names) AS count FROM organizations, JSON_TABLE(members, '$[*]' COLUMNS (names varchar(100) path '$')) AS jt GROUP BY names ORDER BY names asc;",
				Expected: []sql.Row{
					{"alice", 3},
					{"bob", 1},
					{"john", 2},
					{"kevin", 1},
					{"mary", 1},
				},
			},
			{
				// qualified json column name
				Query: "select names from organizations, JSON_TABLE(organizations.members, '$[*]' columns (names varchar(100) path '$')) as jt;",
				Expected: []sql.Row{
					{"bob"},
					{"john"},
					{"alice"},
					{"mary"},
					{"kevin"},
					{"john"},
					{"alice"},
					{"alice"},
				},
			},
			{
				// aliased without as keyword
				Query: "select names from organizations o, JSON_TABLE(o.members, '$[*]' columns (names varchar(100) path '$')) as jt;",
				Expected: []sql.Row{
					{"bob"},
					{"john"},
					{"alice"},
					{"mary"},
					{"kevin"},
					{"john"},
					{"alice"},
					{"alice"},
				},
			},
			{
				// aliased table name
				Query: "SELECT jt.names, COUNT(jt.names) AS count FROM organizations AS o, JSON_TABLE(o.members, '$[*]' COLUMNS (names varchar(100) path '$')) AS jt GROUP BY jt.names ORDER BY jt.names asc;",
				Expected: []sql.Row{
					{"alice", 3},
					{"bob", 1},
					{"john", 2},
					{"kevin", 1},
					{"mary", 1},
				},
			},
			{
				// aliased and qualified select
				Query: "select o.organization, jt.names from organizations o, JSON_TABLE(o.members, '$[*]' columns (names varchar(100) path '$')) as jt;",
				Expected: []sql.Row{
					{"orgA", "bob"},
					{"orgA", "john"},
					{"orgB", "alice"},
					{"orgB", "mary"},
					{"orgC", "kevin"},
					{"orgC", "john"},
					{"orgD", "alice"},
					{"orgD", "alice"},
				},
			},
			{
				Query: "SELECT people.* FROM t1, JSON_TABLE(t1.json_col, '$.people[*]' COLUMNS (name VARCHAR(40) PATH '$.name', address VARCHAR(100) PATH '$.address')) people;",
				Expected: []sql.Row{
					{"John Smith", "780 Mission St, San Francisco, CA 94103"},
					{"Sally Brown", "75 37th Ave S, St Cloud, MN 94103"},
					{"John Johnson", "1262 Roosevelt Trail, Raymond, ME 04071"},
				},
			},
		},
	},
	{
		Name: "test other join types",
		SetUpScript: []string{
			"create table organizations (organization varchar(10), members json)",
			`insert into organizations values ("orgA", '["bob","john"]'), ("orgB", '["alice","mary"]')`,
			`create table p (i int primary key)`,
			`insert into p values (1),(2),(3)`,
		},
		Assertions: []ScriptTestAssertion{
			{
				Query: "select o.organization, jt.names from organizations o CROSS JOIN JSON_TABLE(o.members, '$[*]' columns (names varchar(100) path '$')) as jt;",
				Expected: []sql.Row{
					{"orgA", "bob"},
					{"orgA", "john"},
					{"orgB", "alice"},
					{"orgB", "mary"},
				},
			},
			{
				Query: "select o.organization, jt.names from organizations o NATURAL JOIN JSON_TABLE(o.members, '$[*]' columns (names varchar(100) path '$')) as jt;",
				Expected: []sql.Row{
					{"orgA", "bob"},
					{"orgA", "john"},
					{"orgB", "alice"},
					{"orgB", "mary"},
				},
			},
			{
				Query: "select o.organization, jt.names from organizations o INNER JOIN JSON_TABLE(o.members, '$[*]' columns (names varchar(100) path '$')) as jt on o.organization = 'orgA';",
				Expected: []sql.Row{
					{"orgA", "bob"},
					{"orgA", "john"},
				},
			},
			{
				Query: `select (select jt.i from p inner join JSON_TABLE('[1,2,3]', '$[*]' columns (i int path '$')) as jt where p.i >= jt.i LIMIT 1);`,
				Expected: []sql.Row{
					{1},
				},
			},
			{
				Query: `select * from p left join JSON_TABLE('[1,2,3]', '$[*]' columns (i int path '$')) as jt on p.i > jt.i;`,
				Expected: []sql.Row{
					{1, nil},
					{2, 1},
					{3, 1},
					{3, 2},
				},
			},
			{
				Query: `select * from p right join JSON_TABLE('[1,2,3]', '$[*]' columns (i int path '$')) as jt on p.i > jt.i;`,
				Expected: []sql.Row{
					{2, 1},
					{3, 1},
					{3, 2},
					{nil, 3},
				},
			},
		},
	},
	{
		Name: "json table in subquery references parent data",
		SetUpScript: []string{
			"create table t (i int, j json)",
			`insert into t values (1, '["test"]')`,
		},
		Assertions: []ScriptTestAssertion{
			{
				Query: "select i, (select names from JSON_Table(t.j, '$[*]' columns (names varchar(100) path '$')) jt) from t;",
				Expected: []sql.Row{
					{1, "test"},
				},
			},
			{
				Query: "select (select jt.a from t, json_table('[\"abc\"]', '$[*]' columns (a varchar(10) path '$')) as jt)",
				Expected: []sql.Row{
					{"abc"},
				},
			},
			{
				Query: "select (select a from t, json_table(t.j, '$[*]' columns (a varchar(10) path '$')) as jt)",
				Expected: []sql.Row{
					{"test"},
				},
			},
		},
	},
	{
		Name: "json table in cte",
		SetUpScript: []string{
			`create table tbl (i int primary key, j json)`,
			`insert into tbl values (0, '[{"a":1,"b":2,"c":3},{"a":4,"b":5,"c":6},{"a":7,"b":8,"c":9}]')`,
			`create table t (i int primary key)`,
			`insert into t values (1), (2)`,
		},
		Assertions: []ScriptTestAssertion{
			{
				Query: "with c as (select jt.a from tbl, json_table(tbl.j, '$[*]' columns (a int path '$.a')) as jt) select * from c",
				Expected: []sql.Row{
					{1},
					{4},
					{7},
				},
			},
			{
				Query: "with tt as (select * from t) select * from tt, json_table('[{\"a\":3}]', '$[*]' columns (a int path '$.a')) as jt",
				Expected: []sql.Row{
					{1, 3},
					{2, 3},
				},
			},
		},
	},
	{
		Name: "table union cross join with json table",
		SetUpScript: []string{
			"create table t (i int, j json)",
			`insert into t values (1, '["test"]')`,
		},
		Assertions: []ScriptTestAssertion{
			{
				Query: "select t.j from t union select a from t, json_table(t.j, '$[*]' columns (a varchar(10) path '$')) as jt;",
				Expected: []sql.Row{
					{"[\"test\"]"},
					{"test"},
				},
			},
		},
	},
	{
		Name: "join table, json_table, json_table",
		SetUpScript: []string{
			`create table tbl (i int primary key, j json)`,
			`insert into tbl values (0, '[{"a":1,"b":2,"c":3},{"a":4,"b":5,"c":6},{"a":7,"b":8,"c":9}]')`,
		},
		Query: "select j1.a, j2.b, j3.c from tbl, json_table(tbl.j, '$[*]' columns (a int path '$.a')) as j1, json_table(tbl.j, '$[*]' columns (b int path '$.b')) as j2, json_table(tbl.j, '$[*]' columns (c int path '$.c')) as j3;",
		Expected: []sql.Row{
			{1, 2, 3},
			{1, 2, 6},
			{1, 2, 9},
			{1, 5, 3},
			{1, 5, 6},
			{1, 5, 9},
			{1, 8, 3},
			{1, 8, 6},
			{1, 8, 9},
			{4, 2, 3},
			{4, 2, 6},
			{4, 2, 9},
			{4, 5, 3},
			{4, 5, 6},
			{4, 5, 9},
			{4, 8, 3},
			{4, 8, 6},
			{4, 8, 9},
			{7, 2, 3},
			{7, 2, 6},
			{7, 2, 9},
			{7, 5, 3},
			{7, 5, 6},
			{7, 5, 9},
			{7, 8, 3},
			{7, 8, 6},
			{7, 8, 9},
		},
	},
	{
		Name: "join table, table, json_table",
		SetUpScript: []string{
			`create table t1 (x int primary key)`,
			`insert into t1 values (1), (2)`,
			`create table t2 (y int primary key)`,
			`insert into t2 values (3), (4)`,
			`create table tbl (j json)`,
			`insert into tbl values ('[{"a":5},{"a":6}]')`,
		},
		Query: "select t1.x, t2.y, jt.a from t1, t2, tbl, json_table(tbl.j, '$[*]' columns (a int path '$.a')) as jt",
		Expected: []sql.Row{
			{1, 3, 5},
			{1, 3, 6},
			{1, 4, 5},
			{1, 4, 6},
			{2, 3, 5},
			{2, 3, 6},
			{2, 4, 5},
			{2, 4, 6},
		},
	},
	{
		Name: "join table, table, json_table two references past one node",
		SetUpScript: []string{
			`create table t1 (i int, x json)`,
			`insert into t1 values (1, '[{"a":5},{"a":6}]')`,
			`create table t2 (y int primary key)`,
			`insert into t2 values (3), (4)`,
			`create table tbl (j json)`,
			`insert into tbl values ('[{"a":5},{"a":6}]')`,
		},
		Query: "select t1.i, t2.y, jt.a from t1, t2, tbl, json_table(t1.x, '$[*]' columns (a int path '$.a')) as jt",
		Expected: []sql.Row{
			{1, 3, 5},
			{1, 3, 6},
			{1, 4, 5},
			{1, 4, 6},
		},
	},

	// Error tests
	{
		Name: "non existent unqualified column",
		SetUpScript: []string{
			"create table t (i int, j json)",
		},
		Query:       "select j.a from t, json_table(k, '$[*]' columns (a INT path '$.a')) AS j",
		ExpectedErr: sql.ErrColumnNotFound,
	},
	{
		Name: "non existent qualified column",
		SetUpScript: []string{
			"create table t (i int, j json)",
		},
		Query:       "select t.a from t, json_table(t.k, '$[*]' columns (a INT path '$.a')) AS j",
		ExpectedErr: sql.ErrTableColumnNotFound,
	},
	{
		Name: "select from non existent json table column",
		SetUpScript: []string{
			"create table t (i int, j json)",
		},
		Query:       "select j.b from t, json_table(t.j, '$[*]' columns (a INT path '$.a')) AS j",
		ExpectedErr: sql.ErrTableColumnNotFound,
	},
	{
		Name: "subquery argument to json_table not allowed",
		SetUpScript: []string{
			"create table t (i int, j json)",
			`insert into t values (1, '["test"]')`,
		},
		Query:       "select * from json_table((select j from t), '$[*]' columns (a varchar(10) path '$')) as jt;",
		ExpectedErr: sql.ErrInvalidArgument,
	},

	{
		Name:        "test FOR ORDINALITY",
		SetUpScript: []string{},
		Assertions: []ScriptTestAssertion{
			{
				Query: "SELECT * FROM JSON_TABLE('{}', '$' COLUMNS( pk FOR ORDINALITY, c1 INT PATH '$.c1')) as jt;",
				Expected: []sql.Row{
					{1, nil},
				},
			},
			{
				Query:    "SELECT * FROM JSON_TABLE('{}', '$[*]' COLUMNS( pk FOR ORDINALITY, c1 INT PATH '$.c1')) as jt;",
				Expected: []sql.Row{},
			},
			{
				Query: "SELECT * FROM JSON_TABLE('[{\"c1\": 333}, {\"c1\": 222}, {\"c1\": 111}]', '$[*]' COLUMNS( pk FOR ORDINALITY, c1 INT PATH '$.c1')) as jt;",
				Expected: []sql.Row{
					{1, 333},
					{2, 222},
					{3, 111},
				},
			},
			{
				Query: "SELECT * FROM JSON_TABLE('[{\"c1\": 333}, {\"c1\": 222}, {\"c1\": 111}]', '$[*]' COLUMNS( pk1 FOR ORDINALITY, pk2 FOR ORDINALITY, c1 INT PATH '$.c1')) as jt;",
				Expected: []sql.Row{
					{1, 1, 333},
					{2, 2, 222},
					{3, 3, 111},
				},
			},
		},
	},
	{
		Name:        "test EXISTS",
		SetUpScript: []string{},
		Assertions: []ScriptTestAssertion{
			{
				Query: "SELECT * FROM JSON_TABLE('{}', '$' COLUMNS(c1 INT EXISTS PATH '$.c1')) as jt;",
				Expected: []sql.Row{
					{0},
				},
			},
			{
				Query: "SELECT * FROM JSON_TABLE('{\"c1\": 123}', '$' COLUMNS(c1 INT EXISTS PATH '$.c1')) as jt;",
				Expected: []sql.Row{
					{1},
				},
			},
			{
				Query: "SELECT * FROM JSON_TABLE('[{\"c1\": 333}, {\"c1\": 222}, {\"c1\": 111}, {\"notc1\": 123}]', '$[*]' COLUMNS(c1 INT EXISTS PATH '$.c1')) as jt;",
				Expected: []sql.Row{
					{1},
					{1},
					{1},
					{0},
				},
			},
			{
				Query: "SELECT * FROM JSON_TABLE('[{\"a\": 333}, {\"b\": 222}, {\"a\": 111}, {\"b\": 123}]', '$[*]' COLUMNS(a INT EXISTS PATH '$.a', b INT EXISTS PATH '$.b')) as jt;",
				Expected: []sql.Row{
					{1, 0},
					{0, 1},
					{1, 0},
					{0, 1},
				},
			},
		},
	},
	{
		Name:        "test DEFAULT ON ERROR",
		SetUpScript: []string{},
		Assertions: []ScriptTestAssertion{
			{
				Query: "SELECT * FROM JSON_TABLE('{}', '$' COLUMNS(c1 INT PATH '$.c1' DEFAULT '123' ON ERROR)) as jt;",
				Expected: []sql.Row{
					{nil},
				},
			},
			{
				Query: "SELECT * FROM JSON_TABLE('{\"c1\":\"abc\"}', '$' COLUMNS(c1 INT PATH '$.c1' DEFAULT '123' ON ERROR)) as jt;",
				Expected: []sql.Row{
					{123},
				},
			},
			{
				Query:          "SELECT * FROM JSON_TABLE('{\"c1\":\"abc\"}', '$' COLUMNS(c1 INT PATH '$.c1' DEFAULT 'def' ON ERROR)) as jt;",
				ExpectedErrStr: "error: 'def' is not a valid value for 'int'",
			},
		},
	},
	{
		Name:        "test DEFAULT ON EMPTY",
		SetUpScript: []string{},
		Assertions: []ScriptTestAssertion{
			{
				Query: "SELECT * FROM JSON_TABLE('{}', '$' COLUMNS(c1 INT PATH '$.c1' DEFAULT '123' ON EMPTY)) as jt;",
				Expected: []sql.Row{
					{123},
				},
			},
			{
				Query: "SELECT * FROM JSON_TABLE('{\"notc1\": \"321321\"}', '$' COLUMNS(c1 INT PATH '$.c1' DEFAULT '123' ON EMPTY)) as jt;",
				Expected: []sql.Row{
					{123},
				},
			},
			{
				// MySQL only supports string type for DEFAULT
				Query: "SELECT * FROM JSON_TABLE('{}', '$' COLUMNS(c1 INT PATH '$.c1' DEFAULT 123 ON EMPTY)) as jt;",
				Expected: []sql.Row{
					{123},
				},
			},
		},
	},
	{
		Name:        "test ERROR ON ERROR",
		SetUpScript: []string{},
		Assertions: []ScriptTestAssertion{
			{
				Query: "SELECT * FROM JSON_TABLE('{}', '$' COLUMNS(c1 INT PATH '$.c1' ERROR ON ERROR)) as jt;",
				Expected: []sql.Row{
					{nil},
				},
			},
			{
				Query:          "SELECT * FROM JSON_TABLE('{\"c1\":\"abc\"}', '$' COLUMNS(c1 INT PATH '$.c1' ERROR ON ERROR)) as jt;",
				ExpectedErrStr: "error: 'abc' is not a valid value for 'int'",
			},
		},
	},
	{
		Name:        "test ERROR ON EMPTY",
		SetUpScript: []string{},
		Assertions: []ScriptTestAssertion{
			{
				Query:          "SELECT * FROM JSON_TABLE('{}', '$' COLUMNS(c1 INT PATH '$.c1' ERROR ON EMPTY)) as jt;",
				ExpectedErrStr: "missing value for JSON_TABLE column 'c1'",
			},
			{
				Query:          "SELECT * FROM JSON_TABLE('{\"notc1\": \"321321\"}', '$' COLUMNS(c1 INT PATH '$.c1' ERROR ON EMPTY)) as jt;",
				ExpectedErrStr: "missing value for JSON_TABLE column 'c1'",
			},
		},
	},
	{
		Name:        "test NESTED simple",
		SetUpScript: []string{},
		Assertions: []ScriptTestAssertion{
			{
				Query: "SELECT * FROM  JSON_TABLE('[{\"a\": 1, \"b\": [11,111]}, {\"a\": 2, \"b\": [22,222]}]', '$[*]' COLUMNS(a INT PATH '$.a', NESTED PATH '$.b[*]' COLUMNS (b1 INT PATH '$'))) AS jt;",
				Expected: []sql.Row{
					{1, float64(11)},
					{1, float64(111)},
					{2, float64(22)},
					{2, float64(222)},
				},
			},
			{
				Query: "SELECT * FROM  JSON_TABLE('[{\"a\": 1, \"b\": [11,111]}, {\"a\": 2, \"b\": [22,222]}]', '$[*]' COLUMNS( a INT PATH '$.a', NESTED PATH '$.b[*]' COLUMNS (b1 INT PATH '$', b2 INT PATH '$'))) AS jt;",
				Expected: []sql.Row{
					{1, float64(11), float64(11)},
					{1, float64(111), float64(111)},
					{2, float64(22), float64(22)},
					{2, float64(222), float64(222)},
				},
			},
			{
				Query: "SELECT * FROM  JSON_TABLE('[{\"a\": 1, \"b\": [11,111]}, {\"a\": 2, \"b\": [22,222]}]', '$[*]' COLUMNS( a INT PATH '$.a', NESTED PATH '$.b' COLUMNS (b1 INT PATH '$[0]', b2 INT PATH '$[1]'))) AS jt;",
				Expected: []sql.Row{
					{1, float64(11), float64(111)},
					{2, float64(22), float64(222)},
				},
			},
		},
	},
	{
		Name:        "test NESTED siblings",
		SetUpScript: []string{},
<<<<<<< HEAD
		Assertions: []ScriptTestAssertion{
			{
				Query: "SELECT * FROM  JSON_TABLE('[{\"a\": 1, \"b\": [11,111]}, {\"a\": 2, \"b\": [22,222]}]', '$[*]' COLUMNS( a INT PATH '$.a', NESTED PATH '$.b[*]' COLUMNS (b1 INT PATH '$'), NESTED PATH '$.b[*]' COLUMNS (b2 INT PATH '$'), NESTED PATH '$.b[*]' COLUMNS (b3 INT PATH '$'))) AS jt;",
				//Skip: true,
				Expected: []sql.Row{
					{1, float64(11), nil, nil},
					{1, float64(111), nil, nil},
					{1, nil, float64(11), nil},
					{1, nil, float64(111), nil},
					{1, nil, nil, float64(11)},
					{1, nil, nil, float64(111)},
					{2, float64(22), nil, nil},
					{2, float64(222), nil, nil},
					{2, nil, float64(22), nil},
					{2, nil, float64(222), nil},
					{2, nil, nil, float64(22)},
					{2, nil, nil, float64(222)},
				},
			},
		},
=======
		Assertions:  []ScriptTestAssertion{},
>>>>>>> 42dbfe8c
	},
	{
		Name:        "test NESTED NESTED",
		SetUpScript: []string{},
		Assertions:  []ScriptTestAssertion{},
	},
	{
		Name:        "test combinations of options",
		SetUpScript: []string{},
		Assertions: []ScriptTestAssertion{
			{
				// From MySQL docs
				Query: "SELECT * FROM JSON_TABLE('[{\"a\":\"3\"},{\"a\":2},{\"b\":1},{\"a\":0},{\"a\":[1,2]}]', \"$[*]\" COLUMNS (rowid FOR ORDINALITY, ac VARCHAR(100) PATH \"$.a\" DEFAULT '111' ON EMPTY DEFAULT '999' ON ERROR, aj JSON PATH \"$.a\" DEFAULT '{\"x\": 333}' ON EMPTY, bx INT EXISTS PATH \"$.b\")) AS tt;",
				Expected: []sql.Row{
					{1, "3", types.MustJSON("3"), 0},
					{2, "2", types.MustJSON("2"), 0},
					{3, "111", types.MustJSON("{\"x\": 333}"), 1},
					{4, "0", types.MustJSON("0"), 0},
					{5, "999", types.MustJSON("[1, 2]"), 0},
				},
			},
			{
				Query: "SELECT * FROM JSON_TABLE('[{\"x\":2,\"y\":\"8\"},{\"x\":\"3\",\"y\":\"7\"},{\"x\":\"4\",\"y\":6}]', \"$[*]\" COLUMNS (xval VARCHAR(100) PATH \"$.x\", yval VARCHAR(100) PATH \"$.y\")) AS  jt1;",
				Expected: []sql.Row{
					{"2", "8"},
					{"3", "7"},
					{"4", "6"},
				},
			},
			{
				Query: "SELECT * FROM JSON_TABLE('[{\"x\":2,\"y\":\"8\"},{\"x\":\"3\",\"y\":\"7\"},{\"x\":\"4\",\"y\":6}]', \"$[1]\" COLUMNS (xval VARCHAR(100) PATH \"$.x\", yval VARCHAR(100) PATH \"$.y\")) AS  jt1;",
				Expected: []sql.Row{
					{"3", "7"},
				},
			},
		},
	},
}

var BrokenJSONTableScriptTests = []ScriptTest{
	{
		// wrong error
		Name: "json_table out of cte",
		SetUpScript: []string{
			"create table t (i int, j json)",
			`insert into t values (1, '["test"]')`,
		},
		Assertions: []ScriptTestAssertion{
			{
				Query:       "with tt as (select * from t) select * from json_table(tt.j, '$[*]' columns (a varchar(10) path '$')) as jt;",
				ExpectedErr: sql.ErrUnknownTable,
			},
			{
				Query:       "with tt as (select * from t) select * from tt, json_table(tt.j, '$[*]' columns (a varchar(10) path '$')) as jt;",
				ExpectedErr: sql.ErrInvalidArgument,
			},
		},
	},
	{
		// Unsupported functionality
		Name:        "json_table out of cte",
		SetUpScript: []string{},
		Assertions: []ScriptTestAssertion{
			{
				Query: "SELECT * FROM JSON_TABLE('[ {\"c1\": null} ]', '$[*]' COLUMNS( c1 INT PATH '$.c1' ERROR ON ERROR )) as jt;",
				Expected: []sql.Row{
					{nil},
				},
			},
			{
				Query: "SELECT * FROM JSON_TABLE('[{\"a\":\"3\"},{\"a\":2},{\"b\":1},{\"a\":0},{\"a\":[1,2]}]', \"$[*]\" COLUMNS(rowid FOR ORDINALITY, ac VARCHAR(100) PATH \"$.a\" DEFAULT '111' ON EMPTY DEFAULT '999' ON ERROR, aj JSON PATH \"$.a\" DEFAULT '{\"x\": 333}' ON EMPTY, bx INT EXISTS PATH \"$.b\")) AS tt;",
				Expected: []sql.Row{
					{1, 3, "3", 0},
					{2, 2, 2, 0},
					{3, 111, types.MustJSON("{\"x\": 333}"), 1},
					{4, 0, 0, 0},
					{5, 999, types.MustJSON("[1, 2]"), 0},
				},
			},
			{
				Query: "SELECT * FROM JSON_TABLE('[ {\"a\": 1, \"b\": [11,111]}, {\"a\": 2, \"b\": [22,222]}, {\"a\":3}]', '$[*]' COLUMNS(a INT PATH '$.a', NESTED PATH '$.b[*]' COLUMNS (b INT PATH '$'))) AS jt WHERE b IS NOT NULL;",
				Expected: []sql.Row{
					{1, 11},
					{1, 111},
					{2, 22},
					{2, 222},
				},
			},
		},
	},
}<|MERGE_RESOLUTION|>--- conflicted
+++ resolved
@@ -658,11 +658,10 @@
 	{
 		Name:        "test NESTED siblings",
 		SetUpScript: []string{},
-<<<<<<< HEAD
 		Assertions: []ScriptTestAssertion{
 			{
 				Query: "SELECT * FROM  JSON_TABLE('[{\"a\": 1, \"b\": [11,111]}, {\"a\": 2, \"b\": [22,222]}]', '$[*]' COLUMNS( a INT PATH '$.a', NESTED PATH '$.b[*]' COLUMNS (b1 INT PATH '$'), NESTED PATH '$.b[*]' COLUMNS (b2 INT PATH '$'), NESTED PATH '$.b[*]' COLUMNS (b3 INT PATH '$'))) AS jt;",
-				//Skip: true,
+				Skip: true,
 				Expected: []sql.Row{
 					{1, float64(11), nil, nil},
 					{1, float64(111), nil, nil},
@@ -679,9 +678,6 @@
 				},
 			},
 		},
-=======
-		Assertions:  []ScriptTestAssertion{},
->>>>>>> 42dbfe8c
 	},
 	{
 		Name:        "test NESTED NESTED",
