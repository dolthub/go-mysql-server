--- conflicted
+++ resolved
@@ -1290,12 +1290,7 @@
 		Assertions: []ScriptTestAssertion{
 			{
 				// No-op update good to good should not cause constraint violation
-<<<<<<< HEAD
-				Query:    "delete from delayed_child where false;",
-=======
-				//Skip:     true,
 				Query: "delete from delayed_child where false;",
->>>>>>> bc420dc9
 				Expected: []sql.Row{
 					{types.OkResult{RowsAffected: 0}},
 				},
