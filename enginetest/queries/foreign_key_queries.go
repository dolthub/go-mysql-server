--- conflicted
+++ resolved
@@ -1994,7 +1994,6 @@
 				},
 			},
 			{
-<<<<<<< HEAD
 				Query: "show create table child3",
 				Expected: []sql.Row{
 					{"child3", "CREATE TABLE `child3` (\n" +
@@ -2009,10 +2008,7 @@
 					},
 			},
 			{
-				Query: "insert into child3 values (0, 1, 2, 99);",
-=======
 				Query:       "insert into child3 values (0, 1, 2, 99);",
->>>>>>> 870af4a0
 				ExpectedErr: sql.ErrForeignKeyChildViolation,
 			},
 
