--- conflicted
+++ resolved
@@ -755,7 +755,6 @@
 				Expected: []sql.Row{{1, 1}, {2, 2}, {3, 3}},
 			},
 			{
-<<<<<<< HEAD
 				Query:    "/* client a */ select * from t2 order by x",
 				Expected: []sql.Row{{10, 10}, {11, 11}, {12, 12}},
 			},
@@ -768,12 +767,8 @@
 				Expected: []sql.Row{{10, 10}, {11, 11}, {12, 12}},
 			},
 			{
-				Query:   "/* client a */ insert into t values (10, 10)",
-				Expected:  []sql.Row{{sql.NewOkResult(1)}},
-=======
 				Query:    "/* client a */ insert into t values (10, 10)",
 				Expected: []sql.Row{{sql.NewOkResult(1)}},
->>>>>>> c6aca202
 			},
 			{
 				Query:    "/* client b */ insert into t (y) values (11)",
