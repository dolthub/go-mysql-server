// Copyright 2022 Dolthub, Inc.
//
// Licensed under the Apache License, Version 2.0 (the "License");
// you may not use this file except in compliance with the License.
// You may obtain a copy of the License at
//
//     http://www.apache.org/licenses/LICENSE-2.0
//
// Unless required by applicable law or agreed to in writing, software
// distributed under the License is distributed on an "AS IS" BASIS,
// WITHOUT WARRANTIES OR CONDITIONS OF ANY KIND, either express or implied.
// See the License for the specific language governing permissions and
// limitations under the License.

package enginetest

import (
	"fmt"
	"strconv"
	"strings"
	"testing"
	"time"

	"github.com/dolthub/vitess/go/sqltypes"
	querypb "github.com/dolthub/vitess/go/vt/proto/query"
	"github.com/dolthub/vitess/go/vt/sqlparser"
	"github.com/shopspring/decimal"
	"github.com/stretchr/testify/assert"
	"github.com/stretchr/testify/require"
	"gopkg.in/src-d/go-errors.v1"

	sqle "github.com/dolthub/go-mysql-server"
	"github.com/dolthub/go-mysql-server/enginetest/queries"
	"github.com/dolthub/go-mysql-server/enginetest/scriptgen/setup"
	"github.com/dolthub/go-mysql-server/sql"
	"github.com/dolthub/go-mysql-server/sql/expression"
	"github.com/dolthub/go-mysql-server/sql/plan"
	"github.com/dolthub/go-mysql-server/sql/planbuilder"
	"github.com/dolthub/go-mysql-server/sql/transform"
	"github.com/dolthub/go-mysql-server/sql/types"
)

// RunQueryWithContext runs the query given and asserts that it doesn't result in an error.
// If |ctx| is nil, this function creates new context using `NewContext()` method on given harness.
func RunQueryWithContext(t *testing.T, e QueryEngine, harness Harness, ctx *sql.Context, query string) {
	if ctx == nil {
		ctx = NewContext(harness)
	}
	ctx = ctx.WithQuery(query)
	_, iter, err := e.Query(ctx, query)
	require.NoError(t, err, "error running query %s: %v", query, err)
	_, err = sql.RowIterToRows(ctx, iter)
	require.NoError(t, err)
	validateEngine(t, ctx, harness, e)
}

// TestScript runs the test script given, making any assertions given
func TestScript(t *testing.T, harness Harness, script queries.ScriptTest) {
	e := mustNewEngine(t, harness)
	defer e.Close()
	TestScriptWithEngine(t, e, harness, script)
}

func IsServerEngine(e QueryEngine) bool {
	_, ok := e.(*ServerQueryEngine)
	return ok
}

// CreateNewConnectionForServerEngine creates a new connection in the server engine.
// If there was an existing one, it gets closed before the new gets created.
// This function should be called when needing to use new session for the server.
func CreateNewConnectionForServerEngine(ctx *sql.Context, e QueryEngine) error {
	if IsServerEngine(e) {
		return e.(*ServerQueryEngine).NewConnection(ctx)
	}
	return nil
}

// TestScriptWithEngine runs the test script given with the engine provided.
func TestScriptWithEngine(t *testing.T, e QueryEngine, harness Harness, script queries.ScriptTest) {
	ctx := NewContext(harness)
	err := CreateNewConnectionForServerEngine(ctx, e)
	require.NoError(t, err, nil)

	t.Run(script.Name, func(t *testing.T) {
		for _, statement := range script.SetUpScript {
			if sh, ok := harness.(SkippingHarness); ok {
				if sh.SkipQueryTest(statement) {
					t.Skip()
				}
			}
			ctx = ctx.WithQuery(statement)
			RunQueryWithContext(t, e, harness, ctx, statement)
		}

		assertions := script.Assertions
		if len(assertions) == 0 {
			assertions = []queries.ScriptTestAssertion{
				{
					Query:           script.Query,
					Expected:        script.Expected,
					ExpectedErr:     script.ExpectedErr,
					ExpectedIndexes: script.ExpectedIndexes,
				},
			}
		}

		for _, assertion := range assertions {
			t.Run(assertion.Query, func(t *testing.T) {
				if assertion.NewSession {
					th, ok := harness.(TransactionHarness)
					require.True(t, ok, "ScriptTestAssertion requested a NewSession, "+
						"but harness doesn't implement TransactionHarness")
					ctx = th.NewSession()
				}

				if sh, ok := harness.(SkippingHarness); ok && sh.SkipQueryTest(assertion.Query) {
					t.Skip()
				}
				if assertion.Skip {
					t.Skip()
				}

				if assertion.ExpectedErr != nil {
					AssertErr(t, e, harness, assertion.Query, assertion.ExpectedErr)
				} else if assertion.ExpectedErrStr != "" {
					AssertErrWithCtx(t, e, harness, ctx, assertion.Query, nil, assertion.ExpectedErrStr)
				} else if assertion.ExpectedWarning != 0 {
					AssertWarningAndTestQuery(t, e, nil, harness, assertion.Query,
						assertion.Expected, nil, assertion.ExpectedWarning, assertion.ExpectedWarningsCount,
						assertion.ExpectedWarningMessageSubstring, assertion.SkipResultsCheck)
				} else if assertion.SkipResultsCheck {
					RunQueryWithContext(t, e, harness, nil, assertion.Query)
				} else if assertion.CheckIndexedAccess {
					TestQueryWithIndexCheck(t, ctx, e, harness, assertion.Query, assertion.Expected, assertion.ExpectedColumns, assertion.Bindings)
				} else {
					var expected = assertion.Expected
					if IsServerEngine(e) && assertion.SkipResultCheckOnServerEngine {
						// TODO: remove this check in the future
						expected = nil
					}
					TestQueryWithContext(t, ctx, e, harness, assertion.Query, expected, assertion.ExpectedColumns, assertion.Bindings)
				}
				if assertion.ExpectedIndexes != nil && !IsServerEngine(e) {
					evalIndexTest(t, harness, e, assertion.Query, assertion.ExpectedIndexes, assertion.Skip)
				}
				if assertion.JoinTypes != nil && !IsServerEngine(e) {
					evalJoinTypeTest(t, harness, e, assertion.Query, assertion.JoinTypes, assertion.Skip)
				}
			})
		}
	})
}

// TestScriptPrepared substitutes literals for bindvars, runs the test script given,
// and makes any assertions given
func TestScriptPrepared(t *testing.T, harness Harness, script queries.ScriptTest) bool {
	return t.Run(script.Name, func(t *testing.T) {
		if script.SkipPrepared {
			t.Skip()
		}

		e := mustNewEngine(t, harness)
		defer e.Close()
		TestScriptWithEnginePrepared(t, e, harness, script)
	})
}

// TestScriptWithEnginePrepared runs the test script with bindvars substituted for literals
// using the engine provided.
func TestScriptWithEnginePrepared(t *testing.T, e QueryEngine, harness Harness, script queries.ScriptTest) {
	ctx := NewContext(harness)
	err := CreateNewConnectionForServerEngine(ctx, e)
	require.NoError(t, err, nil)

	for _, statement := range script.SetUpScript {
		if sh, ok := harness.(SkippingHarness); ok {
			if sh.SkipQueryTest(statement) {
				t.Skip()
			}
		}
		ctx = NewContext(harness).WithQuery(statement)
		RunQueryWithContext(t, e, harness, ctx, statement)
		validateEngine(t, ctx, harness, e)
	}

	assertions := script.Assertions
	if len(assertions) == 0 {
		assertions = []queries.ScriptTestAssertion{
			{
				Query:           script.Query,
				Expected:        script.Expected,
				ExpectedErr:     script.ExpectedErr,
				ExpectedIndexes: script.ExpectedIndexes,
			},
		}
	}

	for _, assertion := range assertions {
		t.Run(assertion.Query, func(t *testing.T) {

			if sh, ok := harness.(SkippingHarness); ok {
				if sh.SkipQueryTest(assertion.Query) {
					t.Skip()
				}
			}
			if assertion.Skip {
				t.Skip()
			}

			if assertion.NewSession {
				th, ok := harness.(TransactionHarness)
				require.True(t, ok, "ScriptTestAssertion requested a NewSession, "+
					"but harness doesn't implement TransactionHarness")
				ctx = th.NewSession()
			}
			if assertion.ExpectedErr != nil {
				AssertErrPreparedWithCtx(t, e, harness, ctx, assertion.Query, assertion.ExpectedErr)
			} else if assertion.ExpectedErrStr != "" {
				AssertErrPreparedWithCtx(t, e, harness, ctx, assertion.Query, nil, assertion.ExpectedErrStr)
			} else if assertion.ExpectedWarning != 0 {
				AssertWarningAndTestQuery(t, e, nil, harness, assertion.Query,
					assertion.Expected, nil, assertion.ExpectedWarning, assertion.ExpectedWarningsCount,
					assertion.ExpectedWarningMessageSubstring, assertion.SkipResultsCheck)
			} else if assertion.SkipResultsCheck {
				ctx = NewContext(harness).WithQuery(assertion.Query)
				_, _, err := runQueryPreparedWithCtx(t, ctx, e, assertion.Query, assertion.Bindings, false)
				require.NoError(t, err)
			} else {
				ctx = NewContext(harness).WithQuery(assertion.Query)
				TestPreparedQueryWithContext(t, ctx, e, harness, assertion.Query, assertion.Expected, nil, assertion.Bindings, assertion.CheckIndexedAccess)
			}
			if assertion.ExpectedIndexes != nil {
				evalIndexTest(t, harness, e, assertion.Query, assertion.ExpectedIndexes, assertion.Skip)
			}
		})
	}
}

// TestTransactionScript runs the test script given, making any assertions given
func TestTransactionScript(t *testing.T, harness Harness, script queries.TransactionTest) bool {
	// todo(max): these use dolt_commit, need harness reset to reset back to original commit
	return t.Run(script.Name, func(t *testing.T) {
		harness.Setup(setup.MydbData)
		e := mustNewEngine(t, harness)
		defer e.Close()
		TestTransactionScriptWithEngine(t, e, harness, script)
	})
}

// TestTransactionScriptWithEngine runs the transaction test script given with the engine provided.
func TestTransactionScriptWithEngine(t *testing.T, e QueryEngine, harness Harness, script queries.TransactionTest) {
	setupSession := NewSession(harness)
	for _, statement := range script.SetUpScript {
		if sh, ok := harness.(SkippingHarness); ok {
			if sh.SkipQueryTest(statement) {
				t.Skip()
			}
		}
		RunQueryWithContext(t, e, harness, setupSession, statement)
	}

	clientSessions := make(map[string]*sql.Context)
	assertions := script.Assertions

	for _, assertion := range assertions {
		client := getClient(assertion.Query)

		clientSession, ok := clientSessions[client]
		if !ok {
			clientSession = NewSession(harness)
			clientSessions[client] = clientSession
		}

		t.Run(assertion.Query, func(t *testing.T) {
			if sh, ok := harness.(SkippingHarness); ok && sh.SkipQueryTest(assertion.Query) {
				t.Skip()
			}

			if assertion.ExpectedErr != nil {
				AssertErrWithCtx(t, e, harness, clientSession, assertion.Query, assertion.ExpectedErr)
			} else if assertion.ExpectedErrStr != "" {
				AssertErrWithCtx(t, e, harness, clientSession, assertion.Query, nil, assertion.ExpectedErrStr)
			} else if assertion.ExpectedWarning != 0 {
				AssertWarningAndTestQuery(t, e, nil, harness, assertion.Query, assertion.Expected,
					nil, assertion.ExpectedWarning, assertion.ExpectedWarningsCount,
					assertion.ExpectedWarningMessageSubstring, false)
			} else if assertion.SkipResultsCheck {
				RunQueryWithContext(t, e, harness, clientSession, assertion.Query)
			} else {
				TestQueryWithContext(t, clientSession, e, harness, assertion.Query, assertion.Expected, nil, nil)
			}
		})
	}
}

// TestQuery runs a query on the engine given and asserts that results are as expected.
// TODO: this should take en engine
func TestQuery(t *testing.T, harness Harness, q string, expected []sql.Row, expectedCols []*sql.Column, bindings map[string]*querypb.BindVariable) {
	t.Run(q, func(t *testing.T) {
		if sh, ok := harness.(SkippingHarness); ok {
			if sh.SkipQueryTest(q) {
				t.Skipf("Skipping query %s", q)
			}
		}

		e := mustNewEngine(t, harness)
		defer e.Close()
		ctx := NewContext(harness)
		TestQueryWithContext(t, ctx, e, harness, q, expected, expectedCols, bindings)
	})
}

// TestQuery runs a query on the engine given and asserts that results are as expected.
func TestQuery2(t *testing.T, harness Harness, e QueryEngine, q string, expected []sql.Row, expectedCols []*sql.Column, bindings map[string]*querypb.BindVariable) {
	t.Run(q, func(t *testing.T) {
		if sh, ok := harness.(SkippingHarness); ok {
			if sh.SkipQueryTest(q) {
				t.Skipf("Skipping query %s", q)
			}
		}

		ctx := NewContext(harness)
		TestQueryWithContext(t, ctx, e, harness, q, expected, expectedCols, bindings)
	})
}

// TODO: collapse into TestQuery
func TestQueryWithEngine(t *testing.T, harness Harness, e QueryEngine, tt queries.QueryTest) {
	t.Run(tt.Query, func(t *testing.T) {
		if sh, ok := harness.(SkippingHarness); ok {
			if sh.SkipQueryTest(tt.Query) {
				t.Skipf("Skipping query %s", tt.Query)
			}
		}

		ctx := NewContext(harness)
		TestQueryWithContext(t, ctx, e, harness, tt.Query, tt.Expected, tt.ExpectedColumns, tt.Bindings)
	})
}

func TestQueryWithContext(t *testing.T, ctx *sql.Context, e QueryEngine, harness Harness, q string, expected []sql.Row, expectedCols []*sql.Column, bindings map[string]*querypb.BindVariable) {
	ctx = ctx.WithQuery(q)
	require := require.New(t)
	if len(bindings) > 0 {
		_, err := e.PrepareQuery(ctx, q)
		require.NoError(err)
	}

	sch, iter, err := e.QueryWithBindings(ctx, q, nil, bindings)
	require.NoError(err, "Unexpected error for query %s: %s", q, err)

	rows, err := sql.RowIterToRows(ctx, iter)
	require.NoError(err, "Unexpected error for query %s: %s", q, err)

	if expected != nil {
		checkResults(t, expected, expectedCols, sch, rows, q, e)
	}

	require.Equal(
		0, ctx.Memory.NumCaches())
	validateEngine(t, ctx, harness, e)
}

func GetFilterIndex(n sql.Node) sql.IndexLookup {
	var lookup sql.IndexLookup
	transform.InspectUp(n, func(n sql.Node) bool {
		switch n := n.(type) {
		case *plan.IndexedTableAccess:
			lookup = plan.GetIndexLookup(n)
			return true
		default:
			return false
		}
	})
	return lookup
}

func TestQueryWithIndexCheck(t *testing.T, ctx *sql.Context, e QueryEngine, harness Harness, q string, expected []sql.Row, expectedCols []*sql.Column, bindings map[string]*querypb.BindVariable) {
	ctx = ctx.WithQuery(q)
	require := require.New(t)
	if len(bindings) > 0 {
		_, err := e.PrepareQuery(ctx, q)
		require.NoError(err)
	}

	if !IsServerEngine(e) {
		node, err := e.AnalyzeQuery(ctx, q)
		require.NoError(err, "Unexpected error for query %s: %s", q, err)
		require.True(CheckIndexedAccess(node), "expected plan to have index, but found: %s", sql.DebugString(node))
	}

	sch, iter, err := e.QueryWithBindings(ctx, q, nil, bindings)
	require.NoError(err, "Unexpected error for query %s: %s", q, err)

	rows, err := sql.RowIterToRows(ctx, iter)
	require.NoError(err, "Unexpected error for query %s: %s", q, err)

	if expected != nil {
		checkResults(t, expected, expectedCols, sch, rows, q, e)
	}

	require.Equal(
		0, ctx.Memory.NumCaches())
	validateEngine(t, ctx, harness, e)
}

func CheckIndexedAccess(n sql.Node) bool {
	var hasIndex bool
	transform.Inspect(n, func(n sql.Node) bool {
		if n == nil {
			return false
		}
		if _, ok := n.(*plan.IndexedTableAccess); ok {
			hasIndex = true
		}
		return true
	})
	return hasIndex
}

// TestPreparedQuery runs a prepared query on the engine given and asserts that results are as expected.
func TestPreparedQuery(t *testing.T, harness Harness, q string, expected []sql.Row, expectedCols []*sql.Column) {
	t.Run(q, func(t *testing.T) {
		if sh, ok := harness.(SkippingHarness); ok {
			if sh.SkipQueryTest(q) {
				t.Skipf("Skipping query %s", q)
			}
		}
		e := mustNewEngine(t, harness)
		defer e.Close()
		ctx := NewContext(harness)
		TestPreparedQueryWithContext(t, ctx, e, harness, q, expected, expectedCols, nil, false)
	})
}

func TestPreparedQueryWithEngine(t *testing.T, harness Harness, e QueryEngine, tt queries.QueryTest) {
	t.Run(tt.Query, func(t *testing.T) {
		if sh, ok := harness.(SkippingHarness); ok {
			if sh.SkipQueryTest(tt.Query) {
				t.Skipf("Skipping query %s", tt.Query)
			}
		}
		ctx := NewContext(harness)
		TestPreparedQueryWithContext(t, ctx, e, harness, tt.Query, tt.Expected, tt.ExpectedColumns, nil, false)
	})
}

func TestPreparedQueryWithContext(t *testing.T, ctx *sql.Context, e QueryEngine, h Harness, q string, expected []sql.Row, expectedCols []*sql.Column, bindVars map[string]*querypb.BindVariable, checkIndexedAccess bool) {
	require := require.New(t)
	rows, sch, err := runQueryPreparedWithCtx(t, ctx, e, q, bindVars, false)
	if err != nil {
		print(q)
	}
	require.NoError(err, "Unexpected error for query %s", q)

	if expected != nil {
		// TODO fix expected cols for prepared?
		checkResults(t, expected, nil, sch, rows, q, e)
	}

	require.Equal(0, ctx.Memory.NumCaches())
	validateEngine(t, ctx, h, e)
}

func injectBindVarsAndPrepare(
	t *testing.T,
	ctx *sql.Context,
	e QueryEngine,
	q string,
) (string, map[string]*querypb.BindVariable, error) {
	sqlMode := sql.LoadSqlMode(ctx)
<<<<<<< HEAD
	parsed, err := sqlparser.ParseWithOptions(ctx, q, sqlMode.ParserOptions())
=======
	stmt, err := sqlparser.ParseWithOptions(q, sqlMode.ParserOptions())
>>>>>>> 60bbc0c2
	if err != nil {
		// cannot prepare empty statement, can query
		if err.Error() == "empty statement" {
			return q, nil, nil
		}
		return q, nil, sql.ErrSyntaxError.New(err)
	}

	switch p := stmt.(type) {
	case *sqlparser.Load, *sqlparser.Prepare, *sqlparser.Execute:
		// LOAD DATA query cannot be used as PREPARED STATEMENT
		return q, nil, nil
	case *sqlparser.Set:
		// SET system variable query cannot be used as PREPARED STATEMENT
		for _, setVar := range p.Exprs {
			if setVar.Scope != sqlparser.SetScope_User {
				return q, nil, nil
			}
		}
	}

	b := planbuilder.New(ctx, e.EngineAnalyzer().Catalog, sql.NewMysqlParser())
	b.SetParserOptions(sql.LoadSqlMode(ctx).ParserOptions())
	resPlan, err := b.BindOnly(stmt, q)
	if err != nil {
		return q, nil, err
	}

	_, isInsert := resPlan.(*plan.InsertInto)
	bindVars := make(map[string]*querypb.BindVariable)
	var bindCnt int
	var foundBindVar bool
	var skipTypeConv bool
	err = sqlparser.Walk(func(n sqlparser.SQLNode) (kontinue bool, err error) {
		switch n := n.(type) {
		case *sqlparser.SQLVal:
			if n == nil {
				return false, nil
			}
			switch n.Type {
			case sqlparser.HexNum, sqlparser.HexVal:
				return false, nil
			}
			expr := b.ConvertVal(n)
			var val interface{}
			if l, ok := expr.(*expression.Literal); ok {
				val, _, err = expr.Type().Promote().Convert(l.Value())
				if err != nil {
					skipTypeConv = true
					return false, nil
				}
			} else {
				// If the |expr| is not Literal, then |val| is nil
				skipTypeConv = true
				return false, nil
			}

			bindVar, err := sqltypes.BuildBindVariable(val)
			if err != nil {
				skipTypeConv = true
				return false, nil
			}
			varName := fmt.Sprintf("v%d", bindCnt+1)
			bindVars[varName] = bindVar
			n.Type = sqlparser.ValArg
			n.Val = []byte(fmt.Sprintf(":v%d", bindCnt+1))
			bindCnt++
		case *sqlparser.Insert:
			isInsert = true
		default:
		}
		return true, nil
	}, stmt)
	if err != nil {
		return "", nil, err
	}
	if skipTypeConv {
		return q, nil, nil
	}

	buf := sqlparser.NewTrackedBuffer(nil)
	stmt.Format(buf)
	e.EnginePreparedDataCache().CacheStmt(ctx.Session.ID(), buf.String(), stmt)

	_, isDatabaser := resPlan.(sql.Databaser)

	// *ast.MultiAlterDDL parses arbitrary nodes in a *plan.Block
	if bl, ok := resPlan.(*plan.Block); ok {
		for _, n := range bl.Children() {
			if _, ok := n.(*plan.InsertInto); ok {
				isInsert = true
			} else if _, ok := n.(sql.Databaser); ok {
				isDatabaser = true
			}

		}
	}
	if isDatabaser && !isInsert {
		return q, nil, nil
	}

	if foundBindVar {
		t.Skip()
	}

	return buf.String(), bindVars, nil
}

func runQueryPreparedWithCtx(t *testing.T, ctx *sql.Context, e QueryEngine, q string, bindVars map[string]*querypb.BindVariable, checkIndexedAccess bool) ([]sql.Row, sql.Schema, error) {
	// If bindvars were not provided, try to inject some
	if bindVars == nil || len(bindVars) == 0 {
		var err error
		q, bindVars, err = injectBindVarsAndPrepare(t, ctx, e, q)
		if err != nil {
			return nil, nil, err
		}
	}

	if checkIndexedAccess {
		n, err := e.AnalyzeQuery(ctx, q)
		require.NoError(t, err)
		require.True(t, CheckIndexedAccess(n), "expected plan to have index, but found: %s", sql.DebugString(n))
	}

	sch, iter, err := e.QueryWithBindings(ctx, q, nil, bindVars)
	if err != nil {
		return nil, nil, err
	}

	rows, err := sql.RowIterToRows(ctx, iter)
	return rows, sch, err
}

// CustomValueValidator is an interface for custom validation of values in the result set
type CustomValueValidator interface {
	Validate(interface{}) (bool, error)
}

// toSQL converts the given expected value into appropriate type of given column.
// |isZeroTime| is true if the query is any `SHOW` statement, except for `SHOW EVENTS`.
// This is set earlier in `checkResult()` method.
func toSQL(c *sql.Column, expected any, isZeroTime bool) (any, error) {
	_, isTime := expected.(time.Time)
	_, isStr := expected.(string)
	// cases where we don't want the result value to be converted
	if expected == nil || types.IsDecimal(c.Type) || types.IsEnum(c.Type) || types.IsSet(c.Type) ||
		c.Type.Type() == sqltypes.Year || (isTime && isZeroTime) || (isStr && types.IsTextOnly(c.Type)) {
		return expected, nil
	} else {
		val, _, err := c.Type.Convert(expected)
		return val, err
	}
}

func checkResults(
	t *testing.T,
	expected []sql.Row,
	expectedCols []*sql.Column,
	sch sql.Schema,
	rows []sql.Row,
	q string,
	e QueryEngine,
) {
	widenedRows := WidenRows(sch, rows)
	widenedExpected := WidenRows(sch, expected)

	upperQuery := strings.ToUpper(q)
	orderBy := strings.Contains(upperQuery, "ORDER BY ")

	isServerEngine := IsServerEngine(e)
	isNilOrEmptySchema := sch == nil || len(sch) == 0
	// We replace all times for SHOW statements with the Unix epoch except for SHOW EVENTS
	setZeroTime := strings.HasPrefix(upperQuery, "SHOW ") && !strings.Contains(upperQuery, "EVENTS")

	for _, widenedRow := range widenedRows {
		for i, val := range widenedRow {
			switch v := val.(type) {
			case time.Time:
				if setZeroTime {
					widenedRow[i] = time.Unix(0, 0).UTC()
				}
			case uint64:
				// index value of enum, in uint16, and bit value of set, in uint64, are cast/widened to uint64.
				if !isServerEngine && !isNilOrEmptySchema {
					// index value for enum and bit value for set types returned
					// from enginetests need conversion to its string type value.
					if types.IsEnum(sch[i].Type) {
						el, exists := sch[i].Type.(sql.EnumType).At(int(v))
						if !exists {
							t.Errorf("Enum type element does not exist at index: %v", v)
						}
						widenedRow[i] = el
					} else if types.IsSet(sch[i].Type) {
						el, err := sch[i].Type.(sql.SetType).BitsToString(v)
						require.NoError(t, err)
						widenedRow[i] = el
					}
				}
			}
		}
	}

	// if the sch is nil or empty, over the wire result is no row whereas single empty row is expected.
	// This happens for SET and SELECT INTO statements.
	if isServerEngine && isNilOrEmptySchema && len(widenedRows) == 0 && len(widenedExpected) == 1 && len(widenedExpected[0]) == 0 {
		widenedExpected = widenedRows
	}

	// The expected results that need  conversion before checking against actual results.
	for i, row := range widenedExpected {
		for j, field := range row {
			// Special case for custom values
			if cvv, isCustom := field.(CustomValueValidator); isCustom {
				if i >= len(widenedRows) {
					continue
				}
				actual := widenedRows[i][j] // shouldn't panic, but fine if it does
				ok, err := cvv.Validate(actual)
				if err != nil {
					t.Error(err.Error())
				}
				if !ok {
					t.Errorf("Custom value validation, got %v", actual)
				}
				widenedExpected[i][j] = actual // ensure it passes equality check later
			}

			if !isServerEngine || isNilOrEmptySchema {
				continue
			}

			// The result received from go sql driver does not have 'Info'
			// data returned, so we set it to 'nil' for server engine tests only.
			if okRes, ok := widenedExpected[i][j].(types.OkResult); ok {
				okResult := types.OkResult{
					RowsAffected: okRes.RowsAffected,
					InsertID:     okRes.InsertID,
					Info:         nil,
				}
				widenedExpected[i][j] = okResult
			} else {
				// this attempts to do what `rowToSQL()` method in `handler.go` on expected row
				// because over the wire values gets converted to SQL values depending on the column types.
				convertedExpected, err := toSQL(sch[j], widenedExpected[i][j], setZeroTime)
				require.NoError(t, err)
				widenedExpected[i][j] = convertedExpected
			}
		}
	}

	// .Equal gives better error messages than .ElementsMatch, so use it when possible
	if orderBy || len(expected) <= 1 {
		require.Equal(t, widenedExpected, widenedRows, "Unexpected result for query %s", q)
	} else {
		require.ElementsMatch(t, widenedExpected, widenedRows, "Unexpected result for query %s", q)
	}

	// If the expected schema was given, test it as well
	if expectedCols != nil && !isServerEngine {
		assert.Equal(t, simplifyResultSchema(expectedCols), simplifyResultSchema(sch))
	}
}

type resultSchemaCol struct {
	Name string
	Type querypb.Type
}

func simplifyResultSchema(s sql.Schema) []resultSchemaCol {
	fields := make([]resultSchemaCol, len(s))
	for i, c := range s {
		fields[i] = resultSchemaCol{
			Name: c.Name,
			Type: c.Type.Type(),
		}
	}
	return fields
}

// WidenRows returns a slice of rows with all values widened to their widest type.
// For a variety of reasons, the widths of various primitive types can vary when passed through different SQL queries
// (and different database implementations). We may eventually decide that this undefined behavior is a problem, but
// for now it's mostly just an issue when comparing results in tests. To get around this, we widen every type to its
// widest value in actual and expected results.
func WidenRows(sch sql.Schema, rows []sql.Row) []sql.Row {
	widened := make([]sql.Row, len(rows))
	for i, row := range rows {
		widened[i] = WidenRow(sch, row)
	}
	return widened
}

// WidenRow returns a row with all values widened to their widest type
func WidenRow(sch sql.Schema, row sql.Row) sql.Row {
	widened := make(sql.Row, len(row))
	for i, v := range row {

		var vw interface{}
		if i < len(sch) && types.IsJSON(sch[i].Type) {
			widened[i] = widenJSONValues(v)
			continue
		}

		switch x := v.(type) {
		case int:
			vw = int64(x)
		case int8:
			vw = int64(x)
		case int16:
			vw = int64(x)
		case int32:
			vw = int64(x)
		case uint:
			vw = uint64(x)
		case uint8:
			vw = uint64(x)
		case uint16:
			vw = uint64(x)
		case uint32:
			vw = uint64(x)
		case float32:
			// casting it to float64 causes approximation, which doesn't work for server engine results.
			vw, _ = strconv.ParseFloat(fmt.Sprintf("%v", v), 64)
		case decimal.Decimal:
			// The exact expected decimal type value cannot be defined in enginetests,
			// so convert the result to string format, which is the value we get on sql shell.
			vw = x.StringFixed(x.Exponent() * -1)
		default:
			vw = v
		}
		widened[i] = vw
	}
	return widened
}

func widenJSONValues(val interface{}) sql.JSONWrapper {
	if val == nil {
		return nil
	}

	js, ok := val.(sql.JSONWrapper)
	if !ok {
		str, ok := val.(string)
		if !ok {
			panic(fmt.Sprintf("%v is not json", val))
		}
		js = types.MustJSON(str)
	}

	doc, err := js.ToInterface()
	if err != nil {
		panic(err)
	}

	if _, ok := js.(sql.Statistic); ok {
		// avoid comparing time values in statistics
		delete(doc.(map[string]interface{})["statistic"].(map[string]interface{}), "created_at")
	}

	doc = widenJSON(doc)
	return types.JSONDocument{Val: doc}
}

func widenJSON(val interface{}) interface{} {
	switch x := val.(type) {
	case int:
		return float64(x)
	case int8:
		return float64(x)
	case int16:
		return float64(x)
	case int32:
		return float64(x)
	case int64:
		return float64(x)
	case uint:
		return float64(x)
	case uint8:
		return float64(x)
	case uint16:
		return float64(x)
	case uint32:
		return float64(x)
	case uint64:
		return float64(x)
	case float32:
		return float64(x)
	case []interface{}:
		return widenJSONArray(x)
	case map[string]interface{}:
		return widenJSONObject(x)
	default:
		return x
	}
}

func widenJSONObject(narrow map[string]interface{}) (wide map[string]interface{}) {
	wide = make(map[string]interface{}, len(narrow))
	for k, v := range narrow {
		wide[k] = widenJSON(v)
	}
	return
}

func widenJSONArray(narrow []interface{}) (wide []interface{}) {
	wide = make([]interface{}, len(narrow))
	for i, v := range narrow {
		wide[i] = widenJSON(v)
	}
	return
}

// AssertErr asserts that the given query returns an error during its execution, optionally specifying a type of error.
func AssertErr(t *testing.T, e QueryEngine, harness Harness, query string, expectedErrKind *errors.Kind, errStrs ...string) {
	AssertErrWithCtx(t, e, harness, NewContext(harness), query, expectedErrKind, errStrs...)
}

// AssertErrWithBindings asserts that the given query returns an error during its execution, optionally specifying a
// type of error.
func AssertErrWithBindings(t *testing.T, e QueryEngine, harness Harness, query string, bindings map[string]*querypb.BindVariable, expectedErrKind *errors.Kind, errStrs ...string) {
	ctx := NewContext(harness)
	_, iter, err := e.QueryWithBindings(ctx, query, nil, bindings)
	if err == nil {
		_, err = sql.RowIterToRows(ctx, iter)
	}
	require.Error(t, err)
	if expectedErrKind != nil {
		if !IsServerEngine(e) {
			require.True(t, expectedErrKind.Is(err), "Expected error of type %s but got %s", expectedErrKind, err)
		}
	} else if len(errStrs) >= 1 {
		require.Equal(t, errStrs[0], err.Error())
	}
	validateEngine(t, ctx, harness, e)
}

// AssertErrWithCtx is the same as AssertErr, but uses the context given instead of creating one from a harness
func AssertErrWithCtx(t *testing.T, e QueryEngine, harness Harness, ctx *sql.Context, query string, expectedErrKind *errors.Kind, errStrs ...string) {
	ctx = ctx.WithQuery(query)
	_, iter, err := e.Query(ctx, query)
	if err == nil {
		_, err = sql.RowIterToRows(ctx, iter)
	}
	require.Error(t, err)
	if expectedErrKind != nil {
		err = sql.UnwrapError(err)
		if !IsServerEngine(e) {
			require.True(t, expectedErrKind.Is(err), "Expected error of type %s but got %s", expectedErrKind, err)
		}
	}
	// If there are multiple error strings then we only match against the first
	if len(errStrs) >= 1 {
		require.Equal(t, errStrs[0], err.Error())
	}
	validateEngine(t, ctx, harness, e)
}

// AssertErrPrepared asserts that the given query returns an error during its execution, optionally specifying a type of error.
func AssertErrPrepared(t *testing.T, e QueryEngine, harness Harness, query string, expectedErrKind *errors.Kind, errStrs ...string) {
	AssertErrPreparedWithCtx(t, e, harness, NewContext(harness), query, expectedErrKind, errStrs...)
}

// AssertErrPreparedWithCtx is the same as AssertErr, but uses the context given instead of creating one from a harness
func AssertErrPreparedWithCtx(t *testing.T, e QueryEngine, harness Harness, ctx *sql.Context, query string, expectedErrKind *errors.Kind, errStrs ...string) {
	ctx = ctx.WithQuery(query)
	_, _, err := runQueryPreparedWithCtx(t, ctx, e, query, nil, false)
	require.Error(t, err)
	if expectedErrKind != nil {
		err = sql.UnwrapError(err)
		if !IsServerEngine(e) {
			require.True(t, expectedErrKind.Is(err), "Expected error of type %s but got %s", expectedErrKind, err)
		}
	}
	// If there are multiple error strings then we only match against the first
	if len(errStrs) >= 1 {
		require.Equal(t, errStrs[0], err.Error())
	}
	validateEngine(t, ctx, harness, e)
}

// AssertWarningAndTestQuery tests the query and asserts an expected warning code. If |ctx| is provided, it will be
// used. Otherwise the harness will be used to create a fresh context.
func AssertWarningAndTestQuery(
	t *testing.T,
	e QueryEngine,
	ctx *sql.Context,
	harness Harness,
	query string,
	expected []sql.Row,
	expectedCols []*sql.Column,
	expectedCode int,
	expectedWarningsCount int,
	expectedWarningMessageSubstring string,
	skipResultsCheck bool,
) {
	require := require.New(t)
	if ctx == nil {
		ctx = NewContext(harness)
	}
	ctx.ClearWarnings()
	ctx = ctx.WithQuery(query)

	sch, iter, err := e.Query(ctx, query)
	require.NoError(err, "Unexpected error for query %s", query)

	rows, err := sql.RowIterToRows(ctx, iter)
	require.NoError(err, "Unexpected error for query %s", query)

	if !IsServerEngine(e) {
		// check warnings depend on context, which ServerEngine does not depend on
		if expectedWarningsCount > 0 {
			assert.Equal(t, expectedWarningsCount, len(ctx.Warnings()))
		}

		if expectedCode > 0 {
			for _, warning := range ctx.Warnings() {
				assert.Equal(t, expectedCode, warning.Code, "Unexpected warning code")
			}
		}

		if len(expectedWarningMessageSubstring) > 0 {
			for _, warning := range ctx.Warnings() {
				assert.Contains(t, warning.Message, expectedWarningMessageSubstring, "Unexpected warning message")
			}
		}
	}

	if !skipResultsCheck {
		checkResults(t, expected, expectedCols, sch, rows, query, e)
	}
	validateEngine(t, ctx, harness, e)
}

func assertSchemasEqualWithDefaults(t *testing.T, expected, actual sql.Schema) bool {
	if len(expected) != len(actual) {
		return assert.Equal(t, expected, actual)
	}

	ec, ac := make(sql.Schema, len(expected)), make(sql.Schema, len(actual))
	for i := range expected {
		ecc := *expected[i]
		acc := *actual[i]

		ecc.Default = nil
		acc.Default = nil

		ac[i] = &acc
		ec[i] = &ecc

		// For the default, compare just the string representations. This makes it possible for integrators who don't reify
		// default value expressions at schema load time (best practice) to run these tests. We also trim off any parens
		// for the same reason.
		eds, ads := "NULL", "NULL"
		if expected[i].Default != nil {
			eds = strings.Trim(expected[i].Default.String(), "()")
		}
		if actual[i].Default != nil {
			ads = strings.Trim(actual[i].Default.String(), "()")
		}

		assert.Equal(t, eds, ads, "column default values differ")
	}

	return assert.Equal(t, ec, ac)
}

func ExtractQueryNode(node sql.Node) sql.Node {
	switch node := node.(type) {
	case *plan.QueryProcess:
		return ExtractQueryNode(node.Child())
	case *plan.Releaser:
		return ExtractQueryNode(node.Child)
	default:
		return node
	}
}

// RunWriteQueryTest runs the specified |tt| WriteQueryTest using the specified harness.
func RunWriteQueryTest(t *testing.T, harness Harness, tt queries.WriteQueryTest) {
	t.Run(tt.WriteQuery, func(t *testing.T) {
		if tt.Skip {
			t.Skip()
			return
		}
		e := mustNewEngine(t, harness)
		defer e.Close()
		RunWriteQueryTestWithEngine(t, harness, e, tt)
	})
}

// RunWriteQueryTestWithEngine runs the specified |tt| WriteQueryTest, using the specified harness and engine. Callers
// are still responsible for closing the engine.
func RunWriteQueryTestWithEngine(t *testing.T, harness Harness, e QueryEngine, tt queries.WriteQueryTest) {
	if sh, ok := harness.(SkippingHarness); ok {
		if sh.SkipQueryTest(tt.WriteQuery) {
			t.Logf("Skipping query %s", tt.WriteQuery)
			return
		}
		if sh.SkipQueryTest(tt.SelectQuery) {
			t.Logf("Skipping query %s", tt.SelectQuery)
			return
		}
	}
	ctx := NewContext(harness)
	TestQueryWithContext(t, ctx, e, harness, tt.WriteQuery, tt.ExpectedWriteResult, nil, nil)
	expectedSelect := tt.ExpectedSelect
	if IsServerEngine(e) && tt.SkipServerEngine {
		expectedSelect = nil
	}
	TestQueryWithContext(t, ctx, e, harness, tt.SelectQuery, expectedSelect, nil, nil)
}

func runWriteQueryTestPrepared(t *testing.T, harness Harness, tt queries.WriteQueryTest) {
	t.Run(tt.WriteQuery, func(t *testing.T) {
		if tt.Skip {
			t.Skip()
			return
		}
		if sh, ok := harness.(SkippingHarness); ok {
			if sh.SkipQueryTest(tt.WriteQuery) {
				t.Logf("Skipping query %s", tt.WriteQuery)
				return
			}
			if sh.SkipQueryTest(tt.SelectQuery) {
				t.Logf("Skipping query %s", tt.SelectQuery)
				return
			}
		}
		e := mustNewEngine(t, harness)
		defer e.Close()
		ctx := NewContext(harness)
		TestPreparedQueryWithContext(t, ctx, e, harness, tt.WriteQuery, tt.ExpectedWriteResult, nil, tt.Bindings, false)
		TestPreparedQueryWithContext(t, ctx, e, harness, tt.SelectQuery, tt.ExpectedSelect, nil, tt.Bindings, false)
	})
}

func runGenericErrorTest(t *testing.T, h Harness, tt queries.GenericErrorQueryTest) {
	t.Run(tt.Name, func(t *testing.T) {
		if sh, ok := h.(SkippingHarness); ok {
			if sh.SkipQueryTest(tt.Query) {
				t.Skipf("skipping query %s", tt.Query)
			}
		}
		e := mustNewEngine(t, h)
		defer e.Close()
		AssertErr(t, e, h, tt.Query, nil)
	})
}

func runQueryErrorTest(t *testing.T, h Harness, tt queries.QueryErrorTest) {
	t.Run(tt.Query, func(t *testing.T) {
		if sh, ok := h.(SkippingHarness); ok {
			if sh.SkipQueryTest(tt.Query) {
				t.Skipf("skipping query %s", tt.Query)
			}
		}
		e := mustNewEngine(t, h)
		defer e.Close()
		if tt.ExpectedErrStr == "" {
			AssertErr(t, e, h, tt.Query, tt.ExpectedErr)
		} else {
			AssertErr(t, e, h, tt.Query, tt.ExpectedErr, tt.ExpectedErrStr)
		}

	})
}

func validateEngine(t *testing.T, ctx *sql.Context, harness Harness, e QueryEngine) {
	if harness == nil {
		assert.NotNil(t, harness)
	}
	require.NotNil(t, harness)
	if vh, ok := harness.(ValidatingHarness); ok {
		if sqlEng, ok := e.(*sqle.Engine); ok {
			assert.NoError(t, vh.ValidateEngine(ctx, sqlEng))
		}
	}
}<|MERGE_RESOLUTION|>--- conflicted
+++ resolved
@@ -470,11 +470,7 @@
 	q string,
 ) (string, map[string]*querypb.BindVariable, error) {
 	sqlMode := sql.LoadSqlMode(ctx)
-<<<<<<< HEAD
 	parsed, err := sqlparser.ParseWithOptions(ctx, q, sqlMode.ParserOptions())
-=======
-	stmt, err := sqlparser.ParseWithOptions(q, sqlMode.ParserOptions())
->>>>>>> 60bbc0c2
 	if err != nil {
 		// cannot prepare empty statement, can query
 		if err.Error() == "empty statement" {
@@ -483,7 +479,7 @@
 		return q, nil, sql.ErrSyntaxError.New(err)
 	}
 
-	switch p := stmt.(type) {
+	switch p := parsed.(type) {
 	case *sqlparser.Load, *sqlparser.Prepare, *sqlparser.Execute:
 		// LOAD DATA query cannot be used as PREPARED STATEMENT
 		return q, nil, nil
@@ -498,7 +494,7 @@
 
 	b := planbuilder.New(ctx, e.EngineAnalyzer().Catalog, sql.NewMysqlParser())
 	b.SetParserOptions(sql.LoadSqlMode(ctx).ParserOptions())
-	resPlan, err := b.BindOnly(stmt, q)
+	resPlan, err := b.BindOnly(parsed, q)
 	if err != nil {
 		return q, nil, err
 	}
@@ -547,7 +543,7 @@
 		default:
 		}
 		return true, nil
-	}, stmt)
+	}, parsed)
 	if err != nil {
 		return "", nil, err
 	}
@@ -556,8 +552,8 @@
 	}
 
 	buf := sqlparser.NewTrackedBuffer(nil)
-	stmt.Format(buf)
-	e.EnginePreparedDataCache().CacheStmt(ctx.Session.ID(), buf.String(), stmt)
+	parsed.Format(buf)
+	e.EnginePreparedDataCache().CacheStmt(ctx.Session.ID(), buf.String(), parsed)
 
 	_, isDatabaser := resPlan.(sql.Databaser)
 
