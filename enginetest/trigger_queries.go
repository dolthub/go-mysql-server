--- conflicted
+++ resolved
@@ -2118,19 +2118,6 @@
 					{3},
 				},
 			},
-<<<<<<< HEAD
-=======
-			{
-				Query:       "insert into a values (4), (1), (2)",
-				ExpectedErr: sql.ErrPrimaryKeyViolation,
-			},
-			{
-				Query: "select * from b",
-				Expected: []sql.Row{
-					{3},
-				},
-			},
->>>>>>> c867ec03
 		},
 	},
 }
