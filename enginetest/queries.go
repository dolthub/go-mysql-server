--- conflicted
+++ resolved
@@ -5328,13 +5328,14 @@
 		Expected: []sql.Row{{false}},
 	},
 	{
-<<<<<<< HEAD
 		Query:    `START TRANSACTION READ ONLY`,
 		Expected: []sql.Row{},
 	},
 	{
 		Query:    `START TRANSACTION READ WRITE`,
-=======
+		Expected: []sql.Row{},
+	},
+	{
 		Query:    `SHOW STATUS`,
 		Expected: []sql.Row{},
 	},
@@ -5348,7 +5349,6 @@
 	},
 	{
 		Query:    `SHOW STATUS LIKE 'Bytes_received'`,
->>>>>>> 1c00bf8d
 		Expected: []sql.Row{},
 	},
 }
