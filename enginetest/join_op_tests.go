--- conflicted
+++ resolved
@@ -178,7 +178,6 @@
 		},
 		tests: []JoinOpTests{
 			{
-<<<<<<< HEAD
 				// natural join w/ inner join
 				Query: "select * from mytable t1 natural join mytable t2 join othertable t3 on t2.i = t3.i2;",
 				Expected: []sql.Row{
@@ -186,7 +185,8 @@
 					{2, "second row", "second", 2},
 					{3, "third row", "first", 3},
 				},
-=======
+			},
+			{
 				Query: `
 SELECT SUM(x) FROM xy WHERE x IN (
   SELECT u FROM uv WHERE u IN (
@@ -195,7 +195,6 @@
   ) AND
   x = 2;`,
 				Expected: []sql.Row{{float64(2)}},
->>>>>>> 76d35db0
 			},
 			{
 				Query:    "select * from ab left join uv on a = u where exists (select * from uv where false)",
