// Copyright 2023 Dolthub, Inc.
//
// Licensed under the Apache License, Version 2.0 (the "License");
// you may not use this file except in compliance with the License.
// You may obtain a copy of the License at
//
//     http://www.apache.org/licenses/LICENSE-2.0
//
// Unless required by applicable law or agreed to in writing, software
// distributed under the License is distributed on an "AS IS" BASIS,
// WITHOUT WARRANTIES OR CONDITIONS OF ANY KIND, either express or implied.
// See the License for the specific language governing permissions and
// limitations under the License.

package enginetest

import (
	"fmt"
	"testing"

	"github.com/stretchr/testify/require"

	"github.com/dolthub/go-mysql-server/enginetest/scriptgen/setup"
	"github.com/dolthub/go-mysql-server/memory"
	"github.com/dolthub/go-mysql-server/sql"
	"github.com/dolthub/go-mysql-server/sql/memo"
)

type JoinOpTests struct {
	Query    string
	Expected []sql.Row
	Skip     bool
}

var biasedCosters = map[string]memo.Coster{
	"inner":     memo.NewInnerBiasedCoster(),
	"lookup":    memo.NewLookupBiasedCoster(),
	"hash":      memo.NewHashBiasedCoster(),
	"merge":     memo.NewMergeBiasedCoster(),
	"partial":   memo.NewPartialBiasedCoster(),
	"rangeHeap": memo.NewRangeHeapBiasedCoster(),
}

func TestJoinOps(t *testing.T, harness Harness, tests []joinOpTest) {
	for _, tt := range tests {
		t.Run(tt.name, func(t *testing.T) {
			e := mustNewEngine(t, harness)
			defer e.Close()

			for _, setup := range tt.setup {
				for _, statement := range setup {
					if sh, ok := harness.(SkippingHarness); ok {
						if sh.SkipQueryTest(statement) {
							t.Skip()
						}
					}
					ctx := NewContext(harness)
					RunQueryWithContext(t, e, harness, ctx, statement)
				}
			}

			if pro, ok := e.EngineAnalyzer().Catalog.DbProvider.(*memory.DbProvider); ok {
				newProv, err := pro.WithTableFunctions(memory.RequiredLookupTable{})
				require.NoError(t, err)
				e.EngineAnalyzer().Catalog.DbProvider = newProv.(sql.DatabaseProvider)
			}

			for k, c := range biasedCosters {
				e.EngineAnalyzer().Coster = c
				for _, tt := range tt.tests {
					evalJoinCorrectness(t, harness, e, fmt.Sprintf("%s join: %s", k, tt.Query), tt.Query, tt.Expected, tt.Skip)
				}
			}
		})
	}
}

type joinOpTest struct {
	name  string
	setup [][]string
	tests []JoinOpTests
}

var EngineOnlyJoinOpTests = []joinOpTest{
	{
		name: "required indexes avoid invalid plans",
		setup: [][]string{
			setup.MydbData[0],
			{
				"CREATE table xy (x int primary key, y int, unique index y_idx(y));",
				"CREATE table uv (u int primary key, v int);",
				"insert into xy values (1,0), (2,1), (0,2), (3,3);",
				"insert into uv values (0,1), (1,1), (2,2), (3,2);",
				`analyze table xy update histogram on x using data '{"row_count":1000}'`,
				`analyze table uv update histogram on u using data '{"row_count":1000}'`,
			},
		},
		tests: []JoinOpTests{
			{
				Query:    "select * from xy left join required_lookup_table('s', 2) on x = s",
				Expected: []sql.Row{{0, 2, 0}, {1, 0, 1}, {2, 1, nil}, {3, 3, nil}},
			},
		},
	},
}

var DefaultJoinOpTests = []joinOpTest{
	{
		name: "bug where transitive join edge drops filters",
		setup: [][]string{
			setup.MydbData[0],
			{
				"CREATE table xy (x int primary key, y int, unique index y_idx(y));",
				"CREATE table uv (u int primary key, v int);",
				"CREATE table ab (a int primary key, b int);",
				"insert into xy values (1,0), (2,1), (0,2), (3,3);",
				"insert into uv values (0,1), (1,1), (2,2), (3,2);",
				"insert into ab values (0,2), (1,2), (2,2), (3,1);",
				`analyze table xy update histogram on x using data '{"row_count":1000}'`,
				`analyze table ab update histogram on a using data '{"row_count":1000}'`,
				`analyze table uv update histogram on u using data '{"row_count":1000}'`,
			},
		},
		tests: []JoinOpTests{
			{
				// This query is a small repro of a larger query caused by the intersection of several
				// bugs. The query below should 1) move the filters out of the join condition, and then
				// 2) push those hoisted filters on top of |uv|, where they are safe for join planning.
				// At the time of this addition, filters in the middle of join trees are unsafe and
				// at risk of being lost.
				Query:    "select /*+ JOIN_ORDER(ab,xy,uv) */ * from xy join uv on (x = u and u in (0,2)) join ab on (x = a and v < 2)",
				Expected: []sql.Row{{0, 2, 0, 1, 0, 2}},
			},
		},
	},
	{
		name: "unique covering source index",
		setup: [][]string{
			setup.MydbData[0],
			{
				"Create table ab (a int primary key, b int);",
				"Create table xyz (x int primary key, y int, z int, unique key(y, z));",
				"insert into ab values (4,0), (7,1)",
				"insert into xyz values (0,2,4), (1,2,7)",
			},
		},
		tests: []JoinOpTests{
			{
				Query:    "select /*+ JOIN_ORDER(ab,xyz) */ a from ab join xyz on a = z where y = 2;",
				Expected: []sql.Row{{4}, {7}},
			},
			{
				Query:    "select /*+ JOIN_ORDER(xyz,ab) */ a from ab join xyz on a = z where y = 2;",
				Expected: []sql.Row{{4}, {7}},
			},
		},
	},
	{
		name: "keyless lookup join indexes",
		setup: [][]string{
			setup.MydbData[0],
			{
				"CREATE table xy (x int, y int, z int, index y_idx(y));",
				"CREATE table ab (a int primary key, b int, c int);",
				"insert into xy values (1,0,3), (1,0,3), (0,2,1),(0,2,1);",
				"insert into ab values (0,1,1), (1,2,2), (2,3,3), (3,2,2);",
			},
		},
		tests: []JoinOpTests{
			// covering tablescan
			{
				Query:    "select /*+ JOIN_ORDER(ab,xy) */ y,a from xy join ab on y = a",
				Expected: []sql.Row{{0, 0}, {0, 0}, {2, 2}, {2, 2}},
			},
			{
				Query:    "select /*+ JOIN_ORDER(xy,ab) */ y,a from xy join ab on y = a",
				Expected: []sql.Row{{0, 0}, {0, 0}, {2, 2}, {2, 2}},
			},
			// covering indexed source
			{
				Query:    "select /*+ JOIN_ORDER(ab,xy) */ y,a from xy join ab on y = a where y = 2",
				Expected: []sql.Row{{2, 2}, {2, 2}},
			},
			{
				Query:    "select /*+ JOIN_ORDER(xy,ab) */ y,a from xy join ab on y = a where y = 2",
				Expected: []sql.Row{{2, 2}, {2, 2}},
			},
			// non-covering tablescan
			{
				Query:    "select /*+ JOIN_ORDER(ab,xy) */ y,a,z from xy join ab on y = a",
				Expected: []sql.Row{{0, 0, 3}, {0, 0, 3}, {2, 2, 1}, {2, 2, 1}},
			},
			{
				Query:    "select /*+ JOIN_ORDER(xy,ab) */ y,a,z from xy join ab on y = a",
				Expected: []sql.Row{{0, 0, 3}, {0, 0, 3}, {2, 2, 1}, {2, 2, 1}},
			},
			// non-covering indexed source
			{
				Query:    "select /*+ JOIN_ORDER(ab,xy) */ y,a,z from xy join ab on y = a where y = 2",
				Expected: []sql.Row{{2, 2, 1}, {2, 2, 1}},
			},
			{
				Query:    "select /*+ JOIN_ORDER(xy,ab) */ y,a,z from xy join ab on y = a where y = 2",
				Expected: []sql.Row{{2, 2, 1}, {2, 2, 1}},
			},
		},
	},
	{
		name: "keyed null lookup join indexes",
		setup: [][]string{
			setup.MydbData[0],
			{
				"CREATE table xy (x int, y int, z int primary key, index y_idx(y));",
				"CREATE table ab (a int, b int primary key, c int);",
				"insert into xy values (1,0,0), (1,null,1), (0,2,2),(0,2,3);",
				"insert into ab values (0,1,0), (1,2,1), (2,3,2), (null,4,3);",
			},
		},
		tests: []JoinOpTests{
			// non-covering tablescan
			{
				Query:    "select /*+ JOIN_ORDER(ab,xy) */ y,a,x from xy join ab on y = a",
				Expected: []sql.Row{{0, 0, 1}, {2, 2, 0}, {2, 2, 0}},
			},
			// covering
			{
				Query:    "select /*+ JOIN_ORDER(ab,xy) */ y,a,z from xy join ab on y = a",
				Expected: []sql.Row{{0, 0, 0}, {2, 2, 2}, {2, 2, 3}},
			},
		},
	},
	{
		name: "left join null-filter",
		setup: [][]string{
			setup.MydbData[0],
			{
				"CREATE table xy (x int primary key, y int, z int, index y_idx(y));",
				"CREATE table ab (a int primary key, b int, c int);",
				"insert into xy values (1,0,0), (2,null,1), (3,2,2),(4,2,3);",
				"insert into ab values (0,1,0), (1,2,1), (2,3,2), (3,4,3);",
			},
		},
		tests: []JoinOpTests{
			{
				Query:    "select /*+ JOIN_ORDER(ab,xy) */ x from xy left join ab on x = a and z = 5 where a is null order by x ",
				Expected: []sql.Row{{1}, {2}, {3}, {4}},
			},
			{
				Query:    "select /*+ JOIN_ORDER(xy,ab) */ x from xy left join ab on x = a and z = 5 where a is null order by x ",
				Expected: []sql.Row{{1}, {2}, {3}, {4}},
			},
			// partial return
			{
				Query:    "select /*+ JOIN_ORDER(ab,xy) */ x from xy left join ab on x = a and z = 1 where a is null order by x ",
				Expected: []sql.Row{{1}, {3}, {4}},
			},
			{
				Query:    "select /*+ JOIN_ORDER(xy,ab) */ x from xy left join ab on x = a and z in (1,2) where a is null order by x ",
				Expected: []sql.Row{{1}, {4}},
			},
		},
	},
	{
		name: "type conversion panic bug",
		setup: [][]string{
			setup.MydbData[0],
			{
				"create table xy (x int primary key, y int, z varchar(10), key (y,z));",
				"insert into xy values (0,0,'0'), (1,1,'1');",
				"create table ab (a int primary key, b int);",
				"insert into ab values (0,0), (1,1);",
			},
		},
		tests: []JoinOpTests{
			{
				// the literal z should be internally cast to the appropriate string type
				Query:    "select /*+ JOIN_ORDER(ab,xy) */ count(*) from xy join ab on y = a and z = 0",
				Expected: []sql.Row{{1}},
			},
		},
	},
	{
		name: "partial key null lookup join indexes",
		setup: [][]string{
			setup.MydbData[0],
			{
				"CREATE table xy (x int, y int, z int primary key, index y_idx(y,x));",
				"CREATE table ab (a int, b int primary key, c int);",
				"insert into xy values (1,0,0), (1,null,1), (0,2,2),(0,2,3);",
				"insert into ab values (0,1,0), (1,2,1), (2,3,2), (null,4,3);",
			},
		},
		tests: []JoinOpTests{
			// non-covering tablescan
			{
				Query:    "select /*+ JOIN_ORDER(ab,xy) */ y,a,x from xy join ab on y = a",
				Expected: []sql.Row{{0, 0, 1}, {2, 2, 0}, {2, 2, 0}},
			},
			// covering
			{
				Query:    "select /*+ JOIN_ORDER(ab,xy) */ y,a,z from xy join ab on y = a",
				Expected: []sql.Row{{0, 0, 0}, {2, 2, 2}, {2, 2, 3}},
			},
		},
	},
	{
		name: "keyed lookup join indexes",
		setup: [][]string{
			setup.MydbData[0],
			{
				"CREATE table xy (x int, y int, z int primary key, index y_idx(y));",
				"CREATE table ab (a int, b int primary key, c int);",
				"insert into xy values (1,0,0), (1,0,1), (0,2,2),(0,2,3);",
				"insert into ab values (0,1,0), (1,2,1), (2,3,2), (3,4,3);",
			},
		},
		tests: []JoinOpTests{
			// covering tablescan
			{
				Query:    "select /*+ JOIN_ORDER(ab,xy) */ y,a from xy join ab on y = a",
				Expected: []sql.Row{{0, 0}, {0, 0}, {2, 2}, {2, 2}},
			},
			{
				Query:    "select /*+ JOIN_ORDER(xy,ab) */ y,a from xy join ab on y = a",
				Expected: []sql.Row{{0, 0}, {0, 0}, {2, 2}, {2, 2}},
			},
			// covering indexed source
			{
				Query:    "select /*+ JOIN_ORDER(ab,xy) */ y,a from xy join ab on y = a where y = 2",
				Expected: []sql.Row{{2, 2}, {2, 2}},
			},
			{
				Query:    "select /*+ JOIN_ORDER(xy,ab) */ y,a from xy join ab on y = a where y = 2",
				Expected: []sql.Row{{2, 2}, {2, 2}},
			},
			// non-covering tablescan
			{
				Query:    "select /*+ JOIN_ORDER(ab,xy) */ y,a,x from xy join ab on y = a",
				Expected: []sql.Row{{0, 0, 1}, {0, 0, 1}, {2, 2, 0}, {2, 2, 0}},
			},
			{
				Query:    "select /*+ JOIN_ORDER(xy,ab) */ y,a,x from xy join ab on y = a",
				Expected: []sql.Row{{0, 0, 1}, {0, 0, 1}, {2, 2, 0}, {2, 2, 0}},
			},
			// non-covering indexed source
			{
				Query:    "select /*+ JOIN_ORDER(ab,xy) */ y,a,x from xy join ab on y = a where y = 2",
				Expected: []sql.Row{{2, 2, 0}, {2, 2, 0}},
			},
			{
				Query:    "select /*+ JOIN_ORDER(xy,ab) */ y,a,x from xy join ab on y = a where y = 2",
				Expected: []sql.Row{{2, 2, 0}, {2, 2, 0}},
			},
		},
	},
	{
		name: "multi pk lax lookup join",
		setup: [][]string{
			setup.MydbData[0],
			{
				"CREATE table wxyz (w int, x int, y int, z int, primary key (x,w), index yw_idx(y,w));",
				"CREATE table abcd (a int, b int, c int, d int, primary key (a,b), index ca_idx(c,a));",
				"insert into wxyz values (1,0,0,0), (1,1,1,1), (0,2,2,1),(0,1,3,1);",
				"insert into abcd values (0,0,0,0), (0,1,1,1), (0,2,2,1),(2,1,3,1);",
			},
		},
		tests: []JoinOpTests{
			{
				Query:    "select /*+ JOIN_ORDER(abcd,wxyz) */ y,a,z from wxyz join abcd on y = a",
				Expected: []sql.Row{{0, 0, 0}, {0, 0, 0}, {0, 0, 0}, {2, 2, 1}},
			},
			{
				Query:    "select /*+ JOIN_ORDER(abcd,wxyz) */ y,a,w from wxyz join abcd on y = a",
				Expected: []sql.Row{{0, 0, 1}, {0, 0, 1}, {0, 0, 1}, {2, 2, 0}},
			},
			{
				Query:    "select /*+ JOIN_ORDER(wxyz,abcd) */ y,a,d from wxyz join abcd on y = c",
				Expected: []sql.Row{{0, 0, 0}, {1, 0, 1}, {2, 0, 1}, {3, 2, 1}},
			},
			{
				Query:    "select /*+ JOIN_ORDER(abcd,wxyz) */ y,a,d from wxyz join abcd on y = c",
				Expected: []sql.Row{{0, 0, 0}, {1, 0, 1}, {2, 0, 1}, {3, 2, 1}},
			},
			{
				Query:    "select /*+ JOIN_ORDER(wxyz,abcd) */ y,a,d from wxyz join abcd on y = c and w = c",
				Expected: []sql.Row{{1, 0, 1}},
			},
			{
				Query:    "select /*+ JOIN_ORDER(abcd,wxyz) */ y,a,d from wxyz join abcd on y = c and w = c",
				Expected: []sql.Row{{1, 0, 1}},
			},
			{
				Query:    "select /*+ JOIN_ORDER(wxyz,abcd) */ y,a,d from wxyz join abcd on y = c and w = a",
				Expected: []sql.Row{{2, 0, 1}},
			},
			{
				Query:    "select /*+ JOIN_ORDER(wxyz,abcd) */ y,a,d from wxyz join abcd on w = c and w = a",
				Expected: []sql.Row{{3, 0, 0}, {2, 0, 0}},
			},
			{
				Query:    "select /*+ JOIN_ORDER(wxyz,abcd) */ y,a,d from wxyz join abcd on y = c and y = a",
				Expected: []sql.Row{{0, 0, 0}},
			},
			{
				Query:    "select /*+ JOIN_ORDER(wxyz,abcd) */ y,a,d from wxyz join abcd on y = a and  c = 0",
				Expected: []sql.Row{{0, 0, 0}},
			},
			{
				Query:    "select /*+ JOIN_ORDER(abcd,wxyz) */ y,a,d from wxyz join abcd on y = a and  c = 0",
				Expected: []sql.Row{{0, 0, 0}},
			},
		},
	},
	{
		name: "multi pk strict lookup join",
		setup: [][]string{
			setup.MydbData[0],
			{
				"CREATE table wxyz (w int not null, x int, y int not null, z int, primary key (x,w), unique index yw_idx(y,w));",
				"CREATE table abcd (a int not null, b int, c int not null, d int, primary key (a,b), unique index ca_idx(c,a));",
				"insert into wxyz values (1,0,0,0), (1,1,1,1), (0,2,2,1),(0,1,3,1);",
				"insert into abcd values (0,0,0,0), (0,1,1,1), (0,2,2,1),(2,1,3,1);",
			},
		},
		tests: []JoinOpTests{
			{
				Query:    "select /*+ JOIN_ORDER(abcd,wxyz) */ y,a,z from wxyz join abcd on y = a",
				Expected: []sql.Row{{0, 0, 0}, {0, 0, 0}, {0, 0, 0}, {2, 2, 1}},
			},
			{
				Query:    "select /*+ JOIN_ORDER(abcd,wxyz) */ y,a,w from wxyz join abcd on y = a",
				Expected: []sql.Row{{0, 0, 1}, {0, 0, 1}, {0, 0, 1}, {2, 2, 0}},
			},
			{
				Query:    "select /*+ JOIN_ORDER(abcd,wxyz) */ y,a,d from wxyz join abcd on y = c",
				Expected: []sql.Row{{0, 0, 0}, {1, 0, 1}, {2, 0, 1}, {3, 2, 1}},
			},
			{
				Query:    "select /*+ JOIN_ORDER(wxyz,abcd) */ y,a,d from wxyz join abcd on y = c",
				Expected: []sql.Row{{0, 0, 0}, {1, 0, 1}, {2, 0, 1}, {3, 2, 1}},
			},
			{
				Query:    "select /*+ JOIN_ORDER(abcd,wxyz) */ y,a,d from wxyz join abcd on y = c and w = c",
				Expected: []sql.Row{{1, 0, 1}},
			},
			{
				Query:    "select /*+ JOIN_ORDER(wxyz,abcd) */ y,a,d from wxyz join abcd on y = c and w = a",
				Expected: []sql.Row{{2, 0, 1}},
			},
			{
				Query:    "select /*+ JOIN_ORDER(wxyz,abcd) */ y,a,d from wxyz join abcd on w = c and w = a",
				Expected: []sql.Row{{3, 0, 0}, {2, 0, 0}},
			},
			{
				Query:    "select /*+ JOIN_ORDER(wxyz,abcd) */ y,a,d from wxyz join abcd on y = c and y = a",
				Expected: []sql.Row{{0, 0, 0}},
			},
		},
	},
	{
		name: "redundant keyless index",
		setup: [][]string{
			setup.MydbData[0],
			{
				"CREATE table xy (x int, y int, z int, index y_idx(x,y,z));",
				"CREATE table ab (a int, b int primary key, c int);",
				"insert into xy values (1,0,0), (1,0,1), (0,2,2),(0,2,3);",
				"insert into ab values (0,1,0), (1,2,1), (2,3,2), (3,4,3);",
			},
		},
		tests: []JoinOpTests{
			{
				Query:    "select /*+ JOIN_ORDER(ab,xy) */ y,a,z from xy join ab on y = a",
				Expected: []sql.Row{{0, 0, 1}, {0, 0, 0}, {2, 2, 3}, {2, 2, 2}},
			},
		},
	},
	{
		name: "empty join tests",
		setup: [][]string{
			setup.MydbData[0],
			{
				"CREATE table xy (x int primary key, y int);",
				"CREATE table uv (u int primary key, v int);",
				"insert into xy values (1,0), (2,1), (0,2), (3,3);",
				"insert into uv values (0,1), (1,1), (2,2), (3,2);",
			},
		},
		tests: []JoinOpTests{
			{
				Query:    "select * from xy where y-1 = (select u from uv where u = 4);",
				Expected: []sql.Row{},
			},
			{
				Query:    "select * from xy where x = 1 and x != (select u from uv where u = 4);",
				Expected: []sql.Row{{1, 0}},
			},
			{
				Query:    "select * from xy where x = 1 and x not in (select u from uv where u = 4);",
				Expected: []sql.Row{{1, 0}},
			},
			{
				Query:    "select * from xy where x = 1 and not exists (select u from uv where u = 4);",
				Expected: []sql.Row{{1, 0}},
			},
		},
	},
	{
		name: "issue 5633, nil comparison in merge join",
		setup: [][]string{
			setup.MydbData[0],
			{
				"create table xyz (x int primary key, y int, z int, key(y), key(z))",
				"create table uv (u int primary key, v int, unique key(u,v))",
				"insert into xyz values (0,0,0),(1,1,1),(2,1,null),(3,2,null)",
				"insert into uv values (0,0),(1,1),(2,null),(3,null)",
			},
		},
		tests: []JoinOpTests{
			{
				Query:    "select x,u,z from xyz join uv on z = u where y = 1 order by 1,2",
				Expected: []sql.Row{{1, 1, 1}},
			},
		},
	},
	{
		name: "issue 5633 2, nil comparison in merge join",
		setup: [][]string{
			setup.MydbData[0],
			{
				"create table xyz (x int primary key, y int, z int, key(y), key(z))",
				"create table uv (u int primary key, v int, unique key(u,v))",
				"insert into xyz values (1,1,3),(2,1,2),(3,1,1)",
				"insert into uv values (1,1),(2,2),(3,3)",
			},
		},
		tests: []JoinOpTests{
			{
				Query:    "select x,u from xyz join uv on z = u where y = 1 order by 1,2",
				Expected: []sql.Row{{1, 3}, {2, 2}, {3, 1}},
			},
		},
	},
	{
		name: "left join tests",
		setup: [][]string{
			{
				"create table xy (x int primary key, y int)",
				"create table uv (u int primary key, v int, key(v))",
				"insert into xy values (0,0),(2,2),(3,3),(4,4),(5,5),(7,7),(8,8),(10,10);",
				"insert into uv values (0,0),(1,1),(3,3),(5,5),(6,5),(7,7),(9,9),(10,10);",
			},
		},
		tests: []JoinOpTests{
			{
				Query:    "select x from xy left join uv on x = v",
				Expected: []sql.Row{{0}, {2}, {3}, {4}, {5}, {5}, {7}, {8}, {10}},
			},
		},
	},
	{
		name: "left join on array data",
		setup: [][]string{
			{
				"create table xy (x binary(2) primary key, y binary(2))",
				"create table uv (u binary(2) primary key, v binary(2))",
				"insert into xy values (x'F0F0',x'1234'),(x'2345',x'3456');",
				"insert into uv values (x'fedc',x'F0F0');",
			},
		},
		tests: []JoinOpTests{
			{
				Query: "select HEX(x),HEX(u) from xy left join uv on x = v OR y = u",
				Expected: []sql.Row{
					{"2345", nil},
					{"F0F0", "FEDC"},
				},
			},
		},
	},
	{
		name: "point lookups",
		setup: [][]string{
			setup.MydbData[0],
			{
				"create table uv (u int primary key, v int, unique key(v));",
				"insert into uv values (1,1),(2,2);",
				"create table xy (x int primary key, v int);",
				"insert into xy values (0,0),(1,1);",
			},
		},
		tests: []JoinOpTests{
			{
				Query:    "select * from xy where x not in (select v from uv)",
				Expected: []sql.Row{{0, 0}},
			},
		},
	},
	{
		name: "ordered distinct",
		setup: [][]string{
			setup.MydbData[0],
			{
				"create table uv (u int primary key, v int);",
				"insert into uv values (1,1),(2,2),(3,1),(4,2);",
				"create table xy (x int primary key, y int);",
				"insert into xy values (1,1),(2,2);",
			},
		},
		tests: []JoinOpTests{
			{
				Query:    `select /*+ JOIN_ORDER(scalarSubq0,xy) */ count(*) from xy where y in (select distinct v from uv);`,
				Expected: []sql.Row{{2}},
			},
			{
				Query:    `SELECT /*+ JOIN_ORDER(scalarSubq0,xy) */ count(*) from xy where y in (select distinct u from uv);`,
				Expected: []sql.Row{{2}},
			},
		},
	},
	{
		name: "union/intersect/except joins",
		setup: [][]string{
			setup.MydbData[0],
			{
				"create table uv (u int primary key, v int);",
				"insert into uv values (1,1),(2,2),(3,1),(4,2);",
				"create table xy (x int primary key, y int);",
				"insert into xy values (1,1),(2,2);",
			},
		},
		tests: []JoinOpTests{
			{
				Query:    "select * from xy where x = 1 and exists (select 1 union select 1)",
				Expected: []sql.Row{{1, 1}},
			},
			{
				Query:    "select * from xy where x = 1 and x in (select y from xy union select 1)",
				Expected: []sql.Row{{1, 1}},
			},
			{
				Query:    "select * from xy where x = 1 and x in (select y from xy intersect select 1)",
				Expected: []sql.Row{{1, 1}},
			},
			{
				Query:    "select * from xy where x = 1 and x in (select y from xy except select 2)",
				Expected: []sql.Row{{1, 1}},
			},
			{
				Query: "select * from xy where x = 1 intersect select * from uv;",
				Expected: []sql.Row{
					{1, 1},
				},
			},
			{
				Query: "select * from uv where u < 4 except select * from xy;",
				Expected: []sql.Row{
					{3, 1},
				},
			},
			{
				Query: "select * from xy, uv where x = u intersect select * from xy, uv where x = u order by x, y, u, v;",
				Expected: []sql.Row{
					{1, 1, 1, 1},
					{2, 2, 2, 2},
				},
			},
			{
				Query: "select * from xy, uv where x != u except select * from xy, uv where y != v order by x, y, u, v;",
				Expected: []sql.Row{
					{1, 1, 3, 1},
					{2, 2, 4, 2},
				},
			},
			{
				Query: "select * from (select * from uv where u < 4 except select * from xy) a, (select * from xy intersect select * from uv) b order by u, v, x, y;",
				Expected: []sql.Row{
					{3, 1, 1, 1},
					{3, 1, 2, 2},
				},
			},
		},
	},
	{
		name: "4-way join tests",
		setup: [][]string{
			setup.MydbData[0],
			setup.MytableData[0],
			setup.OthertableData[0],
			setup.Pk_tablesData[0],
			setup.NiltableData[0],
			setup.TabletestData[0],
			setup.XyData[0],
		},
		tests: []JoinOpTests{
			{
				Query:    `SELECT * from xy join uv on x = u and y = NOW()`,
				Expected: []sql.Row{},
			},
			{
				Query: `SELECT xy.x, xy.y
					FROM xy
					WHERE EXISTS (
					SELECT 1 FROM uv WHERE xy.x = uv.v AND (EXISTS (
					SELECT 1 FROM ab WHERE uv.u = ab.b)))`,
				Expected: []sql.Row{{1, 0}, {2, 1}},
			},
			{
				// natural join w/ inner join
				Query: "select * from mytable t1 natural join mytable t2 join othertable t3 on t2.i = t3.i2;",
				Expected: []sql.Row{
					{1, "first row", "third", 1},
					{2, "second row", "second", 2},
					{3, "third row", "first", 3},
				},
			},
			{
				Query: `
SELECT SUM(x) FROM xy WHERE x IN (
  SELECT u FROM uv WHERE u IN (
    SELECT a FROM ab WHERE a = 2
    )
  ) AND
  x = 2;`,
				Expected: []sql.Row{{float64(2)}},
			},
			{
				Query:    "select * from ab left join uv on a = u where exists (select * from uv where false)",
				Expected: []sql.Row{},
			},
			{
				Query: "select * from ab left join (select * from uv where false) s on a = u order by 1;",
				Expected: []sql.Row{
					{0, 2, nil, nil},
					{1, 2, nil, nil},
					{2, 2, nil, nil},
					{3, 1, nil, nil},
				},
			},
			{
				Query:    "select * from ab right join (select * from uv where false) s on a = u order by 1;",
				Expected: []sql.Row{},
			},
			{
				Query: "select * from mytable where exists (select * from mytable where i = 1) order by 1;",
				Expected: []sql.Row{
					{1, "first row"},
					{2, "second row"},
					{3, "third row"},
				},
			},
			// queries that test subquery hoisting
			{
				// case 1: condition uses columns from both sides
				Query: "/*+case1*/ select * from ab where exists (select * from xy where ab.a = xy.x + 3)",
				Expected: []sql.Row{
					{3, 1},
				},
			},
			{
				// case 1N: NOT EXISTS condition uses columns from both sides
				Query: "/*+case1N*/ select * from ab where not exists (select * from xy where ab.a = xy.x + 3)",
				Expected: []sql.Row{
					{0, 2},
					{1, 2},
					{2, 2},
				},
			},
			{
				// case 2: condition uses columns from left side only
				Query:    "/*+case2*/ select * from ab where exists (select * from xy where a = 1)",
				Expected: []sql.Row{{1, 2}},
			},
			{
				// case 2N: NOT EXISTS condition uses columns from left side only
				Query: "/*+case2N*/ select * from ab where not exists (select * from xy where a = 1)",
				Expected: []sql.Row{
					{0, 2},
					{2, 2},
					{3, 1},
				},
			},
			{
				// case 3: condition uses columns from right side only
				Query: "/*+case3*/ select * from ab where exists (select * from xy where 1 = xy.x)",
				Expected: []sql.Row{
					{0, 2},
					{1, 2},
					{2, 2},
					{3, 1},
				},
			},
			{
				// case 3N: NOT EXISTS condition uses columns from right side only
				Query: "/*+case3N*/ select * from ab where not exists (select * from xy where 10 = xy.x)",
				Expected: []sql.Row{
					{0, 2},
					{1, 2},
					{2, 2},
					{3, 1},
				},
			},
			{
				// case 4a: condition uses no columns from either side, and condition is true
				Query: "/*+case4a*/ select * from ab where exists (select * from xy where 1 = 1)",
				Expected: []sql.Row{
					{0, 2},
					{1, 2},
					{2, 2},
					{3, 1},
				},
			},
			{
				// case 4aN: NOT EXISTS condition uses no columns from either side, and condition is true
				Query:    "/*+case4aN*/ select * from ab where not exists (select * from xy where 1 = 1)",
				Expected: []sql.Row{},
			},
			{
				// case 4b: condition uses no columns from either side, and condition is false
				Query:    "/*+case4b*/ select * from ab where exists (select * from xy where 1 = 0)",
				Expected: []sql.Row{},
			},
			{
				// case 4bN: NOT EXISTS condition uses no columns from either side, and condition is false
				Query:    "/*+case4bN*/ select * from ab where not exists (select * from xy where 1 = 0)",
				Expected: []sql.Row{{0, 2}, {1, 2}, {2, 2}, {3, 1}},
			},
			{
				// test more complex scopes
				Query: "select x, 1 in (select a from ab where exists (select * from uv where a = u)) s from xy",
				Expected: []sql.Row{
					{0, true},
					{1, true},
					{2, true},
					{3, true},
				},
			},
			{
				Query:    `select a.i,a.f, b.i2 from niltable a left join niltable b on a.i = b.i2`,
				Expected: []sql.Row{{1, nil, nil}, {2, nil, 2}, {3, nil, nil}, {4, 4.0, 4}, {5, 5.0, nil}, {6, 6.0, 6}},
			},
			{
				Query: `SELECT i, s, i2, s2 FROM MYTABLE JOIN OTHERTABLE ON i = i2 AND NOT (s2 <=> s)`,
				Expected: []sql.Row{
					{1, "first row", 1, "third"},
					{2, "second row", 2, "second"},
					{3, "third row", 3, "first"},
				},
			},
			{
				Query: `SELECT i, s, i2, s2 FROM MYTABLE JOIN OTHERTABLE ON i = i2 AND NOT (s2 = s)`,
				Expected: []sql.Row{
					{1, "first row", 1, "third"},
					{2, "second row", 2, "second"},
					{3, "third row", 3, "first"},
				},
			},
			{
				Query: `SELECT i, s, i2, s2 FROM MYTABLE JOIN OTHERTABLE ON i = i2 AND CONCAT(s, s2) IS NOT NULL`,
				Expected: []sql.Row{
					{1, "first row", 1, "third"},
					{2, "second row", 2, "second"},
					{3, "third row", 3, "first"},
				},
			},
			{
				Query: `SELECT * FROM mytable mt JOIN othertable ot ON ot.i2 = (SELECT i2 FROM othertable WHERE s2 = "second") AND mt.i = ot.i2 JOIN mytable mt2 ON mt.i = mt2.i`,
				Expected: []sql.Row{
					{2, "second row", "second", 2, 2, "second row"},
				},
			},
			{
				Query:    "SELECT l.i, r.i2 FROM niltable l INNER JOIN niltable r ON l.i2 = r.i2 ORDER BY 1",
				Expected: []sql.Row{{2, 2}, {4, 4}, {6, 6}},
			},
			{
				Query:    "SELECT l.i, r.i2 FROM niltable l INNER JOIN niltable r ON l.i2 != r.i2 ORDER BY 1, 2",
				Expected: []sql.Row{{2, 4}, {2, 6}, {4, 2}, {4, 6}, {6, 2}, {6, 4}},
			},
			{
				Query:    "SELECT l.i, r.i2 FROM niltable l INNER JOIN niltable r ON l.i2 <=> r.i2 ORDER BY 1 ASC",
				Expected: []sql.Row{{1, nil}, {1, nil}, {1, nil}, {2, 2}, {3, nil}, {3, nil}, {3, nil}, {4, 4}, {5, nil}, {5, nil}, {5, nil}, {6, 6}},
			},
			{
				// TODO: ORDER BY should apply to the union. The parser is wrong.
				Query: `SELECT s2, i2, i
			FROM (SELECT * FROM mytable) mytable
			RIGHT JOIN
				((SELECT i2, s2 FROM othertable ORDER BY i2 ASC)
				 UNION ALL
				 SELECT CAST(4 AS SIGNED) AS i2, "not found" AS s2 FROM DUAL) othertable
			ON i2 = i`,
				Expected: []sql.Row{
					{"third", 1, 1},
					{"second", 2, 2},
					{"first", 3, 3},
					{"not found", 4, nil},
				},
			},
			// re: https://github.com/dolthub/go-mysql-server/pull/2292
			{
				Query: `SELECT
			"testing" AS s,
			(SELECT max(i)
			FROM (SELECT * FROM mytable) mytable
			RIGHT JOIN
				((SELECT i2, s2 FROM othertable ORDER BY i2 ASC)
				 UNION ALL
				 SELECT CAST(4 AS SIGNED) AS i2, "not found" AS s2 FROM DUAL) othertable
				ON i2 = i) AS rj
			FROM DUAL`,
				Expected: []sql.Row{
					{"testing", 3},
				},
			},
			{
				Query: `SELECT
			"testing" AS s,
			(SELECT max(i2)
			FROM (SELECT * FROM mytable) mytable
			RIGHT JOIN
				((SELECT i2, s2 FROM othertable ORDER BY i2 ASC)
				 UNION ALL
				 SELECT CAST(4 AS SIGNED) AS i2, "not found" AS s2 FROM DUAL) othertable
				ON i2 = i) AS rj
			FROM DUAL`,
				Expected: []sql.Row{
					{"testing", 4},
				},
			},
			{
				Query: "SELECT substring(mytable.s, 1, 5) AS s FROM mytable INNER JOIN othertable ON (substring(mytable.s, 1, 5) = SUBSTRING(othertable.s2, 1, 5)) GROUP BY 1",
				Expected: []sql.Row{
					{"third"},
					{"secon"},
					{"first"},
				},
			},
			{
				Query: "SELECT t1.i FROM mytable t1 JOIN mytable t2 on t1.i = t2.i + 1 where t1.i = 2 and t2.i = 1",
				Expected: []sql.Row{
					{2},
				},
			},
			{
				Query: "SELECT /*+ JOIN_ORDER(t1,t2) */ t1.i FROM mytable t1 JOIN mytable t2 on t1.i = t2.i + 1 where t1.i = 2 and t2.i = 1",
				Expected: []sql.Row{
					{2},
				},
			},
			{
				Query: "SELECT /*+ JOIN_ORDER(t2,t1) */ t1.i FROM mytable t1 JOIN mytable t2 on t1.i = t2.i + 1 where t1.i = 2 and t2.i = 1",
				Expected: []sql.Row{
					{2},
				},
			},
			{
				Query: "SELECT /*+ JOIN_ORDER(t1) */ t1.i FROM mytable t1 JOIN mytable t2 on t1.i = t2.i + 1 where t1.i = 2 and t2.i = 1",
				Expected: []sql.Row{
					{2},
				},
			},
			{
				Query: "SELECT /*+ JOIN_ORDER(t1, mytable) */ t1.i FROM mytable t1 JOIN mytable t2 on t1.i = t2.i + 1 where t1.i = 2 and t2.i = 1",
				Expected: []sql.Row{
					{2},
				},
			},
			{
				Query: "SELECT /*+ JOIN_ORDER(t1, not_exist) */ t1.i FROM mytable t1 JOIN mytable t2 on t1.i = t2.i + 1 where t1.i = 2 and t2.i = 1",
				Expected: []sql.Row{
					{2},
				},
			},
			{
				Query: "SELECT /*+ NOTHING(abc) */ t1.i FROM mytable t1 JOIN mytable t2 on t1.i = t2.i + 1 where t1.i = 2 and t2.i = 1",
				Expected: []sql.Row{
					{2},
				},
			},
			{
				Query: "SELECT /*+ JOIN_ORDER( */ t1.i FROM mytable t1 JOIN mytable t2 on t1.i = t2.i + 1 where t1.i = 2 and t2.i = 1",
				Expected: []sql.Row{
					{2},
				},
			},
			{
				Query: "select mytable.i as i2, othertable.i2 as i from mytable join othertable on i = i2 order by 1",
				Expected: []sql.Row{
					{1, 1},
					{2, 2},
					{3, 3},
				},
			},
			{
				Query: "SELECT i, s, i2, s2 FROM mytable INNER JOIN othertable ON i = i2 OR s = s2 order by 1",
				Expected: []sql.Row{
					{1, "first row", 1, "third"},
					{2, "second row", 2, "second"},
					{3, "third row", 3, "first"},
				},
			},
			{
				Query: "SELECT i, s, i2, s2 FROM mytable INNER JOIN othertable ON i = i2 OR SUBSTRING_INDEX(s, ' ', 1) = s2 order by 1, 3",
				Expected: []sql.Row{
					{1, "first row", 1, "third"},
					{1, "first row", 3, "first"},
					{2, "second row", 2, "second"},
					{3, "third row", 1, "third"},
					{3, "third row", 3, "first"},
				},
			},
			{
				Query: "SELECT i, s, i2, s2 FROM mytable INNER JOIN othertable ON i = i2 OR SUBSTRING_INDEX(s, ' ', 1) = s2 OR SUBSTRING_INDEX(s, ' ', 2) = s2 order by 1, 3",
				Expected: []sql.Row{
					{1, "first row", 1, "third"},
					{1, "first row", 3, "first"},
					{2, "second row", 2, "second"},
					{3, "third row", 1, "third"},
					{3, "third row", 3, "first"},
				},
			},
			{
				Query: "SELECT i, s, i2, s2 FROM mytable INNER JOIN othertable ON i = i2 OR SUBSTRING_INDEX(s, ' ', 2) = s2 OR SUBSTRING_INDEX(s, ' ', 1) = s2 order by 1, 3",
				Expected: []sql.Row{
					{1, "first row", 1, "third"},
					{1, "first row", 3, "first"},
					{2, "second row", 2, "second"},
					{3, "third row", 1, "third"},
					{3, "third row", 3, "first"},
				},
			},
			{
				Query: "SELECT i, s, i2, s2 FROM mytable INNER JOIN othertable ON SUBSTRING_INDEX(s, ' ', 2) = s2 OR SUBSTRING_INDEX(s, ' ', 1) = s2 OR i = i2 order by 1, 3",
				Expected: []sql.Row{
					{1, "first row", 1, "third"},
					{1, "first row", 3, "first"},
					{2, "second row", 2, "second"},
					{3, "third row", 1, "third"},
					{3, "third row", 3, "first"},
				},
			},
			{
				Query:    "SELECT t1.i FROM mytable t1 JOIN mytable t2 on t1.i = t2.i + 1 where t1.i = 2 and t2.i = 3",
				Expected: []sql.Row{},
			},
			{
				Query: "SELECT i, i2, s2 FROM mytable INNER JOIN othertable ON i = i2 ORDER BY i",
				Expected: []sql.Row{
					{int64(1), int64(1), "third"},
					{int64(2), int64(2), "second"},
					{int64(3), int64(3), "first"},
				},
			},
			{
				Query: "SELECT i, i2, s2 FROM mytable as OTHERTABLE INNER JOIN othertable as MYTABLE ON i = i2 ORDER BY i",
				Expected: []sql.Row{
					{int64(1), int64(1), "third"},
					{int64(2), int64(2), "second"},
					{int64(3), int64(3), "first"},
				},
			},
			{
				Query: "SELECT s2, i2, i FROM mytable INNER JOIN othertable ON i = i2 ORDER BY i",
				Expected: []sql.Row{
					{"third", int64(1), int64(1)},
					{"second", int64(2), int64(2)},
					{"first", int64(3), int64(3)},
				},
			},
			{
				Query: "SELECT i, i2, s2 FROM othertable JOIN mytable  ON i = i2 ORDER BY i",
				Expected: []sql.Row{
					{int64(1), int64(1), "third"},
					{int64(2), int64(2), "second"},
					{int64(3), int64(3), "first"},
				},
			},
			{
				Query: "SELECT s2, i2, i FROM othertable JOIN mytable ON i = i2 ORDER BY i",
				Expected: []sql.Row{
					{"third", int64(1), int64(1)},
					{"second", int64(2), int64(2)},
					{"first", int64(3), int64(3)},
				},
			},
			{
				Query: "SELECT s FROM mytable INNER JOIN othertable " +
					"ON substring(s2, 1, 2) != '' AND i = i2 ORDER BY 1",
				Expected: []sql.Row{
					{"first row"},
					{"second row"},
					{"third row"},
				},
			},
			{
				Query: `SELECT i FROM mytable NATURAL JOIN tabletest`,
				Expected: []sql.Row{
					{int64(1)},
					{int64(2)},
					{int64(3)},
				},
			},
			{
				Query: `SELECT i FROM mytable AS t NATURAL JOIN tabletest AS test`,
				Expected: []sql.Row{
					{int64(1)},
					{int64(2)},
					{int64(3)},
				},
			},
			{
				Query: `SELECT t.i, test.s FROM mytable AS t NATURAL JOIN tabletest AS test`,
				Expected: []sql.Row{
					{int64(1), "first row"},
					{int64(2), "second row"},
					{int64(3), "third row"},
				},
			},
			{
				Query: `SELECT * FROM tabletest, mytable mt INNER JOIN othertable ot ON mt.i = ot.i2`,
				Expected: []sql.Row{
					{int64(1), "first row", int64(1), "first row", "third", int64(1)},
					{int64(1), "first row", int64(2), "second row", "second", int64(2)},
					{int64(1), "first row", int64(3), "third row", "first", int64(3)},
					{int64(2), "second row", int64(1), "first row", "third", int64(1)},
					{int64(2), "second row", int64(2), "second row", "second", int64(2)},
					{int64(2), "second row", int64(3), "third row", "first", int64(3)},
					{int64(3), "third row", int64(1), "first row", "third", int64(1)},
					{int64(3), "third row", int64(2), "second row", "second", int64(2)},
					{int64(3), "third row", int64(3), "third row", "first", int64(3)},
				},
			},
			{
				Query: `SELECT * FROM tabletest join mytable mt INNER JOIN othertable ot ON tabletest.i = ot.i2 order by 1,3,6`,
				Expected: []sql.Row{
					{int64(1), "first row", int64(1), "first row", "third", int64(1)},
					{int64(1), "first row", int64(2), "second row", "third", int64(1)},
					{int64(1), "first row", int64(3), "third row", "third", int64(1)},
					{int64(2), "second row", int64(1), "first row", "second", int64(2)},
					{int64(2), "second row", int64(2), "second row", "second", int64(2)},
					{int64(2), "second row", int64(3), "third row", "second", int64(2)},
					{int64(3), "third row", int64(1), "first row", "first", int64(3)},
					{int64(3), "third row", int64(2), "second row", "first", int64(3)},
					{int64(3), "third row", int64(3), "third row", "first", int64(3)},
				},
			},
			{
				Query: `SELECT * FROM mytable mt INNER JOIN othertable ot ON mt.i = ot.i2 AND mt.i > 2`,
				Expected: []sql.Row{
					{int64(3), "third row", "first", int64(3)},
				},
			},
			{
				Query: `SELECT * FROM othertable ot INNER JOIN mytable mt ON mt.i = ot.i2 AND mt.i > 2`,
				Expected: []sql.Row{
					{"first", int64(3), int64(3), "third row"},
				},
			},
			{
				Query: "SELECT i, i2, s2 FROM mytable LEFT JOIN othertable ON i = i2 - 1",
				Expected: []sql.Row{
					{int64(1), int64(2), "second"},
					{int64(2), int64(3), "first"},
					{int64(3), nil, nil},
				},
			},
			{
				Query: "SELECT i, i2, s2 FROM mytable RIGHT JOIN othertable ON i = i2 - 1",
				Expected: []sql.Row{
					{nil, int64(1), "third"},
					{int64(1), int64(2), "second"},
					{int64(2), int64(3), "first"},
				},
			},
			{
				Query: "SELECT i, i2, s2 FROM mytable LEFT OUTER JOIN othertable ON i = i2 - 1",
				Expected: []sql.Row{
					{int64(1), int64(2), "second"},
					{int64(2), int64(3), "first"},
					{int64(3), nil, nil},
				},
			},
			{
				Query: "SELECT i, i2, s2 FROM mytable RIGHT OUTER JOIN othertable ON i = i2 - 1",
				Expected: []sql.Row{
					{nil, int64(1), "third"},
					{int64(1), int64(2), "second"},
					{int64(2), int64(3), "first"},
				},
			},
			{
				Query: `SELECT sub.i, sub.i2, sub.s2, ot.i2, ot.s2
				FROM othertable ot INNER JOIN
					(SELECT i, i2, s2 FROM mytable INNER JOIN othertable ON i = i2) sub
				ON sub.i = ot.i2 order by 1`,
				Expected: []sql.Row{
					{1, 1, "third", 1, "third"},
					{2, 2, "second", 2, "second"},
					{3, 3, "first", 3, "first"},
				},
			},
			{
				Query: `SELECT sub.i, sub.i2, sub.s2, ot.i2, ot.s2
				FROM (SELECT i, i2, s2 FROM mytable INNER JOIN othertable ON i = i2) sub
				INNER JOIN othertable ot
				ON sub.i = ot.i2 order by 1`,
				Expected: []sql.Row{
					{1, 1, "third", 1, "third"},
					{2, 2, "second", 2, "second"},
					{3, 3, "first", 3, "first"},
				},
			},
			{
				Query: "SELECT one_pk.c5,pk1,pk2 FROM one_pk JOIN two_pk ON pk=pk1 ORDER BY 1,2,3",
				Expected: []sql.Row{
					{4, 0, 0},
					{4, 0, 1},
					{14, 1, 0},
					{14, 1, 1},
				},
			},
			{
				Query: "SELECT opk.c5,pk1,pk2 FROM one_pk opk JOIN two_pk tpk ON pk=pk1 ORDER BY 1,2,3",
				Expected: []sql.Row{
					{4, 0, 0},
					{4, 0, 1},
					{14, 1, 0},
					{14, 1, 1},
				},
			},
			{
				Query: "SELECT opk.c5,pk1,pk2 FROM one_pk opk JOIN two_pk tpk ON opk.pk=tpk.pk1 ORDER BY 1,2,3",
				Expected: []sql.Row{
					{4, 0, 0},
					{4, 0, 1},
					{14, 1, 0},
					{14, 1, 1},
				},
			},
			{
				Query: "SELECT pk,pk1,pk2 FROM one_pk JOIN two_pk ON one_pk.c1=two_pk.c1 WHERE pk=1 ORDER BY 1,2,3",
				Expected: []sql.Row{
					{1, 0, 1},
				},
			},
			{
				Query: "SELECT pk,pk1,pk2 FROM one_pk JOIN two_pk ON one_pk.pk=two_pk.pk1 AND one_pk.pk=two_pk.pk2 ORDER BY 1,2,3",
				Expected: []sql.Row{
					{0, 0, 0},
					{1, 1, 1},
				},
			},
			{
				Query: "SELECT pk,pk1,pk2 FROM one_pk opk JOIN two_pk tpk ON opk.pk=tpk.pk1 AND opk.pk=tpk.pk2 ORDER BY 1,2,3",
				Expected: []sql.Row{
					{0, 0, 0},
					{1, 1, 1},
				},
			},
			{
				Query: "SELECT pk,pk1,pk2 FROM one_pk opk JOIN two_pk tpk ON pk=tpk.pk1 AND pk=tpk.pk2 ORDER BY 1,2,3",
				Expected: []sql.Row{
					{0, 0, 0},
					{1, 1, 1},
				},
			},
			{
				Query: `SELECT pk,tpk.pk1,tpk2.pk1,tpk.pk2,tpk2.pk2 FROM one_pk
						LEFT JOIN two_pk tpk ON one_pk.pk=tpk.pk1 AND one_pk.pk-1=tpk.pk2
						LEFT JOIN two_pk tpk2 ON tpk2.pk1=TPK.pk2 AND TPK2.pk2=tpk.pk1
						ORDER BY 1`,
				Expected: []sql.Row{
					{0, nil, nil, nil, nil},
					{1, 1, 0, 0, 1},
					{2, nil, nil, nil, nil},
					{3, nil, nil, nil, nil},
				},
			},
			{
				Query: `SELECT pk,tpk.pk1,tpk2.pk1,tpk.pk2,tpk2.pk2 FROM one_pk
						JOIN two_pk tpk ON pk=tpk.pk1 AND pk-1=tpk.pk2
						JOIN two_pk tpk2 ON pk-1=TPK2.pk1 AND pk=tpk2.pk2
						ORDER BY 1`,
				Expected: []sql.Row{
					{1, 1, 0, 0, 1},
				},
			},
			{
				Query: `SELECT pk,tpk.pk1,tpk2.pk1,tpk.pk2,tpk2.pk2 FROM one_pk
						JOIN two_pk tpk ON pk=tpk.pk1 AND pk-1=tpk.pk2
						JOIN two_pk tpk2 ON pk-1=TPK2.pk1 AND pk=tpk2.pk2
						ORDER BY 1`,
				Expected: []sql.Row{
					{1, 1, 0, 0, 1},
				},
			},
			{
				Query: "SELECT pk,pk1,pk2 FROM one_pk LEFT JOIN two_pk ON one_pk.pk=two_pk.pk1 AND one_pk.pk=two_pk.pk2 ORDER BY 1,2,3",
				Expected: []sql.Row{
					{0, 0, 0},
					{1, 1, 1},
					{2, nil, nil},
					{3, nil, nil},
				},
			},
			{
				Query: "SELECT pk,pk1,pk2 FROM one_pk RIGHT JOIN two_pk ON one_pk.pk=two_pk.pk1 AND one_pk.pk=two_pk.pk2 ORDER BY 1,2,3",
				Expected: []sql.Row{
					{nil, 0, 1},
					{nil, 1, 0},
					{0, 0, 0},
					{1, 1, 1},
				},
			},
			{
				Query: "SELECT i,pk1,pk2 FROM mytable JOIN two_pk ON i-1=pk1 AND i-2=pk2 ORDER BY 1,2,3",
				Expected: []sql.Row{
					{int64(2), 1, 0},
				},
			},
			{
				Query: "SELECT a.pk1,a.pk2,b.pk1,b.pk2 FROM two_pk a JOIN two_pk b ON a.pk1=b.pk2 AND a.pk2=b.pk1 ORDER BY 1,2,3",
				Expected: []sql.Row{
					{0, 0, 0, 0},
					{0, 1, 1, 0},
					{1, 0, 0, 1},
					{1, 1, 1, 1},
				},
			},
			{
				Query: "SELECT a.pk1,a.pk2,b.pk1,b.pk2 FROM two_pk a JOIN two_pk b ON a.pk1=b.pk1 AND a.pk2=b.pk2 ORDER BY 1,2,3",
				Expected: []sql.Row{
					{0, 0, 0, 0},
					{0, 1, 0, 1},
					{1, 0, 1, 0},
					{1, 1, 1, 1},
				},
			},
			{
				Query: "SELECT a.pk1,a.pk2,b.pk1,b.pk2 FROM two_pk a, two_pk b WHERE a.pk1=b.pk1 AND a.pk2=b.pk2 ORDER BY 1,2,3",
				Expected: []sql.Row{
					{0, 0, 0, 0},
					{0, 1, 0, 1},
					{1, 0, 1, 0},
					{1, 1, 1, 1},
				},
			},
			{
				Query: "SELECT a.pk1,a.pk2,b.pk1,b.pk2 FROM two_pk a JOIN two_pk b ON b.pk1=a.pk1 AND a.pk2=b.pk2 ORDER BY 1,2,3",
				Expected: []sql.Row{
					{0, 0, 0, 0},
					{0, 1, 0, 1},
					{1, 0, 1, 0},
					{1, 1, 1, 1},
				},
			},
			{
				Query: "SELECT a.pk1,a.pk2,b.pk1,b.pk2 FROM two_pk a JOIN two_pk b ON a.pk1+1=b.pk1 AND a.pk2+1=b.pk2 ORDER BY 1,2,3",
				Expected: []sql.Row{
					{0, 0, 1, 1},
				},
			},
			{
				Query: "SELECT pk,pk1,pk2 FROM one_pk LEFT JOIN two_pk ON pk=pk1 ORDER BY 1,2,3",
				Expected: []sql.Row{
					{0, 0, 0},
					{0, 0, 1},
					{1, 1, 0},
					{1, 1, 1},
					{2, nil, nil},
					{3, nil, nil},
				},
			},
			{
				Query: "SELECT pk,i2,f FROM one_pk LEFT JOIN niltable ON pk=i2 ORDER BY 1",
				Expected: []sql.Row{
					{0, nil, nil},
					{1, nil, nil},
					{2, int64(2), nil},
					{3, nil, nil},
				},
			},
			{
				Query: "SELECT pk,i2,f FROM one_pk RIGHT JOIN niltable ON pk=i2 ORDER BY 2,3",
				Expected: []sql.Row{
					{nil, nil, nil},
					{nil, nil, nil},
					{nil, nil, 5.0},
					{2, int64(2), nil},
					{nil, int64(4), 4.0},
					{nil, int64(6), 6.0},
				},
			},
			{
				Query: "SELECT pk,i2,f FROM one_pk LEFT JOIN niltable ON pk=i2 AND f IS NOT NULL ORDER BY 1", // AND clause causes right table join miss
				Expected: []sql.Row{
					{0, nil, nil},
					{1, nil, nil},
					{2, nil, nil},
					{3, nil, nil},
				},
			},
			{
				Query: "SELECT pk,i2,f FROM one_pk RIGHT JOIN niltable ON pk=i2 and pk > 0 ORDER BY 2,3", // > 0 clause in join condition is ignored
				Expected: []sql.Row{
					{nil, nil, nil},
					{nil, nil, nil},
					{nil, nil, 5.0},
					{2, int64(2), nil},
					{nil, int64(4), 4.0},
					{nil, int64(6), 6.0},
				},
			},
			{
				Query: "SELECT pk,i,f FROM one_pk LEFT JOIN niltable ON pk=i WHERE f IS NULL AND pk < 2 ORDER BY 1",
				Expected: []sql.Row{
					{0, nil, nil},
					{1, 1, nil},
				},
			},
			{
				Query: "SELECT pk,i2,f FROM one_pk RIGHT JOIN niltable ON pk=i WHERE f IS NOT NULL ORDER BY 2,3",
				Expected: []sql.Row{
					{nil, nil, 5.0},
					{nil, int64(4), 4.0},
					{nil, int64(6), 6.0},
				},
			},
			{
				Query: "SELECT pk,i,f FROM one_pk LEFT JOIN niltable ON pk=i WHERE pk > 1 ORDER BY 1",
				Expected: []sql.Row{
					{2, 2, nil},
					{3, 3, nil},
				},
			},
			{
				Query: "SELECT pk,i,f FROM one_pk LEFT JOIN niltable ON pk=i WHERE c1 > 10 ORDER BY 1",
				Expected: []sql.Row{
					{2, 2, nil},
					{3, 3, nil},
				},
			},
			{
				Query: "SELECT pk,i,f FROM one_pk RIGHT JOIN niltable ON pk=i WHERE f IS NOT NULL ORDER BY 2,3",
				Expected: []sql.Row{
					{nil, 4, 4.0},
					{nil, 5, 5.0},
					{nil, 6, 6.0},
				},
			},
			{
				Query: "SELECT t1.i,t1.i2 FROM niltable t1 LEFT JOIN niltable t2 ON t1.i=t2.i2 WHERE t2.f IS NULL ORDER BY 1,2",
				Expected: []sql.Row{
					{1, nil},
					{2, 2},
					{3, nil},
					{5, nil},
				},
			},
			{
				Query: "SELECT pk,i,f FROM one_pk LEFT JOIN niltable ON pk=i WHERE i2 > 1 ORDER BY 1",
				Expected: []sql.Row{
					{2, 2, nil},
				},
			},
			{
				Query: "SELECT pk,i,f FROM one_pk LEFT JOIN niltable ON pk=i WHERE i > 1 ORDER BY 1",
				Expected: []sql.Row{
					{2, 2, nil},
					{3, 3, nil},
				},
			},
			{
				Query: "SELECT pk,i2,f FROM one_pk LEFT JOIN niltable ON pk=i WHERE i2 IS NOT NULL ORDER BY 1",
				Expected: []sql.Row{
					{2, int64(2), nil},
				},
			},
			{
				Query: "SELECT pk,i2,f FROM one_pk LEFT JOIN niltable ON pk=i2 WHERE pk > 1 ORDER BY 1",
				Expected: []sql.Row{
					{2, int64(2), nil},
					{3, nil, nil},
				},
			},
			{
				Query: "SELECT pk,i2,f FROM one_pk RIGHT JOIN niltable ON pk=i2 WHERE pk > 0 ORDER BY 2,3",
				Expected: []sql.Row{
					{2, int64(2), nil},
				},
			},
			{
				Query: "SELECT pk,pk1,pk2,one_pk.c1 AS foo, two_pk.c1 AS bar FROM one_pk JOIN two_pk ON one_pk.c1=two_pk.c1 ORDER BY 1,2,3",
				Expected: []sql.Row{
					{0, 0, 0, 0, 0},
					{1, 0, 1, 10, 10},
					{2, 1, 0, 20, 20},
					{3, 1, 1, 30, 30},
				},
			},
			{
				Query: "SELECT pk,pk1,pk2,one_pk.c1 AS foo,two_pk.c1 AS bar FROM one_pk JOIN two_pk ON one_pk.c1=two_pk.c1 WHERE one_pk.c1=10",
				Expected: []sql.Row{
					{1, 0, 1, 10, 10},
				},
			},
			{
				Query: "SELECT pk,pk1,pk2 FROM one_pk JOIN two_pk ON pk1-pk>0 AND pk2<1",
				Expected: []sql.Row{
					{0, 1, 0},
				},
			},
			{
				Query: "SELECT pk,pk1,pk2 FROM one_pk JOIN two_pk ORDER BY 1,2,3",
				Expected: []sql.Row{
					{0, 0, 0},
					{0, 0, 1},
					{0, 1, 0},
					{0, 1, 1},
					{1, 0, 0},
					{1, 0, 1},
					{1, 1, 0},
					{1, 1, 1},
					{2, 0, 0},
					{2, 0, 1},
					{2, 1, 0},
					{2, 1, 1},
					{3, 0, 0},
					{3, 0, 1},
					{3, 1, 0},
					{3, 1, 1},
				},
			},
			{
				Query: "SELECT a.pk,b.pk FROM one_pk a JOIN one_pk b ON a.pk = b.pk order by a.pk",
				Expected: []sql.Row{
					{0, 0},
					{1, 1},
					{2, 2},
					{3, 3},
				},
			},
			{
				Query: "SELECT a.pk,b.pk FROM one_pk a, one_pk b WHERE a.pk = b.pk order by a.pk",
				Expected: []sql.Row{
					{0, 0},
					{1, 1},
					{2, 2},
					{3, 3},
				},
			},
			{
				Query: "SELECT one_pk.pk,b.pk FROM one_pk JOIN one_pk b ON one_pk.pk = b.pk order by one_pk.pk",
				Expected: []sql.Row{
					{0, 0},
					{1, 1},
					{2, 2},
					{3, 3},
				},
			},
			{
				Query: "SELECT one_pk.pk,b.pk FROM one_pk, one_pk b WHERE one_pk.pk = b.pk order by one_pk.pk",
				Expected: []sql.Row{
					{0, 0},
					{1, 1},
					{2, 2},
					{3, 3},
				},
			},
			{
				Query: "select sum(x.i) + y.i from mytable as x, mytable as y where x.i = y.i GROUP BY x.i",
				Expected: []sql.Row{
					{float64(2)},
					{float64(4)},
					{float64(6)},
				},
			},
			{
				Query: `SELECT pk,tpk.pk1,tpk2.pk1,tpk.pk2,tpk2.pk2 FROM one_pk
						LEFT JOIN two_pk tpk ON one_pk.pk=tpk.pk1 AND one_pk.pk=tpk.pk2
						JOIN two_pk tpk2 ON tpk2.pk1=TPK.pk2 AND TPK2.pk2=tpk.pk1`,
				Expected: []sql.Row{
					{0, 0, 0, 0, 0},
					{1, 1, 1, 1, 1},
				},
			},
			{
				Query: `SELECT pk,nt.i,nt2.i FROM one_pk
						RIGHT JOIN niltable nt ON pk=nt.i
						RIGHT JOIN niltable nt2 ON pk=nt2.i - 1
						ORDER BY 3`,
				Expected: []sql.Row{
					{nil, nil, 1},
					{1, 1, 2},
					{2, 2, 3},
					{3, 3, 4},
					{nil, nil, 5},
					{nil, nil, 6},
				},
			},
			{
				Query: `SELECT pk,pk2,
							(SELECT opk.c5 FROM one_pk opk JOIN two_pk tpk ON pk=pk1 ORDER BY 1 LIMIT 1)
							FROM one_pk t1, two_pk t2 WHERE pk=1 AND pk2=1 ORDER BY 1,2`,
				Expected: []sql.Row{
					{1, 1, 4},
					{1, 1, 4},
				},
			},
			{
				Query: `SELECT pk,pk2,
							(SELECT opk.c5 FROM one_pk opk JOIN two_pk tpk ON opk.c5=tpk.c5 ORDER BY 1 LIMIT 1)
							FROM one_pk t1, two_pk t2 WHERE pk=1 AND pk2=1 ORDER BY 1,2`,
				Expected: []sql.Row{
					{1, 1, 4},
					{1, 1, 4},
				},
			},
			{
				Query: `SELECT /*+ JOIN_ORDER(mytable, othertable) */ s2, i2, i FROM mytable INNER JOIN (SELECT * FROM othertable) othertable ON i2 = i`,
				Expected: []sql.Row{
					{"third", 1, 1},
					{"second", 2, 2},
					{"first", 3, 3},
				},
			},
			{
				Query: `SELECT lefttable.i, righttable.s
			FROM (SELECT * FROM mytable) lefttable
			JOIN (SELECT * FROM mytable) righttable
			ON lefttable.i = righttable.i AND righttable.s = lefttable.s
			ORDER BY lefttable.i ASC`,
				Expected: []sql.Row{
					{1, "first row"},
					{2, "second row"},
					{3, "third row"},
				},
			},
			{
				Query: `SELECT a.* FROM mytable a, mytable b where a.i = b.i`,
				Expected: []sql.Row{
					{1, "first row"},
					{2, "second row"},
					{3, "third row"},
				},
			},
			{
				Query: `SELECT a.* FROM mytable a, mytable b where a.i = b.i OR a.i = 1`,
				Expected: []sql.Row{
					{1, "first row"},
					{1, "first row"},
					{1, "first row"},
					{2, "second row"},
					{3, "third row"},
				},
			},
			{
				Query: `SELECT a.* FROM mytable a, mytable b where NOT(a.i = b.i OR a.s = b.i)`,
				Expected: []sql.Row{
					{1, "first row"},
					{1, "first row"},
					{2, "second row"},
					{2, "second row"},
					{3, "third row"},
					{3, "third row"},
				},
			},
			{
				Query: `SELECT a.* FROM mytable a CROSS JOIN mytable b where NOT(a.i = b.i OR a.s = b.i)`,
				Expected: []sql.Row{
					{1, "first row"},
					{1, "first row"},
					{2, "second row"},
					{2, "second row"},
					{3, "third row"},
					{3, "third row"},
				},
			},
			{
				Query: `SELECT a.* FROM mytable a, mytable b where a.i = b.s OR a.s = b.i IS FALSE`,
				Expected: []sql.Row{
					{1, "first row"},
					{2, "second row"},
					{3, "third row"},
					{1, "first row"},
					{2, "second row"},
					{3, "third row"},
					{1, "first row"},
					{2, "second row"},
					{3, "third row"},
				},
			},
			{
				Query: `SELECT a.* FROM mytable a CROSS JOIN mytable b where a.i = b.s OR a.s = b.i IS FALSE`,
				Expected: []sql.Row{
					{1, "first row"},
					{2, "second row"},
					{3, "third row"},
					{1, "first row"},
					{2, "second row"},
					{3, "third row"},
					{1, "first row"},
					{2, "second row"},
					{3, "third row"},
				},
			},
			{
				Query: `SELECT a.* FROM mytable a, mytable b where a.i >= b.i`,
				Expected: []sql.Row{
					{1, "first row"},
					{2, "second row"},
					{2, "second row"},
					{3, "third row"},
					{3, "third row"},
					{3, "third row"},
				},
			},
			{
				Query:    `SELECT a.* FROM mytable a, mytable b where a.i = a.s`,
				Expected: []sql.Row{},
			},
			{
				Query: `SELECT a.* FROM mytable a, mytable b where a.i in (2, 432, 7)`,
				Expected: []sql.Row{
					{2, "second row"},
					{2, "second row"},
					{2, "second row"},
				},
			},
			{
				Query: `SELECT a.* FROM mytable a, mytable b, mytable c, mytable d where a.i = b.i AND b.i = c.i AND c.i = d.i AND c.i = 2`,
				Expected: []sql.Row{
					{2, "second row"},
				},
			},
			{
				Query: `SELECT a.* FROM mytable a, mytable b, mytable c, mytable d where a.i = b.i AND b.i = c.i AND (c.i = d.s OR c.i = 2)`,
				Expected: []sql.Row{
					{2, "second row"},
					{2, "second row"},
					{2, "second row"},
				},
			},
			{
				Query: `SELECT a.* FROM mytable a, mytable b, mytable c, mytable d where a.i = b.i AND b.s = c.s`,
				Expected: []sql.Row{
					{1, "first row"},
					{2, "second row"},
					{3, "third row"},
					{1, "first row"},
					{2, "second row"},
					{3, "third row"},
					{1, "first row"},
					{2, "second row"},
					{3, "third row"},
				},
			},
			{
				Query: `SELECT a.* FROM mytable a CROSS JOIN mytable b where a.i = b.i`,
				Expected: []sql.Row{
					{1, "first row"},
					{2, "second row"},
					{3, "third row"},
				},
			},
			{
				Query: `SELECT a.* FROM mytable a CROSS JOIN mytable b where a.i = b.i OR a.i = 1`,
				Expected: []sql.Row{
					{1, "first row"},
					{1, "first row"},
					{1, "first row"},
					{2, "second row"},
					{3, "third row"},
				},
			},
			{
				Query: `SELECT a.* FROM mytable a CROSS JOIN mytable b where a.i >= b.i`,
				Expected: []sql.Row{
					{1, "first row"},
					{2, "second row"},
					{2, "second row"},
					{3, "third row"},
					{3, "third row"},
					{3, "third row"},
				},
			},
			{
				Query:    `SELECT a.* FROM mytable a CROSS JOIN mytable b where a.i = a.s`,
				Expected: []sql.Row{},
			},
			{
				Query: `SELECT a.* FROM mytable a CROSS JOIN mytable b CROSS JOIN mytable c CROSS JOIN mytable d where a.i = b.i AND b.i = c.i AND c.i = d.i AND c.i = 2`,
				Expected: []sql.Row{
					{2, "second row"},
				},
			},
			{
				Query: `SELECT a.* FROM mytable a CROSS JOIN mytable b CROSS JOIN mytable c CROSS JOIN mytable d where a.i = b.i AND b.i = c.i AND (c.i = d.s OR c.i = 2)`,
				Expected: []sql.Row{
					{2, "second row"},
					{2, "second row"},
					{2, "second row"}},
			},
			{
				Query: `SELECT a.* FROM mytable a CROSS JOIN mytable b CROSS JOIN mytable c CROSS JOIN mytable d where a.i = b.i AND b.s = c.s`,
				Expected: []sql.Row{
					{1, "first row"},
					{2, "second row"},
					{3, "third row"},
					{1, "first row"},
					{2, "second row"},
					{3, "third row"},
					{1, "first row"},
					{2, "second row"},
					{3, "third row"},
				},
			},

			{
				Query: `SELECT * FROM mytable WHERE (
			EXISTS (SELECT * FROM mytable Alias1 JOIN mytable Alias2 WHERE Alias1.i = (mytable.i + 1))
			AND EXISTS (SELECT * FROM othertable Alias1 JOIN othertable Alias2 WHERE Alias1.i2 = (mytable.i + 2)));`,
				Expected: []sql.Row{{1, "first row"}},
			},
			{
				Query: `SELECT * FROM ab WHERE (
			EXISTS (SELECT * FROM ab Alias1 JOIN ab Alias2 WHERE Alias1.a = (ab.a + 1))
			AND EXISTS (SELECT * FROM xy Alias1 JOIN xy Alias2 WHERE Alias1.x = (ab.a + 2)));`,
				Expected: []sql.Row{
					{0, 2},
					{1, 2}},
			},
			{
				// verify that duplicate aliases in different subqueries are allowed
				Query: `SELECT * FROM mytable Alias0 WHERE (
				      	EXISTS (SELECT * FROM mytable Alias WHERE Alias.i = Alias0.i + 1)
				      	AND EXISTS (SELECT * FROM othertable Alias WHERE Alias.i2 = Alias0.i + 2));`,
				Expected: []sql.Row{{1, "first row"}},
			},
			{
				Query: `SELECT * FROM mytable
						WHERE
  							i = (SELECT i2 FROM othertable alias1 WHERE i2 = 2) AND
  							i+1 = (SELECT i2 FROM othertable alias1 WHERE i2 = 3);`,
				Expected: []sql.Row{{2, "second row"}},
			},
			{
				Query: `SELECT * FROM mytable WHERE (
      					EXISTS (SELECT * FROM mytable Alias1 join mytable Alias2 WHERE Alias1.i = (mytable.i + 1))
      					AND EXISTS (SELECT * FROM othertable Alias1 join othertable Alias2 WHERE Alias1.i2 = (mytable.i + 2)))`,
				Expected: []sql.Row{{1, "first row"}},
			},
		},
	},
	{
		name: "primary key range join",
		setup: [][]string{
			setup.MydbData[0],
			{
				"create table vals (val int primary key)",
				"create table ranges (min int primary key, max int, unique key(min,max))",
				"insert into vals values (0), (1), (2), (3), (4), (5), (6)",
				"insert into ranges values (0,2), (1,3), (2,4), (3,5), (4,6)",
			},
		},
		tests: rangeJoinOpTests,
	},
	{
		name: "keyless range join",
		setup: [][]string{
			setup.MydbData[0],
			{
				"create table vals (val int)",
				"create table ranges (min int, max int)",
				"insert into vals values (0), (1), (2), (3), (4), (5), (6)",
				"insert into ranges values (0,2), (1,3), (2,4), (3,5), (4,6)",
			},
		},
		tests: rangeJoinOpTests,
	},
	{
		name: "recursive range join",
		setup: [][]string{
			setup.MydbData[0],
		},
		tests: []JoinOpTests{{
			Query: "with recursive vals as (select 0 as val union all select val + 1 from vals where val < 6), " +
				"ranges as (select 0 as min, 2 as max union all select min+1, max+1 from ranges where max < 6) " +
				"select * from vals join ranges on val > min and val < max",
			Expected: []sql.Row{
				{1, 0, 2},
				{2, 1, 3},
				{3, 2, 4},
				{4, 3, 5},
				{5, 4, 6},
			},
		}},
	},
	{
		name: "where x not in (...)",
		setup: [][]string{
			setup.XyData[0],
		},
		tests: []JoinOpTests{
			{
				Query:    `SELECT * from xy_hasnull where y not in (SELECT b from ab_hasnull)`,
				Expected: []sql.Row{},
			},
			{
				Query:    `SELECT * from xy_hasnull where y not in (SELECT b from ab)`,
				Expected: []sql.Row{{1, 0}},
			},
			{
				Query:    `SELECT * from xy where y not in (SELECT b from ab_hasnull)`,
				Expected: []sql.Row{},
			},
			{
				Query:    `SELECT * from xy where null not in (SELECT b from ab)`,
				Expected: []sql.Row{},
			},
		},
	},
	{
		name: "where not exists",
		setup: [][]string{
			setup.XyData[0],
		},
		tests: []JoinOpTests{
			{
				Query:    `select * from xy_hasnull x where not exists(select 1 from ab_hasnull a where a.b = x.y)`,
				Expected: []sql.Row{{1, 0}, {3, nil}},
			},
		},
	},
	{
		name: "multi-column merge join",
		setup: [][]string{
			setup.Pk_tablesData[0],
		},
		tests: []JoinOpTests{
			{
				Query:    `SELECT l.pk1, l.pk2, l.c1, r.pk1, r.pk2, r.c1 FROM two_pk l JOIN two_pk r ON l.pk1=r.pk1 AND l.pk2=r.pk2`,
				Expected: []sql.Row{{0, 0, 0, 0, 0, 0}, {0, 1, 10, 0, 1, 10}, {1, 0, 20, 1, 0, 20}, {1, 1, 30, 1, 1, 30}},
			},
			{
				Query:    `SELECT l.pk, r.pk FROM one_pk_two_idx l JOIN one_pk_two_idx r ON l.v1=r.v1 AND l.v2=r.v2`,
				Expected: []sql.Row{{0, 0}, {1, 1}, {2, 2}, {3, 3}, {4, 4}, {5, 5}, {6, 6}, {7, 7}},
			},
			{
				Query:    `SELECT l.pk, r.pk FROM one_pk_three_idx l JOIN one_pk_three_idx r ON l.v1=r.v1 AND l.v2=r.v2 AND l.pk=r.v1`,
				Expected: []sql.Row{{0, 0}, {0, 1}},
			},
			{
				Query:    `SELECT l.pk1, l.pk2, r.pk FROM two_pk l JOIN one_pk_three_idx r ON l.pk2=r.v1 WHERE l.pk1 = 1`,
				Expected: []sql.Row{{1, 0, 0}, {1, 0, 1}, {1, 0, 2}, {1, 0, 3}, {1, 1, 4}},
			},
			{
				Query:    `SELECT l.pk1, l.pk2, r.pk FROM two_pk l JOIN one_pk_three_idx r ON l.pk1=r.v1 WHERE l.pk2 = 1`,
				Expected: []sql.Row{{0, 1, 0}, {0, 1, 1}, {0, 1, 2}, {0, 1, 3}, {1, 1, 4}},
			},
			{
				Query:    `SELECT l.pk, r.pk FROM one_pk_three_idx l JOIN one_pk_three_idx r ON l.pk=r.v1 WHERE l.pk = 1`,
				Expected: []sql.Row{{1, 4}},
			},
		},
	},
	{
		name: "case insensitive key column names",
		setup: [][]string{
			{
				"CREATE TABLE DEPARTMENTS (ID VARCHAR(8) PRIMARY KEY, NAME VARCHAR(255));",
				"CREATE TABLE EMPLOYEES (ID VARCHAR(8) PRIMARY KEY, FIRSTNAME VARCHAR(255), DEPARTMENT_ID VARCHAR(8));",
				"INSERT INTO DEPARTMENTS (ID, NAME) VALUES ('101', 'Human Resources'), ('102', 'Finance'), ('103', 'IT');",
				"INSERT INTO EMPLOYEES (ID, FIRSTNAME,DEPARTMENT_ID) VALUES ('001', 'John', '101'), ('002', 'Jane','102'), ('003', 'Emily','103');",
			},
		},
		tests: []JoinOpTests{
			{
				Query: "SELECT * FROM EMPLOYEES e INNER JOIN DEPARTMENTS d ON e.DEPARTMENT_ID = d.ID WHERE e.DEPARTMENT_ID = '102';",
				Expected: []sql.Row{
					{"002", "Jane", "102", "102", "Finance"},
				},
			},
			{
				Query: "SELECT * FROM EMPLOYEES e INNER JOIN DEPARTMENTS d ON e.department_id = d.ID WHERE e.department_id = '102';",
				Expected: []sql.Row{
					{"002", "Jane", "102", "102", "Finance"},
				},
			},
			{
				Query: "SELECT * FROM EMPLOYEES e INNER JOIN DEPARTMENTS d ON e.DePaRtMeNt_Id = d.ID WHERE e.dEpArTmEnT_iD = '102';",
				Expected: []sql.Row{
					{"002", "Jane", "102", "102", "Finance"},
				},
			},
		},
	},
	{
		name: "string key test",
		setup: [][]string{
			{
				`
CREATE TABLE testA (
	id int PRIMARY KEY,
	supplierkey VARCHAR(100),
	name VARCHAR(100),
	product VARCHAR(100),
	UNIQUE KEY unique_product_supplier_key (product, supplierKey)
);`,
				`
CREATE TABLE testB (
	id int PRIMARY KEY,
	vendorkey VARCHAR(100),
	name VARCHAR(100),
	supplierkey VARCHAR(100),
	product VARCHAR(100),
	UNIQUE KEY unique_product_vendor_key (product,vendorKey)
);`,
				"INSERT INTO testA VALUES (1, 'texwin-post-frame', 'Texwin (Post Frame)', 'carports');",
				"INSERT INTO testA VALUES (2, 'texwin', 'Texwin', 'carports');",
				"INSERT INTO testB VALUES (1, 'advancebldg', 'Test', 'texwin', 'carports');",
			},
		},
		tests: []JoinOpTests{
			{
				Query: `
SELECT  
    v.vendorkey AS vendor,
    v.product,
    v.supplierkey,
    s.name      AS supplierName
FROM   
    testB AS v
INNER JOIN 
    testA AS s
ON 
    s.supplierkey = v.supplierkey AND 
    s.product     = v.product
WHERE 
    v.vendorkey = 'advancebldg';
`,
				Expected: []sql.Row{
					{"advancebldg", "carports", "texwin", "Texwin"},
				},
			},
		},
	},
	{
<<<<<<< HEAD
		// https://github.com/dolthub/dolt/issues/9782
		name: "joining with subquery on empty table",
		setup: [][]string{
			{
				"CREATE TABLE t(c INT);",
				"INSERT INTO t VALUES (1);",
=======
		name: "joining on decimals",
		setup: [][]string{
			{
				"create table t1(c0 decimal(6,3))",
				"create table t2(c0 decimal(5,2))",
				"insert into t1 values (10.000),(20.505),(30.000)",
				"insert into t2 values (20.5), (25.0), (30.0)",
>>>>>>> 64442f60
			},
		},
		tests: []JoinOpTests{
			{
<<<<<<< HEAD
				Query:    "SELECT t.c FROM t LEFT JOIN (SELECT t.c FROM t WHERE FALSE) AS subq ON TRUE;",
				Expected: []sql.Row{{1}},
			},
			{
				Query:    "SELECT t.c FROM t NATURAL LEFT JOIN (SELECT t.c FROM t WHERE FALSE) AS subq;",
				Expected: []sql.Row{{1}},
			},
			{
				Query:    "SELECT t.c FROM (SELECT t.c FROM t WHERE FALSE) AS subq RIGHT JOIN t ON TRUE;",
				Expected: []sql.Row{{1}},
			},
			{
				Query:    "SELECT t.c FROM (SELECT t.c FROM t WHERE FALSE) AS subq NATURAL RIGHT JOIN t;",
				Expected: []sql.Row{{1}},
=======
				Query:    "select * from t1 join t2 on t1.c0 = t2.c0",
				Expected: []sql.Row{{"30.000", "30.00"}},
			},
		},
	},
	{
		// https://github.com/dolthub/dolt/issues/9777
		name: "join with % condition",
		setup: [][]string{
			{
				"create table t1(c0 int)",
				"create table t2(c0 int)",
				"insert into t1 values (1),(2)",
				"insert into t2 values (3),(4)",
			},
		},
		tests: []JoinOpTests{
			{
				Query: "select * from t1 join t2 on (t1.c0 % 2) = (t2.c0 % 2)",
				Expected: []sql.Row{
					{1, 3},
					{2, 4},
				},
>>>>>>> 64442f60
			},
		},
	},
}

var rangeJoinOpTests = []JoinOpTests{
	{
		Query: "select * from vals join ranges on val between min and max",
		Expected: []sql.Row{
			{0, 0, 2},
			{1, 0, 2},
			{1, 1, 3},
			{2, 0, 2},
			{2, 1, 3},
			{2, 2, 4},
			{3, 1, 3},
			{3, 2, 4},
			{3, 3, 5},
			{4, 2, 4},
			{4, 3, 5},
			{4, 4, 6},
			{5, 3, 5},
			{5, 4, 6},
			{6, 4, 6},
		},
	},
	{
		Query: "select * from vals join ranges on val > min and val < max",
		Expected: []sql.Row{
			{1, 0, 2},
			{2, 1, 3},
			{3, 2, 4},
			{4, 3, 5},
			{5, 4, 6},
		},
	},
	{
		Query: "select * from vals join ranges on min < val and max > val",
		Expected: []sql.Row{
			{1, 0, 2},
			{2, 1, 3},
			{3, 2, 4},
			{4, 3, 5},
			{5, 4, 6},
		},
	},
	{
		Query: "select * from vals join ranges on val >= min and val < max",
		Expected: []sql.Row{
			{0, 0, 2},
			{1, 0, 2},
			{1, 1, 3},
			{2, 1, 3},
			{2, 2, 4},
			{3, 2, 4},
			{3, 3, 5},
			{4, 3, 5},
			{4, 4, 6},
			{5, 4, 6},
		},
	},
	{
		Query: "select * from vals join ranges on val > min and val <= max",
		Expected: []sql.Row{
			{1, 0, 2},
			{2, 0, 2},
			{2, 1, 3},
			{3, 1, 3},
			{3, 2, 4},
			{4, 2, 4},
			{4, 3, 5},
			{5, 3, 5},
			{5, 4, 6},
			{6, 4, 6},
		},
	},
	{
		Query: "select * from vals join ranges on val >= min and val <= max",
		Expected: []sql.Row{
			{0, 0, 2},
			{1, 0, 2},
			{1, 1, 3},
			{2, 0, 2},
			{2, 1, 3},
			{2, 2, 4},
			{3, 1, 3},
			{3, 2, 4},
			{3, 3, 5},
			{4, 2, 4},
			{4, 3, 5},
			{4, 4, 6},
			{5, 3, 5},
			{5, 4, 6},
			{6, 4, 6},
		},
	},
	{
		Query: "select * from vals left join ranges on val > min and val < max",
		Expected: []sql.Row{
			{0, nil, nil},
			{1, 0, 2},
			{2, 1, 3},
			{3, 2, 4},
			{4, 3, 5},
			{5, 4, 6},
			{6, nil, nil},
		},
	},
	{
		Query: "select * from ranges l join ranges r on l.min > r.min and l.min < r.max",
		Expected: []sql.Row{
			{1, 3, 0, 2},
			{2, 4, 1, 3},
			{3, 5, 2, 4},
			{4, 6, 3, 5},
		},
	},
	{
		Query: "select * from vals left join ranges r1 on val > r1.min and val < r1.max left join ranges r2 on r1.min > r2.min and r1.min < r2.max",
		Expected: []sql.Row{
			{0, nil, nil, nil, nil},
			{1, 0, 2, nil, nil},
			{2, 1, 3, 0, 2},
			{3, 2, 4, 1, 3},
			{4, 3, 5, 2, 4},
			{5, 4, 6, 3, 5},
			{6, nil, nil, nil, nil},
		},
	},
	{
		Query: "select * from (select vals.val * 2 as val from vals) as newVals join (select ranges.min * 2 as min, ranges.max * 2 as max from ranges) as newRanges on val > min and val < max;",
		Expected: []sql.Row{
			{2, 0, 4},
			{4, 2, 6},
			{6, 4, 8},
			{8, 6, 10},
			{10, 8, 12},
		},
	},
	{
		// This tests that the RangeHeapJoin node functions correctly even if its rows are iterated over multiple times.
		Query: "select * from (select 1 union select 2) as l left join (select * from vals join ranges on val > min and val < max) as r on max = max",
		Expected: []sql.Row{
			{1, 1, 0, 2},
			{1, 2, 1, 3},
			{1, 3, 2, 4},
			{1, 4, 3, 5},
			{1, 5, 4, 6},
			{2, 1, 0, 2},
			{2, 2, 1, 3},
			{2, 3, 2, 4},
			{2, 4, 3, 5},
			{2, 5, 4, 6},
		},
	},
	{
		Query: "select * from vals left join (select * from ranges where 0) as newRanges on val > min and val < max;",
		Expected: []sql.Row{
			{0, nil, nil},
			{1, nil, nil},
			{2, nil, nil},
			{3, nil, nil},
			{4, nil, nil},
			{5, nil, nil},
			{6, nil, nil},
		},
	},
}<|MERGE_RESOLUTION|>--- conflicted
+++ resolved
@@ -2047,14 +2047,6 @@
 		},
 	},
 	{
-<<<<<<< HEAD
-		// https://github.com/dolthub/dolt/issues/9782
-		name: "joining with subquery on empty table",
-		setup: [][]string{
-			{
-				"CREATE TABLE t(c INT);",
-				"INSERT INTO t VALUES (1);",
-=======
 		name: "joining on decimals",
 		setup: [][]string{
 			{
@@ -2062,27 +2054,10 @@
 				"create table t2(c0 decimal(5,2))",
 				"insert into t1 values (10.000),(20.505),(30.000)",
 				"insert into t2 values (20.5), (25.0), (30.0)",
->>>>>>> 64442f60
-			},
-		},
-		tests: []JoinOpTests{
-			{
-<<<<<<< HEAD
-				Query:    "SELECT t.c FROM t LEFT JOIN (SELECT t.c FROM t WHERE FALSE) AS subq ON TRUE;",
-				Expected: []sql.Row{{1}},
-			},
-			{
-				Query:    "SELECT t.c FROM t NATURAL LEFT JOIN (SELECT t.c FROM t WHERE FALSE) AS subq;",
-				Expected: []sql.Row{{1}},
-			},
-			{
-				Query:    "SELECT t.c FROM (SELECT t.c FROM t WHERE FALSE) AS subq RIGHT JOIN t ON TRUE;",
-				Expected: []sql.Row{{1}},
-			},
-			{
-				Query:    "SELECT t.c FROM (SELECT t.c FROM t WHERE FALSE) AS subq NATURAL RIGHT JOIN t;",
-				Expected: []sql.Row{{1}},
-=======
+			},
+		},
+		tests: []JoinOpTests{
+			{
 				Query:    "select * from t1 join t2 on t1.c0 = t2.c0",
 				Expected: []sql.Row{{"30.000", "30.00"}},
 			},
@@ -2106,10 +2081,37 @@
 					{1, 3},
 					{2, 4},
 				},
->>>>>>> 64442f60
-			},
-		},
-	},
+			},
+		},
+	},
+  {
+		// https://github.com/dolthub/dolt/issues/9782
+		name: "joining with subquery on empty table",
+		setup: [][]string{
+			{
+				"CREATE TABLE t(c INT);",
+				"INSERT INTO t VALUES (1);",
+      },
+    },
+    tests: []JoinOpTests{
+      {
+				Query:    "SELECT t.c FROM t LEFT JOIN (SELECT t.c FROM t WHERE FALSE) AS subq ON TRUE;",
+				Expected: []sql.Row{{1}},
+			},
+			{
+				Query:    "SELECT t.c FROM t NATURAL LEFT JOIN (SELECT t.c FROM t WHERE FALSE) AS subq;",
+				Expected: []sql.Row{{1}},
+			},
+			{
+				Query:    "SELECT t.c FROM (SELECT t.c FROM t WHERE FALSE) AS subq RIGHT JOIN t ON TRUE;",
+				Expected: []sql.Row{{1}},
+			},
+			{
+				Query:    "SELECT t.c FROM (SELECT t.c FROM t WHERE FALSE) AS subq NATURAL RIGHT JOIN t;",
+				Expected: []sql.Row{{1}},
+      },
+    },
+  },
 }
 
 var rangeJoinOpTests = []JoinOpTests{
