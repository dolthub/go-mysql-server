--- conflicted
+++ resolved
@@ -333,15 +333,8 @@
 			},
 			{
 				noIdx: true,
-<<<<<<< HEAD
-				q: "select p from point_tbl where st_within(p, null)",
+				q:     "select p from point_tbl where st_within(p, null)",
 				exp: []sql.Row{},
-=======
-				q:     "select p from point_tbl where st_within(p, null)",
-				exp: []sql.Row{
-					{},
-				},
->>>>>>> 6a139767
 			},
 			{
 				q: "select i, p from point_pk_tbl where st_within(p, point(0,0))",
@@ -351,15 +344,8 @@
 			},
 			{
 				noIdx: true,
-<<<<<<< HEAD
-				q: "select i, p from point_pk_tbl where st_within(p, null)",
+				q:     "select i, p from point_pk_tbl where st_within(p, null)",
 				exp: []sql.Row{},
-=======
-				q:     "select i, p from point_pk_tbl where st_within(p, null)",
-				exp: []sql.Row{
-					{},
-				},
->>>>>>> 6a139767
 			},
 		},
 	},
