// Copyright 2020-2021 Dolthub, Inc.
//
// Licensed under the Apache License, Version 2.0 (the "License");
// you may not use this file except in compliance with the License.
// You may obtain a copy of the License at
//
//     http://www.apache.org/licenses/LICENSE-2.0
//
// Unless required by applicable law or agreed to in writing, software
// distributed under the License is distributed on an "AS IS" BASIS,
// WITHOUT WARRANTIES OR CONDITIONS OF ANY KIND, either express or implied.
// See the License for the specific language governing permissions and
// limitations under the License.

package enginetest_test

import (
	"fmt"
	"log"
	"os"
	"testing"

	"github.com/dolthub/sqllogictest/go/logictest"
	"github.com/stretchr/testify/require"

	"github.com/dolthub/go-mysql-server/enginetest"
	"github.com/dolthub/go-mysql-server/enginetest/queries"
	"github.com/dolthub/go-mysql-server/enginetest/scriptgen/setup"
	memharness "github.com/dolthub/go-mysql-server/enginetest/sqllogictest/harness"
	"github.com/dolthub/go-mysql-server/memory"
	"github.com/dolthub/go-mysql-server/sql"
	"github.com/dolthub/go-mysql-server/sql/expression"
	"github.com/dolthub/go-mysql-server/sql/plan"
	"github.com/dolthub/go-mysql-server/sql/types"
	_ "github.com/dolthub/go-mysql-server/sql/variables"
)

// This file is for validating both the engine itself and the in-memory database implementation in the memory package.
// Any engine test that relies on the correct implementation of the in-memory database belongs here. All test logic and
// queries are declared in the exported enginetest package to make them usable by integrators, to validate the engine
// against their own implementation.

type indexBehaviorTestParams struct {
	name              string
	driverInitializer enginetest.IndexDriverInitializer
	nativeIndexes     bool
}

const testNumPartitions = 5

var numPartitionsVals = []int{
	1,
	testNumPartitions,
}
var indexBehaviors = []*indexBehaviorTestParams{
	{"none", nil, false},
	{"mergableIndexes", mergableIndexDriver, false},
	{"nativeIndexes", nil, true},
	{"nativeAndMergable", mergableIndexDriver, true},
}
var parallelVals = []int{
	1,
	2,
}

// TestQueries tests the given queries on an engine under a variety of circumstances:
// 1) Partitioned tables / non partitioned tables
// 2) Mergeable / unmergeable / native / no indexes
// 3) Parallelism on / off
func TestQueries(t *testing.T) {
	for _, numPartitions := range numPartitionsVals {
		for _, indexBehavior := range indexBehaviors {
			for _, parallelism := range parallelVals {
				if parallelism == 1 && numPartitions == testNumPartitions && indexBehavior.name == "nativeIndexes" {
					// This case is covered by TestQueriesSimple
					continue
				}
				testName := fmt.Sprintf("partitions=%d,indexes=%v,parallelism=%v", numPartitions, indexBehavior.name, parallelism)
				harness := enginetest.NewMemoryHarness(testName, parallelism, numPartitions, indexBehavior.nativeIndexes, indexBehavior.driverInitializer)

				t.Run(testName, func(t *testing.T) {
					enginetest.TestQueries(t, harness)
				})
			}
		}
	}
}

// TestQueriesPreparedSimple runs the canonical test queries against a single threaded index enabled harness.
func TestQueriesPreparedSimple(t *testing.T) {
	harness := enginetest.NewDefaultMemoryHarness()
	if harness.IsUsingServer() {
		t.Skip("issue: https://github.com/dolthub/dolt/issues/6904 and https://github.com/dolthub/dolt/issues/6901")
	}
	enginetest.TestQueriesPrepared(t, harness)
}

// TestQueriesSimple runs the canonical test queries against a single threaded index enabled harness.
func TestQueriesSimple(t *testing.T) {
	harness := enginetest.NewDefaultMemoryHarness()
	enginetest.TestQueries(t, harness)
}

// TestJoinQueries runs the canonical test queries against a single threaded index enabled harness.
func TestJoinQueries(t *testing.T) {
	enginetest.TestJoinQueries(t, enginetest.NewDefaultMemoryHarness())
}

func TestLateralJoin(t *testing.T) {
	enginetest.TestLateralJoinQueries(t, enginetest.NewDefaultMemoryHarness())
}

// TestJoinPlanning runs join-specific tests for merge
func TestJoinPlanning(t *testing.T) {
	enginetest.TestJoinPlanning(t, enginetest.NewDefaultMemoryHarness())
}

// TestJoinOps runs join-specific tests for merge
func TestJoinOps(t *testing.T) {
	enginetest.TestJoinOps(t, enginetest.NewDefaultMemoryHarness(), enginetest.DefaultJoinOpTests)
}

func TestJoinStats(t *testing.T) {
	harness := enginetest.NewDefaultMemoryHarness()
	if harness.IsUsingServer() {
		t.Skip("join stats don't work with bindvars")
	}
	enginetest.TestJoinStats(t, harness)
}

// TestJSONTableQueries runs the canonical test queries against a single threaded index enabled harness.
func TestJSONTableQueries(t *testing.T) {
	enginetest.TestJSONTableQueries(t, enginetest.NewDefaultMemoryHarness())
}

// TestJSONTableScripts runs the canonical test queries against a single threaded index enabled harness.
func TestJSONTableScripts(t *testing.T) {
	enginetest.TestJSONTableScripts(t, enginetest.NewDefaultMemoryHarness())
}

// TestBrokenJSONTableScripts runs the canonical test queries against a single threaded index enabled harness.
func TestBrokenJSONTableScripts(t *testing.T) {
	enginetest.TestBrokenJSONTableScripts(t, enginetest.NewSkippingMemoryHarness())
}

// Convenience test for debugging a single query. Unskip and set to the desired query.
func TestSingleQuery(t *testing.T) {
	t.Skip()
	var test queries.QueryTest
	test = queries.QueryTest{
		Query:    `select a.i,a.f, b.i2 from niltable a left join niltable b on a.i = b.i2 order by a.i`,
		Expected: []sql.Row{{1, nil, nil}, {2, nil, 2}, {3, nil, nil}, {4, 4.0, 4}, {5, 5.0, nil}, {6, 6.0, 6}},
	}

	fmt.Sprintf("%v", test)
	harness := enginetest.NewMemoryHarness("", 1, testNumPartitions, true, nil)
	// harness.UseServer()
	harness.Setup(setup.MydbData, setup.NiltableData)
	engine, err := harness.NewEngine(t)
	require.NoError(t, err)

	engine.EngineAnalyzer().Debug = true
	engine.EngineAnalyzer().Verbose = true

	enginetest.TestQueryWithEngine(t, harness, engine, test)
}

// Convenience test for debugging a single query. Unskip and set to the desired query.
func TestSingleQueryPrepared(t *testing.T) {
	t.Skip()
	var test = queries.ScriptTest{
		Name:        "renaming views with RENAME TABLE ... TO .. statement",
		SetUpScript: []string{},
		Assertions: []queries.ScriptTestAssertion{
			{
				// Original Issue: https://github.com/dolthub/dolt/issues/5714
				Query: `select 1.0/0.0 from dual`,

				Expected: []sql.Row{
					{4},
				},
			},
		},
	}

	fmt.Sprintf("%v", test)
	harness := enginetest.NewMemoryHarness("", 1, testNumPartitions, false, nil)
	harness.Setup(setup.KeylessSetup...)
	engine, err := harness.NewEngine(t)
	if err != nil {
		panic(err)
	}

	engine.EngineAnalyzer().Debug = true
	engine.EngineAnalyzer().Verbose = true

	enginetest.TestScriptWithEnginePrepared(t, engine, harness, test)
}

func newUpdateResult(matched, updated int) types.OkResult {
	return types.OkResult{
		RowsAffected: uint64(updated),
		Info:         plan.UpdateInfo{Matched: matched, Updated: updated},
	}
}

// Convenience test for debugging a single query. Unskip and set to the desired query.
func TestSingleScript(t *testing.T) {
	//t.Skip()
	var scripts = []queries.ScriptTest{
		{
			Name: "test script",
			SetUpScript: []string{
<<<<<<< HEAD
				"create table a (x int primary key)",
				"create table b (y int primary key)",
				"create table c (z int primary key)",
				"create trigger a1 before insert on a for each row insert into b values (new.x * 2)",
				"create trigger b1 before insert on b for each row insert into c values (new.y * 7)",
=======
				"create table t1 (id int primary key, t2_id int);",
				"create table t2 (id int primary key, t3_id int);",
				"create table t3 (id int primary key);",

				"insert into t1 values (1, 2);",
				"insert into t2 values (2, 3);",
				"insert into t3 values (3);",

				"create trigger trig1 after delete on t1 for each row begin delete from t2 where id = old.t2_id; end;",
				"create trigger trig2 after delete on t2 for each row begin delete from t3 where id = old.t3_id; end;",
>>>>>>> 7da9bd74
			},
			Assertions: []queries.ScriptTestAssertion{
				{
					Query: "insert into a values (1), (2), (3)",
					Expected: []sql.Row{
						{types.OkResult{RowsAffected: 1}},
					},
				},
				//{
				//	Query: "select * from a;",
				//	Expected: []sql.Row{},
				//},
				//{
				//	Query: "select * from b;",
				//	Expected: []sql.Row{},
				//},
				//{
				//	Query: "select * from c;",
				//	Expected: []sql.Row{},
				//},
			},
		},
	}

	for _, test := range scripts {
		harness := enginetest.NewMemoryHarness("", 1, testNumPartitions, true, nil)
		engine, err := harness.NewEngine(t)
		if err != nil {
			panic(err)
		}

		engine.EngineAnalyzer().Verbose = true
		engine.EngineAnalyzer().Debug = true

		enginetest.TestScriptWithEngine(t, engine, harness, test)
	}
}

func TestUnbuildableIndex(t *testing.T) {
	var scripts = []queries.ScriptTest{
		{
			Name: "Failing index builder still returning correct results",
			SetUpScript: []string{
				"CREATE TABLE mytable2 (i BIGINT PRIMARY KEY, s VARCHAR(20))",
				"CREATE UNIQUE INDEX mytable2_s ON mytable2 (s)",
				fmt.Sprintf("CREATE INDEX mytable2_i_s ON mytable2 (i, s) COMMENT '%s'", memory.CommentPreventingIndexBuilding),
				"INSERT INTO mytable2 VALUES (1, 'first row'), (2, 'second row'), (3, 'third row')",
			},
			Assertions: []queries.ScriptTestAssertion{
				{
					Query: "SELECT i FROM mytable2 WHERE i IN (SELECT i FROM mytable2) ORDER BY i",
					Expected: []sql.Row{
						{1},
						{2},
						{3},
					},
				},
			},
		},
	}

	for _, test := range scripts {
		harness := enginetest.NewDefaultMemoryHarness()
		enginetest.TestScript(t, harness, test)
	}
}

func TestBrokenQueries(t *testing.T) {
	enginetest.TestBrokenQueries(t, enginetest.NewSkippingMemoryHarness())
}

func TestQueryPlanTODOs(t *testing.T) {
	harness := enginetest.NewSkippingMemoryHarness()
	harness.Setup(setup.MydbData, setup.Pk_tablesData, setup.NiltableData)
	e, err := harness.NewEngine(t)
	if err != nil {
		log.Fatal(err)
	}
	for _, tt := range queries.QueryPlanTODOs {
		t.Run(tt.Query, func(t *testing.T) {
			enginetest.TestQueryPlan(t, harness, e, tt)
		})
	}
}

func TestVersionedQueries(t *testing.T) {
	for _, numPartitions := range numPartitionsVals {
		for _, indexInit := range indexBehaviors {
			for _, parallelism := range parallelVals {
				testName := fmt.Sprintf("partitions=%d,indexes=%v,parallelism=%v", numPartitions, indexInit.name, parallelism)
				harness := enginetest.NewMemoryHarness(testName, parallelism, numPartitions, indexInit.nativeIndexes, indexInit.driverInitializer)

				t.Run(testName, func(t *testing.T) {
					enginetest.TestVersionedQueries(t, harness)
				})
			}
		}
	}
}

func TestAnsiQuotesSqlMode(t *testing.T) {
	enginetest.TestAnsiQuotesSqlMode(t, enginetest.NewDefaultMemoryHarness())
}

func TestAnsiQuotesSqlModePrepared(t *testing.T) {
	harness := enginetest.NewDefaultMemoryHarness()
	if harness.IsUsingServer() {
		t.Skip("prepared test depend on context for current sql_mode information, but it does not get updated when using ServerEngine")
	}
	enginetest.TestAnsiQuotesSqlModePrepared(t, enginetest.NewDefaultMemoryHarness())
}

// Tests of choosing the correct execution plan independent of result correctness. Mostly useful for confirming that
// the right indexes are being used for joining tables.
func TestQueryPlans(t *testing.T) {
	indexBehaviors := []*indexBehaviorTestParams{
		{"nativeIndexes", nil, true},
		{"nativeAndMergable", mergableIndexDriver, true},
	}

	for _, indexInit := range indexBehaviors {
		t.Run(indexInit.name, func(t *testing.T) {
			harness := enginetest.NewMemoryHarness(indexInit.name, 1, 2, indexInit.nativeIndexes, indexInit.driverInitializer)
			enginetest.TestQueryPlans(t, harness, queries.PlanTests)
		})
	}
}

func TestSingleQueryPlan(t *testing.T) {
	t.Skip()
	tt := []queries.QueryPlanTest{
		{
			Query: `SELECT mytable.i, selfjoin.i FROM mytable INNER JOIN mytable selfjoin ON mytable.i = selfjoin.i WHERE selfjoin.i IN (SELECT 1 FROM DUAL)`,
			ExpectedPlan: "Project\n" +
				" ├─ columns: [mytable.i:0!null, selfjoin.i:2!null]\n" +
				" └─ SemiJoin\n" +
				"     ├─ MergeJoin\n" +
				"     │   ├─ cmp: Eq\n" +
				"     │   │   ├─ mytable.i:0!null\n" +
				"     │   │   └─ selfjoin.i:2!null\n" +
				"     │   ├─ IndexedTableAccess(mytable)\n" +
				"     │   │   ├─ index: [mytable.i,mytable.s]\n" +
				"     │   │   ├─ static: [{[NULL, ∞), [NULL, ∞)}]\n" +
				"     │   │   ├─ colSet: (1,2)\n" +
				"     │   │   ├─ tableId: 1\n" +
				"     │   │   └─ Table\n" +
				"     │   │       ├─ name: mytable\n" +
				"     │   │       └─ columns: [i s]\n" +
				"     │   └─ Filter\n" +
				"     │       ├─ Eq\n" +
				"     │       │   ├─ selfjoin.i:0!null\n" +
				"     │       │   └─ 1 (tinyint)\n" +
				"     │       └─ TableAlias(selfjoin)\n" +
				"     │           └─ IndexedTableAccess(mytable)\n" +
				"     │               ├─ index: [mytable.i]\n" +
				"     │               ├─ static: [{[1, 1]}]\n" +
				"     │               ├─ colSet: (3,4)\n" +
				"     │               ├─ tableId: 2\n" +
				"     │               └─ Table\n" +
				"     │                   ├─ name: mytable\n" +
				"     │                   └─ columns: [i s]\n" +
				"     └─ Project\n" +
				"         ├─ columns: [1 (tinyint)]\n" +
				"         └─ ProcessTable\n" +
				"             └─ Table\n" +
				"                 ├─ name: \n" +
				"                 └─ columns: []\n" +
				"",
			ExpectedEstimates: "Project\n" +
				" ├─ columns: [mytable.i, selfjoin.i]\n" +
				" └─ SemiJoin (estimated cost=4.515 rows=1)\n" +
				"     ├─ MergeJoin (estimated cost=6.090 rows=3)\n" +
				"     │   ├─ cmp: (mytable.i = selfjoin.i)\n" +
				"     │   ├─ IndexedTableAccess(mytable)\n" +
				"     │   │   ├─ index: [mytable.i,mytable.s]\n" +
				"     │   │   └─ filters: [{[NULL, ∞), [NULL, ∞)}]\n" +
				"     │   └─ Filter\n" +
				"     │       ├─ (selfjoin.i = 1)\n" +
				"     │       └─ TableAlias(selfjoin)\n" +
				"     │           └─ IndexedTableAccess(mytable)\n" +
				"     │               ├─ index: [mytable.i]\n" +
				"     │               └─ filters: [{[1, 1]}]\n" +
				"     └─ Project\n" +
				"         ├─ columns: [1]\n" +
				"         └─ Table\n" +
				"             └─ name: \n" +
				"",
			ExpectedAnalysis: "Project\n" +
				" ├─ columns: [mytable.i, selfjoin.i]\n" +
				" └─ SemiJoin (estimated cost=4.515 rows=1) (actual rows=1 loops=1)\n" +
				"     ├─ MergeJoin (estimated cost=6.090 rows=3) (actual rows=1 loops=1)\n" +
				"     │   ├─ cmp: (mytable.i = selfjoin.i)\n" +
				"     │   ├─ IndexedTableAccess(mytable)\n" +
				"     │   │   ├─ index: [mytable.i,mytable.s]\n" +
				"     │   │   └─ filters: [{[NULL, ∞), [NULL, ∞)}]\n" +
				"     │   └─ Filter\n" +
				"     │       ├─ (selfjoin.i = 1)\n" +
				"     │       └─ TableAlias(selfjoin)\n" +
				"     │           └─ IndexedTableAccess(mytable)\n" +
				"     │               ├─ index: [mytable.i]\n" +
				"     │               └─ filters: [{[1, 1]}]\n" +
				"     └─ Project\n" +
				"         ├─ columns: [1]\n" +
				"         └─ Table\n" +
				"             └─ name: \n" +
				"",
		},
	}

	harness := enginetest.NewMemoryHarness("nativeIndexes", 1, 2, true, nil)
	harness.Setup(setup.PlanSetup...)

	for _, test := range tt {
		t.Run(test.Query, func(t *testing.T) {
			engine, err := harness.NewEngine(t)
			engine.EngineAnalyzer().Verbose = true
			engine.EngineAnalyzer().Debug = true

			require.NoError(t, err)
			enginetest.TestQueryPlan(t, harness, engine, test)
		})
	}
}

func TestIntegrationQueryPlans(t *testing.T) {
	indexBehaviors := []*indexBehaviorTestParams{
		{"nativeIndexes", nil, true},
	}

	for _, indexInit := range indexBehaviors {
		t.Run(indexInit.name, func(t *testing.T) {
			harness := enginetest.NewMemoryHarness(indexInit.name, 1, 1, indexInit.nativeIndexes, indexInit.driverInitializer)
			enginetest.TestIntegrationPlans(t, harness)
		})
	}
}

func TestImdbQueryPlans(t *testing.T) {
	t.Skip("tests are too slow")
	indexBehaviors := []*indexBehaviorTestParams{
		{"nativeIndexes", nil, true},
	}

	for _, indexInit := range indexBehaviors {
		t.Run(indexInit.name, func(t *testing.T) {
			harness := enginetest.NewMemoryHarness(indexInit.name, 1, 1, indexInit.nativeIndexes, indexInit.driverInitializer)
			enginetest.TestImdbPlans(t, harness)
		})
	}
}

func TestTpccQueryPlans(t *testing.T) {
	indexBehaviors := []*indexBehaviorTestParams{
		{"nativeIndexes", nil, true},
	}

	for _, indexInit := range indexBehaviors {
		t.Run(indexInit.name, func(t *testing.T) {
			harness := enginetest.NewMemoryHarness(indexInit.name, 1, 1, indexInit.nativeIndexes, indexInit.driverInitializer)
			enginetest.TestTpccPlans(t, harness)
		})
	}
}

func TestTpchQueryPlans(t *testing.T) {
	indexBehaviors := []*indexBehaviorTestParams{
		{"nativeIndexes", nil, true},
	}

	for _, indexInit := range indexBehaviors {
		t.Run(indexInit.name, func(t *testing.T) {
			harness := enginetest.NewMemoryHarness(indexInit.name, 1, 1, indexInit.nativeIndexes, indexInit.driverInitializer)
			enginetest.TestTpchPlans(t, harness)
		})
	}
}

func TestTpcdsQueryPlans(t *testing.T) {
	t.Skip("missing features")
	indexBehaviors := []*indexBehaviorTestParams{
		{"nativeIndexes", nil, true},
	}

	for _, indexInit := range indexBehaviors {
		t.Run(indexInit.name, func(t *testing.T) {
			harness := enginetest.NewMemoryHarness(indexInit.name, 1, 1, indexInit.nativeIndexes, indexInit.driverInitializer)
			enginetest.TestTpcdsPlans(t, harness)
		})
	}
}

func TestIndexQueryPlans(t *testing.T) {
	indexBehaviors := []*indexBehaviorTestParams{
		{"nativeIndexes", nil, true},
		{"nativeAndMergable", mergableIndexDriver, true},
	}

	for _, indexInit := range indexBehaviors {
		t.Run(indexInit.name, func(t *testing.T) {
			harness := enginetest.NewMemoryHarness(indexInit.name, 1, 2, indexInit.nativeIndexes, indexInit.driverInitializer)
			enginetest.TestIndexQueryPlans(t, harness)
		})
	}
}

func TestParallelismQueries(t *testing.T) {
	enginetest.TestParallelismQueries(t, enginetest.NewMemoryHarness("default", 2, testNumPartitions, true, nil))
}

func TestQueryErrors(t *testing.T) {
	enginetest.TestQueryErrors(t, enginetest.NewDefaultMemoryHarness())
}

func TestInfoSchema(t *testing.T) {
	enginetest.TestInfoSchema(t, enginetest.NewMemoryHarness("default", 1, testNumPartitions, true, mergableIndexDriver))
}

func TestMySqlDb(t *testing.T) {
	enginetest.TestMySqlDb(t, enginetest.NewDefaultMemoryHarness())
}

func TestReadOnlyDatabases(t *testing.T) {
	enginetest.TestReadOnlyDatabases(t, enginetest.NewReadOnlyMemoryHarness())
}

func TestReadOnlyVersionedQueries(t *testing.T) {
	enginetest.TestReadOnlyVersionedQueries(t, enginetest.NewReadOnlyMemoryHarness())
}

func TestColumnAliases(t *testing.T) {
	enginetest.TestColumnAliases(t, enginetest.NewDefaultMemoryHarness())
}

func TestDerivedTableOuterScopeVisibility(t *testing.T) {
	harness := enginetest.NewDefaultMemoryHarness()
	enginetest.TestDerivedTableOuterScopeVisibility(t, harness)
}

func TestOrderByGroupBy(t *testing.T) {
	// TODO: window validation expecting error message
	enginetest.TestOrderByGroupBy(t, enginetest.NewDefaultMemoryHarness())
}

func TestAmbiguousColumnResolution(t *testing.T) {
	enginetest.TestAmbiguousColumnResolution(t, enginetest.NewDefaultMemoryHarness())
}

func TestInsertInto(t *testing.T) {
	harness := enginetest.NewDefaultMemoryHarness()
	enginetest.TestInsertInto(t, harness)
}

func TestInsertIgnoreInto(t *testing.T) {
	enginetest.TestInsertIgnoreInto(t, enginetest.NewDefaultMemoryHarness())
}

func TestInsertDuplicateKeyKeyless(t *testing.T) {
	enginetest.TestInsertDuplicateKeyKeyless(t, enginetest.NewDefaultMemoryHarness())
}

func TestIgnoreIntoWithDuplicateUniqueKeyKeyless(t *testing.T) {
	enginetest.TestIgnoreIntoWithDuplicateUniqueKeyKeyless(t, enginetest.NewDefaultMemoryHarness())
}

func TestInsertIntoErrors(t *testing.T) {
	enginetest.TestInsertIntoErrors(t, enginetest.NewDefaultMemoryHarness())
}

func TestBrokenInsertScripts(t *testing.T) {
	enginetest.TestBrokenInsertScripts(t, enginetest.NewDefaultMemoryHarness())
}

func TestGeneratedColumns(t *testing.T) {
	enginetest.TestGeneratedColumns(t, enginetest.NewDefaultMemoryHarness())
}

func TestGeneratedColumnPlans(t *testing.T) {
	enginetest.TestGeneratedColumnPlans(t, enginetest.NewDefaultMemoryHarness())
}

func TestSysbenchPlans(t *testing.T) {
	enginetest.TestSysbenchPlans(t, enginetest.NewDefaultMemoryHarness())
}

func TestStatistics(t *testing.T) {
	enginetest.TestStatistics(t, enginetest.NewDefaultMemoryHarness())
}

func TestStatisticIndexFilters(t *testing.T) {
	enginetest.TestStatisticIndexFilters(t, enginetest.NewDefaultMemoryHarness())
}

func TestSpatialInsertInto(t *testing.T) {
	enginetest.TestSpatialInsertInto(t, enginetest.NewDefaultMemoryHarness())
}

func TestLoadData(t *testing.T) {
	enginetest.TestLoadData(t, enginetest.NewDefaultMemoryHarness())
}

func TestLoadDataErrors(t *testing.T) {
	enginetest.TestLoadDataErrors(t, enginetest.NewDefaultMemoryHarness())
}

func TestLoadDataFailing(t *testing.T) {
	enginetest.TestLoadDataFailing(t, enginetest.NewDefaultMemoryHarness())
}

func TestSelectIntoFile(t *testing.T) {
	enginetest.TestSelectIntoFile(t, enginetest.NewDefaultMemoryHarness())
}

func TestReplaceInto(t *testing.T) {
	enginetest.TestReplaceInto(t, enginetest.NewDefaultMemoryHarness())
}

func TestReplaceIntoErrors(t *testing.T) {
	enginetest.TestReplaceIntoErrors(t, enginetest.NewDefaultMemoryHarness())
}

func TestUpdate(t *testing.T) {
	enginetest.TestUpdate(t, enginetest.NewMemoryHarness("default", 1, testNumPartitions, true, mergableIndexDriver))
}

func TestUpdateIgnore(t *testing.T) {
	enginetest.TestUpdateIgnore(t, enginetest.NewMemoryHarness("default", 1, testNumPartitions, true, mergableIndexDriver))
}

func TestUpdateErrors(t *testing.T) {
	// TODO different errors
	enginetest.TestUpdateErrors(t, enginetest.NewMemoryHarness("default", 1, testNumPartitions, true, mergableIndexDriver))
}

func TestOnUpdateExprScripts(t *testing.T) {
	enginetest.TestOnUpdateExprScripts(t, enginetest.NewMemoryHarness("default", 1, testNumPartitions, true, mergableIndexDriver))
}

func TestSpatialUpdate(t *testing.T) {
	enginetest.TestSpatialUpdate(t, enginetest.NewMemoryHarness("default", 1, testNumPartitions, true, mergableIndexDriver))
}

func TestDeleteFromErrors(t *testing.T) {
	enginetest.TestDeleteErrors(t, enginetest.NewMemoryHarness("default", 1, testNumPartitions, true, mergableIndexDriver))
}

func TestSpatialDeleteFrom(t *testing.T) {
	enginetest.TestSpatialDelete(t, enginetest.NewMemoryHarness("default", 1, testNumPartitions, true, mergableIndexDriver))
}

func TestTruncate(t *testing.T) {
	enginetest.TestTruncate(t, enginetest.NewMemoryHarness("default", 1, testNumPartitions, true, mergableIndexDriver))
}

func TestDeleteFrom(t *testing.T) {
	enginetest.TestDelete(t, enginetest.NewMemoryHarness("default", 1, testNumPartitions, true, mergableIndexDriver))
}

func TestConvert(t *testing.T) {
	enginetest.TestConvert(t, enginetest.NewMemoryHarness("default", 1, testNumPartitions, true, mergableIndexDriver))
}

func TestScripts(t *testing.T) {
	enginetest.TestScripts(t, enginetest.NewMemoryHarness("default", 1, testNumPartitions, true, mergableIndexDriver))
}

func TestSpatialScripts(t *testing.T) {
	enginetest.TestSpatialScripts(t, enginetest.NewMemoryHarness("default", 1, testNumPartitions, true, mergableIndexDriver))
}

func TestSpatialIndexScripts(t *testing.T) {
	enginetest.TestSpatialIndexScripts(t, enginetest.NewMemoryHarness("default", 1, testNumPartitions, true, mergableIndexDriver))
}

func TestSpatialIndexPlans(t *testing.T) {
	enginetest.TestSpatialIndexPlans(t, enginetest.NewMemoryHarness("default", 1, testNumPartitions, true, mergableIndexDriver))
}

func TestNumericErrorScripts(t *testing.T) {
	enginetest.TestNumericErrorScripts(t, enginetest.NewMemoryHarness("default", 1, testNumPartitions, true, mergableIndexDriver))
}

func TestUserPrivileges(t *testing.T) {
	harness := enginetest.NewMemoryHarness("default", 1, testNumPartitions, true, mergableIndexDriver)
	if harness.IsUsingServer() {
		t.Skip("TestUserPrivileges test depend on Context to switch the user to run test queries")
	}
	enginetest.TestUserPrivileges(t, harness)
}

func TestUserAuthentication(t *testing.T) {
	harness := enginetest.NewMemoryHarness("default", 1, testNumPartitions, true, mergableIndexDriver)
	if harness.IsUsingServer() {
		t.Skip("TestUserPrivileges test depend on Context to switch the user to run test queries")
	}
	enginetest.TestUserAuthentication(t, harness)
}

func TestPrivilegePersistence(t *testing.T) {
	enginetest.TestPrivilegePersistence(t, enginetest.NewMemoryHarness("default", 1, testNumPartitions, true, mergableIndexDriver))
}

func TestComplexIndexQueries(t *testing.T) {
	harness := enginetest.NewMemoryHarness("default", 1, testNumPartitions, true, mergableIndexDriver)
	enginetest.TestComplexIndexQueries(t, harness)
}

func TestTriggers(t *testing.T) {
	enginetest.TestTriggers(t, enginetest.NewDefaultMemoryHarness())
}

func TestShowTriggers(t *testing.T) {
	enginetest.TestShowTriggers(t, enginetest.NewDefaultMemoryHarness())
}

func TestBrokenTriggers(t *testing.T) {
	h := enginetest.NewSkippingMemoryHarness()
	for _, script := range queries.BrokenTriggerQueries {
		enginetest.TestScript(t, h, script)
	}
}

func TestStoredProcedures(t *testing.T) {
	for i, test := range queries.ProcedureLogicTests {
		//TODO: the RowIter returned from a SELECT should not take future changes into account
		if test.Name == "FETCH captures state at OPEN" {
			queries.ProcedureLogicTests[0], queries.ProcedureLogicTests[i] = queries.ProcedureLogicTests[i], queries.ProcedureLogicTests[0]
			queries.ProcedureLogicTests = queries.ProcedureLogicTests[1:]
		}
	}
	enginetest.TestStoredProcedures(t, enginetest.NewDefaultMemoryHarness())
}

func TestEvents(t *testing.T) {
	enginetest.TestEvents(t, enginetest.NewDefaultMemoryHarness())
}

func TestTriggersErrors(t *testing.T) {
	enginetest.TestTriggerErrors(t, enginetest.NewDefaultMemoryHarness())
}

func TestCreateTable(t *testing.T) {
	enginetest.TestCreateTable(t, enginetest.NewDefaultMemoryHarness())
}

func TestRowLimit(t *testing.T) {
	enginetest.TestRowLimit(t, enginetest.NewDefaultMemoryHarness())
}

func TestDropTable(t *testing.T) {
	enginetest.TestDropTable(t, enginetest.NewDefaultMemoryHarness())
}

func TestRenameTable(t *testing.T) {
	enginetest.TestRenameTable(t, enginetest.NewDefaultMemoryHarness())
}

func TestRenameColumn(t *testing.T) {
	enginetest.TestRenameColumn(t, enginetest.NewDefaultMemoryHarness())
}

func TestAddColumn(t *testing.T) {
	enginetest.TestAddColumn(t, enginetest.NewDefaultMemoryHarness())
}

func TestModifyColumn(t *testing.T) {
	enginetest.TestModifyColumn(t, enginetest.NewDefaultMemoryHarness())
}

func TestDropColumn(t *testing.T) {
	enginetest.TestDropColumn(t, enginetest.NewDefaultMemoryHarness())
}

func TestDropColumnKeylessTables(t *testing.T) {
	enginetest.TestDropColumnKeylessTables(t, enginetest.NewDefaultMemoryHarness())
}

func TestCreateDatabase(t *testing.T) {
	enginetest.TestCreateDatabase(t, enginetest.NewDefaultMemoryHarness())
}

func TestPkOrdinalsDDL(t *testing.T) {
	enginetest.TestPkOrdinalsDDL(t, enginetest.NewDefaultMemoryHarness())
}

func TestPkOrdinalsDML(t *testing.T) {
	enginetest.TestPkOrdinalsDML(t, enginetest.NewDefaultMemoryHarness())
}

func TestDropDatabase(t *testing.T) {
	enginetest.TestDropDatabase(t, enginetest.NewDefaultMemoryHarness())
}

func TestCreateForeignKeys(t *testing.T) {
	enginetest.TestCreateForeignKeys(t, enginetest.NewDefaultMemoryHarness())
}

func TestDropForeignKeys(t *testing.T) {
	enginetest.TestDropForeignKeys(t, enginetest.NewDefaultMemoryHarness())
}

func TestForeignKeys(t *testing.T) {
	enginetest.TestForeignKeys(t, enginetest.NewDefaultMemoryHarness())
}

func TestFulltextIndexes(t *testing.T) {
	enginetest.TestFulltextIndexes(t, enginetest.NewDefaultMemoryHarness())
}

func TestCreateCheckConstraints(t *testing.T) {
	enginetest.TestCreateCheckConstraints(t, enginetest.NewDefaultMemoryHarness())
}

func TestChecksOnInsert(t *testing.T) {
	enginetest.TestChecksOnInsert(t, enginetest.NewDefaultMemoryHarness())
}

func TestChecksOnUpdate(t *testing.T) {
	enginetest.TestChecksOnUpdate(t, enginetest.NewDefaultMemoryHarness())
}

func TestDisallowedCheckConstraints(t *testing.T) {
	enginetest.TestDisallowedCheckConstraints(t, enginetest.NewDefaultMemoryHarness())
}

func TestDropCheckConstraints(t *testing.T) {
	enginetest.TestDropCheckConstraints(t, enginetest.NewDefaultMemoryHarness())
}

func TestReadOnly(t *testing.T) {
	enginetest.TestReadOnly(t, enginetest.NewDefaultMemoryHarness(), true /* testStoredProcedures */)
}

func TestViews(t *testing.T) {
	enginetest.TestViews(t, enginetest.NewDefaultMemoryHarness())
}

func TestVersionedViews(t *testing.T) {
	enginetest.TestVersionedViews(t, enginetest.NewDefaultMemoryHarness())
}

func TestNaturalJoin(t *testing.T) {
	enginetest.TestNaturalJoin(t, enginetest.NewDefaultMemoryHarness())
}

func TestWindowFunctions(t *testing.T) {
	enginetest.TestWindowFunctions(t, enginetest.NewDefaultMemoryHarness())
}

func TestWindowRangeFrames(t *testing.T) {
	enginetest.TestWindowRangeFrames(t, enginetest.NewDefaultMemoryHarness())
}

func TestNamedWindows(t *testing.T) {
	enginetest.TestNamedWindows(t, enginetest.NewDefaultMemoryHarness())
}

func TestNaturalJoinEqual(t *testing.T) {
	enginetest.TestNaturalJoinEqual(t, enginetest.NewDefaultMemoryHarness())
}

func TestNaturalJoinDisjoint(t *testing.T) {
	enginetest.TestNaturalJoinDisjoint(t, enginetest.NewDefaultMemoryHarness())
}

func TestInnerNestedInNaturalJoins(t *testing.T) {
	enginetest.TestInnerNestedInNaturalJoins(t, enginetest.NewDefaultMemoryHarness())
}

func TestColumnDefaults(t *testing.T) {
	enginetest.TestColumnDefaults(t, enginetest.NewDefaultMemoryHarness())
}

func TestAlterTable(t *testing.T) {
	enginetest.TestAlterTable(t, enginetest.NewDefaultMemoryHarness())
}

func TestDateParse(t *testing.T) {
	harness := enginetest.NewDefaultMemoryHarness()
	if harness.IsUsingServer() {
		t.Skip("issue: https://github.com/dolthub/dolt/issues/6901")
	}
	enginetest.TestDateParse(t, enginetest.NewDefaultMemoryHarness())
}

func TestJsonScripts(t *testing.T) {
	var skippedTests []string = nil
	enginetest.TestJsonScripts(t, enginetest.NewDefaultMemoryHarness(), skippedTests)
}

func TestShowTableStatus(t *testing.T) {
	enginetest.TestShowTableStatus(t, enginetest.NewDefaultMemoryHarness())
}

func TestAddDropPks(t *testing.T) {
	enginetest.TestAddDropPks(t, enginetest.NewDefaultMemoryHarness())
}

func TestAddAutoIncrementColumn(t *testing.T) {
	for _, script := range queries.AlterTableAddAutoIncrementScripts {
		enginetest.TestScript(t, enginetest.NewDefaultMemoryHarness(), script)
	}
}

func TestNullRanges(t *testing.T) {
	enginetest.TestNullRanges(t, enginetest.NewDefaultMemoryHarness())
}

func TestBlobs(t *testing.T) {
	enginetest.TestBlobs(t, enginetest.NewDefaultMemoryHarness())
}

func TestIndexes(t *testing.T) {
	enginetest.TestIndexes(t, enginetest.NewDefaultMemoryHarness())
}

func TestIndexPrefix(t *testing.T) {
	enginetest.TestIndexPrefix(t, enginetest.NewDefaultMemoryHarness())
}

func TestPersist(t *testing.T) {
	harness := enginetest.NewDefaultMemoryHarness()
	if harness.IsUsingServer() {
		t.Skip("this test depends on Context, which ServerEngine does not depend on or update the current context")
	}
	newSess := func(_ *sql.Context) sql.PersistableSession {
		ctx := harness.NewSession()
		persistedGlobals := memory.GlobalsMap{}
		memSession := ctx.Session.(*memory.Session).SetGlobals(persistedGlobals)
		return memSession
	}
	enginetest.TestPersist(t, harness, newSess)
}

func TestValidateSession(t *testing.T) {
	count := 0
	incrementValidateCb := func() {
		count++
	}

	harness := enginetest.NewDefaultMemoryHarness()
	if harness.IsUsingServer() {
		t.Skip("It depends on ValidateSession() method call on context")
	}
	newSess := func(ctx *sql.Context) sql.PersistableSession {
		memSession := ctx.Session.(*memory.Session)
		memSession.SetValidationCallback(incrementValidateCb)
		return memSession
	}
	enginetest.TestValidateSession(t, harness, newSess, &count)
}

func TestPrepared(t *testing.T) {
	enginetest.TestPrepared(t, enginetest.NewDefaultMemoryHarness())
}

func TestPreparedInsert(t *testing.T) {
	enginetest.TestPreparedInsert(t, enginetest.NewMemoryHarness("default", 1, testNumPartitions, true, mergableIndexDriver))
}

func TestPreparedStatements(t *testing.T) {
	enginetest.TestPreparedStatements(t, enginetest.NewDefaultMemoryHarness())
}

func TestCharsetCollationEngine(t *testing.T) {
	harness := enginetest.NewDefaultMemoryHarness()
	if harness.IsUsingServer() {
		// Note: charset introducer needs to be handled with the SQLVal when preparing
		//  e.g. what we do currently for `_utf16'hi'` is `_utf16 :v1` with v1 = "hi", instead of `:v1` with v1 = "_utf16'hi'".
		t.Skip("way we prepare the queries with injectBindVarsAndPrepare() method does not work for ServerEngine test")
	}
	enginetest.TestCharsetCollationEngine(t, harness)
}

func TestCharsetCollationWire(t *testing.T) {
	if _, ok := os.LookupEnv("CI_TEST"); !ok {
		t.Skip("Skipping test that requires CI_TEST=true")
	}
	harness := enginetest.NewDefaultMemoryHarness()
	enginetest.TestCharsetCollationWire(t, harness, harness.SessionBuilder())
}

func TestDatabaseCollationWire(t *testing.T) {
	if _, ok := os.LookupEnv("CI_TEST"); !ok {
		t.Skip("Skipping test that requires CI_TEST=true")
	}
	harness := enginetest.NewDefaultMemoryHarness()
	enginetest.TestDatabaseCollationWire(t, harness, harness.SessionBuilder())
}

func TestTypesOverWire(t *testing.T) {
	if _, ok := os.LookupEnv("CI_TEST"); !ok {
		t.Skip("Skipping test that requires CI_TEST=true")
	}
	harness := enginetest.NewDefaultMemoryHarness()
	enginetest.TestTypesOverWire(t, harness, harness.SessionBuilder())
}

func TestTransactions(t *testing.T) {
	enginetest.TestTransactionScripts(t, enginetest.NewSkippingMemoryHarness())
}

func mergableIndexDriver(dbs []sql.Database) sql.IndexDriver {
	return memory.NewIndexDriver("mydb", map[string][]sql.DriverIndex{
		"mytable": {
			newMergableIndex(dbs, "mytable",
				expression.NewGetFieldWithTable(0, 1, types.Int64, "db", "mytable", "i", false)),
			newMergableIndex(dbs, "mytable",
				expression.NewGetFieldWithTable(1, 1, types.Text, "db", "mytable", "s", false)),
			newMergableIndex(dbs, "mytable",
				expression.NewGetFieldWithTable(0, 1, types.Int64, "db", "mytable", "i", false),
				expression.NewGetFieldWithTable(1, 1, types.Text, "db", "mytable", "s", false)),
		},
		"othertable": {
			newMergableIndex(dbs, "othertable",
				expression.NewGetFieldWithTable(0, 1, types.Text, "db", "othertable", "s2", false)),
			newMergableIndex(dbs, "othertable",
				expression.NewGetFieldWithTable(1, 1, types.Text, "db", "othertable", "i2", false)),
			newMergableIndex(dbs, "othertable",
				expression.NewGetFieldWithTable(0, 1, types.Text, "db", "othertable", "s2", false),
				expression.NewGetFieldWithTable(1, 1, types.Text, "db", "othertable", "i2", false)),
		},
		"bigtable": {
			newMergableIndex(dbs, "bigtable",
				expression.NewGetFieldWithTable(0, 1, types.Text, "db", "bigtable", "t", false)),
		},
		"floattable": {
			newMergableIndex(dbs, "floattable",
				expression.NewGetFieldWithTable(2, 1, types.Text, "db", "floattable", "f64", false)),
		},
		"niltable": {
			newMergableIndex(dbs, "niltable",
				expression.NewGetFieldWithTable(0, 1, types.Int64, "db", "niltable", "i", false)),
			newMergableIndex(dbs, "niltable",
				expression.NewGetFieldWithTable(1, 1, types.Int64, "db", "niltable", "i2", true)),
		},
		"one_pk": {
			newMergableIndex(dbs, "one_pk",
				expression.NewGetFieldWithTable(0, 1, types.Int8, "db", "one_pk", "pk", false)),
		},
		"two_pk": {
			newMergableIndex(dbs, "two_pk",
				expression.NewGetFieldWithTable(0, 1, types.Int8, "db", "two_pk", "pk1", false),
				expression.NewGetFieldWithTable(1, 1, types.Int8, "db", "two_pk", "pk2", false),
			),
		},
	})
}

func newMergableIndex(dbs []sql.Database, tableName string, exprs ...sql.Expression) *memory.Index {
	db, table := findTable(dbs, tableName)
	if db == nil {
		return nil
	}
	return &memory.Index{
		DB:         db.Name(),
		DriverName: memory.IndexDriverId,
		TableName:  tableName,
		Tbl:        table.(*memory.Table),
		Exprs:      exprs,
	}
}

func findTable(dbs []sql.Database, tableName string) (sql.Database, sql.Table) {
	for _, db := range dbs {
		names, err := db.GetTableNames(sql.NewEmptyContext())
		if err != nil {
			panic(err)
		}
		for _, name := range names {
			if name == tableName {
				table, _, _ := db.GetTableInsensitive(sql.NewEmptyContext(), name)
				return db, table
			}
		}
	}
	return nil, nil
}

func mergeSetupScripts(scripts ...setup.SetupScript) []string {
	var all []string
	for _, s := range scripts {
		all = append(all, s...)
	}
	return all
}

func TestSQLLogicTests(t *testing.T) {
	enginetest.TestSQLLogicTests(t, enginetest.NewMemoryHarness("default", 1, testNumPartitions, true, mergableIndexDriver))
}

func TestSQLLogicTestFiles(t *testing.T) {
	t.Skip()
	h := memharness.NewMemoryHarness(enginetest.NewDefaultMemoryHarness())
	paths := []string{
		"./sqllogictest/testdata/join/join.txt",
		"./sqllogictest/testdata/join/subquery_correlated.txt",
	}
	logictest.RunTestFiles(h, paths...)
}<|MERGE_RESOLUTION|>--- conflicted
+++ resolved
@@ -211,24 +211,11 @@
 		{
 			Name: "test script",
 			SetUpScript: []string{
-<<<<<<< HEAD
 				"create table a (x int primary key)",
 				"create table b (y int primary key)",
 				"create table c (z int primary key)",
 				"create trigger a1 before insert on a for each row insert into b values (new.x * 2)",
 				"create trigger b1 before insert on b for each row insert into c values (new.y * 7)",
-=======
-				"create table t1 (id int primary key, t2_id int);",
-				"create table t2 (id int primary key, t3_id int);",
-				"create table t3 (id int primary key);",
-
-				"insert into t1 values (1, 2);",
-				"insert into t2 values (2, 3);",
-				"insert into t3 values (3);",
-
-				"create trigger trig1 after delete on t1 for each row begin delete from t2 where id = old.t2_id; end;",
-				"create trigger trig2 after delete on t2 for each row begin delete from t3 where id = old.t3_id; end;",
->>>>>>> 7da9bd74
 			},
 			Assertions: []queries.ScriptTestAssertion{
 				{
