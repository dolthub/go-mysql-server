// Copyright 2020-2021 Dolthub, Inc.
//
// Licensed under the Apache License, Version 2.0 (the "License");
// you may not use this file except in compliance with the License.
// You may obtain a copy of the License at
//
//     http://www.apache.org/licenses/LICENSE-2.0
//
// Unless required by applicable law or agreed to in writing, software
// distributed under the License is distributed on an "AS IS" BASIS,
// WITHOUT WARRANTIES OR CONDITIONS OF ANY KIND, either express or implied.
// See the License for the specific language governing permissions and
// limitations under the License.

package enginetest_test

import (
	"fmt"
	"log"
	"os"
	"testing"

	"github.com/dolthub/sqllogictest/go/logictest"
	"github.com/stretchr/testify/require"

	"github.com/dolthub/go-mysql-server/enginetest"
	"github.com/dolthub/go-mysql-server/enginetest/queries"
	"github.com/dolthub/go-mysql-server/enginetest/scriptgen/setup"
	memharness "github.com/dolthub/go-mysql-server/enginetest/sqllogictest/harness"
	"github.com/dolthub/go-mysql-server/memory"
	"github.com/dolthub/go-mysql-server/sql"
	"github.com/dolthub/go-mysql-server/sql/expression"
	"github.com/dolthub/go-mysql-server/sql/types"
	_ "github.com/dolthub/go-mysql-server/sql/variables"
)

// This file is for validating both the engine itself and the in-memory database implementation in the memory package.
// Any engine test that relies on the correct implementation of the in-memory database belongs here. All test logic and
// queries are declared in the exported enginetest package to make them usable by integrators, to validate the engine
// against their own implementation.

type indexBehaviorTestParams struct {
	name              string
	driverInitializer enginetest.IndexDriverInitializer
	nativeIndexes     bool
}

const testNumPartitions = 5

var numPartitionsVals = []int{
	1,
	testNumPartitions,
}
var indexBehaviors = []*indexBehaviorTestParams{
	{"none", nil, false},
	{"mergableIndexes", mergableIndexDriver, false},
	{"nativeIndexes", nil, true},
	{"nativeAndMergable", mergableIndexDriver, true},
}
var parallelVals = []int{
	1,
	2,
}

// TestQueries tests the given queries on an engine under a variety of circumstances:
// 1) Partitioned tables / non partitioned tables
// 2) Mergeable / unmergeable / native / no indexes
// 3) Parallelism on / off
func TestQueries(t *testing.T) {
	for _, numPartitions := range numPartitionsVals {
		for _, indexBehavior := range indexBehaviors {
			for _, parallelism := range parallelVals {
				if parallelism == 1 && numPartitions == testNumPartitions && indexBehavior.name == "nativeIndexes" {
					// This case is covered by TestQueriesSimple
					continue
				}
				testName := fmt.Sprintf("partitions=%d,indexes=%v,parallelism=%v", numPartitions, indexBehavior.name, parallelism)
				harness := enginetest.NewMemoryHarness(testName, parallelism, numPartitions, indexBehavior.nativeIndexes, indexBehavior.driverInitializer)

				t.Run(testName, func(t *testing.T) {
					enginetest.TestQueries(t, harness)
				})
			}
		}
	}
}

// TestQueriesPreparedSimple runs the canonical test queries against a single threaded index enabled harness.
func TestQueriesPreparedSimple(t *testing.T) {
	harness := enginetest.NewDefaultMemoryHarness()
	if harness.IsUsingServer() {
		t.Skip("issue: https://github.com/dolthub/dolt/issues/6904 and https://github.com/dolthub/dolt/issues/6901")
	}
	enginetest.TestQueriesPrepared(t, harness)
}

// TestQueriesSimple runs the canonical test queries against a single threaded index enabled harness.
func TestQueriesSimple(t *testing.T) {
	harness := enginetest.NewDefaultMemoryHarness()
	enginetest.TestQueries(t, harness)
}

// TestJoinQueries runs the canonical test queries against a single threaded index enabled harness.
func TestJoinQueries(t *testing.T) {
	enginetest.TestJoinQueries(t, enginetest.NewDefaultMemoryHarness())
}

func TestLateralJoin(t *testing.T) {
	enginetest.TestLateralJoinQueries(t, enginetest.NewDefaultMemoryHarness())
}

// TestJoinPlanning runs join-specific tests for merge
func TestJoinPlanning(t *testing.T) {
	harness := enginetest.NewDefaultMemoryHarness()
	if harness.IsUsingServer() {
		harness.QueriesToSkip("block merge join")
	}
	enginetest.TestJoinPlanning(t, harness)
}

// TestJoinOps runs join-specific tests for merge
func TestJoinOps(t *testing.T) {
	enginetest.TestJoinOps(t, enginetest.NewDefaultMemoryHarness(), enginetest.DefaultJoinOpTests)
}

func TestJoinStats(t *testing.T) {
	// We keep join stats in the session, so we need to retain the session after setup
	harness := enginetest.NewDefaultMemoryHarness().RetainSessionAfterSetup()
	if harness.IsUsingServer() {
		t.Skip("join stats don't work with bindvars")
	}
	enginetest.TestJoinStats(t, harness)
}

// TestJSONTableQueries runs the canonical test queries against a single threaded index enabled harness.
func TestJSONTableQueries(t *testing.T) {
	enginetest.TestJSONTableQueries(t, enginetest.NewDefaultMemoryHarness())
}

// TestJSONTableScripts runs the canonical test queries against a single threaded index enabled harness.
func TestJSONTableScripts(t *testing.T) {
	enginetest.TestJSONTableScripts(t, enginetest.NewDefaultMemoryHarness())
}

// TestBrokenJSONTableScripts runs the canonical test queries against a single threaded index enabled harness.
func TestBrokenJSONTableScripts(t *testing.T) {
	enginetest.TestBrokenJSONTableScripts(t, enginetest.NewSkippingMemoryHarness())
}

// Convenience test for debugging a single query. Unskip and set to the desired query.
func TestSingleQuery(t *testing.T) {
	t.Skip()
	var test queries.QueryTest
	test = queries.QueryTest{
		Query:    `select now() = sysdate(), sleep(0.1), now(6) < sysdate(6);`,
		Expected: []sql.Row{{true, 0, true}},
	}

	fmt.Sprintf("%v", test)
	harness := enginetest.NewMemoryHarness("", 1, testNumPartitions, true, nil)
	// harness.UseServer()
	harness.Setup(setup.MydbData, setup.NiltableData)
	engine, err := harness.NewEngine(t)
	require.NoError(t, err)

	engine.EngineAnalyzer().Debug = true
	engine.EngineAnalyzer().Verbose = true

	enginetest.TestQueryWithEngine(t, harness, engine, test)
}

// Convenience test for debugging a single query. Unskip and set to the desired query.
func TestSingleQueryPrepared(t *testing.T) {
	t.Skip()
	var test = queries.ScriptTest{
		Name:        "renaming views with RENAME TABLE ... TO .. statement",
		SetUpScript: []string{},
		Assertions: []queries.ScriptTestAssertion{
			{
				// Original Issue: https://github.com/dolthub/dolt/issues/5714
				Query: `select 1.0/0.0 from dual`,
				Expected: []sql.Row{
					{4},
				},
			},
		},
	}

	fmt.Sprintf("%v", test)
	harness := enginetest.NewMemoryHarness("", 1, testNumPartitions, false, nil)
	harness.Setup(setup.KeylessSetup...)
	engine, err := harness.NewEngine(t)
	if err != nil {
		panic(err)
	}

	engine.EngineAnalyzer().Debug = true
	engine.EngineAnalyzer().Verbose = true

	enginetest.TestScriptWithEnginePrepared(t, engine, harness, test)
}

// Convenience test for debugging a single query. Unskip and set to the desired query.
func TestSingleScript(t *testing.T) {
	//t.Skip()
	var scripts = []queries.ScriptTest{
<<<<<<< HEAD
	{
		Name: "Nested CALL with INOUT param",
		SetUpScript: []string{
			"SET @outparam = 5",
			"CREATE PROCEDURE p3(INOUT z INT) BEGIN SET z = z * 111; END;",
			"CREATE PROCEDURE p2(INOUT y DOUBLE) BEGIN SET y = y + 4; CALL p3(y); END;",
			"CREATE PROCEDURE p1(INOUT x BIGINT) BEGIN SET x = 3; CALL p2(x); END;",
			"CALL p2(@outparam)",
		},
		Assertions: []queries.ScriptTestAssertion{
			{
				Query: "SELECT @outparam",
				Expected: []sql.Row{
					{int64(999)},
=======
		{
			Name: "creating invalid procedure doesn't error until it is called",
			Assertions: []queries.ScriptTestAssertion{
				{
					Query:    `CREATE PROCEDURE proc1 (OUT out_count INT) READS SQL DATA SELECT COUNT(*) FROM mytable WHERE i = 1 AND s = 'first row' AND func1(i);`,
					Expected: []sql.Row{{types.NewOkResult(0)}},
				},
				{
					Query:       "CALL proc1(@out_count);",
					ExpectedErr: sql.ErrTableNotFound,
				},
				{
					Query:    "CREATE TABLE mytable (i int, s varchar(128));",
					Expected: []sql.Row{{types.NewOkResult(0)}},
				},
				{
					Query:       "CALL proc1(@out_count);",
					ExpectedErr: sql.ErrFunctionNotFound,
>>>>>>> c0a76f25
				},
			},
		},
	}

	for _, test := range scripts {
		harness := enginetest.NewMemoryHarness("", 1, testNumPartitions, true, nil)
		// TODO: fix this
		//harness.UseServer()
		engine, err := harness.NewEngine(t)
		if err != nil {
			panic(err)
		}

		//engine.EngineAnalyzer().Debug = true
		//engine.EngineAnalyzer().Verbose = true

		enginetest.TestScriptWithEngine(t, engine, harness, test)
	}
}

func TestUnbuildableIndex(t *testing.T) {
	var scripts = []queries.ScriptTest{
		{
			Name: "Failing index builder still returning correct results",
			SetUpScript: []string{
				"CREATE TABLE mytable2 (i BIGINT PRIMARY KEY, s VARCHAR(20))",
				"CREATE UNIQUE INDEX mytable2_s ON mytable2 (s)",
				fmt.Sprintf("CREATE INDEX mytable2_i_s ON mytable2 (i, s) COMMENT '%s'", memory.CommentPreventingIndexBuilding),
				"INSERT INTO mytable2 VALUES (1, 'first row'), (2, 'second row'), (3, 'third row')",
			},
			Assertions: []queries.ScriptTestAssertion{
				{
					Query: "SELECT i FROM mytable2 WHERE i IN (SELECT i FROM mytable2) ORDER BY i",
					Expected: []sql.Row{
						{1},
						{2},
						{3},
					},
				},
			},
		},
	}

	for _, test := range scripts {
		harness := enginetest.NewDefaultMemoryHarness()
		enginetest.TestScript(t, harness, test)
	}
}

func TestBrokenQueries(t *testing.T) {
	enginetest.TestBrokenQueries(t, enginetest.NewSkippingMemoryHarness())
}

func TestQueryPlanTODOs(t *testing.T) {
	harness := enginetest.NewSkippingMemoryHarness()
	harness.Setup(setup.MydbData, setup.Pk_tablesData, setup.NiltableData)
	e, err := harness.NewEngine(t)
	if err != nil {
		log.Fatal(err)
	}
	for _, tt := range queries.QueryPlanTODOs {
		t.Run(tt.Query, func(t *testing.T) {
			enginetest.TestQueryPlan(t, harness, e, tt)
		})
	}
}

func TestVersionedQueries(t *testing.T) {
	for _, numPartitions := range numPartitionsVals {
		for _, indexInit := range indexBehaviors {
			for _, parallelism := range parallelVals {
				testName := fmt.Sprintf("partitions=%d,indexes=%v,parallelism=%v", numPartitions, indexInit.name, parallelism)
				harness := enginetest.NewMemoryHarness(testName, parallelism, numPartitions, indexInit.nativeIndexes, indexInit.driverInitializer)

				t.Run(testName, func(t *testing.T) {
					enginetest.TestVersionedQueries(t, harness)
				})
			}
		}
	}
}

func TestAnsiQuotesSqlMode(t *testing.T) {
	enginetest.TestAnsiQuotesSqlMode(t, enginetest.NewDefaultMemoryHarness())
}

func TestAnsiQuotesSqlModePrepared(t *testing.T) {
	harness := enginetest.NewDefaultMemoryHarness()
	if harness.IsUsingServer() {
		t.Skip("prepared test depend on context for current sql_mode information, but it does not get updated when using ServerEngine")
	}
	enginetest.TestAnsiQuotesSqlModePrepared(t, enginetest.NewDefaultMemoryHarness())
}

// Tests of choosing the correct execution plan independent of result correctness. Mostly useful for confirming that
// the right indexes are being used for joining tables.
func TestQueryPlans(t *testing.T) {
	indexBehaviors := []*indexBehaviorTestParams{
		{"nativeIndexes", nil, true},
		{"nativeAndMergable", mergableIndexDriver, true},
	}

	for _, indexInit := range indexBehaviors {
		t.Run(indexInit.name, func(t *testing.T) {
			harness := enginetest.NewMemoryHarness(indexInit.name, 1, 2, indexInit.nativeIndexes, indexInit.driverInitializer)
			enginetest.TestQueryPlans(t, harness, queries.PlanTests)
		})
	}
}

func TestSingleQueryPlan(t *testing.T) {
	t.Skip()
	tt := []queries.QueryPlanTest{
		{
			Query: `SELECT mytable.i, selfjoin.i FROM mytable INNER JOIN mytable selfjoin ON mytable.i = selfjoin.i WHERE selfjoin.i IN (SELECT 1 FROM DUAL)`,
			ExpectedPlan: "Project\n" +
				" ├─ columns: [mytable.i:0!null, selfjoin.i:2!null]\n" +
				" └─ SemiJoin\n" +
				"     ├─ MergeJoin\n" +
				"     │   ├─ cmp: Eq\n" +
				"     │   │   ├─ mytable.i:0!null\n" +
				"     │   │   └─ selfjoin.i:2!null\n" +
				"     │   ├─ IndexedTableAccess(mytable)\n" +
				"     │   │   ├─ index: [mytable.i,mytable.s]\n" +
				"     │   │   ├─ static: [{[NULL, ∞), [NULL, ∞)}]\n" +
				"     │   │   ├─ colSet: (1,2)\n" +
				"     │   │   ├─ tableId: 1\n" +
				"     │   │   └─ Table\n" +
				"     │   │       ├─ name: mytable\n" +
				"     │   │       └─ columns: [i s]\n" +
				"     │   └─ Filter\n" +
				"     │       ├─ Eq\n" +
				"     │       │   ├─ selfjoin.i:0!null\n" +
				"     │       │   └─ 1 (tinyint)\n" +
				"     │       └─ TableAlias(selfjoin)\n" +
				"     │           └─ IndexedTableAccess(mytable)\n" +
				"     │               ├─ index: [mytable.i]\n" +
				"     │               ├─ static: [{[1, 1]}]\n" +
				"     │               ├─ colSet: (3,4)\n" +
				"     │               ├─ tableId: 2\n" +
				"     │               └─ Table\n" +
				"     │                   ├─ name: mytable\n" +
				"     │                   └─ columns: [i s]\n" +
				"     └─ Project\n" +
				"         ├─ columns: [1 (tinyint)]\n" +
				"         └─ ProcessTable\n" +
				"             └─ Table\n" +
				"                 ├─ name: \n" +
				"                 └─ columns: []\n" +
				"",
			ExpectedEstimates: "Project\n" +
				" ├─ columns: [mytable.i, selfjoin.i]\n" +
				" └─ SemiJoin (estimated cost=4.515 rows=1)\n" +
				"     ├─ MergeJoin (estimated cost=6.090 rows=3)\n" +
				"     │   ├─ cmp: (mytable.i = selfjoin.i)\n" +
				"     │   ├─ IndexedTableAccess(mytable)\n" +
				"     │   │   ├─ index: [mytable.i,mytable.s]\n" +
				"     │   │   └─ filters: [{[NULL, ∞), [NULL, ∞)}]\n" +
				"     │   └─ Filter\n" +
				"     │       ├─ (selfjoin.i = 1)\n" +
				"     │       └─ TableAlias(selfjoin)\n" +
				"     │           └─ IndexedTableAccess(mytable)\n" +
				"     │               ├─ index: [mytable.i]\n" +
				"     │               └─ filters: [{[1, 1]}]\n" +
				"     └─ Project\n" +
				"         ├─ columns: [1]\n" +
				"         └─ Table\n" +
				"             └─ name: \n" +
				"",
			ExpectedAnalysis: "Project\n" +
				" ├─ columns: [mytable.i, selfjoin.i]\n" +
				" └─ SemiJoin (estimated cost=4.515 rows=1) (actual rows=1 loops=1)\n" +
				"     ├─ MergeJoin (estimated cost=6.090 rows=3) (actual rows=1 loops=1)\n" +
				"     │   ├─ cmp: (mytable.i = selfjoin.i)\n" +
				"     │   ├─ IndexedTableAccess(mytable)\n" +
				"     │   │   ├─ index: [mytable.i,mytable.s]\n" +
				"     │   │   └─ filters: [{[NULL, ∞), [NULL, ∞)}]\n" +
				"     │   └─ Filter\n" +
				"     │       ├─ (selfjoin.i = 1)\n" +
				"     │       └─ TableAlias(selfjoin)\n" +
				"     │           └─ IndexedTableAccess(mytable)\n" +
				"     │               ├─ index: [mytable.i]\n" +
				"     │               └─ filters: [{[1, 1]}]\n" +
				"     └─ Project\n" +
				"         ├─ columns: [1]\n" +
				"         └─ Table\n" +
				"             └─ name: \n" +
				"",
		},
	}

	harness := enginetest.NewMemoryHarness("nativeIndexes", 1, 2, true, nil)
	harness.Setup(setup.PlanSetup...)

	for _, test := range tt {
		t.Run(test.Query, func(t *testing.T) {
			engine, err := harness.NewEngine(t)
			engine.EngineAnalyzer().Verbose = true
			engine.EngineAnalyzer().Debug = true

			require.NoError(t, err)
			enginetest.TestQueryPlan(t, harness, engine, test)
		})
	}
}

func TestIntegrationQueryPlans(t *testing.T) {
	indexBehaviors := []*indexBehaviorTestParams{
		{"nativeIndexes", nil, true},
	}

	for _, indexInit := range indexBehaviors {
		t.Run(indexInit.name, func(t *testing.T) {
			harness := enginetest.NewMemoryHarness(indexInit.name, 1, 1, indexInit.nativeIndexes, indexInit.driverInitializer)
			enginetest.TestIntegrationPlans(t, harness)
		})
	}
}

func TestImdbQueryPlans(t *testing.T) {
	t.Skip("tests are too slow")
	indexBehaviors := []*indexBehaviorTestParams{
		{"nativeIndexes", nil, true},
	}

	for _, indexInit := range indexBehaviors {
		t.Run(indexInit.name, func(t *testing.T) {
			harness := enginetest.NewMemoryHarness(indexInit.name, 1, 1, indexInit.nativeIndexes, indexInit.driverInitializer)
			enginetest.TestImdbPlans(t, harness)
		})
	}
}

func TestTpccQueryPlans(t *testing.T) {
	indexBehaviors := []*indexBehaviorTestParams{
		{"nativeIndexes", nil, true},
	}

	for _, indexInit := range indexBehaviors {
		t.Run(indexInit.name, func(t *testing.T) {
			harness := enginetest.NewMemoryHarness(indexInit.name, 1, 1, indexInit.nativeIndexes, indexInit.driverInitializer)
			enginetest.TestTpccPlans(t, harness)
		})
	}
}

func TestTpchQueryPlans(t *testing.T) {
	indexBehaviors := []*indexBehaviorTestParams{
		{"nativeIndexes", nil, true},
	}

	for _, indexInit := range indexBehaviors {
		t.Run(indexInit.name, func(t *testing.T) {
			harness := enginetest.NewMemoryHarness(indexInit.name, 1, 1, indexInit.nativeIndexes, indexInit.driverInitializer).RetainSessionAfterSetup()
			enginetest.TestTpchPlans(t, harness)
		})
	}
}

func TestTpcdsQueryPlans(t *testing.T) {
	t.Skip("missing features")
	indexBehaviors := []*indexBehaviorTestParams{
		{"nativeIndexes", nil, true},
	}

	for _, indexInit := range indexBehaviors {
		t.Run(indexInit.name, func(t *testing.T) {
			harness := enginetest.NewMemoryHarness(indexInit.name, 1, 1, indexInit.nativeIndexes, indexInit.driverInitializer)
			enginetest.TestTpcdsPlans(t, harness)
		})
	}
}

func TestIndexQueryPlans(t *testing.T) {
	indexBehaviors := []*indexBehaviorTestParams{
		{"nativeIndexes", nil, true},
		{"nativeAndMergable", mergableIndexDriver, true},
	}

	for _, indexInit := range indexBehaviors {
		t.Run(indexInit.name, func(t *testing.T) {
			harness := enginetest.NewMemoryHarness(indexInit.name, 1, 2, indexInit.nativeIndexes, indexInit.driverInitializer)
			enginetest.TestIndexQueryPlans(t, harness)
		})
	}
}

func TestQueryErrors(t *testing.T) {
	enginetest.TestQueryErrors(t, enginetest.NewDefaultMemoryHarness())
}

func TestInfoSchema(t *testing.T) {
	enginetest.TestInfoSchema(t, enginetest.NewMemoryHarness("default", 1, testNumPartitions, true, mergableIndexDriver))
}

func TestMySqlDb(t *testing.T) {
	enginetest.TestMySqlDb(t, enginetest.NewDefaultMemoryHarness())
}

func TestReadOnlyDatabases(t *testing.T) {
	enginetest.TestReadOnlyDatabases(t, enginetest.NewReadOnlyMemoryHarness())
}

func TestReadOnlyVersionedQueries(t *testing.T) {
	enginetest.TestReadOnlyVersionedQueries(t, enginetest.NewReadOnlyMemoryHarness())
}

func TestColumnAliases(t *testing.T) {
	enginetest.TestColumnAliases(t, enginetest.NewDefaultMemoryHarness())
}

func TestDerivedTableOuterScopeVisibility(t *testing.T) {
	harness := enginetest.NewDefaultMemoryHarness()
	enginetest.TestDerivedTableOuterScopeVisibility(t, harness)
}

func TestOrderByGroupBy(t *testing.T) {
	// TODO: window validation expecting error message
	enginetest.TestOrderByGroupBy(t, enginetest.NewDefaultMemoryHarness())
}

func TestAmbiguousColumnResolution(t *testing.T) {
	enginetest.TestAmbiguousColumnResolution(t, enginetest.NewDefaultMemoryHarness())
}

func TestInsertInto(t *testing.T) {
	harness := enginetest.NewDefaultMemoryHarness()
	enginetest.TestInsertInto(t, harness)
}

func TestInsertIgnoreInto(t *testing.T) {
	enginetest.TestInsertIgnoreInto(t, enginetest.NewDefaultMemoryHarness())
}

func TestInsertDuplicateKeyKeyless(t *testing.T) {
	enginetest.TestInsertDuplicateKeyKeyless(t, enginetest.NewDefaultMemoryHarness())
}

func TestIgnoreIntoWithDuplicateUniqueKeyKeyless(t *testing.T) {
	enginetest.TestIgnoreIntoWithDuplicateUniqueKeyKeyless(t, enginetest.NewDefaultMemoryHarness())
}

func TestInsertIntoErrors(t *testing.T) {
	enginetest.TestInsertIntoErrors(t, enginetest.NewDefaultMemoryHarness())
}

func TestBrokenInsertScripts(t *testing.T) {
	enginetest.TestBrokenInsertScripts(t, enginetest.NewDefaultMemoryHarness())
}

func TestGeneratedColumns(t *testing.T) {
	enginetest.TestGeneratedColumns(t, enginetest.NewDefaultMemoryHarness())
}

func TestGeneratedColumnPlans(t *testing.T) {
	enginetest.TestGeneratedColumnPlans(t, enginetest.NewDefaultMemoryHarness())
}

func TestSysbenchPlans(t *testing.T) {
	enginetest.TestSysbenchPlans(t, enginetest.NewDefaultMemoryHarness())
}

func TestStatistics(t *testing.T) {
	enginetest.TestStatistics(t, enginetest.NewDefaultMemoryHarness())
}

func TestStatisticIndexFilters(t *testing.T) {
	enginetest.TestStatisticIndexFilters(t, enginetest.NewDefaultMemoryHarness())
}

func TestSpatialInsertInto(t *testing.T) {
	enginetest.TestSpatialInsertInto(t, enginetest.NewDefaultMemoryHarness())
}

func TestLoadData(t *testing.T) {
	enginetest.TestLoadData(t, enginetest.NewDefaultMemoryHarness())
}

func TestLoadDataErrors(t *testing.T) {
	enginetest.TestLoadDataErrors(t, enginetest.NewDefaultMemoryHarness())
}

func TestLoadDataFailing(t *testing.T) {
	enginetest.TestLoadDataFailing(t, enginetest.NewDefaultMemoryHarness())
}

func TestSelectIntoFile(t *testing.T) {
	enginetest.TestSelectIntoFile(t, enginetest.NewDefaultMemoryHarness())
}

func TestReplaceInto(t *testing.T) {
	enginetest.TestReplaceInto(t, enginetest.NewDefaultMemoryHarness())
}

func TestReplaceIntoErrors(t *testing.T) {
	enginetest.TestReplaceIntoErrors(t, enginetest.NewDefaultMemoryHarness())
}

func TestUpdate(t *testing.T) {
	enginetest.TestUpdate(t, enginetest.NewMemoryHarness("default", 1, testNumPartitions, true, mergableIndexDriver))
}

func TestUpdateIgnore(t *testing.T) {
	enginetest.TestUpdateIgnore(t, enginetest.NewMemoryHarness("default", 1, testNumPartitions, true, mergableIndexDriver))
}

func TestUpdateErrors(t *testing.T) {
	// TODO different errors
	enginetest.TestUpdateErrors(t, enginetest.NewMemoryHarness("default", 1, testNumPartitions, true, mergableIndexDriver))
}

func TestOnUpdateExprScripts(t *testing.T) {
	enginetest.TestOnUpdateExprScripts(t, enginetest.NewMemoryHarness("default", 1, testNumPartitions, true, mergableIndexDriver))
}

func TestSpatialUpdate(t *testing.T) {
	enginetest.TestSpatialUpdate(t, enginetest.NewMemoryHarness("default", 1, testNumPartitions, true, mergableIndexDriver))
}

func TestDeleteFromErrors(t *testing.T) {
	enginetest.TestDeleteErrors(t, enginetest.NewMemoryHarness("default", 1, testNumPartitions, true, mergableIndexDriver))
}

func TestSpatialDeleteFrom(t *testing.T) {
	enginetest.TestSpatialDelete(t, enginetest.NewMemoryHarness("default", 1, testNumPartitions, true, mergableIndexDriver))
}

func TestTruncate(t *testing.T) {
	enginetest.TestTruncate(t, enginetest.NewMemoryHarness("default", 1, testNumPartitions, true, mergableIndexDriver))
}

func TestDeleteFrom(t *testing.T) {
	enginetest.TestDelete(t, enginetest.NewMemoryHarness("default", 1, testNumPartitions, true, mergableIndexDriver))
}

func TestConvert(t *testing.T) {
	enginetest.TestConvert(t, enginetest.NewMemoryHarness("default", 1, testNumPartitions, true, mergableIndexDriver))
}

func TestScripts(t *testing.T) {
	enginetest.TestScripts(t, enginetest.NewMemoryHarness("default", 1, testNumPartitions, true, mergableIndexDriver))
}

func TestSpatialScripts(t *testing.T) {
	enginetest.TestSpatialScripts(t, enginetest.NewMemoryHarness("default", 1, testNumPartitions, true, mergableIndexDriver))
}

func TestSpatialIndexScripts(t *testing.T) {
	enginetest.TestSpatialIndexScripts(t, enginetest.NewMemoryHarness("default", 1, testNumPartitions, true, mergableIndexDriver))
}

func TestSpatialIndexPlans(t *testing.T) {
	enginetest.TestSpatialIndexPlans(t, enginetest.NewMemoryHarness("default", 1, testNumPartitions, true, mergableIndexDriver))
}

func TestNumericErrorScripts(t *testing.T) {
	enginetest.TestNumericErrorScripts(t, enginetest.NewMemoryHarness("default", 1, testNumPartitions, true, mergableIndexDriver))
}

func TestUserPrivileges(t *testing.T) {
	harness := enginetest.NewMemoryHarness("default", 1, testNumPartitions, true, mergableIndexDriver)
	if harness.IsUsingServer() {
		t.Skip("TestUserPrivileges test depend on Context to switch the user to run test queries")
	}
	enginetest.TestUserPrivileges(t, harness)
}

func TestUserAuthentication(t *testing.T) {
	harness := enginetest.NewMemoryHarness("default", 1, testNumPartitions, true, mergableIndexDriver)
	if harness.IsUsingServer() {
		t.Skip("TestUserPrivileges test depend on Context to switch the user to run test queries")
	}
	enginetest.TestUserAuthentication(t, harness)
}

func TestPrivilegePersistence(t *testing.T) {
	enginetest.TestPrivilegePersistence(t, enginetest.NewMemoryHarness("default", 1, testNumPartitions, true, mergableIndexDriver))
}

func TestComplexIndexQueries(t *testing.T) {
	harness := enginetest.NewMemoryHarness("default", 1, testNumPartitions, true, mergableIndexDriver)
	enginetest.TestComplexIndexQueries(t, harness)
}

func TestTriggers(t *testing.T) {
	enginetest.TestTriggers(t, enginetest.NewDefaultMemoryHarness())
}

func TestShowTriggers(t *testing.T) {
	enginetest.TestShowTriggers(t, enginetest.NewDefaultMemoryHarness())
}

func TestBrokenTriggers(t *testing.T) {
	h := enginetest.NewSkippingMemoryHarness()
	for _, script := range queries.BrokenTriggerQueries {
		enginetest.TestScript(t, h, script)
	}
}

func TestStoredProcedures(t *testing.T) {
	for i, test := range queries.ProcedureLogicTests {
		//TODO: the RowIter returned from a SELECT should not take future changes into account
		if test.Name == "FETCH captures state at OPEN" {
			queries.ProcedureLogicTests[0], queries.ProcedureLogicTests[i] = queries.ProcedureLogicTests[i], queries.ProcedureLogicTests[0]
			queries.ProcedureLogicTests = queries.ProcedureLogicTests[1:]
		}
	}
	enginetest.TestStoredProcedures(t, enginetest.NewDefaultMemoryHarness())
}

func TestEvents(t *testing.T) {
	enginetest.TestEvents(t, enginetest.NewDefaultMemoryHarness())
}

func TestTriggersErrors(t *testing.T) {
	enginetest.TestTriggerErrors(t, enginetest.NewDefaultMemoryHarness())
}

func TestCreateTable(t *testing.T) {
	enginetest.TestCreateTable(t, enginetest.NewDefaultMemoryHarness())
}

func TestRowLimit(t *testing.T) {
	enginetest.TestRowLimit(t, enginetest.NewDefaultMemoryHarness())
}

func TestDropTable(t *testing.T) {
	enginetest.TestDropTable(t, enginetest.NewDefaultMemoryHarness())
}

func TestRenameTable(t *testing.T) {
	enginetest.TestRenameTable(t, enginetest.NewDefaultMemoryHarness())
}

func TestRenameColumn(t *testing.T) {
	enginetest.TestRenameColumn(t, enginetest.NewDefaultMemoryHarness())
}

func TestAddColumn(t *testing.T) {
	enginetest.TestAddColumn(t, enginetest.NewDefaultMemoryHarness())
}

func TestModifyColumn(t *testing.T) {
	enginetest.TestModifyColumn(t, enginetest.NewDefaultMemoryHarness())
}

func TestDropColumn(t *testing.T) {
	enginetest.TestDropColumn(t, enginetest.NewDefaultMemoryHarness())
}

func TestDropColumnKeylessTables(t *testing.T) {
	enginetest.TestDropColumnKeylessTables(t, enginetest.NewDefaultMemoryHarness())
}

func TestCreateDatabase(t *testing.T) {
	enginetest.TestCreateDatabase(t, enginetest.NewDefaultMemoryHarness())
}

func TestPkOrdinalsDDL(t *testing.T) {
	enginetest.TestPkOrdinalsDDL(t, enginetest.NewDefaultMemoryHarness())
}

func TestPkOrdinalsDML(t *testing.T) {
	enginetest.TestPkOrdinalsDML(t, enginetest.NewDefaultMemoryHarness())
}

func TestDropDatabase(t *testing.T) {
	enginetest.TestDropDatabase(t, enginetest.NewDefaultMemoryHarness())
}

func TestCreateForeignKeys(t *testing.T) {
	enginetest.TestCreateForeignKeys(t, enginetest.NewDefaultMemoryHarness())
}

func TestDropForeignKeys(t *testing.T) {
	enginetest.TestDropForeignKeys(t, enginetest.NewDefaultMemoryHarness())
}

func TestForeignKeys(t *testing.T) {
	enginetest.TestForeignKeys(t, enginetest.NewDefaultMemoryHarness())
}

func TestFulltextIndexes(t *testing.T) {
	enginetest.TestFulltextIndexes(t, enginetest.NewDefaultMemoryHarness())
}

func TestCreateCheckConstraints(t *testing.T) {
	enginetest.TestCreateCheckConstraints(t, enginetest.NewDefaultMemoryHarness())
}

func TestChecksOnInsert(t *testing.T) {
	enginetest.TestChecksOnInsert(t, enginetest.NewDefaultMemoryHarness())
}

func TestChecksOnUpdate(t *testing.T) {
	enginetest.TestChecksOnUpdate(t, enginetest.NewDefaultMemoryHarness())
}

func TestDisallowedCheckConstraints(t *testing.T) {
	enginetest.TestDisallowedCheckConstraints(t, enginetest.NewDefaultMemoryHarness())
}

func TestDropCheckConstraints(t *testing.T) {
	enginetest.TestDropCheckConstraints(t, enginetest.NewDefaultMemoryHarness())
}

func TestReadOnly(t *testing.T) {
	enginetest.TestReadOnly(t, enginetest.NewDefaultMemoryHarness(), true /* testStoredProcedures */)
}

func TestViews(t *testing.T) {
	enginetest.TestViews(t, enginetest.NewDefaultMemoryHarness())
}

func TestVersionedViews(t *testing.T) {
	enginetest.TestVersionedViews(t, enginetest.NewDefaultMemoryHarness())
}

func TestNaturalJoin(t *testing.T) {
	enginetest.TestNaturalJoin(t, enginetest.NewDefaultMemoryHarness())
}

func TestWindowFunctions(t *testing.T) {
	enginetest.TestWindowFunctions(t, enginetest.NewDefaultMemoryHarness())
}

func TestWindowRangeFrames(t *testing.T) {
	enginetest.TestWindowRangeFrames(t, enginetest.NewDefaultMemoryHarness())
}

func TestNamedWindows(t *testing.T) {
	enginetest.TestNamedWindows(t, enginetest.NewDefaultMemoryHarness())
}

func TestNaturalJoinEqual(t *testing.T) {
	enginetest.TestNaturalJoinEqual(t, enginetest.NewDefaultMemoryHarness())
}

func TestNaturalJoinDisjoint(t *testing.T) {
	enginetest.TestNaturalJoinDisjoint(t, enginetest.NewDefaultMemoryHarness())
}

func TestInnerNestedInNaturalJoins(t *testing.T) {
	enginetest.TestInnerNestedInNaturalJoins(t, enginetest.NewDefaultMemoryHarness())
}

func TestColumnDefaults(t *testing.T) {
	enginetest.TestColumnDefaults(t, enginetest.NewDefaultMemoryHarness())
}

func TestAlterTable(t *testing.T) {
	enginetest.TestAlterTable(t, enginetest.NewDefaultMemoryHarness())
}

func TestDateParse(t *testing.T) {
	harness := enginetest.NewDefaultMemoryHarness()
	if harness.IsUsingServer() {
		t.Skip("issue: https://github.com/dolthub/dolt/issues/6901")
	}
	enginetest.TestDateParse(t, enginetest.NewDefaultMemoryHarness())
}

func TestJsonScripts(t *testing.T) {
	var skippedTests []string = nil
	enginetest.TestJsonScripts(t, enginetest.NewDefaultMemoryHarness(), skippedTests)
}

func TestShowTableStatus(t *testing.T) {
	enginetest.TestShowTableStatus(t, enginetest.NewDefaultMemoryHarness())
}

func TestAddDropPks(t *testing.T) {
	enginetest.TestAddDropPks(t, enginetest.NewDefaultMemoryHarness())
}

func TestAddAutoIncrementColumn(t *testing.T) {
	for _, script := range queries.AlterTableAddAutoIncrementScripts {
		enginetest.TestScript(t, enginetest.NewDefaultMemoryHarness(), script)
	}
}

func TestNullRanges(t *testing.T) {
	enginetest.TestNullRanges(t, enginetest.NewDefaultMemoryHarness())
}

func TestBlobs(t *testing.T) {
	enginetest.TestBlobs(t, enginetest.NewDefaultMemoryHarness())
}

func TestIndexes(t *testing.T) {
	enginetest.TestIndexes(t, enginetest.NewDefaultMemoryHarness())
}

func TestVectorIndexes(t *testing.T) {
	enginetest.TestVectorIndexes(t, enginetest.NewDefaultMemoryHarness())
}

func TestVectorFunctions(t *testing.T) {
	enginetest.TestVectorFunctions(t, enginetest.NewDefaultMemoryHarness())
}

func TestIndexPrefix(t *testing.T) {
	enginetest.TestIndexPrefix(t, enginetest.NewDefaultMemoryHarness())
}

func TestPersist(t *testing.T) {
	harness := enginetest.NewDefaultMemoryHarness()
	if harness.IsUsingServer() {
		t.Skip("this test depends on Context, which ServerEngine does not depend on or update the current context")
	}
	newSess := func(_ *sql.Context) sql.PersistableSession {
		ctx := harness.NewSession()
		persistedGlobals := memory.GlobalsMap{}
		memSession := ctx.Session.(*memory.Session).SetGlobals(persistedGlobals)
		return memSession
	}
	enginetest.TestPersist(t, harness, newSess)
}

func TestValidateSession(t *testing.T) {
	count := 0
	incrementValidateCb := func() {
		count++
	}

	harness := enginetest.NewDefaultMemoryHarness()
	if harness.IsUsingServer() {
		t.Skip("It depends on ValidateSession() method call on context")
	}
	newSess := func(ctx *sql.Context) sql.PersistableSession {
		memSession := ctx.Session.(*memory.Session)
		memSession.SetValidationCallback(incrementValidateCb)
		return memSession
	}
	enginetest.TestValidateSession(t, harness, newSess, &count)
}

func TestPrepared(t *testing.T) {
	enginetest.TestPrepared(t, enginetest.NewDefaultMemoryHarness())
}

func TestPreparedInsert(t *testing.T) {
	enginetest.TestPreparedInsert(t, enginetest.NewMemoryHarness("default", 1, testNumPartitions, true, mergableIndexDriver))
}

func TestPreparedStatements(t *testing.T) {
	enginetest.TestPreparedStatements(t, enginetest.NewDefaultMemoryHarness())
}

func TestCharsetCollationEngine(t *testing.T) {
	harness := enginetest.NewDefaultMemoryHarness()
	if harness.IsUsingServer() {
		// Note: charset introducer needs to be handled with the SQLVal when preparing
		//  e.g. what we do currently for `_utf16'hi'` is `_utf16 :v1` with v1 = "hi", instead of `:v1` with v1 = "_utf16'hi'".
		t.Skip("way we prepare the queries with injectBindVarsAndPrepare() method does not work for ServerEngine test")
	}
	enginetest.TestCharsetCollationEngine(t, harness)
}

func TestCharsetCollationWire(t *testing.T) {
	if _, ok := os.LookupEnv("CI_TEST"); !ok {
		t.Skip("Skipping test that requires CI_TEST=true")
	}
	harness := enginetest.NewDefaultMemoryHarness()
	enginetest.TestCharsetCollationWire(t, harness, harness.SessionBuilder())
}

func TestDatabaseCollationWire(t *testing.T) {
	if _, ok := os.LookupEnv("CI_TEST"); !ok {
		t.Skip("Skipping test that requires CI_TEST=true")
	}
	harness := enginetest.NewDefaultMemoryHarness()
	enginetest.TestDatabaseCollationWire(t, harness, harness.SessionBuilder())
}

func TestTypesOverWire(t *testing.T) {
	if _, ok := os.LookupEnv("CI_TEST"); !ok {
		t.Skip("Skipping test that requires CI_TEST=true")
	}
	harness := enginetest.NewDefaultMemoryHarness()
	enginetest.TestTypesOverWire(t, harness, harness.SessionBuilder())
}

func TestTransactions(t *testing.T) {
	enginetest.TestTransactionScripts(t, enginetest.NewSkippingMemoryHarness())
}

func mergableIndexDriver(dbs []sql.Database) sql.IndexDriver {
	return memory.NewIndexDriver("mydb", map[string][]sql.DriverIndex{
		"mytable": {
			newMergableIndex(dbs, "mytable",
				expression.NewGetFieldWithTable(0, 1, types.Int64, "db", "mytable", "i", false)),
			newMergableIndex(dbs, "mytable",
				expression.NewGetFieldWithTable(1, 1, types.Text, "db", "mytable", "s", false)),
			newMergableIndex(dbs, "mytable",
				expression.NewGetFieldWithTable(0, 1, types.Int64, "db", "mytable", "i", false),
				expression.NewGetFieldWithTable(1, 1, types.Text, "db", "mytable", "s", false)),
		},
		"othertable": {
			newMergableIndex(dbs, "othertable",
				expression.NewGetFieldWithTable(0, 1, types.Text, "db", "othertable", "s2", false)),
			newMergableIndex(dbs, "othertable",
				expression.NewGetFieldWithTable(1, 1, types.Text, "db", "othertable", "i2", false)),
			newMergableIndex(dbs, "othertable",
				expression.NewGetFieldWithTable(0, 1, types.Text, "db", "othertable", "s2", false),
				expression.NewGetFieldWithTable(1, 1, types.Text, "db", "othertable", "i2", false)),
		},
		"bigtable": {
			newMergableIndex(dbs, "bigtable",
				expression.NewGetFieldWithTable(0, 1, types.Text, "db", "bigtable", "t", false)),
		},
		"floattable": {
			newMergableIndex(dbs, "floattable",
				expression.NewGetFieldWithTable(2, 1, types.Text, "db", "floattable", "f64", false)),
		},
		"niltable": {
			newMergableIndex(dbs, "niltable",
				expression.NewGetFieldWithTable(0, 1, types.Int64, "db", "niltable", "i", false)),
			newMergableIndex(dbs, "niltable",
				expression.NewGetFieldWithTable(1, 1, types.Int64, "db", "niltable", "i2", true)),
		},
		"one_pk": {
			newMergableIndex(dbs, "one_pk",
				expression.NewGetFieldWithTable(0, 1, types.Int8, "db", "one_pk", "pk", false)),
		},
		"two_pk": {
			newMergableIndex(dbs, "two_pk",
				expression.NewGetFieldWithTable(0, 1, types.Int8, "db", "two_pk", "pk1", false),
				expression.NewGetFieldWithTable(1, 1, types.Int8, "db", "two_pk", "pk2", false),
			),
		},
	})
}

func newMergableIndex(dbs []sql.Database, tableName string, exprs ...sql.Expression) *memory.Index {
	db, table := findTable(dbs, tableName)
	if db == nil {
		return nil
	}
	if tableRevision, ok := table.(*memory.TableRevision); ok {
		table = tableRevision.Table
	}
	return &memory.Index{
		DB:         db.Name(),
		DriverName: memory.IndexDriverId,
		TableName:  tableName,
		Tbl:        table.(*memory.Table),
		Exprs:      exprs,
	}
}

func findTable(dbs []sql.Database, tableName string) (sql.Database, sql.Table) {
	for _, db := range dbs {
		names, err := db.GetTableNames(sql.NewEmptyContext())
		if err != nil {
			panic(err)
		}
		for _, name := range names {
			if name == tableName {
				table, _, _ := db.GetTableInsensitive(sql.NewEmptyContext(), name)
				return db, table
			}
		}
	}
	return nil, nil
}

func TestSQLLogicTests(t *testing.T) {
	enginetest.TestSQLLogicTests(t, enginetest.NewMemoryHarness("default", 1, testNumPartitions, true, mergableIndexDriver))
}

func TestSQLLogicTestFiles(t *testing.T) {
	t.Skip()
	h := memharness.NewMemoryHarness(enginetest.NewDefaultMemoryHarness())
	paths := []string{
		"./sqllogictest/testdata/join/join.txt",
		"./sqllogictest/testdata/join/subquery_correlated.txt",
	}
	logictest.RunTestFiles(h, paths...)
}<|MERGE_RESOLUTION|>--- conflicted
+++ resolved
@@ -204,41 +204,21 @@
 func TestSingleScript(t *testing.T) {
 	//t.Skip()
 	var scripts = []queries.ScriptTest{
-<<<<<<< HEAD
-	{
-		Name: "Nested CALL with INOUT param",
-		SetUpScript: []string{
-			"SET @outparam = 5",
+		{
+			Name: "Nested CALL with INOUT param",
+			SetUpScript: []string{
+				"SET @outparam = 5",
 			"CREATE PROCEDURE p3(INOUT z INT) BEGIN SET z = z * 111; END;",
-			"CREATE PROCEDURE p2(INOUT y DOUBLE) BEGIN SET y = y + 4; CALL p3(y); END;",
-			"CREATE PROCEDURE p1(INOUT x BIGINT) BEGIN SET x = 3; CALL p2(x); END;",
+				"CREATE PROCEDURE p2(INOUT y DOUBLE) BEGIN SET y = y + 4; CALL p3(y); END;",
+				"CREATE PROCEDURE p1(INOUT x BIGINT) BEGIN SET x = 3; CALL p2(x); END;",
 			"CALL p2(@outparam)",
 		},
 		Assertions: []queries.ScriptTestAssertion{
 			{
 				Query: "SELECT @outparam",
-				Expected: []sql.Row{
+					Expected: []sql.Row{
 					{int64(999)},
-=======
-		{
-			Name: "creating invalid procedure doesn't error until it is called",
-			Assertions: []queries.ScriptTestAssertion{
-				{
-					Query:    `CREATE PROCEDURE proc1 (OUT out_count INT) READS SQL DATA SELECT COUNT(*) FROM mytable WHERE i = 1 AND s = 'first row' AND func1(i);`,
-					Expected: []sql.Row{{types.NewOkResult(0)}},
-				},
-				{
-					Query:       "CALL proc1(@out_count);",
-					ExpectedErr: sql.ErrTableNotFound,
-				},
-				{
-					Query:    "CREATE TABLE mytable (i int, s varchar(128));",
-					Expected: []sql.Row{{types.NewOkResult(0)}},
-				},
-				{
-					Query:       "CALL proc1(@out_count);",
-					ExpectedErr: sql.ErrFunctionNotFound,
->>>>>>> c0a76f25
+					},
 				},
 			},
 		},
