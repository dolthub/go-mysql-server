// Copyright 2020-2021 Dolthub, Inc.
//
// Licensed under the Apache License, Version 2.0 (the "License");
// you may not use this file except in compliance with the License.
// You may obtain a copy of the License at
//
//     http://www.apache.org/licenses/LICENSE-2.0
//
// Unless required by applicable law or agreed to in writing, software
// distributed under the License is distributed on an "AS IS" BASIS,
// WITHOUT WARRANTIES OR CONDITIONS OF ANY KIND, either express or implied.
// See the License for the specific language governing permissions and
// limitations under the License.

package enginetest_test

import (
	"fmt"
	"log"
	"os"
	"testing"

	"github.com/dolthub/sqllogictest/go/logictest"
	"github.com/stretchr/testify/require"

	"github.com/dolthub/go-mysql-server/enginetest"
	"github.com/dolthub/go-mysql-server/enginetest/queries"
	"github.com/dolthub/go-mysql-server/enginetest/scriptgen/setup"
	memharness "github.com/dolthub/go-mysql-server/enginetest/sqllogictest/harness"
	"github.com/dolthub/go-mysql-server/memory"
	"github.com/dolthub/go-mysql-server/sql"
	"github.com/dolthub/go-mysql-server/sql/expression"
	"github.com/dolthub/go-mysql-server/sql/plan"
	"github.com/dolthub/go-mysql-server/sql/types"
	_ "github.com/dolthub/go-mysql-server/sql/variables"
)

// This file is for validating both the engine itself and the in-memory database implementation in the memory package.
// Any engine test that relies on the correct implementation of the in-memory database belongs here. All test logic and
// queries are declared in the exported enginetest package to make them usable by integrators, to validate the engine
// against their own implementation.

type indexBehaviorTestParams struct {
	name              string
	driverInitializer enginetest.IndexDriverInitializer
	nativeIndexes     bool
}

const testNumPartitions = 5

var numPartitionsVals = []int{
	1,
	testNumPartitions,
}
var indexBehaviors = []*indexBehaviorTestParams{
	{"none", nil, false},
	{"mergableIndexes", mergableIndexDriver, false},
	{"nativeIndexes", nil, true},
	{"nativeAndMergable", mergableIndexDriver, true},
}
var parallelVals = []int{
	1,
	2,
}

// TestQueries tests the given queries on an engine under a variety of circumstances:
// 1) Partitioned tables / non partitioned tables
// 2) Mergeable / unmergeable / native / no indexes
// 3) Parallelism on / off
func TestQueries(t *testing.T) {
	for _, numPartitions := range numPartitionsVals {
		for _, indexBehavior := range indexBehaviors {
			for _, parallelism := range parallelVals {
				if parallelism == 1 && numPartitions == testNumPartitions && indexBehavior.name == "nativeIndexes" {
					// This case is covered by TestQueriesSimple
					continue
				}
				testName := fmt.Sprintf("partitions=%d,indexes=%v,parallelism=%v", numPartitions, indexBehavior.name, parallelism)
				harness := enginetest.NewMemoryHarness(testName, parallelism, numPartitions, indexBehavior.nativeIndexes, indexBehavior.driverInitializer)

				t.Run(testName, func(t *testing.T) {
					enginetest.TestQueries(t, harness)
				})
			}
		}
	}
}

// TestQueriesPreparedSimple runs the canonical test queries against a single threaded index enabled harness.
func TestQueriesPreparedSimple(t *testing.T) {
	harness := enginetest.NewDefaultMemoryHarness()
	if harness.IsUsingServer() {
		t.Skip("issue: https://github.com/dolthub/dolt/issues/6904 and https://github.com/dolthub/dolt/issues/6901")
	}
	enginetest.TestQueriesPrepared(t, harness)
}

// TestQueriesSimple runs the canonical test queries against a single threaded index enabled harness.
func TestQueriesSimple(t *testing.T) {
	harness := enginetest.NewDefaultMemoryHarness()
	enginetest.TestQueries(t, harness)
}

// TestJoinQueries runs the canonical test queries against a single threaded index enabled harness.
func TestJoinQueries(t *testing.T) {
	enginetest.TestJoinQueries(t, enginetest.NewDefaultMemoryHarness())
}

func TestLateralJoin(t *testing.T) {
	enginetest.TestLateralJoinQueries(t, enginetest.NewDefaultMemoryHarness())
}

// TestJoinPlanning runs join-specific tests for merge
func TestJoinPlanning(t *testing.T) {
	enginetest.TestJoinPlanning(t, enginetest.NewDefaultMemoryHarness())
}

// TestJoinOps runs join-specific tests for merge
func TestJoinOps(t *testing.T) {
	enginetest.TestJoinOps(t, enginetest.NewDefaultMemoryHarness(), enginetest.DefaultJoinOpTests)
}

func TestJoinStats(t *testing.T) {
	harness := enginetest.NewDefaultMemoryHarness()
	if harness.IsUsingServer() {
		t.Skip("join stats don't work with bindvars")
	}
	enginetest.TestJoinStats(t, harness)
}

// TestJSONTableQueries runs the canonical test queries against a single threaded index enabled harness.
func TestJSONTableQueries(t *testing.T) {
	enginetest.TestJSONTableQueries(t, enginetest.NewDefaultMemoryHarness())
}

// TestJSONTableScripts runs the canonical test queries against a single threaded index enabled harness.
func TestJSONTableScripts(t *testing.T) {
	enginetest.TestJSONTableScripts(t, enginetest.NewDefaultMemoryHarness())
}

// TestBrokenJSONTableScripts runs the canonical test queries against a single threaded index enabled harness.
func TestBrokenJSONTableScripts(t *testing.T) {
	enginetest.TestBrokenJSONTableScripts(t, enginetest.NewSkippingMemoryHarness())
}

// Convenience test for debugging a single query. Unskip and set to the desired query.
func TestSingleQuery(t *testing.T) {
	t.Skip()
	var test queries.QueryTest
	test = queries.QueryTest{
		Query:    `select now() = sysdate(), sleep(0.1), now(6) < sysdate(6);`,
		Expected: []sql.Row{{true, 0, true}},
	}

	fmt.Sprintf("%v", test)
	harness := enginetest.NewMemoryHarness("", 1, testNumPartitions, true, nil)
	// harness.UseServer()
	harness.Setup(setup.MydbData, setup.NiltableData)
	engine, err := harness.NewEngine(t)
	require.NoError(t, err)

	engine.EngineAnalyzer().Debug = true
	engine.EngineAnalyzer().Verbose = true

	enginetest.TestQueryWithEngine(t, harness, engine, test)
}

// Convenience test for debugging a single query. Unskip and set to the desired query.
func TestSingleQueryPrepared(t *testing.T) {
	t.Skip()
	var test = queries.ScriptTest{
		Name:        "renaming views with RENAME TABLE ... TO .. statement",
		SetUpScript: []string{},
		Assertions: []queries.ScriptTestAssertion{
			{
				// Original Issue: https://github.com/dolthub/dolt/issues/5714
				Query: `select 1.0/0.0 from dual`,
				Expected: []sql.Row{
					{4},
				},
			},
		},
	}

	fmt.Sprintf("%v", test)
	harness := enginetest.NewMemoryHarness("", 1, testNumPartitions, false, nil)
	harness.Setup(setup.KeylessSetup...)
	engine, err := harness.NewEngine(t)
	if err != nil {
		panic(err)
	}

	engine.EngineAnalyzer().Debug = true
	engine.EngineAnalyzer().Verbose = true

	enginetest.TestScriptWithEnginePrepared(t, engine, harness, test)
}

func newUpdateResult(matched, updated int) types.OkResult {
	return types.OkResult{
		RowsAffected: uint64(updated),
		Info:         plan.UpdateInfo{Matched: matched, Updated: updated},
	}
}

// Convenience test for debugging a single query. Unskip and set to the desired query.
func TestSingleScript(t *testing.T) {
	t.Skip()
	var scripts = []queries.ScriptTest{
		{
			Name:        "test script",
			SetUpScript: []string{},
<<<<<<< HEAD
			Assertions:  []queries.ScriptTestAssertion{},
=======
			Assertions: []queries.ScriptTestAssertion{
				{
					Query: "SELECT REGEXP_LIKE('testing', 'TESTING');",
					Expected: []sql.Row{
						{0},
					},
				},
			},
>>>>>>> 6539989d
		},
	}

	for _, test := range scripts {
		harness := enginetest.NewMemoryHarness("", 1, testNumPartitions, true, nil)
		engine, err := harness.NewEngine(t)
		if err != nil {
			panic(err)
		}

		enginetest.TestScriptWithEngine(t, engine, harness, test)
	}
}

func TestUnbuildableIndex(t *testing.T) {
	var scripts = []queries.ScriptTest{
		{
			Name: "Failing index builder still returning correct results",
			SetUpScript: []string{
				"CREATE TABLE mytable2 (i BIGINT PRIMARY KEY, s VARCHAR(20))",
				"CREATE UNIQUE INDEX mytable2_s ON mytable2 (s)",
				fmt.Sprintf("CREATE INDEX mytable2_i_s ON mytable2 (i, s) COMMENT '%s'", memory.CommentPreventingIndexBuilding),
				"INSERT INTO mytable2 VALUES (1, 'first row'), (2, 'second row'), (3, 'third row')",
			},
			Assertions: []queries.ScriptTestAssertion{
				{
					Query: "SELECT i FROM mytable2 WHERE i IN (SELECT i FROM mytable2) ORDER BY i",
					Expected: []sql.Row{
						{1},
						{2},
						{3},
					},
				},
			},
		},
	}

	for _, test := range scripts {
		harness := enginetest.NewDefaultMemoryHarness()
		enginetest.TestScript(t, harness, test)
	}
}

func TestBrokenQueries(t *testing.T) {
	enginetest.TestBrokenQueries(t, enginetest.NewSkippingMemoryHarness())
}

func TestQueryPlanTODOs(t *testing.T) {
	harness := enginetest.NewSkippingMemoryHarness()
	harness.Setup(setup.MydbData, setup.Pk_tablesData, setup.NiltableData)
	e, err := harness.NewEngine(t)
	if err != nil {
		log.Fatal(err)
	}
	for _, tt := range queries.QueryPlanTODOs {
		t.Run(tt.Query, func(t *testing.T) {
			enginetest.TestQueryPlan(t, harness, e, tt)
		})
	}
}

func TestVersionedQueries(t *testing.T) {
	for _, numPartitions := range numPartitionsVals {
		for _, indexInit := range indexBehaviors {
			for _, parallelism := range parallelVals {
				testName := fmt.Sprintf("partitions=%d,indexes=%v,parallelism=%v", numPartitions, indexInit.name, parallelism)
				harness := enginetest.NewMemoryHarness(testName, parallelism, numPartitions, indexInit.nativeIndexes, indexInit.driverInitializer)

				t.Run(testName, func(t *testing.T) {
					enginetest.TestVersionedQueries(t, harness)
				})
			}
		}
	}
}

func TestAnsiQuotesSqlMode(t *testing.T) {
	enginetest.TestAnsiQuotesSqlMode(t, enginetest.NewDefaultMemoryHarness())
}

func TestAnsiQuotesSqlModePrepared(t *testing.T) {
	harness := enginetest.NewDefaultMemoryHarness()
	if harness.IsUsingServer() {
		t.Skip("prepared test depend on context for current sql_mode information, but it does not get updated when using ServerEngine")
	}
	enginetest.TestAnsiQuotesSqlModePrepared(t, enginetest.NewDefaultMemoryHarness())
}

// Tests of choosing the correct execution plan independent of result correctness. Mostly useful for confirming that
// the right indexes are being used for joining tables.
func TestQueryPlans(t *testing.T) {
	indexBehaviors := []*indexBehaviorTestParams{
		{"nativeIndexes", nil, true},
		{"nativeAndMergable", mergableIndexDriver, true},
	}

	for _, indexInit := range indexBehaviors {
		t.Run(indexInit.name, func(t *testing.T) {
			harness := enginetest.NewMemoryHarness(indexInit.name, 1, 2, indexInit.nativeIndexes, indexInit.driverInitializer)
			enginetest.TestQueryPlans(t, harness, queries.PlanTests)
		})
	}
}

func TestSingleQueryPlan(t *testing.T) {
	t.Skip()
	tt := []queries.QueryPlanTest{
		{
			Query: `SELECT mytable.i, selfjoin.i FROM mytable INNER JOIN mytable selfjoin ON mytable.i = selfjoin.i WHERE selfjoin.i IN (SELECT 1 FROM DUAL)`,
			ExpectedPlan: "Project\n" +
				" ├─ columns: [mytable.i:0!null, selfjoin.i:2!null]\n" +
				" └─ SemiJoin\n" +
				"     ├─ MergeJoin\n" +
				"     │   ├─ cmp: Eq\n" +
				"     │   │   ├─ mytable.i:0!null\n" +
				"     │   │   └─ selfjoin.i:2!null\n" +
				"     │   ├─ IndexedTableAccess(mytable)\n" +
				"     │   │   ├─ index: [mytable.i,mytable.s]\n" +
				"     │   │   ├─ static: [{[NULL, ∞), [NULL, ∞)}]\n" +
				"     │   │   ├─ colSet: (1,2)\n" +
				"     │   │   ├─ tableId: 1\n" +
				"     │   │   └─ Table\n" +
				"     │   │       ├─ name: mytable\n" +
				"     │   │       └─ columns: [i s]\n" +
				"     │   └─ Filter\n" +
				"     │       ├─ Eq\n" +
				"     │       │   ├─ selfjoin.i:0!null\n" +
				"     │       │   └─ 1 (tinyint)\n" +
				"     │       └─ TableAlias(selfjoin)\n" +
				"     │           └─ IndexedTableAccess(mytable)\n" +
				"     │               ├─ index: [mytable.i]\n" +
				"     │               ├─ static: [{[1, 1]}]\n" +
				"     │               ├─ colSet: (3,4)\n" +
				"     │               ├─ tableId: 2\n" +
				"     │               └─ Table\n" +
				"     │                   ├─ name: mytable\n" +
				"     │                   └─ columns: [i s]\n" +
				"     └─ Project\n" +
				"         ├─ columns: [1 (tinyint)]\n" +
				"         └─ ProcessTable\n" +
				"             └─ Table\n" +
				"                 ├─ name: \n" +
				"                 └─ columns: []\n" +
				"",
			ExpectedEstimates: "Project\n" +
				" ├─ columns: [mytable.i, selfjoin.i]\n" +
				" └─ SemiJoin (estimated cost=4.515 rows=1)\n" +
				"     ├─ MergeJoin (estimated cost=6.090 rows=3)\n" +
				"     │   ├─ cmp: (mytable.i = selfjoin.i)\n" +
				"     │   ├─ IndexedTableAccess(mytable)\n" +
				"     │   │   ├─ index: [mytable.i,mytable.s]\n" +
				"     │   │   └─ filters: [{[NULL, ∞), [NULL, ∞)}]\n" +
				"     │   └─ Filter\n" +
				"     │       ├─ (selfjoin.i = 1)\n" +
				"     │       └─ TableAlias(selfjoin)\n" +
				"     │           └─ IndexedTableAccess(mytable)\n" +
				"     │               ├─ index: [mytable.i]\n" +
				"     │               └─ filters: [{[1, 1]}]\n" +
				"     └─ Project\n" +
				"         ├─ columns: [1]\n" +
				"         └─ Table\n" +
				"             └─ name: \n" +
				"",
			ExpectedAnalysis: "Project\n" +
				" ├─ columns: [mytable.i, selfjoin.i]\n" +
				" └─ SemiJoin (estimated cost=4.515 rows=1) (actual rows=1 loops=1)\n" +
				"     ├─ MergeJoin (estimated cost=6.090 rows=3) (actual rows=1 loops=1)\n" +
				"     │   ├─ cmp: (mytable.i = selfjoin.i)\n" +
				"     │   ├─ IndexedTableAccess(mytable)\n" +
				"     │   │   ├─ index: [mytable.i,mytable.s]\n" +
				"     │   │   └─ filters: [{[NULL, ∞), [NULL, ∞)}]\n" +
				"     │   └─ Filter\n" +
				"     │       ├─ (selfjoin.i = 1)\n" +
				"     │       └─ TableAlias(selfjoin)\n" +
				"     │           └─ IndexedTableAccess(mytable)\n" +
				"     │               ├─ index: [mytable.i]\n" +
				"     │               └─ filters: [{[1, 1]}]\n" +
				"     └─ Project\n" +
				"         ├─ columns: [1]\n" +
				"         └─ Table\n" +
				"             └─ name: \n" +
				"",
		},
	}

	harness := enginetest.NewMemoryHarness("nativeIndexes", 1, 2, true, nil)
	harness.Setup(setup.PlanSetup...)

	for _, test := range tt {
		t.Run(test.Query, func(t *testing.T) {
			engine, err := harness.NewEngine(t)
			engine.EngineAnalyzer().Verbose = true
			engine.EngineAnalyzer().Debug = true

			require.NoError(t, err)
			enginetest.TestQueryPlan(t, harness, engine, test)
		})
	}
}

func TestIntegrationQueryPlans(t *testing.T) {
	indexBehaviors := []*indexBehaviorTestParams{
		{"nativeIndexes", nil, true},
	}

	for _, indexInit := range indexBehaviors {
		t.Run(indexInit.name, func(t *testing.T) {
			harness := enginetest.NewMemoryHarness(indexInit.name, 1, 1, indexInit.nativeIndexes, indexInit.driverInitializer)
			enginetest.TestIntegrationPlans(t, harness)
		})
	}
}

func TestImdbQueryPlans(t *testing.T) {
	t.Skip("tests are too slow")
	indexBehaviors := []*indexBehaviorTestParams{
		{"nativeIndexes", nil, true},
	}

	for _, indexInit := range indexBehaviors {
		t.Run(indexInit.name, func(t *testing.T) {
			harness := enginetest.NewMemoryHarness(indexInit.name, 1, 1, indexInit.nativeIndexes, indexInit.driverInitializer)
			enginetest.TestImdbPlans(t, harness)
		})
	}
}

func TestTpccQueryPlans(t *testing.T) {
	indexBehaviors := []*indexBehaviorTestParams{
		{"nativeIndexes", nil, true},
	}

	for _, indexInit := range indexBehaviors {
		t.Run(indexInit.name, func(t *testing.T) {
			harness := enginetest.NewMemoryHarness(indexInit.name, 1, 1, indexInit.nativeIndexes, indexInit.driverInitializer)
			enginetest.TestTpccPlans(t, harness)
		})
	}
}

func TestTpchQueryPlans(t *testing.T) {
	indexBehaviors := []*indexBehaviorTestParams{
		{"nativeIndexes", nil, true},
	}

	for _, indexInit := range indexBehaviors {
		t.Run(indexInit.name, func(t *testing.T) {
			harness := enginetest.NewMemoryHarness(indexInit.name, 1, 1, indexInit.nativeIndexes, indexInit.driverInitializer)
			enginetest.TestTpchPlans(t, harness)
		})
	}
}

func TestTpcdsQueryPlans(t *testing.T) {
	t.Skip("missing features")
	indexBehaviors := []*indexBehaviorTestParams{
		{"nativeIndexes", nil, true},
	}

	for _, indexInit := range indexBehaviors {
		t.Run(indexInit.name, func(t *testing.T) {
			harness := enginetest.NewMemoryHarness(indexInit.name, 1, 1, indexInit.nativeIndexes, indexInit.driverInitializer)
			enginetest.TestTpcdsPlans(t, harness)
		})
	}
}

func TestIndexQueryPlans(t *testing.T) {
	indexBehaviors := []*indexBehaviorTestParams{
		{"nativeIndexes", nil, true},
		{"nativeAndMergable", mergableIndexDriver, true},
	}

	for _, indexInit := range indexBehaviors {
		t.Run(indexInit.name, func(t *testing.T) {
			harness := enginetest.NewMemoryHarness(indexInit.name, 1, 2, indexInit.nativeIndexes, indexInit.driverInitializer)
			enginetest.TestIndexQueryPlans(t, harness)
		})
	}
}

func TestParallelismQueries(t *testing.T) {
	enginetest.TestParallelismQueries(t, enginetest.NewMemoryHarness("default", 2, testNumPartitions, true, nil))
}

func TestQueryErrors(t *testing.T) {
	enginetest.TestQueryErrors(t, enginetest.NewDefaultMemoryHarness())
}

func TestInfoSchema(t *testing.T) {
	enginetest.TestInfoSchema(t, enginetest.NewMemoryHarness("default", 1, testNumPartitions, true, mergableIndexDriver))
}

func TestMySqlDb(t *testing.T) {
	enginetest.TestMySqlDb(t, enginetest.NewDefaultMemoryHarness())
}

func TestReadOnlyDatabases(t *testing.T) {
	enginetest.TestReadOnlyDatabases(t, enginetest.NewReadOnlyMemoryHarness())
}

func TestReadOnlyVersionedQueries(t *testing.T) {
	enginetest.TestReadOnlyVersionedQueries(t, enginetest.NewReadOnlyMemoryHarness())
}

func TestColumnAliases(t *testing.T) {
	enginetest.TestColumnAliases(t, enginetest.NewDefaultMemoryHarness())
}

func TestDerivedTableOuterScopeVisibility(t *testing.T) {
	harness := enginetest.NewDefaultMemoryHarness()
	enginetest.TestDerivedTableOuterScopeVisibility(t, harness)
}

func TestOrderByGroupBy(t *testing.T) {
	// TODO: window validation expecting error message
	enginetest.TestOrderByGroupBy(t, enginetest.NewDefaultMemoryHarness())
}

func TestAmbiguousColumnResolution(t *testing.T) {
	enginetest.TestAmbiguousColumnResolution(t, enginetest.NewDefaultMemoryHarness())
}

func TestInsertInto(t *testing.T) {
	harness := enginetest.NewDefaultMemoryHarness()
	enginetest.TestInsertInto(t, harness)
}

func TestInsertIgnoreInto(t *testing.T) {
	enginetest.TestInsertIgnoreInto(t, enginetest.NewDefaultMemoryHarness())
}

func TestInsertDuplicateKeyKeyless(t *testing.T) {
	enginetest.TestInsertDuplicateKeyKeyless(t, enginetest.NewDefaultMemoryHarness())
}

func TestIgnoreIntoWithDuplicateUniqueKeyKeyless(t *testing.T) {
	enginetest.TestIgnoreIntoWithDuplicateUniqueKeyKeyless(t, enginetest.NewDefaultMemoryHarness())
}

func TestInsertIntoErrors(t *testing.T) {
	enginetest.TestInsertIntoErrors(t, enginetest.NewDefaultMemoryHarness())
}

func TestBrokenInsertScripts(t *testing.T) {
	enginetest.TestBrokenInsertScripts(t, enginetest.NewDefaultMemoryHarness())
}

func TestGeneratedColumns(t *testing.T) {
	enginetest.TestGeneratedColumns(t, enginetest.NewDefaultMemoryHarness())
}

func TestGeneratedColumnPlans(t *testing.T) {
	enginetest.TestGeneratedColumnPlans(t, enginetest.NewDefaultMemoryHarness())
}

func TestSysbenchPlans(t *testing.T) {
	enginetest.TestSysbenchPlans(t, enginetest.NewDefaultMemoryHarness())
}

func TestStatistics(t *testing.T) {
	enginetest.TestStatistics(t, enginetest.NewDefaultMemoryHarness())
}

func TestStatisticIndexFilters(t *testing.T) {
	enginetest.TestStatisticIndexFilters(t, enginetest.NewDefaultMemoryHarness())
}

func TestSpatialInsertInto(t *testing.T) {
	enginetest.TestSpatialInsertInto(t, enginetest.NewDefaultMemoryHarness())
}

func TestLoadData(t *testing.T) {
	enginetest.TestLoadData(t, enginetest.NewDefaultMemoryHarness())
}

func TestLoadDataErrors(t *testing.T) {
	enginetest.TestLoadDataErrors(t, enginetest.NewDefaultMemoryHarness())
}

func TestLoadDataFailing(t *testing.T) {
	enginetest.TestLoadDataFailing(t, enginetest.NewDefaultMemoryHarness())
}

func TestSelectIntoFile(t *testing.T) {
	enginetest.TestSelectIntoFile(t, enginetest.NewDefaultMemoryHarness())
}

func TestReplaceInto(t *testing.T) {
	enginetest.TestReplaceInto(t, enginetest.NewDefaultMemoryHarness())
}

func TestReplaceIntoErrors(t *testing.T) {
	enginetest.TestReplaceIntoErrors(t, enginetest.NewDefaultMemoryHarness())
}

func TestUpdate(t *testing.T) {
	enginetest.TestUpdate(t, enginetest.NewMemoryHarness("default", 1, testNumPartitions, true, mergableIndexDriver))
}

func TestUpdateIgnore(t *testing.T) {
	enginetest.TestUpdateIgnore(t, enginetest.NewMemoryHarness("default", 1, testNumPartitions, true, mergableIndexDriver))
}

func TestUpdateErrors(t *testing.T) {
	// TODO different errors
	enginetest.TestUpdateErrors(t, enginetest.NewMemoryHarness("default", 1, testNumPartitions, true, mergableIndexDriver))
}

func TestOnUpdateExprScripts(t *testing.T) {
	enginetest.TestOnUpdateExprScripts(t, enginetest.NewMemoryHarness("default", 1, testNumPartitions, true, mergableIndexDriver))
}

func TestSpatialUpdate(t *testing.T) {
	enginetest.TestSpatialUpdate(t, enginetest.NewMemoryHarness("default", 1, testNumPartitions, true, mergableIndexDriver))
}

func TestDeleteFromErrors(t *testing.T) {
	enginetest.TestDeleteErrors(t, enginetest.NewMemoryHarness("default", 1, testNumPartitions, true, mergableIndexDriver))
}

func TestSpatialDeleteFrom(t *testing.T) {
	enginetest.TestSpatialDelete(t, enginetest.NewMemoryHarness("default", 1, testNumPartitions, true, mergableIndexDriver))
}

func TestTruncate(t *testing.T) {
	enginetest.TestTruncate(t, enginetest.NewMemoryHarness("default", 1, testNumPartitions, true, mergableIndexDriver))
}

func TestDeleteFrom(t *testing.T) {
	enginetest.TestDelete(t, enginetest.NewMemoryHarness("default", 1, testNumPartitions, true, mergableIndexDriver))
}

func TestConvert(t *testing.T) {
	enginetest.TestConvert(t, enginetest.NewMemoryHarness("default", 1, testNumPartitions, true, mergableIndexDriver))
}

func TestScripts(t *testing.T) {
	enginetest.TestScripts(t, enginetest.NewMemoryHarness("default", 1, testNumPartitions, true, mergableIndexDriver))
}

func TestSpatialScripts(t *testing.T) {
	enginetest.TestSpatialScripts(t, enginetest.NewMemoryHarness("default", 1, testNumPartitions, true, mergableIndexDriver))
}

func TestSpatialIndexScripts(t *testing.T) {
	enginetest.TestSpatialIndexScripts(t, enginetest.NewMemoryHarness("default", 1, testNumPartitions, true, mergableIndexDriver))
}

func TestSpatialIndexPlans(t *testing.T) {
	enginetest.TestSpatialIndexPlans(t, enginetest.NewMemoryHarness("default", 1, testNumPartitions, true, mergableIndexDriver))
}

func TestNumericErrorScripts(t *testing.T) {
	enginetest.TestNumericErrorScripts(t, enginetest.NewMemoryHarness("default", 1, testNumPartitions, true, mergableIndexDriver))
}

func TestUserPrivileges(t *testing.T) {
	harness := enginetest.NewMemoryHarness("default", 1, testNumPartitions, true, mergableIndexDriver)
	if harness.IsUsingServer() {
		t.Skip("TestUserPrivileges test depend on Context to switch the user to run test queries")
	}
	enginetest.TestUserPrivileges(t, harness)
}

func TestUserAuthentication(t *testing.T) {
	harness := enginetest.NewMemoryHarness("default", 1, testNumPartitions, true, mergableIndexDriver)
	if harness.IsUsingServer() {
		t.Skip("TestUserPrivileges test depend on Context to switch the user to run test queries")
	}
	enginetest.TestUserAuthentication(t, harness)
}

func TestPrivilegePersistence(t *testing.T) {
	enginetest.TestPrivilegePersistence(t, enginetest.NewMemoryHarness("default", 1, testNumPartitions, true, mergableIndexDriver))
}

func TestComplexIndexQueries(t *testing.T) {
	harness := enginetest.NewMemoryHarness("default", 1, testNumPartitions, true, mergableIndexDriver)
	enginetest.TestComplexIndexQueries(t, harness)
}

func TestTriggers(t *testing.T) {
	enginetest.TestTriggers(t, enginetest.NewDefaultMemoryHarness())
}

func TestShowTriggers(t *testing.T) {
	enginetest.TestShowTriggers(t, enginetest.NewDefaultMemoryHarness())
}

func TestBrokenTriggers(t *testing.T) {
	h := enginetest.NewSkippingMemoryHarness()
	for _, script := range queries.BrokenTriggerQueries {
		enginetest.TestScript(t, h, script)
	}
}

func TestStoredProcedures(t *testing.T) {
	for i, test := range queries.ProcedureLogicTests {
		//TODO: the RowIter returned from a SELECT should not take future changes into account
		if test.Name == "FETCH captures state at OPEN" {
			queries.ProcedureLogicTests[0], queries.ProcedureLogicTests[i] = queries.ProcedureLogicTests[i], queries.ProcedureLogicTests[0]
			queries.ProcedureLogicTests = queries.ProcedureLogicTests[1:]
		}
	}
	enginetest.TestStoredProcedures(t, enginetest.NewDefaultMemoryHarness())
}

func TestEvents(t *testing.T) {
	enginetest.TestEvents(t, enginetest.NewDefaultMemoryHarness())
}

func TestTriggersErrors(t *testing.T) {
	enginetest.TestTriggerErrors(t, enginetest.NewDefaultMemoryHarness())
}

func TestCreateTable(t *testing.T) {
	enginetest.TestCreateTable(t, enginetest.NewDefaultMemoryHarness())
}

func TestRowLimit(t *testing.T) {
	enginetest.TestRowLimit(t, enginetest.NewDefaultMemoryHarness())
}

func TestDropTable(t *testing.T) {
	enginetest.TestDropTable(t, enginetest.NewDefaultMemoryHarness())
}

func TestRenameTable(t *testing.T) {
	enginetest.TestRenameTable(t, enginetest.NewDefaultMemoryHarness())
}

func TestRenameColumn(t *testing.T) {
	enginetest.TestRenameColumn(t, enginetest.NewDefaultMemoryHarness())
}

func TestAddColumn(t *testing.T) {
	enginetest.TestAddColumn(t, enginetest.NewDefaultMemoryHarness())
}

func TestModifyColumn(t *testing.T) {
	enginetest.TestModifyColumn(t, enginetest.NewDefaultMemoryHarness())
}

func TestDropColumn(t *testing.T) {
	enginetest.TestDropColumn(t, enginetest.NewDefaultMemoryHarness())
}

func TestDropColumnKeylessTables(t *testing.T) {
	enginetest.TestDropColumnKeylessTables(t, enginetest.NewDefaultMemoryHarness())
}

func TestCreateDatabase(t *testing.T) {
	enginetest.TestCreateDatabase(t, enginetest.NewDefaultMemoryHarness())
}

func TestPkOrdinalsDDL(t *testing.T) {
	enginetest.TestPkOrdinalsDDL(t, enginetest.NewDefaultMemoryHarness())
}

func TestPkOrdinalsDML(t *testing.T) {
	enginetest.TestPkOrdinalsDML(t, enginetest.NewDefaultMemoryHarness())
}

func TestDropDatabase(t *testing.T) {
	enginetest.TestDropDatabase(t, enginetest.NewDefaultMemoryHarness())
}

func TestCreateForeignKeys(t *testing.T) {
	enginetest.TestCreateForeignKeys(t, enginetest.NewDefaultMemoryHarness())
}

func TestDropForeignKeys(t *testing.T) {
	enginetest.TestDropForeignKeys(t, enginetest.NewDefaultMemoryHarness())
}

func TestForeignKeys(t *testing.T) {
	enginetest.TestForeignKeys(t, enginetest.NewDefaultMemoryHarness())
}

func TestFulltextIndexes(t *testing.T) {
	enginetest.TestFulltextIndexes(t, enginetest.NewDefaultMemoryHarness())
}

func TestCreateCheckConstraints(t *testing.T) {
	enginetest.TestCreateCheckConstraints(t, enginetest.NewDefaultMemoryHarness())
}

func TestChecksOnInsert(t *testing.T) {
	enginetest.TestChecksOnInsert(t, enginetest.NewDefaultMemoryHarness())
}

func TestChecksOnUpdate(t *testing.T) {
	enginetest.TestChecksOnUpdate(t, enginetest.NewDefaultMemoryHarness())
}

func TestDisallowedCheckConstraints(t *testing.T) {
	enginetest.TestDisallowedCheckConstraints(t, enginetest.NewDefaultMemoryHarness())
}

func TestDropCheckConstraints(t *testing.T) {
	enginetest.TestDropCheckConstraints(t, enginetest.NewDefaultMemoryHarness())
}

func TestReadOnly(t *testing.T) {
	enginetest.TestReadOnly(t, enginetest.NewDefaultMemoryHarness(), true /* testStoredProcedures */)
}

func TestViews(t *testing.T) {
	enginetest.TestViews(t, enginetest.NewDefaultMemoryHarness())
}

func TestVersionedViews(t *testing.T) {
	enginetest.TestVersionedViews(t, enginetest.NewDefaultMemoryHarness())
}

func TestNaturalJoin(t *testing.T) {
	enginetest.TestNaturalJoin(t, enginetest.NewDefaultMemoryHarness())
}

func TestWindowFunctions(t *testing.T) {
	enginetest.TestWindowFunctions(t, enginetest.NewDefaultMemoryHarness())
}

func TestWindowRangeFrames(t *testing.T) {
	enginetest.TestWindowRangeFrames(t, enginetest.NewDefaultMemoryHarness())
}

func TestNamedWindows(t *testing.T) {
	enginetest.TestNamedWindows(t, enginetest.NewDefaultMemoryHarness())
}

func TestNaturalJoinEqual(t *testing.T) {
	enginetest.TestNaturalJoinEqual(t, enginetest.NewDefaultMemoryHarness())
}

func TestNaturalJoinDisjoint(t *testing.T) {
	enginetest.TestNaturalJoinDisjoint(t, enginetest.NewDefaultMemoryHarness())
}

func TestInnerNestedInNaturalJoins(t *testing.T) {
	enginetest.TestInnerNestedInNaturalJoins(t, enginetest.NewDefaultMemoryHarness())
}

func TestColumnDefaults(t *testing.T) {
	enginetest.TestColumnDefaults(t, enginetest.NewDefaultMemoryHarness())
}

func TestAlterTable(t *testing.T) {
	enginetest.TestAlterTable(t, enginetest.NewDefaultMemoryHarness())
}

func TestDateParse(t *testing.T) {
	harness := enginetest.NewDefaultMemoryHarness()
	if harness.IsUsingServer() {
		t.Skip("issue: https://github.com/dolthub/dolt/issues/6901")
	}
	enginetest.TestDateParse(t, enginetest.NewDefaultMemoryHarness())
}

func TestJsonScripts(t *testing.T) {
	var skippedTests []string = nil
	enginetest.TestJsonScripts(t, enginetest.NewDefaultMemoryHarness(), skippedTests)
}

func TestShowTableStatus(t *testing.T) {
	enginetest.TestShowTableStatus(t, enginetest.NewDefaultMemoryHarness())
}

func TestAddDropPks(t *testing.T) {
	enginetest.TestAddDropPks(t, enginetest.NewDefaultMemoryHarness())
}

func TestAddAutoIncrementColumn(t *testing.T) {
	for _, script := range queries.AlterTableAddAutoIncrementScripts {
		enginetest.TestScript(t, enginetest.NewDefaultMemoryHarness(), script)
	}
}

func TestNullRanges(t *testing.T) {
	enginetest.TestNullRanges(t, enginetest.NewDefaultMemoryHarness())
}

func TestBlobs(t *testing.T) {
	enginetest.TestBlobs(t, enginetest.NewDefaultMemoryHarness())
}

func TestIndexes(t *testing.T) {
	enginetest.TestIndexes(t, enginetest.NewDefaultMemoryHarness())
}

func TestIndexPrefix(t *testing.T) {
	enginetest.TestIndexPrefix(t, enginetest.NewDefaultMemoryHarness())
}

func TestPersist(t *testing.T) {
	harness := enginetest.NewDefaultMemoryHarness()
	if harness.IsUsingServer() {
		t.Skip("this test depends on Context, which ServerEngine does not depend on or update the current context")
	}
	newSess := func(_ *sql.Context) sql.PersistableSession {
		ctx := harness.NewSession()
		persistedGlobals := memory.GlobalsMap{}
		memSession := ctx.Session.(*memory.Session).SetGlobals(persistedGlobals)
		return memSession
	}
	enginetest.TestPersist(t, harness, newSess)
}

func TestValidateSession(t *testing.T) {
	count := 0
	incrementValidateCb := func() {
		count++
	}

	harness := enginetest.NewDefaultMemoryHarness()
	if harness.IsUsingServer() {
		t.Skip("It depends on ValidateSession() method call on context")
	}
	newSess := func(ctx *sql.Context) sql.PersistableSession {
		memSession := ctx.Session.(*memory.Session)
		memSession.SetValidationCallback(incrementValidateCb)
		return memSession
	}
	enginetest.TestValidateSession(t, harness, newSess, &count)
}

func TestPrepared(t *testing.T) {
	enginetest.TestPrepared(t, enginetest.NewDefaultMemoryHarness())
}

func TestPreparedInsert(t *testing.T) {
	enginetest.TestPreparedInsert(t, enginetest.NewMemoryHarness("default", 1, testNumPartitions, true, mergableIndexDriver))
}

func TestPreparedStatements(t *testing.T) {
	enginetest.TestPreparedStatements(t, enginetest.NewDefaultMemoryHarness())
}

func TestCharsetCollationEngine(t *testing.T) {
	harness := enginetest.NewDefaultMemoryHarness()
	if harness.IsUsingServer() {
		// Note: charset introducer needs to be handled with the SQLVal when preparing
		//  e.g. what we do currently for `_utf16'hi'` is `_utf16 :v1` with v1 = "hi", instead of `:v1` with v1 = "_utf16'hi'".
		t.Skip("way we prepare the queries with injectBindVarsAndPrepare() method does not work for ServerEngine test")
	}
	enginetest.TestCharsetCollationEngine(t, harness)
}

func TestCharsetCollationWire(t *testing.T) {
	if _, ok := os.LookupEnv("CI_TEST"); !ok {
		t.Skip("Skipping test that requires CI_TEST=true")
	}
	harness := enginetest.NewDefaultMemoryHarness()
	enginetest.TestCharsetCollationWire(t, harness, harness.SessionBuilder())
}

func TestDatabaseCollationWire(t *testing.T) {
	if _, ok := os.LookupEnv("CI_TEST"); !ok {
		t.Skip("Skipping test that requires CI_TEST=true")
	}
	harness := enginetest.NewDefaultMemoryHarness()
	enginetest.TestDatabaseCollationWire(t, harness, harness.SessionBuilder())
}

func TestTypesOverWire(t *testing.T) {
	if _, ok := os.LookupEnv("CI_TEST"); !ok {
		t.Skip("Skipping test that requires CI_TEST=true")
	}
	harness := enginetest.NewDefaultMemoryHarness()
	enginetest.TestTypesOverWire(t, harness, harness.SessionBuilder())
}

func TestTransactions(t *testing.T) {
	enginetest.TestTransactionScripts(t, enginetest.NewSkippingMemoryHarness())
}

func mergableIndexDriver(dbs []sql.Database) sql.IndexDriver {
	return memory.NewIndexDriver("mydb", map[string][]sql.DriverIndex{
		"mytable": {
			newMergableIndex(dbs, "mytable",
				expression.NewGetFieldWithTable(0, 1, types.Int64, "db", "mytable", "i", false)),
			newMergableIndex(dbs, "mytable",
				expression.NewGetFieldWithTable(1, 1, types.Text, "db", "mytable", "s", false)),
			newMergableIndex(dbs, "mytable",
				expression.NewGetFieldWithTable(0, 1, types.Int64, "db", "mytable", "i", false),
				expression.NewGetFieldWithTable(1, 1, types.Text, "db", "mytable", "s", false)),
		},
		"othertable": {
			newMergableIndex(dbs, "othertable",
				expression.NewGetFieldWithTable(0, 1, types.Text, "db", "othertable", "s2", false)),
			newMergableIndex(dbs, "othertable",
				expression.NewGetFieldWithTable(1, 1, types.Text, "db", "othertable", "i2", false)),
			newMergableIndex(dbs, "othertable",
				expression.NewGetFieldWithTable(0, 1, types.Text, "db", "othertable", "s2", false),
				expression.NewGetFieldWithTable(1, 1, types.Text, "db", "othertable", "i2", false)),
		},
		"bigtable": {
			newMergableIndex(dbs, "bigtable",
				expression.NewGetFieldWithTable(0, 1, types.Text, "db", "bigtable", "t", false)),
		},
		"floattable": {
			newMergableIndex(dbs, "floattable",
				expression.NewGetFieldWithTable(2, 1, types.Text, "db", "floattable", "f64", false)),
		},
		"niltable": {
			newMergableIndex(dbs, "niltable",
				expression.NewGetFieldWithTable(0, 1, types.Int64, "db", "niltable", "i", false)),
			newMergableIndex(dbs, "niltable",
				expression.NewGetFieldWithTable(1, 1, types.Int64, "db", "niltable", "i2", true)),
		},
		"one_pk": {
			newMergableIndex(dbs, "one_pk",
				expression.NewGetFieldWithTable(0, 1, types.Int8, "db", "one_pk", "pk", false)),
		},
		"two_pk": {
			newMergableIndex(dbs, "two_pk",
				expression.NewGetFieldWithTable(0, 1, types.Int8, "db", "two_pk", "pk1", false),
				expression.NewGetFieldWithTable(1, 1, types.Int8, "db", "two_pk", "pk2", false),
			),
		},
	})
}

func newMergableIndex(dbs []sql.Database, tableName string, exprs ...sql.Expression) *memory.Index {
	db, table := findTable(dbs, tableName)
	if db == nil {
		return nil
	}
	return &memory.Index{
		DB:         db.Name(),
		DriverName: memory.IndexDriverId,
		TableName:  tableName,
		Tbl:        table.(*memory.Table),
		Exprs:      exprs,
	}
}

func findTable(dbs []sql.Database, tableName string) (sql.Database, sql.Table) {
	for _, db := range dbs {
		names, err := db.GetTableNames(sql.NewEmptyContext())
		if err != nil {
			panic(err)
		}
		for _, name := range names {
			if name == tableName {
				table, _, _ := db.GetTableInsensitive(sql.NewEmptyContext(), name)
				return db, table
			}
		}
	}
	return nil, nil
}

func mergeSetupScripts(scripts ...setup.SetupScript) []string {
	var all []string
	for _, s := range scripts {
		all = append(all, s...)
	}
	return all
}

func TestSQLLogicTests(t *testing.T) {
	enginetest.TestSQLLogicTests(t, enginetest.NewMemoryHarness("default", 1, testNumPartitions, true, mergableIndexDriver))
}

func TestSQLLogicTestFiles(t *testing.T) {
	t.Skip()
	h := memharness.NewMemoryHarness(enginetest.NewDefaultMemoryHarness())
	paths := []string{
		"./sqllogictest/testdata/join/join.txt",
		"./sqllogictest/testdata/join/subquery_correlated.txt",
	}
	logictest.RunTestFiles(h, paths...)
}<|MERGE_RESOLUTION|>--- conflicted
+++ resolved
@@ -210,18 +210,7 @@
 		{
 			Name:        "test script",
 			SetUpScript: []string{},
-<<<<<<< HEAD
-			Assertions:  []queries.ScriptTestAssertion{},
-=======
-			Assertions: []queries.ScriptTestAssertion{
-				{
-					Query: "SELECT REGEXP_LIKE('testing', 'TESTING');",
-					Expected: []sql.Row{
-						{0},
-					},
-				},
-			},
->>>>>>> 6539989d
+			Assertions: []queries.ScriptTestAssertion{},
 		},
 	}
 
