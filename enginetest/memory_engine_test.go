// Copyright 2020-2021 Dolthub, Inc.
//
// Licensed under the Apache License, Version 2.0 (the "License");
// you may not use this file except in compliance with the License.
// You may obtain a copy of the License at
//
//     http://www.apache.org/licenses/LICENSE-2.0
//
// Unless required by applicable law or agreed to in writing, software
// distributed under the License is distributed on an "AS IS" BASIS,
// WITHOUT WARRANTIES OR CONDITIONS OF ANY KIND, either express or implied.
// See the License for the specific language governing permissions and
// limitations under the License.

package enginetest_test

import (
	"fmt"
	"log"
	"os"
	"testing"

	"github.com/dolthub/sqllogictest/go/logictest"
	"github.com/stretchr/testify/require"

	"github.com/dolthub/go-mysql-server/enginetest"
	"github.com/dolthub/go-mysql-server/enginetest/queries"
	"github.com/dolthub/go-mysql-server/enginetest/scriptgen/setup"
	memharness "github.com/dolthub/go-mysql-server/enginetest/sqllogictest/harness"
	"github.com/dolthub/go-mysql-server/memory"
	"github.com/dolthub/go-mysql-server/sql"
	"github.com/dolthub/go-mysql-server/sql/expression"
	"github.com/dolthub/go-mysql-server/sql/plan"
	"github.com/dolthub/go-mysql-server/sql/types"
	_ "github.com/dolthub/go-mysql-server/sql/variables"
)

// This file is for validating both the engine itself and the in-memory database implementation in the memory package.
// Any engine test that relies on the correct implementation of the in-memory database belongs here. All test logic and
// queries are declared in the exported enginetest package to make them usable by integrators, to validate the engine
// against their own implementation.

type indexBehaviorTestParams struct {
	name              string
	driverInitializer enginetest.IndexDriverInitializer
	nativeIndexes     bool
}

const testNumPartitions = 5

var numPartitionsVals = []int{
	1,
	testNumPartitions,
}
var indexBehaviors = []*indexBehaviorTestParams{
	{"none", nil, false},
	{"mergableIndexes", mergableIndexDriver, false},
	{"nativeIndexes", nil, true},
	{"nativeAndMergable", mergableIndexDriver, true},
}
var parallelVals = []int{
	1,
	2,
}

// TestQueries tests the given queries on an engine under a variety of circumstances:
// 1) Partitioned tables / non partitioned tables
// 2) Mergeable / unmergeable / native / no indexes
// 3) Parallelism on / off
func TestQueries(t *testing.T) {
	for _, numPartitions := range numPartitionsVals {
		for _, indexBehavior := range indexBehaviors {
			for _, parallelism := range parallelVals {
				if parallelism == 1 && numPartitions == testNumPartitions && indexBehavior.name == "nativeIndexes" {
					// This case is covered by TestQueriesSimple
					continue
				}
				testName := fmt.Sprintf("partitions=%d,indexes=%v,parallelism=%v", numPartitions, indexBehavior.name, parallelism)
				harness := enginetest.NewMemoryHarness(testName, parallelism, numPartitions, indexBehavior.nativeIndexes, indexBehavior.driverInitializer)

				t.Run(testName, func(t *testing.T) {
					enginetest.TestQueries(t, harness)
				})
			}
		}
	}
}

// TestQueriesPreparedSimple runs the canonical test queries against a single threaded index enabled harness.
func TestQueriesPreparedSimple(t *testing.T) {
	harness := enginetest.NewDefaultMemoryHarness()
	if harness.IsUsingServer() {
		t.Skip("issue: https://github.com/dolthub/dolt/issues/6904 and https://github.com/dolthub/dolt/issues/6901")
	}
	enginetest.TestQueriesPrepared(t, harness)
}

// TestQueriesSimple runs the canonical test queries against a single threaded index enabled harness.
func TestQueriesSimple(t *testing.T) {
	harness := enginetest.NewDefaultMemoryHarness()
	enginetest.TestQueries(t, harness)
}

// TestJoinQueries runs the canonical test queries against a single threaded index enabled harness.
func TestJoinQueries(t *testing.T) {
	enginetest.TestJoinQueries(t, enginetest.NewDefaultMemoryHarness())
}

func TestLateralJoin(t *testing.T) {
	enginetest.TestLateralJoinQueries(t, enginetest.NewDefaultMemoryHarness())
}

// TestJoinPlanning runs join-specific tests for merge
func TestJoinPlanning(t *testing.T) {
	enginetest.TestJoinPlanning(t, enginetest.NewDefaultMemoryHarness())
}

// TestJoinOps runs join-specific tests for merge
func TestJoinOps(t *testing.T) {
	enginetest.TestJoinOps(t, enginetest.NewDefaultMemoryHarness())
}

// TestJSONTableQueries runs the canonical test queries against a single threaded index enabled harness.
func TestJSONTableQueries(t *testing.T) {
	enginetest.TestJSONTableQueries(t, enginetest.NewDefaultMemoryHarness())
}

// TestJSONTableScripts runs the canonical test queries against a single threaded index enabled harness.
func TestJSONTableScripts(t *testing.T) {
	enginetest.TestJSONTableScripts(t, enginetest.NewDefaultMemoryHarness())
}

// TestBrokenJSONTableScripts runs the canonical test queries against a single threaded index enabled harness.
func TestBrokenJSONTableScripts(t *testing.T) {
	t.Skip("incorrect errors and unsupported json_table functionality")
	enginetest.TestBrokenJSONTableScripts(t, enginetest.NewDefaultMemoryHarness())
}

// Convenience test for debugging a single query. Unskip and set to the desired query.
func TestSingleQuery(t *testing.T) {
	t.Skip()
	var test queries.QueryTest
	test = queries.QueryTest{
		Query:    `select a.i,a.f, b.i2 from niltable a left join niltable b on a.i = b.i2 order by a.i`,
		Expected: []sql.Row{{1, nil, nil}, {2, nil, 2}, {3, nil, nil}, {4, 4.0, 4}, {5, 5.0, nil}, {6, 6.0, 6}},
	}

	fmt.Sprintf("%v", test)
	harness := enginetest.NewMemoryHarness("", 1, testNumPartitions, true, nil)
	// harness.UseServer()
	harness.Setup(setup.MydbData, setup.NiltableData)
	engine, err := harness.NewEngine(t)
	require.NoError(t, err)

	engine.EngineAnalyzer().Debug = true
	engine.EngineAnalyzer().Verbose = true

	enginetest.TestQueryWithEngine(t, harness, engine, test)
}

// Convenience test for debugging a single query. Unskip and set to the desired query.
func TestSingleQueryPrepared(t *testing.T) {
	t.Skip()
	var test = queries.ScriptTest{
		Name:        "renaming views with RENAME TABLE ... TO .. statement",
		SetUpScript: []string{},
		Assertions: []queries.ScriptTestAssertion{
			{
				// Original Issue: https://github.com/dolthub/dolt/issues/5714
				Query: `select 1.0/0.0 from dual`,

				Expected: []sql.Row{
					{4},
				},
			},
		},
	}

	fmt.Sprintf("%v", test)
	harness := enginetest.NewMemoryHarness("", 1, testNumPartitions, false, nil)
	harness.Setup(setup.KeylessSetup...)
	engine, err := harness.NewEngine(t)
	if err != nil {
		panic(err)
	}

	engine.EngineAnalyzer().Debug = true
	engine.EngineAnalyzer().Verbose = true

	enginetest.TestScriptWithEnginePrepared(t, engine, harness, test)
}

func newUpdateResult(matched, updated int) types.OkResult {
	return types.OkResult{
		RowsAffected: uint64(updated),
		Info:         plan.UpdateInfo{Matched: matched, Updated: updated},
	}
}

// Convenience test for debugging a single query. Unskip and set to the desired query.
func TestSingleScript(t *testing.T) {
	t.Skip()
	var scripts = []queries.ScriptTest{
		{
			Name: "physical columns added after virtual one",
			SetUpScript: []string{
				"create table t (pk int primary key, col1 int as (pk + 1));",
				"insert into t (pk) values (1), (3)",
				"alter table t add index idx1 (col1, pk);",
				"alter table t add index idx2 (col1);",
				"alter table t add column col2 int;",
				"alter table t add column col3 int;",
				"insert into t (pk, col2, col3) values (2, 4, 5);",
			},
			Assertions: []queries.ScriptTestAssertion{
				{
<<<<<<< HEAD
					Query: "select * from t order by pk",
					Expected: []sql.Row{
						{1, 2, nil, nil},
						{2, 3, 4, 5},
						{3, 4, nil, nil},
					},
				},
				{
					Query: "select * from t where col1 = 2",
					Expected: []sql.Row{
						{1, 2, nil, nil},
					},
				},
				{
					Query: "select * from t where col1 = 3 and pk = 2",
					Expected: []sql.Row{
						{2, 3, 4, 5},
					},
				},
				{
					Query: "select * from t where pk = 2",
					Expected: []sql.Row{
						{2, 3, 4, 5},
					},
=======
					Query:       "insert into child values (1);",
					ExpectedErr: sql.ErrForeignKeyChildViolation,
>>>>>>> bc420dc9
				},
			},
		},
	}

	for _, test := range scripts {
		harness := enginetest.NewMemoryHarness("", 1, testNumPartitions, true, nil)
		harness.Setup(setup.MydbData, setup.Parent_childData)
		engine, err := harness.NewEngine(t)
		if err != nil {
			panic(err)
		}
		engine.EngineAnalyzer().Debug = true
		engine.EngineAnalyzer().Verbose = true

		enginetest.TestScriptWithEngine(t, engine, harness, test)
	}
}

func TestUnbuildableIndex(t *testing.T) {
	var scripts = []queries.ScriptTest{
		{
			Name: "Failing index builder still returning correct results",
			SetUpScript: []string{
				"CREATE TABLE mytable2 (i BIGINT PRIMARY KEY, s VARCHAR(20))",
				"CREATE UNIQUE INDEX mytable2_s ON mytable2 (s)",
				fmt.Sprintf("CREATE INDEX mytable2_i_s ON mytable2 (i, s) COMMENT '%s'", memory.CommentPreventingIndexBuilding),
				"INSERT INTO mytable2 VALUES (1, 'first row'), (2, 'second row'), (3, 'third row')",
			},
			Assertions: []queries.ScriptTestAssertion{
				{
					Query: "SELECT i FROM mytable2 WHERE i IN (SELECT i FROM mytable2) ORDER BY i",
					Expected: []sql.Row{
						{1},
						{2},
						{3},
					},
				},
			},
		},
	}

	for _, test := range scripts {
		harness := enginetest.NewDefaultMemoryHarness()
		enginetest.TestScript(t, harness, test)
	}
}

func TestBrokenQueries(t *testing.T) {
	enginetest.TestBrokenQueries(t, enginetest.NewSkippingMemoryHarness())
}

func TestQueryPlanTODOs(t *testing.T) {
	harness := enginetest.NewSkippingMemoryHarness()
	harness.Setup(setup.MydbData, setup.Pk_tablesData, setup.NiltableData)
	e, err := harness.NewEngine(t)
	if err != nil {
		log.Fatal(err)
	}
	for _, tt := range queries.QueryPlanTODOs {
		t.Run(tt.Query, func(t *testing.T) {
			enginetest.TestQueryPlan(t, harness, e, tt.Query, tt.ExpectedPlan, false)
		})
	}
}

func TestVersionedQueries(t *testing.T) {
	for _, numPartitions := range numPartitionsVals {
		for _, indexInit := range indexBehaviors {
			for _, parallelism := range parallelVals {
				testName := fmt.Sprintf("partitions=%d,indexes=%v,parallelism=%v", numPartitions, indexInit.name, parallelism)
				harness := enginetest.NewMemoryHarness(testName, parallelism, numPartitions, indexInit.nativeIndexes, indexInit.driverInitializer)

				t.Run(testName, func(t *testing.T) {
					enginetest.TestVersionedQueries(t, harness)
				})
			}
		}
	}
}

func TestAnsiQuotesSqlMode(t *testing.T) {
	enginetest.TestAnsiQuotesSqlMode(t, enginetest.NewDefaultMemoryHarness())
}

func TestAnsiQuotesSqlModePrepared(t *testing.T) {
	harness := enginetest.NewDefaultMemoryHarness()
	if harness.IsUsingServer() {
		t.Skip("prepared test depend on context for current sql_mode information, but it does not get updated when using ServerEngine")
	}
	enginetest.TestAnsiQuotesSqlModePrepared(t, enginetest.NewDefaultMemoryHarness())
}

// Tests of choosing the correct execution plan independent of result correctness. Mostly useful for confirming that
// the right indexes are being used for joining tables.
func TestQueryPlans(t *testing.T) {
	indexBehaviors := []*indexBehaviorTestParams{
		{"nativeIndexes", nil, true},
		{"nativeAndMergable", mergableIndexDriver, true},
	}

	for _, indexInit := range indexBehaviors {
		t.Run(indexInit.name, func(t *testing.T) {
			harness := enginetest.NewMemoryHarness(indexInit.name, 1, 2, indexInit.nativeIndexes, indexInit.driverInitializer)
			// The IN expression requires mergeable indexes meaning that an unmergeable index returns a different result, so we skip this test
			harness.QueriesToSkip("SELECT a.* FROM mytable a inner join mytable b on (a.i = b.s) WHERE a.i in (1, 2, 3, 4)")
			enginetest.TestQueryPlans(t, harness, queries.PlanTests)
		})
	}
}

func TestIntegrationQueryPlans(t *testing.T) {
	indexBehaviors := []*indexBehaviorTestParams{
		{"nativeIndexes", nil, true},
	}

	for _, indexInit := range indexBehaviors {
		t.Run(indexInit.name, func(t *testing.T) {
			harness := enginetest.NewMemoryHarness(indexInit.name, 1, 1, indexInit.nativeIndexes, indexInit.driverInitializer)
			enginetest.TestIntegrationPlans(t, harness)
		})
	}
}

func TestImdbQueryPlans(t *testing.T) {
	t.Skip("tests are too slow")
	indexBehaviors := []*indexBehaviorTestParams{
		{"nativeIndexes", nil, true},
	}

	for _, indexInit := range indexBehaviors {
		t.Run(indexInit.name, func(t *testing.T) {
			harness := enginetest.NewMemoryHarness(indexInit.name, 1, 1, indexInit.nativeIndexes, indexInit.driverInitializer)
			enginetest.TestImdbPlans(t, harness)
		})
	}
}

func TestTpccQueryPlans(t *testing.T) {
	indexBehaviors := []*indexBehaviorTestParams{
		{"nativeIndexes", nil, true},
	}

	for _, indexInit := range indexBehaviors {
		t.Run(indexInit.name, func(t *testing.T) {
			harness := enginetest.NewMemoryHarness(indexInit.name, 1, 1, indexInit.nativeIndexes, indexInit.driverInitializer)
			enginetest.TestTpccPlans(t, harness)
		})
	}
}

func TestTpchQueryPlans(t *testing.T) {
	indexBehaviors := []*indexBehaviorTestParams{
		{"nativeIndexes", nil, true},
	}

	for _, indexInit := range indexBehaviors {
		t.Run(indexInit.name, func(t *testing.T) {
			harness := enginetest.NewMemoryHarness(indexInit.name, 1, 1, indexInit.nativeIndexes, indexInit.driverInitializer)
			enginetest.TestTpchPlans(t, harness)
		})
	}
}

func TestTpcdsQueryPlans(t *testing.T) {
	t.Skip("missing features")
	indexBehaviors := []*indexBehaviorTestParams{
		{"nativeIndexes", nil, true},
	}

	for _, indexInit := range indexBehaviors {
		t.Run(indexInit.name, func(t *testing.T) {
			harness := enginetest.NewMemoryHarness(indexInit.name, 1, 1, indexInit.nativeIndexes, indexInit.driverInitializer)
			enginetest.TestTpcdsPlans(t, harness)
		})
	}
}

func TestIndexQueryPlans(t *testing.T) {
	indexBehaviors := []*indexBehaviorTestParams{
		{"nativeIndexes", nil, true},
		{"nativeAndMergable", mergableIndexDriver, true},
	}

	for _, indexInit := range indexBehaviors {
		t.Run(indexInit.name, func(t *testing.T) {
			harness := enginetest.NewMemoryHarness(indexInit.name, 1, 2, indexInit.nativeIndexes, indexInit.driverInitializer)
			enginetest.TestIndexQueryPlans(t, harness)
		})
	}
}

func TestParallelismQueries(t *testing.T) {
	enginetest.TestParallelismQueries(t, enginetest.NewMemoryHarness("default", 2, testNumPartitions, true, nil))
}

func TestQueryErrors(t *testing.T) {
	enginetest.TestQueryErrors(t, enginetest.NewDefaultMemoryHarness())
}

func TestInfoSchema(t *testing.T) {
	enginetest.TestInfoSchema(t, enginetest.NewMemoryHarness("default", 1, testNumPartitions, true, mergableIndexDriver))
}

func TestMySqlDb(t *testing.T) {
	enginetest.TestMySqlDb(t, enginetest.NewDefaultMemoryHarness())
}

func TestReadOnlyDatabases(t *testing.T) {
	enginetest.TestReadOnlyDatabases(t, enginetest.NewReadOnlyMemoryHarness())
}

func TestReadOnlyVersionedQueries(t *testing.T) {
	enginetest.TestReadOnlyVersionedQueries(t, enginetest.NewReadOnlyMemoryHarness())
}

func TestColumnAliases(t *testing.T) {
	enginetest.TestColumnAliases(t, enginetest.NewDefaultMemoryHarness())
}

func TestDerivedTableOuterScopeVisibility(t *testing.T) {
	harness := enginetest.NewDefaultMemoryHarness()
	harness.QueriesToSkip(
		"SELECT max(val), (select max(dt.a) from (SELECT val as a) as dt(a)) as a1 from numbers group by a1;",            // memoization to fix
		"select 'foo' as foo, (select dt.b from (select 1 as a, foo as b) dt);",                                          // need to error
		"SELECT n1.val as a1 from numbers n1, (select n1.val, n2.val * -1 from numbers n2 where n1.val = n2.val) as dt;", // different OK error
	)
	enginetest.TestDerivedTableOuterScopeVisibility(t, harness)
}

func TestOrderByGroupBy(t *testing.T) {
	// TODO: window validation expecting error message
	enginetest.TestOrderByGroupBy(t, enginetest.NewDefaultMemoryHarness())
}

func TestAmbiguousColumnResolution(t *testing.T) {
	enginetest.TestAmbiguousColumnResolution(t, enginetest.NewDefaultMemoryHarness())
}

func TestInsertInto(t *testing.T) {
	harness := enginetest.NewDefaultMemoryHarness()
	harness.QueriesToSkip(
		// should be column not found error
		"insert into a (select * from b) on duplicate key update b.i = a.i",
		"insert into a (select * from b as t) on duplicate key update a.i = b.j + 100",
	)
	enginetest.TestInsertInto(t, harness)
}

func TestInsertIgnoreInto(t *testing.T) {
	enginetest.TestInsertIgnoreInto(t, enginetest.NewDefaultMemoryHarness())
}

func TestInsertDuplicateKeyKeyless(t *testing.T) {
	enginetest.TestInsertDuplicateKeyKeyless(t, enginetest.NewDefaultMemoryHarness())
}

func TestIgnoreIntoWithDuplicateUniqueKeyKeyless(t *testing.T) {
	enginetest.TestIgnoreIntoWithDuplicateUniqueKeyKeyless(t, enginetest.NewDefaultMemoryHarness())
}

func TestInsertIntoErrors(t *testing.T) {
	enginetest.TestInsertIntoErrors(t, enginetest.NewDefaultMemoryHarness())
}

func TestBrokenInsertScripts(t *testing.T) {
	enginetest.TestBrokenInsertScripts(t, enginetest.NewDefaultMemoryHarness())
}

func TestGeneratedColumns(t *testing.T) {
	enginetest.TestGeneratedColumns(t, enginetest.NewDefaultMemoryHarness())
}

func TestGeneratedColumnPlans(t *testing.T) {
	enginetest.TestGeneratedColumnPlans(t, enginetest.NewDefaultMemoryHarness())
}

func TestStatistics(t *testing.T) {
	enginetest.TestStatistics(t, enginetest.NewDefaultMemoryHarness())
}

func TestStatisticIndexFilters(t *testing.T) {
	enginetest.TestStatisticIndexFilters(t, enginetest.NewDefaultMemoryHarness())
}

func TestSpatialInsertInto(t *testing.T) {
	enginetest.TestSpatialInsertInto(t, enginetest.NewDefaultMemoryHarness())
}

func TestLoadData(t *testing.T) {
	enginetest.TestLoadData(t, enginetest.NewDefaultMemoryHarness())
}

func TestLoadDataErrors(t *testing.T) {
	enginetest.TestLoadDataErrors(t, enginetest.NewDefaultMemoryHarness())
}

func TestLoadDataFailing(t *testing.T) {
	enginetest.TestLoadDataFailing(t, enginetest.NewDefaultMemoryHarness())
}

func TestReplaceInto(t *testing.T) {
	enginetest.TestReplaceInto(t, enginetest.NewDefaultMemoryHarness())
}

func TestReplaceIntoErrors(t *testing.T) {
	enginetest.TestReplaceIntoErrors(t, enginetest.NewDefaultMemoryHarness())
}

func TestUpdate(t *testing.T) {
	enginetest.TestUpdate(t, enginetest.NewMemoryHarness("default", 1, testNumPartitions, true, mergableIndexDriver))
}

func TestUpdateIgnore(t *testing.T) {
	enginetest.TestUpdateIgnore(t, enginetest.NewMemoryHarness("default", 1, testNumPartitions, true, mergableIndexDriver))
}

func TestUpdateErrors(t *testing.T) {
	// TODO different errors
	enginetest.TestUpdateErrors(t, enginetest.NewMemoryHarness("default", 1, testNumPartitions, true, mergableIndexDriver))
}

func TestOnUpdateExprScripts(t *testing.T) {
	enginetest.TestOnUpdateExprScripts(t, enginetest.NewMemoryHarness("default", 1, testNumPartitions, true, mergableIndexDriver))
}

func TestSpatialUpdate(t *testing.T) {
	enginetest.TestSpatialUpdate(t, enginetest.NewMemoryHarness("default", 1, testNumPartitions, true, mergableIndexDriver))
}

func TestDeleteFromErrors(t *testing.T) {
	enginetest.TestDeleteErrors(t, enginetest.NewMemoryHarness("default", 1, testNumPartitions, true, mergableIndexDriver))
}

func TestSpatialDeleteFrom(t *testing.T) {
	enginetest.TestSpatialDelete(t, enginetest.NewMemoryHarness("default", 1, testNumPartitions, true, mergableIndexDriver))
}

func TestTruncate(t *testing.T) {
	enginetest.TestTruncate(t, enginetest.NewMemoryHarness("default", 1, testNumPartitions, true, mergableIndexDriver))
}

func TestDeleteFrom(t *testing.T) {
	enginetest.TestDelete(t, enginetest.NewMemoryHarness("default", 1, testNumPartitions, true, mergableIndexDriver))
}

func TestConvert(t *testing.T) {
	enginetest.TestConvert(t, enginetest.NewMemoryHarness("default", 1, testNumPartitions, true, mergableIndexDriver))
}

func TestScripts(t *testing.T) {
	enginetest.TestScripts(t, enginetest.NewMemoryHarness("default", 1, testNumPartitions, true, mergableIndexDriver))
}

func TestSpatialScripts(t *testing.T) {
	enginetest.TestSpatialScripts(t, enginetest.NewMemoryHarness("default", 1, testNumPartitions, true, mergableIndexDriver))
}

func TestSpatialIndexScripts(t *testing.T) {
	enginetest.TestSpatialIndexScripts(t, enginetest.NewMemoryHarness("default", 1, testNumPartitions, true, mergableIndexDriver))
}

func TestSpatialIndexPlans(t *testing.T) {
	enginetest.TestSpatialIndexPlans(t, enginetest.NewMemoryHarness("default", 1, testNumPartitions, true, mergableIndexDriver))
}

func TestUserPrivileges(t *testing.T) {
	harness := enginetest.NewMemoryHarness("default", 1, testNumPartitions, true, mergableIndexDriver)
	if harness.IsUsingServer() {
		t.Skip("TestUserPrivileges test depend on Context to switch the user to run test queries")
	}
	enginetest.TestUserPrivileges(t, harness)
}

func TestUserAuthentication(t *testing.T) {
	harness := enginetest.NewMemoryHarness("default", 1, testNumPartitions, true, mergableIndexDriver)
	if harness.IsUsingServer() {
		t.Skip("TestUserPrivileges test depend on Context to switch the user to run test queries")
	}
	enginetest.TestUserAuthentication(t, harness)
}

func TestPrivilegePersistence(t *testing.T) {
	enginetest.TestPrivilegePersistence(t, enginetest.NewMemoryHarness("default", 1, testNumPartitions, true, mergableIndexDriver))
}

func TestComplexIndexQueries(t *testing.T) {
	harness := enginetest.NewMemoryHarness("default", 1, testNumPartitions, true, mergableIndexDriver)
	enginetest.TestComplexIndexQueries(t, harness)
}

func TestTriggers(t *testing.T) {
	enginetest.TestTriggers(t, enginetest.NewDefaultMemoryHarness())
}

func TestShowTriggers(t *testing.T) {
	enginetest.TestShowTriggers(t, enginetest.NewDefaultMemoryHarness())
}

func TestBrokenTriggers(t *testing.T) {
	h := enginetest.NewSkippingMemoryHarness()
	for _, script := range queries.BrokenTriggerQueries {
		enginetest.TestScript(t, h, script)
	}
}

func TestStoredProcedures(t *testing.T) {
	for i, test := range queries.ProcedureLogicTests {
		//TODO: the RowIter returned from a SELECT should not take future changes into account
		if test.Name == "FETCH captures state at OPEN" {
			queries.ProcedureLogicTests[0], queries.ProcedureLogicTests[i] = queries.ProcedureLogicTests[i], queries.ProcedureLogicTests[0]
			queries.ProcedureLogicTests = queries.ProcedureLogicTests[1:]
		}
	}
	enginetest.TestStoredProcedures(t, enginetest.NewDefaultMemoryHarness())
}

func TestEvents(t *testing.T) {
	enginetest.TestEvents(t, enginetest.NewDefaultMemoryHarness())
}

func TestTriggersErrors(t *testing.T) {
	enginetest.TestTriggerErrors(t, enginetest.NewDefaultMemoryHarness())
}

func TestCreateTable(t *testing.T) {
	enginetest.TestCreateTable(t, enginetest.NewDefaultMemoryHarness())
}

func TestDropTable(t *testing.T) {
	enginetest.TestDropTable(t, enginetest.NewDefaultMemoryHarness())
}

func TestRenameTable(t *testing.T) {
	enginetest.TestRenameTable(t, enginetest.NewDefaultMemoryHarness())
}

func TestRenameColumn(t *testing.T) {
	enginetest.TestRenameColumn(t, enginetest.NewDefaultMemoryHarness())
}

func TestAddColumn(t *testing.T) {
	enginetest.TestAddColumn(t, enginetest.NewDefaultMemoryHarness())
}

func TestModifyColumn(t *testing.T) {
	enginetest.TestModifyColumn(t, enginetest.NewDefaultMemoryHarness())
}

func TestDropColumn(t *testing.T) {
	enginetest.TestDropColumn(t, enginetest.NewDefaultMemoryHarness())
}

func TestDropColumnKeylessTables(t *testing.T) {
	enginetest.TestDropColumnKeylessTables(t, enginetest.NewDefaultMemoryHarness())
}

func TestCreateDatabase(t *testing.T) {
	enginetest.TestCreateDatabase(t, enginetest.NewDefaultMemoryHarness())
}

func TestPkOrdinalsDDL(t *testing.T) {
	enginetest.TestPkOrdinalsDDL(t, enginetest.NewDefaultMemoryHarness())
}

func TestPkOrdinalsDML(t *testing.T) {
	enginetest.TestPkOrdinalsDML(t, enginetest.NewDefaultMemoryHarness())
}

func TestDropDatabase(t *testing.T) {
	enginetest.TestDropDatabase(t, enginetest.NewDefaultMemoryHarness())
}

func TestCreateForeignKeys(t *testing.T) {
	enginetest.TestCreateForeignKeys(t, enginetest.NewDefaultMemoryHarness())
}

func TestDropForeignKeys(t *testing.T) {
	enginetest.TestDropForeignKeys(t, enginetest.NewDefaultMemoryHarness())
}

func TestForeignKeys(t *testing.T) {
	enginetest.TestForeignKeys(t, enginetest.NewDefaultMemoryHarness())
}

func TestFulltextIndexes(t *testing.T) {
	enginetest.TestFulltextIndexes(t, enginetest.NewDefaultMemoryHarness())
}

func TestCreateCheckConstraints(t *testing.T) {
	enginetest.TestCreateCheckConstraints(t, enginetest.NewDefaultMemoryHarness())
}

func TestChecksOnInsert(t *testing.T) {
	enginetest.TestChecksOnInsert(t, enginetest.NewDefaultMemoryHarness())
}

func TestChecksOnUpdate(t *testing.T) {
	enginetest.TestChecksOnUpdate(t, enginetest.NewDefaultMemoryHarness())
}

func TestDisallowedCheckConstraints(t *testing.T) {
	enginetest.TestDisallowedCheckConstraints(t, enginetest.NewDefaultMemoryHarness())
}

func TestDropCheckConstraints(t *testing.T) {
	enginetest.TestDropCheckConstraints(t, enginetest.NewDefaultMemoryHarness())
}

func TestReadOnly(t *testing.T) {
	enginetest.TestReadOnly(t, enginetest.NewDefaultMemoryHarness(), true /* testStoredProcedures */)
}

func TestViews(t *testing.T) {
	enginetest.TestViews(t, enginetest.NewDefaultMemoryHarness())
}

func TestVersionedViews(t *testing.T) {
	enginetest.TestVersionedViews(t, enginetest.NewDefaultMemoryHarness())
}

func TestNaturalJoin(t *testing.T) {
	enginetest.TestNaturalJoin(t, enginetest.NewDefaultMemoryHarness())
}

func TestWindowFunctions(t *testing.T) {
	enginetest.TestWindowFunctions(t, enginetest.NewDefaultMemoryHarness())
}

func TestWindowRangeFrames(t *testing.T) {
	enginetest.TestWindowRangeFrames(t, enginetest.NewDefaultMemoryHarness())
}

func TestNamedWindows(t *testing.T) {
	enginetest.TestNamedWindows(t, enginetest.NewDefaultMemoryHarness())
}

func TestNaturalJoinEqual(t *testing.T) {
	enginetest.TestNaturalJoinEqual(t, enginetest.NewDefaultMemoryHarness())
}

func TestNaturalJoinDisjoint(t *testing.T) {
	enginetest.TestNaturalJoinDisjoint(t, enginetest.NewDefaultMemoryHarness())
}

func TestInnerNestedInNaturalJoins(t *testing.T) {
	enginetest.TestInnerNestedInNaturalJoins(t, enginetest.NewDefaultMemoryHarness())
}

func TestColumnDefaults(t *testing.T) {
	enginetest.TestColumnDefaults(t, enginetest.NewDefaultMemoryHarness())
}

func TestAlterTable(t *testing.T) {
	enginetest.TestAlterTable(t, enginetest.NewDefaultMemoryHarness())
}

func TestDateParse(t *testing.T) {
	harness := enginetest.NewDefaultMemoryHarness()
	if harness.IsUsingServer() {
		t.Skip("issue: https://github.com/dolthub/dolt/issues/6901")
	}
	enginetest.TestDateParse(t, enginetest.NewDefaultMemoryHarness())
}

func TestJsonScripts(t *testing.T) {
	// TODO different error messages
	enginetest.TestJsonScripts(t, enginetest.NewDefaultMemoryHarness())
}

func TestShowTableStatus(t *testing.T) {
	enginetest.TestShowTableStatus(t, enginetest.NewDefaultMemoryHarness())
}

func TestAddDropPks(t *testing.T) {
	enginetest.TestAddDropPks(t, enginetest.NewDefaultMemoryHarness())
}

func TestAddAutoIncrementColumn(t *testing.T) {
	for _, script := range queries.AlterTableAddAutoIncrementScripts {
		enginetest.TestScript(t, enginetest.NewDefaultMemoryHarness(), script)
	}
}

func TestNullRanges(t *testing.T) {
	enginetest.TestNullRanges(t, enginetest.NewDefaultMemoryHarness())
}

func TestBlobs(t *testing.T) {
	enginetest.TestBlobs(t, enginetest.NewDefaultMemoryHarness())
}

func TestIndexes(t *testing.T) {
	enginetest.TestIndexes(t, enginetest.NewDefaultMemoryHarness())
}

func TestIndexPrefix(t *testing.T) {
	enginetest.TestIndexPrefix(t, enginetest.NewDefaultMemoryHarness())
}

func TestPersist(t *testing.T) {
	harness := enginetest.NewDefaultMemoryHarness()
	if harness.IsUsingServer() {
		t.Skip("this test depends on Context, which ServerEngine does not depend on or update the current context")
	}
	newSess := func(_ *sql.Context) sql.PersistableSession {
		ctx := harness.NewSession()
		persistedGlobals := memory.GlobalsMap{}
		memSession := ctx.Session.(*memory.Session).SetGlobals(persistedGlobals)
		return memSession
	}
	enginetest.TestPersist(t, harness, newSess)
}

func TestValidateSession(t *testing.T) {
	count := 0
	incrementValidateCb := func() {
		count++
	}

	harness := enginetest.NewDefaultMemoryHarness()
	if harness.IsUsingServer() {
		t.Skip("It depends on ValidateSession() method call on context")
	}
	newSess := func(ctx *sql.Context) sql.PersistableSession {
		memSession := ctx.Session.(*memory.Session)
		memSession.SetValidationCallback(incrementValidateCb)
		return memSession
	}
	enginetest.TestValidateSession(t, harness, newSess, &count)
}

func TestPrepared(t *testing.T) {
	enginetest.TestPrepared(t, enginetest.NewDefaultMemoryHarness())
}

func TestPreparedInsert(t *testing.T) {
	enginetest.TestPreparedInsert(t, enginetest.NewMemoryHarness("default", 1, testNumPartitions, true, mergableIndexDriver))
}

func TestPreparedStatements(t *testing.T) {
	enginetest.TestPreparedStatements(t, enginetest.NewDefaultMemoryHarness())
}

func TestCharsetCollationEngine(t *testing.T) {
	harness := enginetest.NewDefaultMemoryHarness()
	if harness.IsUsingServer() {
		// Note: charset introducer needs to be handled with the SQLVal when preparing
		//  e.g. what we do currently for `_utf16'hi'` is `_utf16 :v1` with v1 = "hi", instead of `:v1` with v1 = "_utf16'hi'".
		t.Skip("way we prepare the queries with injectBindVarsAndPrepare() method does not work for ServerEngine test")
	}
	enginetest.TestCharsetCollationEngine(t, harness)
}

func TestCharsetCollationWire(t *testing.T) {
	if _, ok := os.LookupEnv("CI_TEST"); !ok {
		t.Skip("Skipping test that requires CI_TEST=true")
	}
	harness := enginetest.NewDefaultMemoryHarness()
	enginetest.TestCharsetCollationWire(t, harness, harness.SessionBuilder())
}

func TestDatabaseCollationWire(t *testing.T) {
	if _, ok := os.LookupEnv("CI_TEST"); !ok {
		t.Skip("Skipping test that requires CI_TEST=true")
	}
	harness := enginetest.NewDefaultMemoryHarness()
	enginetest.TestDatabaseCollationWire(t, harness, harness.SessionBuilder())
}

func TestTypesOverWire(t *testing.T) {
	if _, ok := os.LookupEnv("CI_TEST"); !ok {
		t.Skip("Skipping test that requires CI_TEST=true")
	}
	harness := enginetest.NewDefaultMemoryHarness()
	enginetest.TestTypesOverWire(t, harness, harness.SessionBuilder())
}

func mergableIndexDriver(dbs []sql.Database) sql.IndexDriver {
	return memory.NewIndexDriver("mydb", map[string][]sql.DriverIndex{
		"mytable": {
			newMergableIndex(dbs, "mytable",
				expression.NewGetFieldWithTable(0, 1, types.Int64, "db", "mytable", "i", false)),
			newMergableIndex(dbs, "mytable",
				expression.NewGetFieldWithTable(1, 1, types.Text, "db", "mytable", "s", false)),
			newMergableIndex(dbs, "mytable",
				expression.NewGetFieldWithTable(0, 1, types.Int64, "db", "mytable", "i", false),
				expression.NewGetFieldWithTable(1, 1, types.Text, "db", "mytable", "s", false)),
		},
		"othertable": {
			newMergableIndex(dbs, "othertable",
				expression.NewGetFieldWithTable(0, 1, types.Text, "db", "othertable", "s2", false)),
			newMergableIndex(dbs, "othertable",
				expression.NewGetFieldWithTable(1, 1, types.Text, "db", "othertable", "i2", false)),
			newMergableIndex(dbs, "othertable",
				expression.NewGetFieldWithTable(0, 1, types.Text, "db", "othertable", "s2", false),
				expression.NewGetFieldWithTable(1, 1, types.Text, "db", "othertable", "i2", false)),
		},
		"bigtable": {
			newMergableIndex(dbs, "bigtable",
				expression.NewGetFieldWithTable(0, 1, types.Text, "db", "bigtable", "t", false)),
		},
		"floattable": {
			newMergableIndex(dbs, "floattable",
				expression.NewGetFieldWithTable(2, 1, types.Text, "db", "floattable", "f64", false)),
		},
		"niltable": {
			newMergableIndex(dbs, "niltable",
				expression.NewGetFieldWithTable(0, 1, types.Int64, "db", "niltable", "i", false)),
			newMergableIndex(dbs, "niltable",
				expression.NewGetFieldWithTable(1, 1, types.Int64, "db", "niltable", "i2", true)),
		},
		"one_pk": {
			newMergableIndex(dbs, "one_pk",
				expression.NewGetFieldWithTable(0, 1, types.Int8, "db", "one_pk", "pk", false)),
		},
		"two_pk": {
			newMergableIndex(dbs, "two_pk",
				expression.NewGetFieldWithTable(0, 1, types.Int8, "db", "two_pk", "pk1", false),
				expression.NewGetFieldWithTable(1, 1, types.Int8, "db", "two_pk", "pk2", false),
			),
		},
	})
}

func newMergableIndex(dbs []sql.Database, tableName string, exprs ...sql.Expression) *memory.Index {
	db, table := findTable(dbs, tableName)
	if db == nil {
		return nil
	}
	return &memory.Index{
		DB:         db.Name(),
		DriverName: memory.IndexDriverId,
		TableName:  tableName,
		Tbl:        table.(*memory.Table),
		Exprs:      exprs,
	}
}

func findTable(dbs []sql.Database, tableName string) (sql.Database, sql.Table) {
	for _, db := range dbs {
		names, err := db.GetTableNames(sql.NewEmptyContext())
		if err != nil {
			panic(err)
		}
		for _, name := range names {
			if name == tableName {
				table, _, _ := db.GetTableInsensitive(sql.NewEmptyContext(), name)
				return db, table
			}
		}
	}
	return nil, nil
}

func mergeSetupScripts(scripts ...setup.SetupScript) []string {
	var all []string
	for _, s := range scripts {
		all = append(all, s...)
	}
	return all
}

func TestSQLLogicTests(t *testing.T) {
	enginetest.TestSQLLogicTests(t, enginetest.NewMemoryHarness("default", 1, testNumPartitions, true, mergableIndexDriver))
}

func TestSQLLogicTestFiles(t *testing.T) {
	t.Skip()
	h := memharness.NewMemoryHarness(enginetest.NewDefaultMemoryHarness())
	paths := []string{
		"./sqllogictest/testdata/join/join.txt",
		"./sqllogictest/testdata/join/subquery_correlated.txt",
	}
	logictest.RunTestFiles(h, paths...)
}<|MERGE_RESOLUTION|>--- conflicted
+++ resolved
@@ -214,8 +214,7 @@
 			},
 			Assertions: []queries.ScriptTestAssertion{
 				{
-<<<<<<< HEAD
-					Query: "select * from t order by pk",
+					Query:       "select * from t order by pk",
 					Expected: []sql.Row{
 						{1, 2, nil, nil},
 						{2, 3, 4, 5},
@@ -239,10 +238,6 @@
 					Expected: []sql.Row{
 						{2, 3, 4, 5},
 					},
-=======
-					Query:       "insert into child values (1);",
-					ExpectedErr: sql.ErrForeignKeyChildViolation,
->>>>>>> bc420dc9
 				},
 			},
 		},
