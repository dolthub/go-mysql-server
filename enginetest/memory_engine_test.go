// Copyright 2020-2021 Dolthub, Inc.
//
// Licensed under the Apache License, Version 2.0 (the "License");
// you may not use this file except in compliance with the License.
// You may obtain a copy of the License at
//
//     http://www.apache.org/licenses/LICENSE-2.0
//
// Unless required by applicable law or agreed to in writing, software
// distributed under the License is distributed on an "AS IS" BASIS,
// WITHOUT WARRANTIES OR CONDITIONS OF ANY KIND, either express or implied.
// See the License for the specific language governing permissions and
// limitations under the License.

package enginetest_test

import (
	"fmt"
	"log"
	"testing"

	"github.com/dolthub/go-mysql-server/enginetest"
	"github.com/dolthub/go-mysql-server/enginetest/queries"
	"github.com/dolthub/go-mysql-server/enginetest/scriptgen/setup"
	"github.com/dolthub/go-mysql-server/memory"
	"github.com/dolthub/go-mysql-server/server"
	"github.com/dolthub/go-mysql-server/sql"
	"github.com/dolthub/go-mysql-server/sql/expression"
	"github.com/dolthub/go-mysql-server/sql/types"
	_ "github.com/dolthub/go-mysql-server/sql/variables"
)

// This file is for validating both the engine itself and the in-memory database implementation in the memory package.
// Any engine test that relies on the correct implementation of the in-memory database belongs here. All test logic and
// queries are declared in the exported enginetest package to make them usable by integrators, to validate the engine
// against their own implementation.

type indexBehaviorTestParams struct {
	name              string
	driverInitializer enginetest.IndexDriverInitializer
	nativeIndexes     bool
}

const testNumPartitions = 5

var numPartitionsVals = []int{
	1,
	testNumPartitions,
}
var indexBehaviors = []*indexBehaviorTestParams{
	{"none", nil, false},
	{"mergableIndexes", mergableIndexDriver, false},
	{"nativeIndexes", nil, true},
	{"nativeAndMergable", mergableIndexDriver, true},
}
var parallelVals = []int{
	1,
	2,
}

// TestQueries tests the given queries on an engine under a variety of circumstances:
// 1) Partitioned tables / non partitioned tables
// 2) Mergeable / unmergeable / native / no indexes
// 3) Parallelism on / off
func TestQueries(t *testing.T) {
	for _, numPartitions := range numPartitionsVals {
		for _, indexBehavior := range indexBehaviors {
			for _, parallelism := range parallelVals {
				if parallelism == 1 && numPartitions == testNumPartitions && indexBehavior.name == "nativeIndexes" {
					// This case is covered by TestQueriesSimple
					continue
				}
				testName := fmt.Sprintf("partitions=%d,indexes=%v,parallelism=%v", numPartitions, indexBehavior.name, parallelism)
				harness := enginetest.NewMemoryHarness(testName, parallelism, numPartitions, indexBehavior.nativeIndexes, indexBehavior.driverInitializer)

				t.Run(testName, func(t *testing.T) {
					enginetest.TestQueries(t, harness)
				})
			}
		}
	}
}

// TestQueriesPrepared runs the canonical test queries against the gamut of thread, index and partition options
// with prepared statement caching enabled.
func TestQueriesPrepared(t *testing.T) {
	enginetest.TestQueriesPrepared(t, enginetest.NewMemoryHarness("parallelism=2", 2, testNumPartitions, true, nil))
}

// TestQueriesPreparedSimple runs the canonical test queries against a single threaded index enabled harness.
func TestQueriesPreparedSimple(t *testing.T) {
	enginetest.TestQueriesPrepared(t, enginetest.NewMemoryHarness("simple", 1, testNumPartitions, true, nil))
}

// TestSpatialQueriesPrepared runs the canonical test queries against a single threaded index enabled harness.
func TestSpatialQueriesPrepared(t *testing.T) {
	enginetest.TestSpatialQueriesPrepared(t, enginetest.NewMemoryHarness("simple", 1, testNumPartitions, true, nil))
}

// TestSpatialQueriesSimple runs the canonical test queries against a single threaded index enabled harness.
func TestSpatialQueriesSimple(t *testing.T) {
	enginetest.TestSpatialQueries(t, enginetest.NewMemoryHarness("simple", 1, testNumPartitions, true, nil))
}

func TestPreparedStaticIndexQuerySimple(t *testing.T) {
	enginetest.TestPreparedStaticIndexQuery(t, enginetest.NewMemoryHarness("simple", 1, testNumPartitions, true, nil))
}

// TestQueriesSimple runs the canonical test queries against a single threaded index enabled harness.
func TestQueriesSimple(t *testing.T) {
	enginetest.TestQueries(t, enginetest.NewMemoryHarness("simple", 1, testNumPartitions, true, nil))
}

// TestQueriesSimple runs the canonical test queries against a single threaded index enabled harness.
func TestQueriesSimple_Experimental(t *testing.T) {
	enginetest.TestQueries(t, enginetest.NewMemoryHarness("simple", 1, testNumPartitions, true, nil).WithVersion(sql.VersionExperimental))
}

// TestQueriesSimple runs the canonical test queries against a single threaded index enabled harness.
func TestQueryPlans_Experimental(t *testing.T) {
	t.Skip()
	enginetest.TestQueryPlans(t, enginetest.NewMemoryHarness("simple", 1, testNumPartitions, true, nil).WithVersion(sql.VersionExperimental), queries.PlanTests)
}

// TestJoinPlanning runs join-specific tests for merge
func TestJoinPlanning_Experimental(t *testing.T) {
	enginetest.TestJoinPlanning(t, enginetest.NewMemoryHarness("simple", 1, testNumPartitions, true, nil).WithVersion(sql.VersionExperimental))
}

// TestJoinOps runs join-specific tests for merge
func TestJoinOps_Experimental(t *testing.T) {
	enginetest.TestJoinOps(t, enginetest.NewMemoryHarness("simple", 1, testNumPartitions, true, nil).WithVersion(sql.VersionExperimental))
}

// TestJoinQueries runs the canonical test queries against a single threaded index enabled harness.
func TestJoinQueries(t *testing.T) {
	enginetest.TestJoinQueries(t, enginetest.NewMemoryHarness("simple", 1, testNumPartitions, true, nil))
}

func TestJoinQueries_Experimental(t *testing.T) {
	enginetest.TestJoinQueries(t, enginetest.NewMemoryHarness("simple", 1, testNumPartitions, true, nil).WithVersion(sql.VersionExperimental))
}

func TestLateralJoin_Experimental(t *testing.T) {
	enginetest.TestLateralJoinQueries(t, enginetest.NewMemoryHarness("simple", 1, testNumPartitions, true, nil).WithVersion(sql.VersionExperimental))
}

// TestJoinQueriesPrepared runs the canonical test queries against a single threaded index enabled harness.
func TestJoinQueriesPrepared(t *testing.T) {
	enginetest.TestJoinQueriesPrepared(t, enginetest.NewMemoryHarness("simple", 1, testNumPartitions, true, nil))
}

// TestJoinPlanning runs join-specific tests for merge
func TestJoinPlanning(t *testing.T) {
	enginetest.TestJoinPlanning(t, enginetest.NewMemoryHarness("simple", 1, testNumPartitions, true, nil))
}

// TestJoinPlanningPrepared runs prepared join-specific tests for merge
func TestJoinPlanningPrepared(t *testing.T) {
	enginetest.TestJoinPlanningPrepared(t, enginetest.NewMemoryHarness("simple", 1, testNumPartitions, true, nil))
}

// TestJoinOps runs join-specific tests for merge
func TestJoinOps(t *testing.T) {
	enginetest.TestJoinOps(t, enginetest.NewMemoryHarness("simple", 1, testNumPartitions, true, nil))
}

// TestJoinOpsPrepared runs prepared join-specific tests for merge
func TestJoinOpsPrepared(t *testing.T) {
	enginetest.TestJoinOpsPrepared(t, enginetest.NewMemoryHarness("simple", 1, testNumPartitions, true, nil))
}

// TestJSONTableQueries runs the canonical test queries against a single threaded index enabled harness.
func TestJSONTableQueries(t *testing.T) {
	enginetest.TestJSONTableQueries(t, enginetest.NewMemoryHarness("simple", 1, testNumPartitions, true, nil))
}

// TestJSONTableQueriesPrepared runs the canonical test queries against a single threaded index enabled harness.
func TestJSONTableQueriesPrepared(t *testing.T) {
	enginetest.TestJSONTableQueriesPrepared(t, enginetest.NewMemoryHarness("simple", 1, testNumPartitions, true, nil))
}

// TestJSONTableScripts runs the canonical test queries against a single threaded index enabled harness.
func TestJSONTableScripts(t *testing.T) {
	enginetest.TestJSONTableScripts(t, enginetest.NewMemoryHarness("simple", 1, testNumPartitions, true, nil))
}

// TestJSONTableScripts_Experimental runs the canonical test queries against new name resolution engine
func TestJSONTableScripts_Experimental(t *testing.T) {
	t.Skip("getfield indexing is incorrect")
	enginetest.TestJSONTableScripts(t, enginetest.NewMemoryHarness("simple", 1, testNumPartitions, true, nil).WithVersion(sql.VersionExperimental))
}

// TestJSONTableScriptsPrepared runs the canonical test queries against a single threaded index enabled harness.
func TestJSONTableScriptsPrepared(t *testing.T) {
	enginetest.TestJSONTableScriptsPrepared(t, enginetest.NewMemoryHarness("simple", 1, testNumPartitions, true, nil))
}

// TestBrokenJSONTableScripts runs the canonical test queries against a single threaded index enabled harness.
func TestBrokenJSONTableScripts(t *testing.T) {
	t.Skip("incorrect errors and unsupported json_table functionality")
	enginetest.TestBrokenJSONTableScripts(t, enginetest.NewMemoryHarness("simple", 1, testNumPartitions, true, nil))
}

// Convenience test for debugging a single query. Unskip and set to the desired query.
func TestSingleQuery(t *testing.T) {
	t.Skip()
	var test queries.QueryTest
	test = queries.QueryTest{
		Query:    `SELECT LEAST(@@back_log,@@auto_increment_offset)`,
		Expected: []sql.Row{},
	}

	fmt.Sprintf("%v", test)
	harness := enginetest.NewMemoryHarness("", 2, testNumPartitions, false, nil)
	harness.Setup(setup.SimpleSetup...)
	engine, err := harness.NewEngine(t)
	if err != nil {
		panic(err)
	}

	engine.Analyzer.Debug = true
	engine.Analyzer.Verbose = true

	enginetest.TestQueryWithEngine(t, harness, engine, test)
}

// Convenience test for debugging a single query. Unskip and set to the desired query.
func TestSingleQueryPrepared(t *testing.T) {
	t.Skip()

	var test queries.QueryTest
	test = queries.QueryTest{
		Query: `SELECT mytable.s FROM mytable WHERE mytable.i IN (SELECT othertable.i2 FROM othertable) ORDER BY mytable.i ASC`,
		Expected: []sql.Row{
			{"first row"},
			{"second row"},
			{"third row"},
		},
	}

	fmt.Sprintf("%v", test)
	harness := enginetest.NewMemoryHarness("", 2, testNumPartitions, true, nil)
	harness.Setup(setup.MydbData, setup.MytableData, setup.OthertableData)

	enginetest.TestPreparedQuery(t, harness, test.Query, test.Expected, nil)
}

// Convenience test for debugging a single query. Unskip and set to the desired query.
func TestSingleScript(t *testing.T) {
	t.Skip()
	var scripts = []queries.ScriptTest{
		{
			Name: "trigger with signal and user var",
			SetUpScript: []string{
				"create table auctions (ai int auto_increment, id varchar(32), data json, primary key (ai));",
			},
			Assertions: []queries.ScriptTestAssertion{
				{
					Query:    `select data from auctions order by ai desc limit 1;`,
					Expected: []sql.Row{},
				},
			},
		},
	}

	for _, test := range scripts {
		harness := enginetest.NewMemoryHarness("", 1, testNumPartitions, true, nil)
		engine, err := harness.NewEngine(t)
		if err != nil {
			panic(err)
		}
		engine.Analyzer.Debug = true
		engine.Analyzer.Verbose = true

		enginetest.TestScriptWithEngine(t, engine, harness, test)
	}
}

// Convenience test for debugging a single query. Unskip and set to the desired query.
func TestSingleScript_Experimental(t *testing.T) {
	t.Skip()
	var scripts = []queries.ScriptTest{
		{
			Name: "lateral join basic",
			SetUpScript: []string{
				"create table t (i int primary key)",
				"create table t1 (j int primary key)",
				"insert into t values (1), (2), (3)",
				"insert into t1 values (1), (4), (5)",
			},
			Assertions: []queries.ScriptTestAssertion{
				{
<<<<<<< HEAD
					Query: `select * from t right join lateral (select * from t1 where t.i != t1.j) as tt on t.i > tt.j`,
=======
					//Query: `select * from t right join lateral (select * from t1) as tt on t.i > tt.j`,
					Query:    `select * from t right join lateral (select * from t1 where t.i != t1.j) as tt on t.i > tt.j`,
>>>>>>> 47179a17
					Expected: []sql.Row{
					},
				},
			},
		},
	}

	for _, test := range scripts {
		harness := enginetest.NewMemoryHarness("", 1, testNumPartitions, true, nil).WithVersion(sql.VersionExperimental)
		engine, err := harness.NewEngine(t)
		if err != nil {
			panic(err)
		}
		engine.Analyzer.Debug = true
		engine.Analyzer.Verbose = true
		enginetest.TestScriptWithEngine(t, engine, harness, test)
	}
}

// Convenience test for debugging a single query. Unskip and set to the desired query.
func TestSingleScriptPrepared(t *testing.T) {
	t.Skip()
	var script = queries.ScriptTest{
		Name:        "DELETE ME",
		SetUpScript: []string{},
		Assertions: []queries.ScriptTestAssertion{
			{
				Query: `SELECT s2, i2, i
			FROM (SELECT * FROM mytable) mytable
			RIGHT JOIN
				((SELECT i2, s2 FROM othertable ORDER BY i2 ASC)
				 UNION ALL
				 SELECT CAST(4 AS SIGNED) AS i2, "not found" AS s2 FROM DUAL) othertable
			ON i2 = i`,
				Expected: []sql.Row{
					{"third", 1, 1},
					{"second", 2, 2},
					{"first", 3, 3},
					{"not found", 4, nil},
				},
			},
		},
	}
	harness := enginetest.NewMemoryHarness("", 1, testNumPartitions, true, nil)
	harness.Setup(setup.SimpleSetup...)
	engine, err := harness.NewEngine(t)
	if err != nil {
		panic(err)
	}
	enginetest.TestScriptWithEnginePrepared(t, engine, harness, script)
}

func TestUnbuildableIndex(t *testing.T) {
	var scripts = []queries.ScriptTest{
		{
			Name: "Failing index builder still returning correct results",
			SetUpScript: []string{
				"CREATE TABLE mytable2 (i BIGINT PRIMARY KEY, s VARCHAR(20))",
				"CREATE UNIQUE INDEX mytable2_s ON mytable2 (s)",
				fmt.Sprintf("CREATE INDEX mytable2_i_s ON mytable2 (i, s) COMMENT '%s'", memory.CommentPreventingIndexBuilding),
				"INSERT INTO mytable2 VALUES (1, 'first row'), (2, 'second row'), (3, 'third row')",
			},
			Assertions: []queries.ScriptTestAssertion{
				{
					Query: "SELECT i FROM mytable2 WHERE i IN (SELECT i FROM mytable2) ORDER BY i",
					Expected: []sql.Row{
						{1},
						{2},
						{3},
					},
				},
			},
		},
	}

	for _, test := range scripts {
		harness := enginetest.NewMemoryHarness("", 1, testNumPartitions, true, nil)
		enginetest.TestScript(t, harness, test)
	}
}

func TestBrokenQueries(t *testing.T) {
	enginetest.TestBrokenQueries(t, enginetest.NewSkippingMemoryHarness())
}

func TestTestQueryPlanTODOs(t *testing.T) {
	harness := enginetest.NewSkippingMemoryHarness()
	harness.Setup(setup.MydbData, setup.Pk_tablesData, setup.NiltableData)
	e, err := harness.NewEngine(t)
	if err != nil {
		log.Fatal(err)
	}
	for _, tt := range queries.QueryPlanTODOs {
		t.Run(tt.Query, func(t *testing.T) {
			enginetest.TestQueryPlan(t, harness, e, tt.Query, tt.ExpectedPlan, false)
		})
	}
}

func TestVersionedQueries(t *testing.T) {
	for _, numPartitions := range numPartitionsVals {
		for _, indexInit := range indexBehaviors {
			for _, parallelism := range parallelVals {
				testName := fmt.Sprintf("partitions=%d,indexes=%v,parallelism=%v", numPartitions, indexInit.name, parallelism)
				harness := enginetest.NewMemoryHarness(testName, parallelism, numPartitions, indexInit.nativeIndexes, indexInit.driverInitializer)

				t.Run(testName, func(t *testing.T) {
					enginetest.TestVersionedQueries(t, harness)
				})
			}
		}
	}
}

func TestVersionedQueriesPrepared(t *testing.T) {
	for _, numPartitions := range numPartitionsVals {
		for _, indexInit := range indexBehaviors {
			for _, parallelism := range parallelVals {
				testName := fmt.Sprintf("partitions=%d,indexes=%v,parallelism=%v", numPartitions, indexInit.name, parallelism)
				harness := enginetest.NewMemoryHarness(testName, parallelism, numPartitions, indexInit.nativeIndexes, indexInit.driverInitializer)

				t.Run(testName, func(t *testing.T) {
					enginetest.TestVersionedQueriesPrepared(t, harness)
				})
			}
		}
	}
}

// Tests of choosing the correct execution plan independent of result correctness. Mostly useful for confirming that
// the right indexes are being used for joining tables.
func TestQueryPlans(t *testing.T) {
	indexBehaviors := []*indexBehaviorTestParams{
		{"nativeIndexes", nil, true},
		{"nativeAndMergable", mergableIndexDriver, true},
	}

	for _, indexInit := range indexBehaviors {
		t.Run(indexInit.name, func(t *testing.T) {
			harness := enginetest.NewMemoryHarness(indexInit.name, 1, 2, indexInit.nativeIndexes, indexInit.driverInitializer)
			// The IN expression requires mergeable indexes meaning that an unmergeable index returns a different result, so we skip this test
			harness.QueriesToSkip("SELECT a.* FROM mytable a inner join mytable b on (a.i = b.s) WHERE a.i in (1, 2, 3, 4)")
			enginetest.TestQueryPlans(t, harness, queries.PlanTests)
		})
	}
}

func TestIntegrationQueryPlans(t *testing.T) {
	indexBehaviors := []*indexBehaviorTestParams{
		{"nativeIndexes", nil, true},
	}

	for _, indexInit := range indexBehaviors {
		t.Run(indexInit.name, func(t *testing.T) {
			harness := enginetest.NewMemoryHarness(indexInit.name, 1, 1, indexInit.nativeIndexes, indexInit.driverInitializer)
			enginetest.TestIntegrationPlans(t, harness)
		})
	}
}

func TestIntegrationQueryPlans_Experimental(t *testing.T) {
	t.Skip("missing DDL and triggers")
	indexBehaviors := []*indexBehaviorTestParams{
		{"nativeIndexes", nil, true},
	}

	for _, indexInit := range indexBehaviors {
		t.Run(indexInit.name, func(t *testing.T) {
			harness := enginetest.NewMemoryHarness(indexInit.name, 1, 1, indexInit.nativeIndexes, indexInit.driverInitializer).WithVersion(sql.VersionExperimental)
			enginetest.TestIntegrationPlans(t, harness)
		})
	}
}

func TestIndexQueryPlans(t *testing.T) {
	indexBehaviors := []*indexBehaviorTestParams{
		{"nativeIndexes", nil, true},
		{"nativeAndMergable", mergableIndexDriver, true},
	}

	for _, indexInit := range indexBehaviors {
		t.Run(indexInit.name, func(t *testing.T) {
			harness := enginetest.NewMemoryHarness(indexInit.name, 1, 2, indexInit.nativeIndexes, indexInit.driverInitializer)
			enginetest.TestIndexQueryPlans(t, harness)
		})
	}
}

func TestParallelismQueries(t *testing.T) {
	enginetest.TestParallelismQueries(t, enginetest.NewMemoryHarness("default", 2, testNumPartitions, true, nil))
}

func TestParallelismQueries_Experimental(t *testing.T) {
	t.Skip("parallelism + experimental harness hard to construct")
	enginetest.TestParallelismQueries(t, enginetest.NewMemoryHarness("default", 2, testNumPartitions, true, nil).WithVersion(sql.VersionExperimental))
}

func TestQueryErrors(t *testing.T) {
	enginetest.TestQueryErrors(t, enginetest.NewDefaultMemoryHarness())
}

func TestInfoSchema(t *testing.T) {
	enginetest.TestInfoSchema(t, enginetest.NewMemoryHarness("default", 1, testNumPartitions, true, mergableIndexDriver))
}

func TestInfoSchemaPrepared(t *testing.T) {
	enginetest.TestInfoSchemaPrepared(t, enginetest.NewMemoryHarness("default", 1, testNumPartitions, true, mergableIndexDriver))
}

func TestReadOnlyDatabases(t *testing.T) {
	enginetest.TestReadOnlyDatabases(t, enginetest.NewReadOnlyMemoryHarness())
}

func TestReadOnlyVersionedQueries(t *testing.T) {
	enginetest.TestReadOnlyVersionedQueries(t, enginetest.NewReadOnlyMemoryHarness())
}

func TestReadOnlyVersionedQueries_Experimental(t *testing.T) {
	enginetest.TestReadOnlyVersionedQueries(t, enginetest.NewReadOnlyMemoryHarness().WithVersion(sql.VersionExperimental))
}

func TestColumnAliases(t *testing.T) {
	enginetest.TestColumnAliases(t, enginetest.NewDefaultMemoryHarness())
}

func TestColumnAliases_Experimental(t *testing.T) {
	enginetest.TestColumnAliases(t, enginetest.NewDefaultMemoryHarness().WithVersion(sql.VersionExperimental))
}

func TestDerivedTableOuterScopeVisibility(t *testing.T) {
	enginetest.TestDerivedTableOuterScopeVisibility(t, enginetest.NewDefaultMemoryHarness())
}

func TestDerivedTableOuterScopeVisibility_Experimental(t *testing.T) {
	enginetest.TestDerivedTableOuterScopeVisibility(t, enginetest.NewDefaultMemoryHarness().WithVersion(sql.VersionExperimental))
}

func TestOrderByGroupBy(t *testing.T) {
	enginetest.TestOrderByGroupBy(t, enginetest.NewDefaultMemoryHarness())
}

func TestAmbiguousColumnResolution(t *testing.T) {
	enginetest.TestAmbiguousColumnResolution(t, enginetest.NewDefaultMemoryHarness())
}

func TestAmbiguousColumnResolution_Experimental(t *testing.T) {
	enginetest.TestAmbiguousColumnResolution(t, enginetest.NewDefaultMemoryHarness().WithVersion(sql.VersionExperimental))
}

func TestInsertInto(t *testing.T) {
	enginetest.TestInsertInto(t, enginetest.NewDefaultMemoryHarness())
}

func TestInsertIgnoreInto(t *testing.T) {
	enginetest.TestInsertIgnoreInto(t, enginetest.NewDefaultMemoryHarness())
}

func TestInsertDuplicateKeyKeyless(t *testing.T) {
	enginetest.TestInsertDuplicateKeyKeyless(t, enginetest.NewDefaultMemoryHarness())
}

func TestInsertDuplicateKeyKeylessPrepared(t *testing.T) {
	enginetest.TestInsertDuplicateKeyKeylessPrepared(t, enginetest.NewDefaultMemoryHarness())
}

func TestIgnoreIntoWithDuplicateUniqueKeyKeyless(t *testing.T) {
	enginetest.TestIgnoreIntoWithDuplicateUniqueKeyKeyless(t, enginetest.NewDefaultMemoryHarness())
}

func TestIgnoreIntoWithDuplicateUniqueKeyKeylessPrepared(t *testing.T) {
	enginetest.TestIgnoreIntoWithDuplicateUniqueKeyKeylessPrepared(t, enginetest.NewDefaultMemoryHarness())
}

func TestInsertIntoErrors(t *testing.T) {
	enginetest.TestInsertIntoErrors(t, enginetest.NewDefaultMemoryHarness())
}

func TestBrokenInsertScripts(t *testing.T) {
	enginetest.TestBrokenInsertScripts(t, enginetest.NewSkippingMemoryHarness())
}

func TestStatistics(t *testing.T) {
	enginetest.TestStatistics(t, enginetest.NewDefaultMemoryHarness())
}

func TestPreparedStatistics(t *testing.T) {
	enginetest.TestStatisticsPrepared(t, enginetest.NewDefaultMemoryHarness())
}

func TestSpatialInsertInto(t *testing.T) {
	enginetest.TestSpatialInsertInto(t, enginetest.NewDefaultMemoryHarness())
}

func TestLoadData(t *testing.T) {
	enginetest.TestLoadData(t, enginetest.NewDefaultMemoryHarness())
}

func TestLoadDataErrors(t *testing.T) {
	enginetest.TestLoadDataErrors(t, enginetest.NewDefaultMemoryHarness())
}

func TestLoadDataFailing(t *testing.T) {
	enginetest.TestLoadDataFailing(t, enginetest.NewDefaultMemoryHarness())
}

func TestReplaceInto(t *testing.T) {
	enginetest.TestReplaceInto(t, enginetest.NewDefaultMemoryHarness())
}

func TestReplaceIntoErrors(t *testing.T) {
	enginetest.TestReplaceIntoErrors(t, enginetest.NewDefaultMemoryHarness())
}

func TestUpdate(t *testing.T) {
	enginetest.TestUpdate(t, enginetest.NewMemoryHarness("default", 1, testNumPartitions, true, mergableIndexDriver))
}

func TestUpdateIgnore(t *testing.T) {
	enginetest.TestUpdateIgnore(t, enginetest.NewMemoryHarness("default", 1, testNumPartitions, true, mergableIndexDriver))
}

func TestUpdateErrors(t *testing.T) {
	enginetest.TestUpdateErrors(t, enginetest.NewMemoryHarness("default", 1, testNumPartitions, true, mergableIndexDriver))
}

func TestSpatialUpdate(t *testing.T) {
	enginetest.TestSpatialUpdate(t, enginetest.NewMemoryHarness("default", 1, testNumPartitions, true, mergableIndexDriver))
}

func TestDeleteQueriesPrepared(t *testing.T) {
	enginetest.TestDeleteQueriesPrepared(t, enginetest.NewMemoryHarness("default", 1, testNumPartitions, true, mergableIndexDriver))
}

func TestInsertQueriesPrepared(t *testing.T) {
	enginetest.TestInsertQueriesPrepared(t, enginetest.NewMemoryHarness("default", 1, testNumPartitions, true, mergableIndexDriver))
}

func TestUpdateQueriesPrepared(t *testing.T) {
	enginetest.TestUpdateQueriesPrepared(t, enginetest.NewMemoryHarness("default", 1, testNumPartitions, true, mergableIndexDriver))
}

func TestReplaceQueriesPrepared(t *testing.T) {
	enginetest.TestReplaceQueriesPrepared(t, enginetest.NewMemoryHarness("default", 1, testNumPartitions, true, mergableIndexDriver))
}

func TestDeleteFromErrors(t *testing.T) {
	enginetest.TestDeleteErrors(t, enginetest.NewMemoryHarness("default", 1, testNumPartitions, true, mergableIndexDriver))
}

func TestSpatialDeleteFrom(t *testing.T) {
	enginetest.TestSpatialDelete(t, enginetest.NewMemoryHarness("default", 1, testNumPartitions, true, mergableIndexDriver))
}

func TestTruncate(t *testing.T) {
	enginetest.TestTruncate(t, enginetest.NewMemoryHarness("default", 1, testNumPartitions, true, mergableIndexDriver))
}

func TestDeleteFrom(t *testing.T) {
	enginetest.TestDelete(t, enginetest.NewMemoryHarness("default", 1, testNumPartitions, true, mergableIndexDriver))
}

func TestConvert(t *testing.T) {
	enginetest.TestConvert(t, enginetest.NewMemoryHarness("default", 1, testNumPartitions, true, mergableIndexDriver))
}

func TestConvertPrepared(t *testing.T) {
	enginetest.TestConvertPrepared(t, enginetest.NewMemoryHarness("default", 1, testNumPartitions, true, mergableIndexDriver))
}

func TestScripts(t *testing.T) {
	enginetest.TestScripts(t, enginetest.NewMemoryHarness("default", 1, testNumPartitions, true, mergableIndexDriver))
}

func TestSpatialScripts(t *testing.T) {
	enginetest.TestSpatialScripts(t, enginetest.NewMemoryHarness("default", 1, testNumPartitions, true, mergableIndexDriver))
}

func TestSpatialScriptsPrepared(t *testing.T) {
	enginetest.TestSpatialScriptsPrepared(t, enginetest.NewMemoryHarness("default", 1, testNumPartitions, true, mergableIndexDriver))
}

func TestSpatialIndexScripts(t *testing.T) {
	enginetest.TestSpatialIndexScripts(t, enginetest.NewMemoryHarness("default", 1, testNumPartitions, true, mergableIndexDriver))
}

func TestSpatialIndexScriptsPrepared(t *testing.T) {
	enginetest.TestSpatialIndexScriptsPrepared(t, enginetest.NewMemoryHarness("default", 1, testNumPartitions, true, mergableIndexDriver))
}

func TestSpatialIndexPlans(t *testing.T) {
	enginetest.TestSpatialIndexPlans(t, enginetest.NewMemoryHarness("default", 1, testNumPartitions, true, mergableIndexDriver))
}

func TestSpatialIndexPlansPrepared(t *testing.T) {
	enginetest.TestSpatialIndexPlansPrepared(t, enginetest.NewMemoryHarness("default", 1, testNumPartitions, true, mergableIndexDriver))
}

func TestLoadDataPrepared(t *testing.T) {
	enginetest.TestLoadDataPrepared(t, enginetest.NewMemoryHarness("default", 1, testNumPartitions, true, mergableIndexDriver))
}

func TestScriptsPrepared(t *testing.T) {
	enginetest.TestScriptsPrepared(t, enginetest.NewMemoryHarness("default", 1, testNumPartitions, true, mergableIndexDriver))
}

func TestInsertScriptsPrepared(t *testing.T) {
	enginetest.TestInsertScriptsPrepared(t, enginetest.NewMemoryHarness("default", 1, testNumPartitions, true, mergableIndexDriver))
}

func TestComplexIndexQueriesPrepared(t *testing.T) {
	enginetest.TestComplexIndexQueriesPrepared(t, enginetest.NewMemoryHarness("default", 1, testNumPartitions, true, mergableIndexDriver))
}

func TestJsonScriptsPrepared(t *testing.T) {
	enginetest.TestJsonScriptsPrepared(t, enginetest.NewMemoryHarness("default", 1, testNumPartitions, true, mergableIndexDriver))
}

func TestCreateCheckConstraintsScriptsPrepared(t *testing.T) {
	enginetest.TestCreateCheckConstraintsScriptsPrepared(t, enginetest.NewMemoryHarness("default", 1, testNumPartitions, true, mergableIndexDriver))
}

func TestInsertIgnoreScriptsPrepared(t *testing.T) {
	enginetest.TestInsertIgnoreScriptsPrepared(t, enginetest.NewMemoryHarness("default", 1, testNumPartitions, true, mergableIndexDriver))
}

func TestInsertErrorScriptsPrepared(t *testing.T) {
	enginetest.TestInsertErrorScriptsPrepared(t, enginetest.NewMemoryHarness("default", 1, testNumPartitions, true, mergableIndexDriver))
}

func TestUserPrivileges(t *testing.T) {
	enginetest.TestUserPrivileges(t, enginetest.NewMemoryHarness("default", 1, testNumPartitions, true, mergableIndexDriver))
}

func TestUserAuthentication(t *testing.T) {
	enginetest.TestUserAuthentication(t, enginetest.NewMemoryHarness("default", 1, testNumPartitions, true, mergableIndexDriver))
}

func TestPrivilegePersistence(t *testing.T) {
	enginetest.TestPrivilegePersistence(t, enginetest.NewMemoryHarness("default", 1, testNumPartitions, true, mergableIndexDriver))
}

func TestComplexIndexQueries(t *testing.T) {
	harness := enginetest.NewMemoryHarness("default", 1, testNumPartitions, true, mergableIndexDriver)
	enginetest.TestComplexIndexQueries(t, harness)
}

func TestTriggers(t *testing.T) {
	enginetest.TestTriggers(t, enginetest.NewDefaultMemoryHarness())
}

func TestShowTriggers(t *testing.T) {
	enginetest.TestShowTriggers(t, enginetest.NewDefaultMemoryHarness())
}

func TestBrokenTriggers(t *testing.T) {
	h := enginetest.NewSkippingMemoryHarness()
	for _, script := range queries.BrokenTriggerQueries {
		enginetest.TestScript(t, h, script)
	}
}

func TestStoredProcedures(t *testing.T) {
	for i, test := range queries.ProcedureLogicTests {
		//TODO: the RowIter returned from a SELECT should not take future changes into account
		if test.Name == "FETCH captures state at OPEN" {
			queries.ProcedureLogicTests[0], queries.ProcedureLogicTests[i] = queries.ProcedureLogicTests[i], queries.ProcedureLogicTests[0]
			queries.ProcedureLogicTests = queries.ProcedureLogicTests[1:]
		}
	}
	enginetest.TestStoredProcedures(t, enginetest.NewDefaultMemoryHarness())
}

func TestEvents(t *testing.T) {
	enginetest.TestEvents(t, enginetest.NewDefaultMemoryHarness())
}

func TestTriggersErrors(t *testing.T) {
	enginetest.TestTriggerErrors(t, enginetest.NewDefaultMemoryHarness())
}

func TestCreateTable(t *testing.T) {
	enginetest.TestCreateTable(t, enginetest.NewDefaultMemoryHarness())
}

func TestDropTable(t *testing.T) {
	enginetest.TestDropTable(t, enginetest.NewDefaultMemoryHarness())
}

func TestRenameTable(t *testing.T) {
	enginetest.TestRenameTable(t, enginetest.NewDefaultMemoryHarness())
}

func TestRenameColumn(t *testing.T) {
	enginetest.TestRenameColumn(t, enginetest.NewDefaultMemoryHarness())
}

func TestAddColumn(t *testing.T) {
	enginetest.TestAddColumn(t, enginetest.NewDefaultMemoryHarness())
}

func TestModifyColumn(t *testing.T) {
	enginetest.TestModifyColumn(t, enginetest.NewDefaultMemoryHarness())
}

func TestDropColumn(t *testing.T) {
	enginetest.TestDropColumn(t, enginetest.NewDefaultMemoryHarness())
}

func TestDropColumnKeylessTables(t *testing.T) {
	enginetest.TestDropColumnKeylessTables(t, enginetest.NewDefaultMemoryHarness())
}

func TestCreateDatabase(t *testing.T) {
	enginetest.TestCreateDatabase(t, enginetest.NewDefaultMemoryHarness())
}

func TestPkOrdinalsDDL(t *testing.T) {
	enginetest.TestPkOrdinalsDDL(t, enginetest.NewDefaultMemoryHarness())
}

func TestPkOrdinalsDML(t *testing.T) {
	enginetest.TestPkOrdinalsDML(t, enginetest.NewDefaultMemoryHarness())
}

func TestDropDatabase(t *testing.T) {
	enginetest.TestDropDatabase(t, enginetest.NewDefaultMemoryHarness())
}

func TestCreateForeignKeys(t *testing.T) {
	enginetest.TestCreateForeignKeys(t, enginetest.NewDefaultMemoryHarness())
}

func TestDropForeignKeys(t *testing.T) {
	enginetest.TestDropForeignKeys(t, enginetest.NewDefaultMemoryHarness())
}

func TestForeignKeys(t *testing.T) {
	for i := len(queries.ForeignKeyTests) - 1; i >= 0; i-- {
		//TODO: memory tables don't quite handle keyless foreign keys properly
		if queries.ForeignKeyTests[i].Name == "Keyless CASCADE over three tables" {
			queries.ForeignKeyTests = append(queries.ForeignKeyTests[:i], queries.ForeignKeyTests[i+1:]...)
		}
	}
	enginetest.TestForeignKeys(t, enginetest.NewDefaultMemoryHarness())
}

func TestCreateCheckConstraints(t *testing.T) {
	enginetest.TestCreateCheckConstraints(t, enginetest.NewDefaultMemoryHarness())
}

func TestChecksOnInsert(t *testing.T) {
	enginetest.TestChecksOnInsert(t, enginetest.NewDefaultMemoryHarness())
}

func TestChecksOnUpdate(t *testing.T) {
	enginetest.TestChecksOnUpdate(t, enginetest.NewDefaultMemoryHarness())
}

func TestDisallowedCheckConstraints(t *testing.T) {
	enginetest.TestDisallowedCheckConstraints(t, enginetest.NewDefaultMemoryHarness())
}

func TestDropCheckConstraints(t *testing.T) {
	enginetest.TestDropCheckConstraints(t, enginetest.NewDefaultMemoryHarness())
}

func TestDropConstraints(t *testing.T) {
	enginetest.TestDropConstraints(t, enginetest.NewDefaultMemoryHarness())
}

func TestReadOnly(t *testing.T) {
	enginetest.TestReadOnly(t, enginetest.NewDefaultMemoryHarness())
}

func TestViews(t *testing.T) {
	enginetest.TestViews(t, enginetest.NewDefaultMemoryHarness())
}

func TestViewsPrepared(t *testing.T) {
	enginetest.TestViewsPrepared(t, enginetest.NewDefaultMemoryHarness())
}

func TestVersionedViews(t *testing.T) {
	enginetest.TestVersionedViews(t, enginetest.NewDefaultMemoryHarness())
}

func TestVersionedViewsPrepared(t *testing.T) {
	t.Skip()
	enginetest.TestVersionedViewsPrepared(t, enginetest.NewDefaultMemoryHarness())
}

func TestNaturalJoin(t *testing.T) {
	enginetest.TestNaturalJoin(t, enginetest.NewDefaultMemoryHarness())
}

func TestWindowFunctions(t *testing.T) {
	enginetest.TestWindowFunctions(t, enginetest.NewDefaultMemoryHarness())
}

func TestWindowRowFrames(t *testing.T) {
	enginetest.TestWindowRowFrames(t, enginetest.NewDefaultMemoryHarness())
}

func TestWindowRangeFrames(t *testing.T) {
	enginetest.TestWindowRangeFrames(t, enginetest.NewDefaultMemoryHarness())
}

func TestNamedWindows(t *testing.T) {
	enginetest.TestNamedWindows(t, enginetest.NewDefaultMemoryHarness())
}

func TestNaturalJoinEqual(t *testing.T) {
	enginetest.TestNaturalJoinEqual(t, enginetest.NewDefaultMemoryHarness())
}

func TestNaturalJoinDisjoint(t *testing.T) {
	enginetest.TestNaturalJoinDisjoint(t, enginetest.NewDefaultMemoryHarness())
}

func TestInnerNestedInNaturalJoins(t *testing.T) {
	enginetest.TestInnerNestedInNaturalJoins(t, enginetest.NewDefaultMemoryHarness())
}

func TestColumnDefaults(t *testing.T) {
	enginetest.TestColumnDefaults(t, enginetest.NewDefaultMemoryHarness())
}

func TestAlterTable(t *testing.T) {
	enginetest.TestAlterTable(t, enginetest.NewDefaultMemoryHarness())
}

func TestDateParse(t *testing.T) {
	enginetest.TestDateParse(t, enginetest.NewDefaultMemoryHarness())
}

func TestJsonScripts(t *testing.T) {
	enginetest.TestJsonScripts(t, enginetest.NewDefaultMemoryHarness())
}

func TestShowTableStatus(t *testing.T) {
	enginetest.TestShowTableStatus(t, enginetest.NewDefaultMemoryHarness())
}

func TestShowTableStatusPrepared(t *testing.T) {
	enginetest.TestShowTableStatusPrepared(t, enginetest.NewDefaultMemoryHarness())
}

func TestAddDropPks(t *testing.T) {
	enginetest.TestAddDropPks(t, enginetest.NewDefaultMemoryHarness())
}

func TestAddAutoIncrementColumn(t *testing.T) {
	t.Skip("in memory tables don't implement sql.RewritableTable yet")
	enginetest.TestAddAutoIncrementColumn(t, enginetest.NewDefaultMemoryHarness())
}

func TestNullRanges(t *testing.T) {
	enginetest.TestNullRanges(t, enginetest.NewDefaultMemoryHarness())
}

func TestBlobs(t *testing.T) {
	enginetest.TestBlobs(t, enginetest.NewDefaultMemoryHarness())
}

func TestIndexes(t *testing.T) {
	enginetest.TestIndexes(t, enginetest.NewDefaultMemoryHarness())
}

func TestIndexPrefix(t *testing.T) {
	enginetest.TestIndexPrefix(t, enginetest.NewDefaultMemoryHarness())
}

func TestPersist(t *testing.T) {
	newSess := func(ctx *sql.Context) sql.PersistableSession {
		persistedGlobals := memory.GlobalsMap{}
		persistedSess := memory.NewInMemoryPersistedSession(ctx.Session, persistedGlobals)
		return persistedSess
	}
	enginetest.TestPersist(t, enginetest.NewDefaultMemoryHarness(), newSess)
}

func TestValidateSession(t *testing.T) {
	count := 0
	incrementValidateCb := func() {
		count++
	}

	newSess := func(ctx *sql.Context) sql.PersistableSession {
		sess := memory.NewInMemoryPersistedSessionWithValidationCallback(ctx.Session, incrementValidateCb)
		return sess
	}
	enginetest.TestValidateSession(t, enginetest.NewDefaultMemoryHarness(), newSess, &count)
}

func TestPrepared(t *testing.T) {
	enginetest.TestPrepared(t, enginetest.NewDefaultMemoryHarness())
}

func TestPreparedInsert(t *testing.T) {
	enginetest.TestPreparedInsert(t, enginetest.NewMemoryHarness("default", 1, testNumPartitions, true, mergableIndexDriver))
}

func TestPreparedStatements(t *testing.T) {
	enginetest.TestPreparedStatements(t, enginetest.NewDefaultMemoryHarness())
}

func TestCharsetCollationEngine(t *testing.T) {
	enginetest.TestCharsetCollationEngine(t, enginetest.NewDefaultMemoryHarness())
}

func TestCharsetCollationWire(t *testing.T) {
	enginetest.TestCharsetCollationWire(t, enginetest.NewDefaultMemoryHarness(), server.DefaultSessionBuilder)
}

func TestDatabaseCollationWire(t *testing.T) {
	enginetest.TestDatabaseCollationWire(t, enginetest.NewDefaultMemoryHarness(), server.DefaultSessionBuilder)
}

func TestTypesOverWire(t *testing.T) {
	enginetest.TestTypesOverWire(t, enginetest.NewDefaultMemoryHarness(), server.DefaultSessionBuilder)
}

func mergableIndexDriver(dbs []sql.Database) sql.IndexDriver {
	return memory.NewIndexDriver("mydb", map[string][]sql.DriverIndex{
		"mytable": {
			newMergableIndex(dbs, "mytable",
				expression.NewGetFieldWithTable(0, types.Int64, "mytable", "i", false)),
			newMergableIndex(dbs, "mytable",
				expression.NewGetFieldWithTable(1, types.Text, "mytable", "s", false)),
			newMergableIndex(dbs, "mytable",
				expression.NewGetFieldWithTable(0, types.Int64, "mytable", "i", false),
				expression.NewGetFieldWithTable(1, types.Text, "mytable", "s", false)),
		},
		"othertable": {
			newMergableIndex(dbs, "othertable",
				expression.NewGetFieldWithTable(0, types.Text, "othertable", "s2", false)),
			newMergableIndex(dbs, "othertable",
				expression.NewGetFieldWithTable(1, types.Text, "othertable", "i2", false)),
			newMergableIndex(dbs, "othertable",
				expression.NewGetFieldWithTable(0, types.Text, "othertable", "s2", false),
				expression.NewGetFieldWithTable(1, types.Text, "othertable", "i2", false)),
		},
		"bigtable": {
			newMergableIndex(dbs, "bigtable",
				expression.NewGetFieldWithTable(0, types.Text, "bigtable", "t", false)),
		},
		"floattable": {
			newMergableIndex(dbs, "floattable",
				expression.NewGetFieldWithTable(2, types.Text, "floattable", "f64", false)),
		},
		"niltable": {
			newMergableIndex(dbs, "niltable",
				expression.NewGetFieldWithTable(0, types.Int64, "niltable", "i", false)),
			newMergableIndex(dbs, "niltable",
				expression.NewGetFieldWithTable(1, types.Int64, "niltable", "i2", true)),
		},
		"one_pk": {
			newMergableIndex(dbs, "one_pk",
				expression.NewGetFieldWithTable(0, types.Int8, "one_pk", "pk", false)),
		},
		"two_pk": {
			newMergableIndex(dbs, "two_pk",
				expression.NewGetFieldWithTable(0, types.Int8, "two_pk", "pk1", false),
				expression.NewGetFieldWithTable(1, types.Int8, "two_pk", "pk2", false),
			),
		},
	})
}

func newMergableIndex(dbs []sql.Database, tableName string, exprs ...sql.Expression) *memory.Index {
	db, table := findTable(dbs, tableName)
	if db == nil {
		return nil
	}
	return &memory.Index{
		DB:         db.Name(),
		DriverName: memory.IndexDriverId,
		TableName:  tableName,
		Tbl:        table.(*memory.Table),
		Exprs:      exprs,
	}
}

func findTable(dbs []sql.Database, tableName string) (sql.Database, sql.Table) {
	for _, db := range dbs {
		names, err := db.GetTableNames(sql.NewEmptyContext())
		if err != nil {
			panic(err)
		}
		for _, name := range names {
			if name == tableName {
				table, _, _ := db.GetTableInsensitive(sql.NewEmptyContext(), name)
				return db, table
			}
		}
	}
	return nil, nil
}

func mergeSetupScripts(scripts ...setup.SetupScript) []string {
	var all []string
	for _, s := range scripts {
		all = append(all, s...)
	}
	return all
}<|MERGE_RESOLUTION|>--- conflicted
+++ resolved
@@ -291,12 +291,7 @@
 			},
 			Assertions: []queries.ScriptTestAssertion{
 				{
-<<<<<<< HEAD
-					Query: `select * from t right join lateral (select * from t1 where t.i != t1.j) as tt on t.i > tt.j`,
-=======
-					//Query: `select * from t right join lateral (select * from t1) as tt on t.i > tt.j`,
 					Query:    `select * from t right join lateral (select * from t1 where t.i != t1.j) as tt on t.i > tt.j`,
->>>>>>> 47179a17
 					Expected: []sql.Row{
 					},
 				},
