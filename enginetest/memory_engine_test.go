// Copyright 2020-2021 Dolthub, Inc.
//
// Licensed under the Apache License, Version 2.0 (the "License");
// you may not use this file except in compliance with the License.
// You may obtain a copy of the License at
//
//     http://www.apache.org/licenses/LICENSE-2.0
//
// Unless required by applicable law or agreed to in writing, software
// distributed under the License is distributed on an "AS IS" BASIS,
// WITHOUT WARRANTIES OR CONDITIONS OF ANY KIND, either express or implied.
// See the License for the specific language governing permissions and
// limitations under the License.

package enginetest_test

import (
	"bufio"
	"fmt"
	"io/ioutil"
	"os"
	"path/filepath"
	"strings"
	"testing"

	"github.com/stretchr/testify/require"

	"github.com/dolthub/go-mysql-server/enginetest"
	"github.com/dolthub/go-mysql-server/memory"
	"github.com/dolthub/go-mysql-server/sql"
	"github.com/dolthub/go-mysql-server/sql/analyzer"
	"github.com/dolthub/go-mysql-server/sql/expression"
	"github.com/dolthub/go-mysql-server/sql/parse"
	"github.com/dolthub/go-mysql-server/sql/plan"
)

// This file is for validating both the engine itself and the in-memory database implementation in the memory package.
// Any engine test that relies on the correct implementation of the in-memory database belongs here. All test logic and
// queries are declared in the exported enginetest package to make them usable by integrators, to validate the engine
// against their own implementation.

type indexBehaviorTestParams struct {
	name              string
	driverInitializer enginetest.IndexDriverInitalizer
	nativeIndexes     bool
}

const testNumPartitions = 5

var numPartitionsVals = []int{
	1,
	testNumPartitions,
}
var indexBehaviors = []*indexBehaviorTestParams{
	{"none", nil, false},
	{"mergableIndexes", mergableIndexDriver, false},
	{"nativeIndexes", nil, true},
	{"nativeAndMergable", mergableIndexDriver, true},
}
var parallelVals = []int{
	1,
	2,
}

// TestQueries tests the given queries on an engine under a variety of circumstances:
// 1) Partitioned tables / non partitioned tables
// 2) Mergeable / unmergeable / native / no indexes
// 3) Parallelism on / off
func TestQueries(t *testing.T) {
	for _, numPartitions := range numPartitionsVals {
		for _, indexBehavior := range indexBehaviors {
			for _, parallelism := range parallelVals {
				if parallelism == 1 && numPartitions == testNumPartitions && indexBehavior.name == "nativeIndexes" {
					// This case is covered by TestQueriesSimple
					continue
				}
				testName := fmt.Sprintf("partitions=%d,indexes=%v,parallelism=%v", numPartitions, indexBehavior.name, parallelism)
				harness := enginetest.NewMemoryHarness(testName, parallelism, numPartitions, indexBehavior.nativeIndexes, indexBehavior.driverInitializer)

				t.Run(testName, func(t *testing.T) {
					enginetest.TestQueries(t, harness)
				})
			}
		}
	}
}

func TestSpatialQueries(t *testing.T) {
	for _, numPartitions := range numPartitionsVals {
		for _, indexBehavior := range indexBehaviors {
			for _, parallelism := range parallelVals {
				if parallelism == 1 && numPartitions == testNumPartitions && indexBehavior.name == "nativeIndexes" {
					// This case is covered by TestQueriesSimple
					continue
				}
				testName := fmt.Sprintf("partitions=%d,indexes=%v,parallelism=%v", numPartitions, indexBehavior.name, parallelism)
				harness := enginetest.NewMemoryHarness(testName, parallelism, numPartitions, indexBehavior.nativeIndexes, indexBehavior.driverInitializer)

				t.Run(testName, func(t *testing.T) {
					enginetest.TestSpatialQueries(t, harness)
				})
			}
		}
	}
}

// TestQueriesPrepared runs the canonical test queries against the gamut of thread, index and partition options
// with prepared statement caching enabled.
func TestQueriesPrepared(t *testing.T) {
	for _, numPartitions := range numPartitionsVals {
		for _, indexBehavior := range indexBehaviors {
			for _, parallelism := range parallelVals {
				testName := fmt.Sprintf("partitions=%d,indexes=%v,parallelism=%v", numPartitions, indexBehavior.name, parallelism)
				harness := enginetest.NewMemoryHarness(testName, parallelism, numPartitions, indexBehavior.nativeIndexes, indexBehavior.driverInitializer)

				t.Run(testName, func(t *testing.T) {
					enginetest.TestQueriesPrepared(t, harness)
				})
			}
		}
	}
}

// TestQueriesSimple runs the canonical test queries against a single threaded index enabled harness.
func TestSpatialQueriesPrepared(t *testing.T) {
	for _, numPartitions := range numPartitionsVals {
		for _, indexBehavior := range indexBehaviors {
			for _, parallelism := range parallelVals {
				testName := fmt.Sprintf("partitions=%d,indexes=%v,parallelism=%v", numPartitions, indexBehavior.name, parallelism)
				harness := enginetest.NewMemoryHarness(testName, parallelism, numPartitions, indexBehavior.nativeIndexes, indexBehavior.driverInitializer)

				t.Run(testName, func(t *testing.T) {
					enginetest.TestSpatialQueriesPrepared(t, harness)
				})
			}
		}
	}
}

// TestQueriesSimple runs the canonical test queries against a single threaded index enabled harness.
func TestSpatialQueriesSimple(t *testing.T) {
	enginetest.TestSpatialQueries(t, enginetest.NewMemoryHarness("simple", 1, testNumPartitions, true, nil))
}

func TestPreparedStaticIndexQuerySimple(t *testing.T) {
	enginetest.TestPreparedStaticIndexQuery(t, enginetest.NewMemoryHarness("simple", 1, testNumPartitions, true, nil))
}

// TestQueriesSimple runs the canonical test queries against a single threaded index enabled harness.
func TestQueriesSimple(t *testing.T) {
	enginetest.TestQueries(t, enginetest.NewMemoryHarness("simple", 1, testNumPartitions, true, nil))
}

// TestQueriesSimple runs the canonical test queries against a single threaded index enabled harness.
func TestJoinQueries(t *testing.T) {
	enginetest.TestJoinQueries(t, enginetest.NewMemoryHarness("simple", 1, testNumPartitions, true, nil))
}

// Convenience test for debugging a single query. Unskip and set to the desired query.
func TestSingleQuery(t *testing.T) {
	//t.Skip()

	var test enginetest.QueryTest
	test = enginetest.QueryTest{
<<<<<<< HEAD
		Query: `show create table floattable`,
=======
		Query: `show create table two_pk`,
>>>>>>> 8c61c3c5
		Expected: []sql.Row{
			{1, 2},
		},
	}

	fmt.Sprintf("%v", test)
	harness := enginetest.NewMemoryHarness("", 1, testNumPartitions, true, nil)
	engine := enginetest.NewEngine(t, harness)
	enginetest.CreateIndexes(t, harness, engine)
	//engine.Analyzer.Debug = true
	//engine.Analyzer.Verbose = true

	tabs := []string{
		"fk_tbl",
		"auto_increment_tbl",
		"reservedWordsTable",
	}
	for _, tn := range tabs {
		ctx := harness.NewContext()
		res := enginetest.MustQuery(ctx, engine, fmt.Sprintf("show create table %s", tn))
		for i := range res {
			fmt.Println(res[i])
		}
	}

	//enginetest.TestQuery(t, harness, engine, test.Query, test.Expected, nil)
}

// Convenience test for debugging a single query. Unskip and set to the desired query.
func TestSingleQueryPrepared(t *testing.T) {
	t.Skip()

	var test enginetest.QueryTest
	test = enginetest.QueryTest{
		Query: `SELECT ST_SRID(g, 0) from geometry_table order by i`,
		Expected: []sql.Row{
			{sql.Point{X: 1, Y: 2}},
			{sql.Linestring{Points: []sql.Point{{X: 1, Y: 2}, {X: 3, Y: 4}}}},
			{sql.Polygon{Lines: []sql.Linestring{{Points: []sql.Point{{X: 0, Y: 0}, {X: 0, Y: 1}, {X: 1, Y: 1}, {X: 0, Y: 0}}}}}},
			{sql.Point{X: 1, Y: 2}},
			{sql.Linestring{Points: []sql.Point{{X: 1, Y: 2}, {X: 3, Y: 4}}}},
			{sql.Polygon{Lines: []sql.Linestring{{Points: []sql.Point{{X: 0, Y: 0}, {X: 0, Y: 1}, {X: 1, Y: 1}, {X: 0, Y: 0}}}}}},
		},
	}

	fmt.Sprintf("%v", test)
	harness := enginetest.NewMemoryHarness("", 1, testNumPartitions, true, nil)
	//engine := enginetest.NewEngineDepr(t, harness)
	engine := enginetest.NewSpatialEngine(t, harness)
	//enginetest.CreateIndexes(t, harness, engine)
	engine.Analyzer.Debug = true
	engine.Analyzer.Verbose = true

	enginetest.TestPreparedQuery(t, harness, test.Query, test.Expected, nil)
}

// Convenience test for debugging a single query. Unskip and set to the desired query.
func TestSingleScript(t *testing.T) {
	t.Skip()

	var scripts = []enginetest.ScriptTest{
		{
			Name: "ALTER TABLE MULTI ADD/DROP COLUMN",
			SetUpScript: []string{
				"CREATE TABLE test (pk BIGINT PRIMARY KEY, v1 BIGINT NOT NULL DEFAULT 88);",
			},
			Assertions: []enginetest.ScriptTestAssertion{
				{
					Query:    "INSERT INTO test (pk) VALUES (1);",
					Expected: []sql.Row{{sql.NewOkResult(1)}},
				},
				{
					Query:    "ALTER TABLE test DROP COLUMN v1, ADD COLUMN v2 INT NOT NULL DEFAULT 100",
					Expected: []sql.Row{{sql.NewOkResult(0)}},
				},
				{
					Query: "describe test",
					Expected: []sql.Row{
						{"pk", "bigint", "NO", "PRI", "", ""},
						{"v2", "int", "NO", "", "100", ""},
					},
				},
				{
					Query:    "ALTER TABLE TEST MODIFY COLUMN pk BIGINT AUTO_INCREMENT, AUTO_INCREMENT = 100",
					Expected: []sql.Row{{sql.NewOkResult(0)}},
				},
				{
					Query:    "INSERT INTO test (v2) values (11)",
					Expected: []sql.Row{{sql.OkResult{RowsAffected: 1, InsertID: 100}}},
				},
				{
					Query:    "SELECT * from test where pk = 100",
					Expected: []sql.Row{{100, 11}},
				},
				{
					Query:       "ALTER TABLE test DROP COLUMN v2, ADD COLUMN v3 int NOT NULL after v2",
					ExpectedErr: sql.ErrTableColumnNotFound,
				},
				{
					Query: "describe test",
					Expected: []sql.Row{
						{"pk", "bigint", "NO", "PRI", "", "auto_increment"},
						{"v2", "int", "NO", "", "100", ""},
					},
				},
				{
					Query:       "ALTER TABLE test DROP COLUMN v2, RENAME COLUMN v2 to v3",
					ExpectedErr: sql.ErrTableColumnNotFound,
				},
				{
					Query: "describe test",
					Expected: []sql.Row{
						{"pk", "bigint", "NO", "PRI", "", "auto_increment"},
						{"v2", "int", "NO", "", "100", ""},
					},
				},
				{
					Query:       "ALTER TABLE test RENAME COLUMN v2 to v3, DROP COLUMN v2",
					ExpectedErr: sql.ErrTableColumnNotFound,
				},
				{
					Query: "describe test",
					Expected: []sql.Row{
						{"pk", "bigint", "NO", "PRI", "", "auto_increment"},
						{"v2", "int", "NO", "", "100", ""},
					},
				},
				{
					Query:    "ALTER TABLE test ADD COLUMN (v3 int NOT NULL), add column (v4 int), drop column v2, add column (v5 int NOT NULL)",
					Expected: []sql.Row{{sql.NewOkResult(0)}},
				},
				{
					Query: "DESCRIBE test",
					Expected: []sql.Row{
						{"pk", "bigint", "NO", "PRI", "", "auto_increment"},
						{"v3", "int", "NO", "", "", ""},
						{"v4", "int", "YES", "", "", ""},
						{"v5", "int", "NO", "", "", ""},
					},
				},
				{
					Query:    "ALTER TABLE test ADD COLUMN (v6 int not null), RENAME COLUMN v5 TO mycol, DROP COLUMN v4, ADD COLUMN (v7 int);",
					Expected: []sql.Row{{sql.NewOkResult(0)}},
				},
				{
					Query: "describe test",
					Expected: []sql.Row{
						{"pk", "bigint", "NO", "PRI", "", "auto_increment"},
						{"v3", "int", "NO", "", "", ""},
						{"mycol", "int", "NO", "", "", ""},
						{"v6", "int", "NO", "", "", ""},
						{"v7", "int", "YES", "", "", ""},
					},
				},
				// TODO: Does not include tests with column renames and defaults.
			},
		},
	}

	for _, test := range scripts {
		harness := enginetest.NewMemoryHarness("", 1, testNumPartitions, true, nil)
		engine := enginetest.NewEngine(t, harness)
		// engine.Analyzer.Debug = true
		// engine.Analyzer.Verbose = true

		enginetest.TestScriptWithEngine(t, engine, harness, test)
	}
}

func TestUnbuildableIndex(t *testing.T) {
	var scripts = []enginetest.ScriptTest{
		{
			Name: "Failing index builder still returning correct results",
			SetUpScript: []string{
				"CREATE TABLE mytable2 (i BIGINT PRIMARY KEY, s VARCHAR(20))",
				"CREATE UNIQUE INDEX mytable2_s ON mytable2 (s)",
				fmt.Sprintf("CREATE INDEX mytable2_i_s ON mytable2 (i, s) COMMENT '%s'", memory.CommentPreventingIndexBuilding),
				"INSERT INTO mytable2 VALUES (1, 'first row'), (2, 'second row'), (3, 'third row')",
			},
			Assertions: []enginetest.ScriptTestAssertion{
				{
					Query: "SELECT i FROM mytable2 WHERE i IN (SELECT i FROM mytable2) ORDER BY i",
					Expected: []sql.Row{
						{1},
						{2},
						{3},
					},
				},
			},
		},
	}

	for _, test := range scripts {
		harness := enginetest.NewMemoryHarness("", 1, testNumPartitions, true, nil)
		engine := enginetest.NewEngine(t, harness)

		enginetest.TestScriptWithEngine(t, engine, harness, test)
	}
}

func TestBrokenQueries(t *testing.T) {
	enginetest.TestBrokenQueries(t, enginetest.NewSkippingMemoryHarness())
}

func TestTestQueryPlanTODOs(t *testing.T) {
	harness := enginetest.NewSkippingMemoryHarness()
	for _, tt := range enginetest.QueryPlanTODOs {
		t.Run(tt.Query, func(t *testing.T) {
			enginetest.TestQueryPlan(t, harness, tt.Query, tt.ExpectedPlan)
		})
	}
}

func TestVersionedQueries(t *testing.T) {
	for _, numPartitions := range numPartitionsVals {
		for _, indexInit := range indexBehaviors {
			for _, parallelism := range parallelVals {
				testName := fmt.Sprintf("partitions=%d,indexes=%v,parallelism=%v", numPartitions, indexInit.name, parallelism)
				harness := enginetest.NewMemoryHarness(testName, parallelism, numPartitions, indexInit.nativeIndexes, indexInit.driverInitializer)

				t.Run(testName, func(t *testing.T) {
					enginetest.TestVersionedQueries(t, harness)
				})
			}
		}
	}
}

func TestVersionedQueriesPrepared(t *testing.T) {
	for _, numPartitions := range numPartitionsVals {
		for _, indexInit := range indexBehaviors {
			for _, parallelism := range parallelVals {
				testName := fmt.Sprintf("partitions=%d,indexes=%v,parallelism=%v", numPartitions, indexInit.name, parallelism)
				harness := enginetest.NewMemoryHarness(testName, parallelism, numPartitions, indexInit.nativeIndexes, indexInit.driverInitializer)

				t.Run(testName, func(t *testing.T) {
					enginetest.TestVersionedQueriesPrepared(t, harness)
				})
			}
		}
	}
}

// Tests of choosing the correct execution plan independent of result correctness. Mostly useful for confirming that
// the right indexes are being used for joining tables.
func TestQueryPlans(t *testing.T) {
	indexBehaviors := []*indexBehaviorTestParams{
		{"nativeIndexes", nil, true},
		{"nativeAndMergable", mergableIndexDriver, true},
	}

	for _, indexInit := range indexBehaviors {
		t.Run(indexInit.name, func(t *testing.T) {
			harness := enginetest.NewMemoryHarness(indexInit.name, 1, 2, indexInit.nativeIndexes, indexInit.driverInitializer)
			// The IN expression requires mergeable indexes meaning that an unmergeable index returns a different result, so we skip this test
			harness.QueriesToSkip("SELECT a.* FROM mytable a inner join mytable b on (a.i = b.s) WHERE a.i in (1, 2, 3, 4)")
			enginetest.TestQueryPlans(t, harness)
		})
	}
}

func TestIndexQueryPlans(t *testing.T) {
	indexBehaviors := []*indexBehaviorTestParams{
		{"nativeIndexes", nil, true},
		{"nativeAndMergable", mergableIndexDriver, true},
	}

	for _, indexInit := range indexBehaviors {
		t.Run(indexInit.name, func(t *testing.T) {
			harness := enginetest.NewMemoryHarness(indexInit.name, 1, 2, indexInit.nativeIndexes, indexInit.driverInitializer)
			enginetest.TestIndexQueryPlans(t, harness)
		})
	}
}

// This test will write a new set of query plan expected results to a file that you can copy and paste over the existing
// query plan results. Handy when you've made a large change to the analyzer or node formatting, and you want to examine
// how query plans have changed without a lot of manual copying and pasting.
func TestWriteQueryPlans(t *testing.T) {
	//t.Skip()

	harness := enginetest.NewDefaultMemoryHarness()
	engine := enginetest.NewEngine(t, harness)
	enginetest.CreateIndexes(t, harness, engine)

	tmp, err := ioutil.TempDir("", "*")
	if err != nil {
		return
	}

	outputPath := filepath.Join(tmp, "queryPlans.txt")
	f, err := os.Create(outputPath)
	require.NoError(t, err)

	w := bufio.NewWriter(f)
	_, _ = w.WriteString("var PlanTests = []QueryPlanTest{\n")
	for _, tt := range enginetest.PlanTests {
		_, _ = w.WriteString("\t{\n")
		ctx := enginetest.NewContextWithEngine(harness, engine)
		parsed, err := parse.Parse(ctx, tt.Query)
		require.NoError(t, err)

		node, err := engine.Analyzer.Analyze(ctx, parsed, nil)
		require.NoError(t, err)
		planString := extractQueryNode(node).String()

		if strings.Contains(tt.Query, "`") {
			_, _ = w.WriteString(fmt.Sprintf(`Query: "%s",`, tt.Query))
		} else {
			_, _ = w.WriteString(fmt.Sprintf("Query: `%s`,", tt.Query))
		}
		_, _ = w.WriteString("\n")

		_, _ = w.WriteString(`ExpectedPlan: `)
		for i, line := range strings.Split(planString, "\n") {
			if i > 0 {
				_, _ = w.WriteString(" + \n")
			}
			if len(line) > 0 {
				_, _ = w.WriteString(fmt.Sprintf(`"%s\n"`, strings.ReplaceAll(line, `"`, `\"`)))
			} else {
				// final line with comma
				_, _ = w.WriteString("\"\",\n")
			}
		}
		_, _ = w.WriteString("\t},\n")
	}
	_, _ = w.WriteString("}")

	_ = w.Flush()

	t.Logf("Query plans in %s", outputPath)
}

func TestWriteIndexQueryPlans(t *testing.T) {
	t.Skip()

	harness := enginetest.NewDefaultMemoryHarness()
	engine := enginetest.NewEngine(t, harness)

	enginetest.CreateIndexes(t, harness, engine)
	for i, script := range enginetest.ComplexIndexQueries {
		for _, statement := range script.SetUpScript {
			statement = strings.Replace(statement, "test", fmt.Sprintf("t%d", i), -1)
			enginetest.RunQuery(t, engine, harness, statement)
		}
	}

	tmp, err := ioutil.TempDir("", "*")
	if err != nil {
		return
	}

	outputPath := filepath.Join(tmp, "indexQueryPlans.txt")
	f, err := os.Create(outputPath)
	require.NoError(t, err)

	w := bufio.NewWriter(f)
	_, _ = w.WriteString("var IndexPlanTests = []QueryPlanTest{\n")
	for _, tt := range enginetest.IndexPlanTests {
		_, _ = w.WriteString("\t{\n")
		ctx := enginetest.NewContextWithEngine(harness, engine)
		parsed, err := parse.Parse(ctx, tt.Query)
		require.NoError(t, err)

		node, err := engine.Analyzer.Analyze(ctx, parsed, nil)
		require.NoError(t, err)
		planString := extractQueryNode(node).String()

		if strings.Contains(tt.Query, "`") {
			_, _ = w.WriteString(fmt.Sprintf(`Query: "%s",`, tt.Query))
		} else {
			_, _ = w.WriteString(fmt.Sprintf("Query: `%s`,", tt.Query))
		}
		_, _ = w.WriteString("\n")

		_, _ = w.WriteString(`ExpectedPlan: `)
		for i, line := range strings.Split(planString, "\n") {
			if i > 0 {
				_, _ = w.WriteString(" + \n")
			}
			if len(line) > 0 {
				_, _ = w.WriteString(fmt.Sprintf(`"%s\n"`, strings.ReplaceAll(line, `"`, `\"`)))
			} else {
				// final line with comma
				_, _ = w.WriteString("\"\",\n")
			}
		}
		_, _ = w.WriteString("\t},\n")
	}
	_, _ = w.WriteString("}")

	_ = w.Flush()

	t.Logf("Query plans in %s", outputPath)
}

func TestWriteComplexIndexQueries(t *testing.T) {
	t.Skip()
	tmp, err := ioutil.TempDir("", "*")
	if err != nil {
		return
	}

	outputPath := filepath.Join(tmp, "complex_index_queries.txt")
	f, err := os.Create(outputPath)
	require.NoError(t, err)

	w := bufio.NewWriter(f)
	_, _ = w.WriteString("var ComplexIndexQueries = []ScriptTest{\n")
	for i, tt := range enginetest.ComplexIndexQueries {
		w.WriteString("  {\n")
		w.WriteString(fmt.Sprintf("    Name: \"%s\",\n", tt.Name))
		if len(tt.SetUpScript) > 0 {
			w.WriteString("    SetUpScript: []string{\n")
			for _, s := range tt.SetUpScript {
				newS := strings.Replace(s, "test", fmt.Sprintf("comp_index_t%d", i), -1)
				w.WriteString(fmt.Sprintf("    `%s`,\n", newS))
			}
			w.WriteString("    },\n")
		}
		if len(tt.Assertions) > 0 {
			w.WriteString("    Assertions: []ScriptTestAssertion{\n")
			for _, s := range tt.Assertions {
				q := strings.Replace(s.Query, "test", fmt.Sprintf("comp_index_t%d", i), -1)
				w.WriteString("      {\n")
				w.WriteString(fmt.Sprintf("        Query: `%s`,\n", q))
				w.WriteString(fmt.Sprintf("        Expected: %#v,\n", s.Expected))
				w.WriteString("      },\n")
			}
			w.WriteString("      },\n")
		}
		w.WriteString("  },\n")
	}
	w.WriteString("}\n")
	w.Flush()
	t.Logf("Query tests in:\n %s", outputPath)

}

func extractQueryNode(node sql.Node) sql.Node {
	switch node := node.(type) {
	case *plan.QueryProcess:
		return extractQueryNode(node.Child())
	case *analyzer.Releaser:
		return extractQueryNode(node.Child)
	default:
		return node
	}
}

func TestQueryErrors(t *testing.T) {
	enginetest.TestQueryErrors(t, enginetest.NewDefaultMemoryHarness())
}

func TestInfoSchema(t *testing.T) {
	enginetest.TestInfoSchema(t, enginetest.NewMemoryHarness("default", 1, testNumPartitions, true, mergableIndexDriver))
}

func TestInfoSchemaPrepared(t *testing.T) {
	enginetest.TestInfoSchemaPrepared(t, enginetest.NewMemoryHarness("default", 1, testNumPartitions, true, mergableIndexDriver))
}

func TestReadOnlyDatabases(t *testing.T) {
	enginetest.TestReadOnlyDatabases(t, enginetest.NewMemoryHarness("default", 1, testNumPartitions, true, mergableIndexDriver))
}

func TestColumnAliases(t *testing.T) {
	enginetest.TestColumnAliases(t, enginetest.NewDefaultMemoryHarness())
}

func TestOrderByGroupBy(t *testing.T) {
	enginetest.TestOrderByGroupBy(t, enginetest.NewDefaultMemoryHarness())
}

func TestAmbiguousColumnResolution(t *testing.T) {
	enginetest.TestAmbiguousColumnResolution(t, enginetest.NewDefaultMemoryHarness())
}

func TestInsertInto(t *testing.T) {
	enginetest.TestInsertInto(t, enginetest.NewDefaultMemoryHarness())
}

func TestInsertIgnoreInto(t *testing.T) {
	enginetest.TestInsertIgnoreInto(t, enginetest.NewDefaultMemoryHarness())
}

func TestInsertIntoErrors(t *testing.T) {
	enginetest.TestInsertIntoErrors(t, enginetest.NewDefaultMemoryHarness())
}

func TestBrokenInsertScripts(t *testing.T) {
	enginetest.TestBrokenInsertScripts(t, enginetest.NewSkippingMemoryHarness())
}

func TestSpatialInsertInto(t *testing.T) {
	enginetest.TestSpatialInsertInto(t, enginetest.NewDefaultMemoryHarness())
}

func TestLoadData(t *testing.T) {
	enginetest.TestLoadData(t, enginetest.NewDefaultMemoryHarness())
}

func TestLoadDataErrors(t *testing.T) {
	enginetest.TestLoadDataErrors(t, enginetest.NewDefaultMemoryHarness())
}

func TestLoadDataFailing(t *testing.T) {
	enginetest.TestLoadDataFailing(t, enginetest.NewDefaultMemoryHarness())
}

func TestReplaceInto(t *testing.T) {
	enginetest.TestReplaceInto(t, enginetest.NewDefaultMemoryHarness())
}

func TestReplaceIntoErrors(t *testing.T) {
	enginetest.TestReplaceIntoErrors(t, enginetest.NewDefaultMemoryHarness())
}

func TestUpdate(t *testing.T) {
	enginetest.TestUpdate(t, enginetest.NewMemoryHarness("default", 1, testNumPartitions, true, mergableIndexDriver))
}

func TestUpdateErrors(t *testing.T) {
	enginetest.TestUpdateErrors(t, enginetest.NewMemoryHarness("default", 1, testNumPartitions, true, mergableIndexDriver))
}

func TestSpatialUpdate(t *testing.T) {
	enginetest.TestSpatialUpdate(t, enginetest.NewMemoryHarness("default", 1, testNumPartitions, true, mergableIndexDriver))
}

func TestDeleteQueriesPrepared(t *testing.T) {
	enginetest.TestDeleteQueriesPrepared(t, enginetest.NewMemoryHarness("default", 1, testNumPartitions, true, mergableIndexDriver))
}

func TestInsertQueriesPrepared(t *testing.T) {
	enginetest.TestInsertQueriesPrepared(t, enginetest.NewMemoryHarness("default", 1, testNumPartitions, true, mergableIndexDriver))
}

func TestUpdateQueriesPrepared(t *testing.T) {
	enginetest.TestUpdateQueriesPrepared(t, enginetest.NewMemoryHarness("default", 1, testNumPartitions, true, mergableIndexDriver))
}

func TestReplaceQueriesPrepared(t *testing.T) {
	enginetest.TestReplaceQueriesPrepared(t, enginetest.NewMemoryHarness("default", 1, testNumPartitions, true, mergableIndexDriver))
}

func TestDeleteFromErrors(t *testing.T) {
	enginetest.TestDeleteErrors(t, enginetest.NewMemoryHarness("default", 1, testNumPartitions, true, mergableIndexDriver))
}

func TestSpatialDeleteFrom(t *testing.T) {
	enginetest.TestSpatialDelete(t, enginetest.NewMemoryHarness("default", 1, testNumPartitions, true, mergableIndexDriver))
}

func TestTruncate(t *testing.T) {
	enginetest.TestTruncate(t, enginetest.NewMemoryHarness("default", 1, testNumPartitions, true, mergableIndexDriver))
}

func TestDeleteFrom(t *testing.T) {
	enginetest.TestDelete(t, enginetest.NewMemoryHarness("default", 1, testNumPartitions, true, mergableIndexDriver))
}

func TestScripts(t *testing.T) {
	enginetest.TestScripts(t, enginetest.NewMemoryHarness("default", 1, testNumPartitions, true, mergableIndexDriver))
}

func TestSpatialScripts(t *testing.T) {
	enginetest.TestSpatialScripts(t, enginetest.NewMemoryHarness("default", 1, testNumPartitions, true, mergableIndexDriver))
}

func TestLoadDataPrepared(t *testing.T) {
	enginetest.TestLoadDataPrepared(t, enginetest.NewMemoryHarness("default", 1, testNumPartitions, true, mergableIndexDriver))
}

func TestScriptsPrepared(t *testing.T) {
	//TODO: when foreign keys are implemented in the memory table, we can do the following test
	for i := len(enginetest.ScriptTests) - 1; i >= 0; i-- {
		if enginetest.ScriptTests[i].Name == "failed statements data validation for DELETE, REPLACE" {
			enginetest.ScriptTests = append(enginetest.ScriptTests[:i], enginetest.ScriptTests[i+1:]...)
		}
	}
	enginetest.TestScriptsPrepared(t, enginetest.NewMemoryHarness("default", 1, testNumPartitions, true, mergableIndexDriver))
}

func TestInsertScriptsPrepared(t *testing.T) {
	enginetest.TestInsertScriptsPrepared(t, enginetest.NewMemoryHarness("default", 1, testNumPartitions, true, mergableIndexDriver))
}

func TestComplexIndexQueriesPrepared(t *testing.T) {
	enginetest.TestComplexIndexQueriesPrepared(t, enginetest.NewMemoryHarness("default", 1, testNumPartitions, true, mergableIndexDriver))
}

func TestJsonScriptsPrepared(t *testing.T) {
	enginetest.TestJsonScriptsPrepared(t, enginetest.NewMemoryHarness("default", 1, testNumPartitions, true, mergableIndexDriver))
}

func TestCreateCheckConstraintsScriptsPrepared(t *testing.T) {
	enginetest.TestCreateCheckConstraintsScriptsPrepared(t, enginetest.NewMemoryHarness("default", 1, testNumPartitions, true, mergableIndexDriver))
}

func TestInsertIgnoreScriptsPrepared(t *testing.T) {
	enginetest.TestInsertIgnoreScriptsPrepared(t, enginetest.NewMemoryHarness("default", 1, testNumPartitions, true, mergableIndexDriver))
}

func TestInsertErrorScriptsPrepared(t *testing.T) {
	enginetest.TestInsertErrorScriptsPrepared(t, enginetest.NewMemoryHarness("default", 1, testNumPartitions, true, mergableIndexDriver))
}

func TestUserPrivileges(t *testing.T) {
	enginetest.TestUserPrivileges(t, enginetest.NewMemoryHarness("default", 1, testNumPartitions, true, mergableIndexDriver))
}

func TestUserAuthentication(t *testing.T) {
	enginetest.TestUserAuthentication(t, enginetest.NewMemoryHarness("default", 1, testNumPartitions, true, mergableIndexDriver))
}

func TestPrivilegePersistence(t *testing.T) {
	enginetest.TestPrivilegePersistence(t, enginetest.NewMemoryHarness("default", 1, testNumPartitions, true, mergableIndexDriver))
}

func TestComplexIndexQueries(t *testing.T) {
	harness := enginetest.NewMemoryHarness("default", 1, testNumPartitions, true, mergableIndexDriver)
	enginetest.TestComplexIndexQueries(t, harness)
}

func TestTriggers(t *testing.T) {
	enginetest.TestTriggers(t, enginetest.NewDefaultMemoryHarness())
}

func TestShowTriggers(t *testing.T) {
	enginetest.TestShowTriggers(t, enginetest.NewDefaultMemoryHarness())
}

func TestBrokenTriggers(t *testing.T) {
	h := enginetest.NewSkippingMemoryHarness()
	for _, script := range enginetest.BrokenTriggerQueries {
		enginetest.TestScript(t, h, script)
	}
}

func TestStoredProcedures(t *testing.T) {
	enginetest.TestStoredProcedures(t, enginetest.NewDefaultMemoryHarness())
}

func TestExternalProcedures(t *testing.T) {
	harness := enginetest.NewExternalStoredProcedureMemoryHarness()
	for _, script := range enginetest.ExternalProcedureTests {
		enginetest.TestScript(t, harness, script)
	}
}

func TestTriggersErrors(t *testing.T) {
	enginetest.TestTriggerErrors(t, enginetest.NewDefaultMemoryHarness())
}

func TestCreateTable(t *testing.T) {
	enginetest.TestCreateTable(t, enginetest.NewDefaultMemoryHarness())
}

func TestDropTable(t *testing.T) {
	enginetest.TestDropTable(t, enginetest.NewDefaultMemoryHarness())
}

func TestRenameTable(t *testing.T) {
	enginetest.TestRenameTable(t, enginetest.NewDefaultMemoryHarness())
}

func TestRenameColumn(t *testing.T) {
	enginetest.TestRenameColumn(t, enginetest.NewDefaultMemoryHarness())
}

func TestAddColumn(t *testing.T) {
	enginetest.TestAddColumn(t, enginetest.NewDefaultMemoryHarness())
}

func TestModifyColumn(t *testing.T) {
	enginetest.TestModifyColumn(t, enginetest.NewDefaultMemoryHarness())
}

func TestDropColumn(t *testing.T) {
	enginetest.TestDropColumn(t, enginetest.NewDefaultMemoryHarness())
}

func TestCreateDatabase(t *testing.T) {
	enginetest.TestCreateDatabase(t, enginetest.NewDefaultMemoryHarness())
}

func TestPkOrdinalsDDL(t *testing.T) {
	enginetest.TestPkOrdinalsDDL(t, enginetest.NewDefaultMemoryHarness())
}

func TestPkOrdinalsDML(t *testing.T) {
	enginetest.TestPkOrdinalsDML(t, enginetest.NewDefaultMemoryHarness())
}

func TestDropDatabase(t *testing.T) {
	enginetest.TestDropDatabase(t, enginetest.NewDefaultMemoryHarness())
}

func TestCreateForeignKeys(t *testing.T) {
	enginetest.TestCreateForeignKeys(t, enginetest.NewDefaultMemoryHarness())
}

func TestDropForeignKeys(t *testing.T) {
	enginetest.TestDropForeignKeys(t, enginetest.NewDefaultMemoryHarness())
}

func TestForeignKeys(t *testing.T) {
	enginetest.TestForeignKeys(t, enginetest.NewDefaultMemoryHarness())
}

func TestCreateCheckConstraints(t *testing.T) {
	enginetest.TestCreateCheckConstraints(t, enginetest.NewDefaultMemoryHarness())
}

func TestChecksOnInsert(t *testing.T) {
	enginetest.TestChecksOnInsert(t, enginetest.NewDefaultMemoryHarness())
}

func TestChecksOnUpdate(t *testing.T) {
	enginetest.TestChecksOnUpdate(t, enginetest.NewDefaultMemoryHarness())
}

func TestDisallowedCheckConstraints(t *testing.T) {
	enginetest.TestDisallowedCheckConstraints(t, enginetest.NewDefaultMemoryHarness())
}

func TestDropCheckConstraints(t *testing.T) {
	enginetest.TestDropCheckConstraints(t, enginetest.NewDefaultMemoryHarness())
}

func TestDropConstraints(t *testing.T) {
	enginetest.TestDropConstraints(t, enginetest.NewDefaultMemoryHarness())
}

func TestExplode(t *testing.T) {
	enginetest.TestExplode(t, enginetest.NewDefaultMemoryHarness())
}

func TestExplodePrepared(t *testing.T) {
	enginetest.TestExplodePrepared(t, enginetest.NewDefaultMemoryHarness())
}

func TestReadOnly(t *testing.T) {
	enginetest.TestReadOnly(t, enginetest.NewDefaultMemoryHarness())
}

func TestViews(t *testing.T) {
	enginetest.TestViews(t, enginetest.NewDefaultMemoryHarness())
}

func TestViewsPrepared(t *testing.T) {
	enginetest.TestViewsPrepared(t, enginetest.NewDefaultMemoryHarness())
}

func TestVersionedViews(t *testing.T) {
	enginetest.TestVersionedViews(t, enginetest.NewDefaultMemoryHarness())
}

func TestVersionedViewsPrepared(t *testing.T) {
	t.Skip()
	enginetest.TestVersionedViewsPrepared(t, enginetest.NewDefaultMemoryHarness())
}

func TestNaturalJoin(t *testing.T) {
	enginetest.TestNaturalJoin(t, enginetest.NewDefaultMemoryHarness())
}

func TestWindowFunctions(t *testing.T) {
	enginetest.TestWindowFunctions(t, enginetest.NewDefaultMemoryHarness())
}

func TestWindowRowFrames(t *testing.T) {
	enginetest.TestWindowRowFrames(t, enginetest.NewDefaultMemoryHarness())
}

func TestWindowRangeFrames(t *testing.T) {
	enginetest.TestWindowRangeFrames(t, enginetest.NewDefaultMemoryHarness())
}

func TestNamedWindows(t *testing.T) {
	enginetest.TestNamedWindows(t, enginetest.NewDefaultMemoryHarness())
}

func TestNaturalJoinEqual(t *testing.T) {
	enginetest.TestNaturalJoinEqual(t, enginetest.NewDefaultMemoryHarness())
}

func TestNaturalJoinDisjoint(t *testing.T) {
	enginetest.TestNaturalJoinDisjoint(t, enginetest.NewDefaultMemoryHarness())
}

func TestInnerNestedInNaturalJoins(t *testing.T) {
	enginetest.TestInnerNestedInNaturalJoins(t, enginetest.NewDefaultMemoryHarness())
}

func TestColumnDefaults(t *testing.T) {
	enginetest.TestColumnDefaults(t, enginetest.NewDefaultMemoryHarness())
}

func TestAlterTable(t *testing.T) {
	enginetest.TestAlterTable(t, enginetest.NewDefaultMemoryHarness())
}

func TestDateParse(t *testing.T) {
	enginetest.TestDateParse(t, enginetest.NewDefaultMemoryHarness())
}

func TestJsonScripts(t *testing.T) {
	enginetest.TestJsonScripts(t, enginetest.NewDefaultMemoryHarness())
}

func TestShowTableStatus(t *testing.T) {
	enginetest.TestShowTableStatus(t, enginetest.NewDefaultMemoryHarness())
}

func TestShowTableStatusPrepared(t *testing.T) {
	enginetest.TestShowTableStatusPrepared(t, enginetest.NewDefaultMemoryHarness())
}

func TestAddDropPks(t *testing.T) {
	enginetest.TestAddDropPks(t, enginetest.NewDefaultMemoryHarness())
}

func TestNullRanges(t *testing.T) {
	enginetest.TestNullRanges(t, enginetest.NewDefaultMemoryHarness())
}

func TestPersist(t *testing.T) {
	newSess := func(ctx *sql.Context) sql.PersistableSession {
		persistedGlobals := memory.GlobalsMap{}
		persistedSess := memory.NewInMemoryPersistedSession(ctx.Session, persistedGlobals)
		return persistedSess
	}
	enginetest.TestPersist(t, enginetest.NewDefaultMemoryHarness(), newSess)
}

func TestPrepared(t *testing.T) {
	enginetest.TestPrepared(t, enginetest.NewDefaultMemoryHarness())
}

func TestPreparedInsert(t *testing.T) {
	enginetest.TestPreparedInsert(t, enginetest.NewMemoryHarness("default", 1, testNumPartitions, true, mergableIndexDriver))
}

func TestKeylessUniqueIndex(t *testing.T) {
	// TODO: GMS does not support unique indexes for keyless tables.
	t.Skip()
	enginetest.TestKeylessUniqueIndex(t, enginetest.NewDefaultMemoryHarness())
}

func mergableIndexDriver(dbs []sql.Database) sql.IndexDriver {
	return memory.NewIndexDriver("mydb", map[string][]sql.DriverIndex{
		"mytable": {
			newMergableIndex(dbs, "mytable",
				expression.NewGetFieldWithTable(0, sql.Int64, "mytable", "i", false)),
			newMergableIndex(dbs, "mytable",
				expression.NewGetFieldWithTable(1, sql.Text, "mytable", "s", false)),
			newMergableIndex(dbs, "mytable",
				expression.NewGetFieldWithTable(0, sql.Int64, "mytable", "i", false),
				expression.NewGetFieldWithTable(1, sql.Text, "mytable", "s", false)),
		},
		"othertable": {
			newMergableIndex(dbs, "othertable",
				expression.NewGetFieldWithTable(0, sql.Text, "othertable", "s2", false)),
			newMergableIndex(dbs, "othertable",
				expression.NewGetFieldWithTable(1, sql.Text, "othertable", "i2", false)),
			newMergableIndex(dbs, "othertable",
				expression.NewGetFieldWithTable(0, sql.Text, "othertable", "s2", false),
				expression.NewGetFieldWithTable(1, sql.Text, "othertable", "i2", false)),
		},
		"bigtable": {
			newMergableIndex(dbs, "bigtable",
				expression.NewGetFieldWithTable(0, sql.Text, "bigtable", "t", false)),
		},
		"floattable": {
			newMergableIndex(dbs, "floattable",
				expression.NewGetFieldWithTable(2, sql.Text, "floattable", "f64", false)),
		},
		"niltable": {
			newMergableIndex(dbs, "niltable",
				expression.NewGetFieldWithTable(0, sql.Int64, "niltable", "i", false)),
			newMergableIndex(dbs, "niltable",
				expression.NewGetFieldWithTable(1, sql.Int64, "niltable", "i2", true)),
		},
		"one_pk": {
			newMergableIndex(dbs, "one_pk",
				expression.NewGetFieldWithTable(0, sql.Int8, "one_pk", "pk", false)),
		},
		"two_pk": {
			newMergableIndex(dbs, "two_pk",
				expression.NewGetFieldWithTable(0, sql.Int8, "two_pk", "pk1", false),
				expression.NewGetFieldWithTable(1, sql.Int8, "two_pk", "pk2", false),
			),
		},
	})
}

func newMergableIndex(dbs []sql.Database, tableName string, exprs ...sql.Expression) *memory.Index {
	db, table := findTable(dbs, tableName)
	if db == nil {
		return nil
	}
	return &memory.Index{
		DB:         db.Name(),
		DriverName: memory.IndexDriverId,
		TableName:  tableName,
		Tbl:        table.(*memory.Table),
		Exprs:      exprs,
	}
}

func findTable(dbs []sql.Database, tableName string) (sql.Database, sql.Table) {
	for _, db := range dbs {
		names, err := db.GetTableNames(sql.NewEmptyContext())
		if err != nil {
			panic(err)
		}
		for _, name := range names {
			if name == tableName {
				table, _, _ := db.GetTableInsensitive(sql.NewEmptyContext(), name)
				return db, table
			}
		}
	}
	return nil, nil
}<|MERGE_RESOLUTION|>--- conflicted
+++ resolved
@@ -162,11 +162,7 @@
 
 	var test enginetest.QueryTest
 	test = enginetest.QueryTest{
-<<<<<<< HEAD
-		Query: `show create table floattable`,
-=======
 		Query: `show create table two_pk`,
->>>>>>> 8c61c3c5
 		Expected: []sql.Row{
 			{1, 2},
 		},
