--- conflicted
+++ resolved
@@ -687,6 +687,10 @@
 			Expected: []sql.Row{{0}, {1}, {2}, {3}, {4}},
 		},
 		{
+			Query:    "select sequence_table.x from sequence_table('x', 5)",
+			Expected: []sql.Row{{0}, {1}, {2}, {3}, {4}},
+		},
+		{
 			Query:       "select * from sequence_table('x', 5) join sequence_table('y', 5) on x = y",
 			ExpectedErr: sql.ErrDuplicateAliasOrTable,
 		},
@@ -730,13 +734,10 @@
 			Query:       "select seq.x from (select seq.x from sequence_table('x', 5) seq) sq",
 			ExpectedErr: sql.ErrTableNotFound,
 		},
-<<<<<<< HEAD
 		{
 			Query:    "select sq.xx from (select seq.x as xx from sequence_table('x', 5) seq) sq",
 			Expected: []sql.Row{{0}, {1}, {2}, {3}, {4}},
 		},
-=======
->>>>>>> 715f1cdc
 	}
 
 	harness := enginetest.NewMemoryHarness("", 1, testNumPartitions, true, nil)
