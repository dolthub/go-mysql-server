--- conflicted
+++ resolved
@@ -755,7 +755,6 @@
 			},
 		},
 	},
-<<<<<<< HEAD
 	{
 		Name: "Run through some complex queries with DISTINCT and aggregates",
 		SetUpScript: []string{
@@ -809,7 +808,9 @@
 			{
 				Query: "SELECT SUM(DISTINCT v1) FROM mytable GROUP BY pk",
 				Expected: []sql.Row{{float64(3)},{float64(2)}},
-=======
+			},
+		},
+	},
 }
 
 var CreateCheckConstraintsScripts = []ScriptTest{
@@ -986,7 +987,6 @@
 					{"def", "mydb", "vcheck", "mydb", "mytable", "CHECK", "YES"},
 					{"def", "mydb", "PRIMARY", "mydb", "mytable", "PRIMARY KEY", "YES"},
 				},
->>>>>>> 6fb83cce
 			},
 		},
 	},
