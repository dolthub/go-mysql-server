package support

import (
	"bytes"
	"fmt"
	"strings"
	"testing"
)

func TestFrameFactoryGen(t *testing.T) {
	test := struct {
		expected string
	}{
		expected: `
<<<<<<< HEAD
		import (
		  "fmt"
		  "github.com/gabereiser/go-mysql-server/sql"
		  "github.com/gabereiser/go-mysql-server/sql/plan"
		  ast "github.com/dolthub/vitess/go/vt/sqlparser"
		)
		
		func NewFrame(ctx *sql.Context, f *ast.Frame) (sql.WindowFrame, error) {
		  if f == nil {
			return nil, nil
		  }
		  isRange := f.Unit == ast.RangeUnit
		  isRows := f.Unit == ast.RowsUnit
		  unboundedPreceding, err := getFrameUnboundedPreceding(ctx, f)
		  if err != nil {
			return nil, err
		  }
		  startNPreceding, err := getFrameStartNPreceding(ctx, f)
		  if err != nil {
			return nil, err
		  }
		  startCurrentRow, err := getFrameStartCurrentRow(ctx, f)
		  if err != nil {
			return nil, err
		  }
		  startNFollowing, err := getFrameStartNFollowing(ctx, f)
		  if err != nil {
			return nil, err
		  }
		  endNPreceding, err := getFrameEndNPreceding(ctx, f)
		  if err != nil {
			return nil, err
		  }
		  endCurrentRow, err := getFrameEndCurrentRow(ctx, f)
		  if err != nil {
			return nil, err
		  }
		  endNFollowing, err := getFrameEndNFollowing(ctx, f)
		  if err != nil {
			return nil, err
		  }
		  unboundedFollowing, err := getFrameUnboundedFollowing(ctx, f)
		  if err != nil {
			return nil, err
		  }
		  switch {
		  case isRows && unboundedPreceding && endNPreceding != nil:
			return plan.NewRowsUnboundedPrecedingToNPrecedingFrame(endNPreceding), nil
		  }
		  return nil, fmt.Errorf("no matching constructor found for frame: %v", f)
		}
=======
import (
  "fmt"
  "github.com/dolthub/go-mysql-server/sql"
  "github.com/dolthub/go-mysql-server/sql/plan"
  ast "github.com/dolthub/vitess/go/vt/sqlparser"
)

func (b *Builder) NewFrame(inScope *scope, f *ast.Frame) sql.WindowFrame {
  if f == nil {
    return nil
  }
  isRange := f.Unit == ast.RangeUnit
  isRows := f.Unit == ast.RowsUnit
  unboundedPreceding := b.getFrameUnboundedPreceding(inScope, f)
  startNPreceding := b.getFrameStartNPreceding(inScope, f)
  startCurrentRow := b.getFrameStartCurrentRow(inScope, f)
  startNFollowing := b.getFrameStartNFollowing(inScope, f)
  endNPreceding := b.getFrameEndNPreceding(inScope, f)
  endCurrentRow := b.getFrameEndCurrentRow(inScope, f)
  endNFollowing := b.getFrameEndNFollowing(inScope, f)
  unboundedFollowing := b.getFrameUnboundedFollowing(inScope, f)
  switch {
  case isRows && unboundedPreceding && endNPreceding != nil:
    return plan.NewRowsUnboundedPrecedingToNPrecedingFrame(endNPreceding)
  default:
    err := fmt.Errorf("no matching constructor found for frame: %v", f)
    b.handleErr(err)
    return nil
  }
}
>>>>>>> 4678e45a
		`,
	}

	gen := FrameFactoryGen{limit: 1}
	var buf bytes.Buffer
	gen.Generate(nil, &buf)

	if testing.Verbose() {
		fmt.Printf("\n=>\n\n%s\n", buf.String())
	}

	if !strings.Contains(removeWhitespace(buf.String()), removeWhitespace(test.expected)) {
		t.Fatalf("\nexpected:\n%s\nactual:\n%s", test.expected, buf.String())
	}
}<|MERGE_RESOLUTION|>--- conflicted
+++ resolved
@@ -12,59 +12,6 @@
 		expected string
 	}{
 		expected: `
-<<<<<<< HEAD
-		import (
-		  "fmt"
-		  "github.com/gabereiser/go-mysql-server/sql"
-		  "github.com/gabereiser/go-mysql-server/sql/plan"
-		  ast "github.com/dolthub/vitess/go/vt/sqlparser"
-		)
-		
-		func NewFrame(ctx *sql.Context, f *ast.Frame) (sql.WindowFrame, error) {
-		  if f == nil {
-			return nil, nil
-		  }
-		  isRange := f.Unit == ast.RangeUnit
-		  isRows := f.Unit == ast.RowsUnit
-		  unboundedPreceding, err := getFrameUnboundedPreceding(ctx, f)
-		  if err != nil {
-			return nil, err
-		  }
-		  startNPreceding, err := getFrameStartNPreceding(ctx, f)
-		  if err != nil {
-			return nil, err
-		  }
-		  startCurrentRow, err := getFrameStartCurrentRow(ctx, f)
-		  if err != nil {
-			return nil, err
-		  }
-		  startNFollowing, err := getFrameStartNFollowing(ctx, f)
-		  if err != nil {
-			return nil, err
-		  }
-		  endNPreceding, err := getFrameEndNPreceding(ctx, f)
-		  if err != nil {
-			return nil, err
-		  }
-		  endCurrentRow, err := getFrameEndCurrentRow(ctx, f)
-		  if err != nil {
-			return nil, err
-		  }
-		  endNFollowing, err := getFrameEndNFollowing(ctx, f)
-		  if err != nil {
-			return nil, err
-		  }
-		  unboundedFollowing, err := getFrameUnboundedFollowing(ctx, f)
-		  if err != nil {
-			return nil, err
-		  }
-		  switch {
-		  case isRows && unboundedPreceding && endNPreceding != nil:
-			return plan.NewRowsUnboundedPrecedingToNPrecedingFrame(endNPreceding), nil
-		  }
-		  return nil, fmt.Errorf("no matching constructor found for frame: %v", f)
-		}
-=======
 import (
   "fmt"
   "github.com/dolthub/go-mysql-server/sql"
@@ -95,7 +42,6 @@
     return nil
   }
 }
->>>>>>> 4678e45a
 		`,
 	}
 
