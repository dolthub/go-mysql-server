--- conflicted
+++ resolved
@@ -24,16 +24,10 @@
 		expected: `
          import (
             "fmt"
-<<<<<<< HEAD
-            "github.com/gabereiser/go-mysql-server/sql"
-            "github.com/gabereiser/go-mysql-server/sql/expression"
-            "github.com/gabereiser/go-mysql-server/sql/transform"
-=======
             "github.com/dolthub/go-mysql-server/sql/types"
             "github.com/dolthub/go-mysql-server/sql"
             "github.com/dolthub/go-mysql-server/sql/expression"
             "github.com/dolthub/go-mysql-server/sql/transform"
->>>>>>> 4678e45a
         )
 
         type Test struct{
