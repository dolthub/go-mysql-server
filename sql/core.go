--- conflicted
+++ resolved
@@ -190,201 +190,6 @@
 	IsReadOnly() bool
 }
 
-<<<<<<< HEAD
-// TriggerDefinition defines a trigger. Integrators are not expected to parse or understand the trigger definitions,
-// but must store and return them when asked.
-type TriggerDefinition struct {
-	Name            string    // The name of this trigger. Trigger names in a database are unique.
-	CreateStatement string    // The text of the statement to create this trigger.
-	CreatedAt       time.Time // The time that the trigger was created.
-}
-
-// TriggerDatabase is a Database that supports the creation and execution of triggers. The engine handles all parsing
-// and execution logic for triggers. Integrators are not expected to parse or understand the trigger definitions, but
-// must store and return them when asked.
-type TriggerDatabase interface {
-	Database
-
-	// GetTriggers returns all trigger definitions for the database
-	GetTriggers(ctx *Context) ([]TriggerDefinition, error)
-
-	// CreateTrigger is called when an integrator is asked to create a trigger. The create trigger statement string is
-	// provided to store, along with the name of the trigger.
-	CreateTrigger(ctx *Context, definition TriggerDefinition) error
-
-	// DropTrigger is called when a trigger should no longer be stored. The name has already been validated.
-	// Returns ErrTriggerDoesNotExist if the trigger was not found.
-	DropTrigger(ctx *Context, name string) error
-}
-
-// TemporaryTableDatabase is a database that can query the session (which manages the temporary table state) to
-// retrieve the name of all temporary tables.
-type TemporaryTableDatabase interface {
-	GetAllTemporaryTables(ctx *Context) ([]Table, error)
-}
-
-// TableCopierDatabase is a database that can copy a source table's data (without preserving indexed, fks, etc.) into
-// another destination table.
-type TableCopierDatabase interface {
-	// CopyTableData copies the sourceTable data to the destinationTable and returns the number of rows copied.
-	CopyTableData(ctx *Context, sourceTable string, destinationTable string) (uint64, error)
-}
-
-// GetTableInsensitive implements a case insensitive map lookup for tables keyed off of the table name.
-// Looks for exact matches first.  If no exact matches are found then any table matching the name case insensitively
-// should be returned.  If there is more than one table that matches a case insensitive comparison the resolution
-// strategy is not defined.
-func GetTableInsensitive(tblName string, tables map[string]Table) (Table, bool) {
-	if tbl, ok := tables[tblName]; ok {
-		return tbl, true
-	}
-
-	lwrName := strings.ToLower(tblName)
-
-	for k, tbl := range tables {
-		if lwrName == strings.ToLower(k) {
-			return tbl, true
-		}
-	}
-
-	return nil, false
-}
-
-// GetTableNameInsensitive implements a case insensitive search of a slice of table names. It looks for exact matches
-// first.  If no exact matches are found then any table matching the name case insensitively should be returned.  If
-// there is more than one table that matches a case insensitive comparison the resolution strategy is not defined.
-func GetTableNameInsensitive(tblName string, tableNames []string) (string, bool) {
-	for _, name := range tableNames {
-		if tblName == name {
-			return name, true
-		}
-	}
-
-	lwrName := strings.ToLower(tblName)
-
-	for _, name := range tableNames {
-		if lwrName == strings.ToLower(name) {
-			return name, true
-		}
-	}
-
-	return "", false
-}
-
-// DBTableIter iterates over all tables returned by db.GetTableNames() calling cb for each one until all tables have
-// been processed, or an error is returned from the callback, or the cont flag is false when returned from the callback.
-func DBTableIter(ctx *Context, db Database, cb func(Table) (cont bool, err error)) error {
-	names, err := db.GetTableNames(ctx)
-
-	if err != nil {
-		return err
-	}
-
-	for _, name := range names {
-		tbl, ok, err := db.GetTableInsensitive(ctx, name)
-
-		if err != nil {
-			return err
-		} else if !ok {
-			return ErrTableNotFound.New(name)
-		}
-
-		cont, err := cb(tbl)
-
-		if err != nil {
-			return err
-		}
-
-		if !cont {
-			break
-		}
-	}
-
-	return nil
-}
-
-// TableCreator should be implemented by databases that can create new tables.
-type TableCreator interface {
-	// CreateTable creates the table with the given name and schema. If a table with that name already exists, must return
-	// sql.ErrTableAlreadyExists.
-	CreateTable(ctx *Context, name string, schema PrimaryKeySchema, collation CollationID) error
-}
-
-// IndexedTableCreator should be implemented by databases that create new tables where they have a Primary Key that has columns that have prefix lengths.
-type IndexedTableCreator interface {
-	CreateIndexedTable(ctx *Context, name string, schema PrimaryKeySchema, idxDef IndexDef, collation CollationID) error
-}
-
-// TemporaryTableCreator is a database that can create temporary tables that persist only as long as the session.
-// Note that temporary tables with the same name as persisted tables take precedence in most SQL operations.
-type TemporaryTableCreator interface {
-	Database
-	// CreateTemporaryTable creates the table with the given name and schema. If a temporary table with that name already exists, must
-	// return sql.ErrTableAlreadyExists
-	CreateTemporaryTable(ctx *Context, name string, schema PrimaryKeySchema, collation CollationID) error
-}
-
-// ViewDefinition is the named textual definition of a view
-type ViewDefinition struct {
-	Name                string
-	TextDefinition      string
-	CreateViewStatement string
-}
-
-// ViewDatabase is implemented by databases that persist view definitions
-type ViewDatabase interface {
-	// CreateView persists the definition a view with the name and select and create view statement given. If a view with that name
-	// already exists, should return ErrExistingView
-	CreateView(ctx *Context, name string, selectStatement, createViewStmt string) error
-
-	// DropView deletes the view named from persistent storage. If the view doesn't exist, should return
-	// ErrViewDoesNotExist
-	DropView(ctx *Context, name string) error
-
-	// GetViewDefinition returns the textual definition of the view with the name given, or false if it doesn't exist.
-	GetViewDefinition(ctx *Context, viewName string) (string, bool, error)
-
-	// GetCreateViewStmt returns the textual create view statement of the view with the name given, or false if it doesn't exist.
-	GetCreateViewStmt(ctx *Context, viewName string) (string, bool, error)
-
-	// AllViews returns the definitions of all views in the database
-	AllViews(ctx *Context) ([]ViewDefinition, error)
-}
-
-// TableDropper should be implemented by databases that can drop tables.
-type TableDropper interface {
-	DropTable(ctx *Context, name string) error
-}
-
-// TableRenamer should be implemented by databases that can rename tables.
-type TableRenamer interface {
-	// RenameTable renames a table from oldName to newName as given. If a table with newName already exists, must return
-	// sql.ErrTableAlreadyExists.
-	RenameTable(ctx *Context, oldName, newName string) error
-}
-
-// ColumnOrder is used in ALTER TABLE statements to change the order of inserted / modified columns.
-type ColumnOrder struct {
-	First       bool   // True if this column should come first
-	AfterColumn string // Set to the name of the column after which this column should appear
-}
-
-// AlterableTable should be implemented by tables that can receive ALTER TABLE statements to modify their schemas.
-type AlterableTable interface {
-	Table
-	UpdatableTable
-
-	// AddColumn adds a column to this table as given. If non-nil, order specifies where in the schema to add the column.
-	AddColumn(ctx *Context, column *Column, order *ColumnOrder) error
-	// DropColumn drops the column with the name given.
-	DropColumn(ctx *Context, columnName string) error
-	// ModifyColumn modifies the column with the name given, replacing with the new column definition provided (which may
-	// include a name change). If non-nil, order specifies where in the schema to move the column.
-	ModifyColumn(ctx *Context, columnName string, column *Column, order *ColumnOrder) error
-}
-
-=======
->>>>>>> 71110757
 // Lockable should be implemented by tables that can be locked and unlocked.
 type Lockable interface {
 	Nameable
