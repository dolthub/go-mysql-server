// Copyright 2020-2021 Dolthub, Inc.
//
// Licensed under the Apache License, Version 2.0 (the "License");
// you may not use this file except in compliance with the License.
// You may obtain a copy of the License at
//
//     http://www.apache.org/licenses/LICENSE-2.0
//
// Unless required by applicable law or agreed to in writing, software
// distributed under the License is distributed on an "AS IS" BASIS,
// WITHOUT WARRANTIES OR CONDITIONS OF ANY KIND, either express or implied.
// See the License for the specific language governing permissions and
// limitations under the License.

package sql

import (
	"fmt"
	"math"
	"strconv"
	"strings"
	"time"
)

// Nameable is something that has a name.
type Nameable interface {
	// Name returns the name.
	Name() string
}

// Tableable is something that has a table.
type Tableable interface {
	// Table returns the table name.
	Table() string
}

// Resolvable is something that can be resolved or not.
type Resolvable interface {
	// Resolved returns whether the node is resolved.
	Resolved() bool
}

// BinaryNode has two children
type BinaryNode interface {
	Left() Node
	Right() Node
}

// UnaryNode has one child
type UnaryNode interface {
	Child() Node
}

// Expression is a combination of one or more SQL expressions.
type Expression interface {
	Resolvable
	fmt.Stringer
	// Type returns the expression type.
	Type() Type
	// IsNullable returns whether the expression can be null.
	IsNullable() bool
	// Eval evaluates the given row and returns a result.
	Eval(ctx *Context, row Row) (interface{}, error)
	// Children returns the children expressions of this expression.
	Children() []Expression
	// WithChildren returns a copy of the expression with children replaced.
	// It will return an error if the number of children is different than
	// the current number of children. They must be given in the same order
	// as they are returned by Children.
	WithChildren(children ...Expression) (Expression, error)
}

type Expression2 interface {
	Expression
	// Eval2 evaluates the given row frame and returns a result.
	Eval2(ctx *Context, row Row2) (Value, error)
	// Type2 returns the expression type.
	Type2() Type2
}

// UnsupportedFunctionStub is a marker interface for function stubs that are unsupported
type UnsupportedFunctionStub interface {
	IsUnsupported() bool
}

// FunctionExpression is an Expression that represents a function.
type FunctionExpression interface {
	Expression
	FunctionName() string
	Description() string
	// TODO: add Example() function
}

// NonDeterministicExpression allows a way for expressions to declare that they are non-deterministic, which will
// signal the engine to not cache their results when this would otherwise appear to be safe.
type NonDeterministicExpression interface {
	Expression
	// IsNonDeterministic returns whether this expression returns a non-deterministic result. An expression is
	// non-deterministic if it can return different results on subsequent evaluations.
	IsNonDeterministic() bool
}

// Aggregation implements an aggregation expression, where an
// aggregation buffer is created for each grouping (NewBuffer). Rows for the
// grouping should be fed to the buffer with |Update| and the buffer should be
// eval'd with |Eval|. Calling |Eval| directly on an Aggregation expression is
// typically an error.
type Aggregation interface {
	WindowAdaptableExpression
	// NewBuffer creates a new aggregation buffer and returns it as a Row.
	NewBuffer() (AggregationBuffer, error)
	// WithWindow returns a version of this aggregation with the WindowDefinition given
	WithWindow(window *WindowDefinition) (Aggregation, error)
	// Window returns this expression's window
	Window() *WindowDefinition
}

// WindowBuffer is a type alias for a window materialization
type WindowBuffer []Row

// WindowInterval is a WindowBuffer index range, where [Start] is inclusive, and [End] is exclusive
type WindowInterval struct {
	Start, End int
}

// WindowFunction performs aggregations on buffer intervals, optionally maintaining internal state
// for performance optimizations
type WindowFunction interface {
	Disposable

	// WithWindow passes fields from the parent WindowDefinition, deferring partial construction of a WindowFunction
	WithWindow(w *WindowDefinition) (WindowFunction, error)
	// StartPartition discards any previous state and initializes the aggregation for a new partition
	StartPartition(*Context, WindowInterval, WindowBuffer) error
	// DefaultFramer returns a new instance of the default WindowFramer for a particular aggregation
	DefaultFramer() WindowFramer
	// NewSlidingFrameInterval is updates the function's internal aggregation state for the next
	// Compute call using three WindowInterval: added, dropped, and current.
	//TODO: implement sliding window interface in aggregation functions and windowBlockIter
	//NewSlidingFrameInterval(added, dropped WindowInterval)
	// Compute returns an aggregation result for a given interval and buffer
	Compute(*Context, WindowInterval, WindowBuffer) interface{}
}

// WindowAdaptableExpression is an Expression that can be executed as a window aggregation
type WindowAdaptableExpression interface {
	Expression

	// NewEvalable constructs an executable aggregation WindowFunction
	NewWindowFunction() (WindowFunction, error)
}

// WindowFramer is responsible for tracking window frame indices for partition rows.
// WindowFramer is aware of the framing strategy (offsets, ranges, etc),
// and is responsible for returning a WindowInterval for each partition row.
type WindowFramer interface {
	// NewFramer is a prototype constructor that create a new Framer with pass-through
	// parent arguments
	NewFramer(WindowInterval) (WindowFramer, error)
	// Next returns the next WindowInterval frame, or an io.EOF error after the last row
	Next(*Context, WindowBuffer) (WindowInterval, error)
	// FirstIdx returns the current frame start index
	FirstIdx() int
	// LastIdx returns the last valid index in the current frame
	LastIdx() int
	// Interval returns the current frame as a WindowInterval
	Interval() (WindowInterval, error)
	// SlidingInterval returns three WindowIntervals: the current frame, dropped range since the
	// last frame, and added range since the last frame.
	// TODO: implement sliding window interface in framers, windowBlockIter, and aggregation functions
	//SlidingInterval(ctx Context) (WindowInterval, WindowInterval, WindowInterval)
}

// WindowFrame describe input bounds for an aggregation function
// execution. A frame will only have two non-null fields for the start
// and end bounds. A WindowFrame plan node is associated
// with an exec WindowFramer.
type WindowFrame interface {
	fmt.Stringer

	// NewFramer constructs an executable WindowFramer
	NewFramer(*WindowDefinition) (WindowFramer, error)
	// UnboundedFollowing returns whether a frame end is unbounded
	UnboundedFollowing() bool
	// UnboundedPreceding returns whether a frame start is unbounded
	UnboundedPreceding() bool
	// StartCurrentRow returns whether a frame start is CURRENT ROW
	StartCurrentRow() bool
	// EndCurrentRow returns whether a frame end is CURRENT ROW
	EndCurrentRow() bool
	// StartNFollowing returns a frame's start preceding Expression or nil
	StartNPreceding() Expression
	// StartNFollowing returns a frame's start following Expression or nil
	StartNFollowing() Expression
	// EndNPreceding returns whether a frame end preceding Expression or nil
	EndNPreceding() Expression
	// EndNPreceding returns whether a frame end following Expression or nil
	EndNFollowing() Expression
}

type AggregationBuffer interface {
	Disposable

	// Eval the given buffer.
	Eval(*Context) (interface{}, error)
	// Update the given buffer with the given row.
	Update(ctx *Context, row Row) error
}

// WindowAggregation implements a window aggregation expression. A WindowAggregation is similar to an Aggregation,
// except that it returns a result row for every input row, as opposed to as single for the entire result set. A
// WindowAggregation is expected to track its input rows in the order received, and to return the value for the row
// index given on demand.
type WindowAggregation interface {
	WindowAdaptableExpression
	// Window returns this expression's window
	Window() *WindowDefinition
	// WithWindow returns a version of this window aggregation with the window given
	WithWindow(window *WindowDefinition) (WindowAggregation, error)
}

// Node is a node in the execution plan tree.
type Node interface {
	Resolvable
	fmt.Stringer
	// Schema of the node.
	Schema() Schema
	// Children nodes.
	Children() []Node
	// RowIter produces a row iterator from this node. The current row being evaluated is provided, as well the context
	// of the query.
	RowIter(ctx *Context, row Row) (RowIter, error)
	// WithChildren returns a copy of the node with children replaced.
	// It will return an error if the number of children is different than
	// the current number of children. They must be given in the same order
	// as they are returned by Children.
	WithChildren(children ...Node) (Node, error)
	// CheckPrivileges passes the operations representative of this Node to the PrivilegedOperationChecker to determine
	// whether a user (contained in the context, along with their active roles) has the necessary privileges to execute
	// this node (and its children).
	CheckPrivileges(ctx *Context, opChecker PrivilegedOperationChecker) bool
}

type Node2 interface {
	Node

	// RowIter2 produces a row iterator from this node. The current row frame being
	// evaluated is provided, as well the context of the query.
	RowIter2(ctx *Context, f *RowFrame) (RowIter2, error)
}

// RowIterTypeSelector is implemented by top-level type-switch nodes that return either a Node or Node2 implementation.
type RowIterTypeSelector interface {
	RowIter
	IsNode2() bool
}

// CommentedNode allows comments to be set and retrieved on it
type CommentedNode interface {
	Node
	WithComment(string) Node
	Comment() string
}

// DebugStringer is shared by implementors of Node and Expression, and is used for debugging the analyzer. It allows
// a node or expression to be printed in greater detail than its default String() representation.
type DebugStringer interface {
	// DebugString prints a debug string of the node in question.
	DebugString() string
}

// DebugString returns a debug string for the Node or Expression given.
func DebugString(nodeOrExpression interface{}) string {
	if ds, ok := nodeOrExpression.(DebugStringer); ok {
		return ds.DebugString()
	}
	if s, ok := nodeOrExpression.(fmt.Stringer); ok {
		return s.String()
	}
	panic(fmt.Sprintf("Expected sql.DebugString or fmt.Stringer for %T", nodeOrExpression))
}

// OpaqueNode is a node that doesn't allow transformations to its children and
// acts as a black box.
type OpaqueNode interface {
	Node
	// Opaque reports whether the node is opaque or not.
	Opaque() bool
}

// Expressioner is a node that contains expressions.
type Expressioner interface {
	// Expressions returns the list of expressions contained by the node.
	Expressions() []Expression
	// WithExpressions returns a copy of the node with expressions replaced.
	// It will return an error if the number of expressions is different than
	// the current number of expressions. They must be given in the same order
	// as they are returned by Expressions.
	WithExpressions(...Expression) (Node, error)
}

// Databaser is a node that contains a reference to a database.
type Databaser interface {
	// Database the current database.
	Database() Database
	// WithDatabase returns a new node instance with the database replaced with
	// the one given as parameter.
	WithDatabase(Database) (Node, error)
}

// Databaseable is a node with a string reference to a database
type Databaseable interface {
	Database() string
}

// MultiDatabaser is a node that contains a reference to a database provider. This interface is intended for very
// specific nodes that must resolve databases during execution time rather than during analysis, such as block
// statements where the execution of a nested statement in the block may affect future statements within that same block.
type MultiDatabaser interface {
	// DatabaseProvider returns the current DatabaseProvider.
	DatabaseProvider() DatabaseProvider
	// WithDatabaseProvider returns a new node instance with the database provider replaced with the one given as parameter.
	WithDatabaseProvider(DatabaseProvider) (Node, error)
}

// SchemaTarget is a node that has a target schema that can be set during analysis. This is necessary because some
// schema objects (things that involve expressions, column references, etc.) can only be reified during analysis. The
// target schema is the schema of a table under a DDL operation, not the schema of rows returned by this node.
type SchemaTarget interface {
	// WithTargetSchema returns a copy of this node with the target schema set
	WithTargetSchema(Schema) (Node, error)
	// TargetSchema returns the target schema for this node
	TargetSchema() Schema
}

// PrimaryKeySchemaTarget is a node that has a primary key target schema that can be set
type PrimaryKeySchemaTarget interface {
	SchemaTarget
	WithPrimaryKeySchema(schema PrimaryKeySchema) (Node, error)
}

// TableFunction is a node that is generated by a function
type TableFunction interface {
	Node
	Expressioner
	Databaser

	// NewInstance returns a new instance of the table function
	NewInstance(ctx *Context, db Database, expressions []Expression) (Node, error)
	// FunctionName returns the name of this table function
	FunctionName() string
}

// Table represents the backend of a SQL table.
type Table interface {
	Nameable
	String() string
	Schema() Schema
	Collation() CollationID
	Partitions(*Context) (PartitionIter, error)
	PartitionRows(*Context, Partition) (RowIter, error)
}

type Table2 interface {
	Table

	PartitionRows2(ctx *Context, part Partition) (RowIter2, error)
}

type TemporaryTable interface {
	IsTemporary() bool
}

// TableWrapper is a node that wraps the real table. This is needed because
// wrappers cannot implement some methods the table may implement.
type TableWrapper interface {
	// Underlying returns the underlying table.
	Underlying() Table
}

// PartitionCounter can return the number of partitions.
type PartitionCounter interface {
	// PartitionCount returns the number of partitions.
	PartitionCount(*Context) (int64, error)
}

// FilteredTable is a table that can produce a specific RowIter
// that's more optimized given the filters.
type FilteredTable interface {
	Table
	Filters() []Expression
	HandledFilters(filters []Expression) []Expression
	WithFilters(ctx *Context, filters []Expression) Table
}

// ProjectedTable is a table that can produce a specific RowIter
// that's more optimized given the columns that are projected.
type ProjectedTable interface {
	Table
	WithProjections(colNames []string) Table
	Projections() []string
}

// IndexUsing is the desired storage type.
type IndexUsing byte

const (
	IndexUsing_Default IndexUsing = iota
	IndexUsing_BTree
	IndexUsing_Hash
)

// IndexConstraint represents any constraints that should be applied to the index.
type IndexConstraint byte

const (
	IndexConstraint_None IndexConstraint = iota
	IndexConstraint_Unique
	IndexConstraint_Fulltext
	IndexConstraint_Spatial
	IndexConstraint_Primary
)

// IndexColumn is the column by which to add to an index.
type IndexColumn struct {
	Name string
	// Length represents the index prefix length. If zero, then no length was specified.
	Length int64
}

// IndexAddressable is a table that can be scanned through a primary index
type IndexAddressable interface {
	// IndexedAccess returns a table that can perform scans constrained to
	// an IndexLookup on the index given
	IndexedAccess(Index) IndexedTable
	// GetIndexes returns an array of this table's Indexes
	GetIndexes(ctx *Context) ([]Index, error)
}

type IndexAddressableTable interface {
	Table
	IndexAddressable
}

// IndexedTable is a table with an index chosen for range scans
type IndexedTable interface {
	Table
	// LookupPartitions returns partitions scanned by the given IndexLookup
	LookupPartitions(*Context, IndexLookup) (PartitionIter, error)
}

type ParallelizedIndexAddressableTable interface {
	IndexAddressableTable
	ShouldParallelizeAccess() bool
}

// IndexAlterableTable represents a table that supports index modification operations.
type IndexAlterableTable interface {
	Table
	// CreateIndex creates an index for this table, using the provided parameters.
	// Returns an error if the index name already exists, or an index with the same columns already exists.
	CreateIndex(ctx *Context, indexName string, using IndexUsing, constraint IndexConstraint, columns []IndexColumn, comment string) error
	// DropIndex removes an index from this table, if it exists.
	// Returns an error if the removal failed or the index does not exist.
	DropIndex(ctx *Context, indexName string) error
	// RenameIndex renames an existing index to another name that is not already taken by another index on this table.
	RenameIndex(ctx *Context, fromIndexName string, toIndexName string) error
}

// ForeignKeyTable is a table that can declare its foreign key constraints, as well as be referenced.
type ForeignKeyTable interface {
	IndexAddressableTable
	// CreateIndexForForeignKey creates an index for this table, using the provided parameters. Indexes created through
	// this function are specifically ones generated for use with a foreign key. Returns an error if the index name
	// already exists, or an index on the same columns already exists.
	CreateIndexForForeignKey(ctx *Context, indexName string, using IndexUsing, constraint IndexConstraint, columns []IndexColumn) error

	// GetDeclaredForeignKeys returns the foreign key constraints that are declared by this table.
	GetDeclaredForeignKeys(ctx *Context) ([]ForeignKeyConstraint, error)
	// GetReferencedForeignKeys returns the foreign key constraints that are referenced by this table.
	GetReferencedForeignKeys(ctx *Context) ([]ForeignKeyConstraint, error)
	// AddForeignKey adds the given foreign key constraint to the table. Returns an error if the foreign key name
	// already exists on any other table within the database.
	AddForeignKey(ctx *Context, fk ForeignKeyConstraint) error
	// DropForeignKey removes a foreign key from the table.
	DropForeignKey(ctx *Context, fkName string) error
	// UpdateForeignKey updates the given foreign key constraint. May range from updated table names to setting the
	// IsResolved boolean.
	UpdateForeignKey(ctx *Context, fkName string, fk ForeignKeyConstraint) error
	// GetForeignKeyUpdater returns a ForeignKeyUpdater for this table.
	GetForeignKeyUpdater(ctx *Context) ForeignKeyUpdater
}

// ForeignKeyUpdater is a TableEditor that is addressable via IndexLookup.
type ForeignKeyUpdater interface {
	RowInserter
	RowUpdater
	RowDeleter
	IndexAddressable
}

// CheckTable is a table that can declare its check constraints.
type CheckTable interface {
	Table
	// GetChecks returns the check constraints on this table.
	GetChecks(ctx *Context) ([]CheckDefinition, error)
}

// CheckAlterableTable represents a table that supports check constraints.
type CheckAlterableTable interface {
	Table
	// CreateCheck creates an check constraint for this table, using the provided parameters.
	// Returns an error if the constraint name already exists.
	CreateCheck(ctx *Context, check *CheckDefinition) error
	// DropCheck removes a check constraint from the database.
	DropCheck(ctx *Context, chName string) error
}

// PrimaryKeyAlterableTable represents a table that supports primary key changes.
type PrimaryKeyAlterableTable interface {
	Table
	// CreatePrimaryKey creates a primary key for this table, using the provided parameters.
	// Returns an error if the new primary key set is not compatible with the current table data.
	CreatePrimaryKey(ctx *Context, columns []IndexColumn) error
	// DropPrimaryKey drops a primary key on a table. Returns an error if that table does not have a key.
	DropPrimaryKey(ctx *Context) error
}

type PrimaryKeyTable interface {
	// PrimaryKeySchema returns this table's PrimaryKeySchema
	PrimaryKeySchema() PrimaryKeySchema
}

// TableEditor is the base interface for sub interfaces that can update rows in a table during an INSERT, REPLACE,
// UPDATE, or DELETE statement.
type TableEditor interface {
	// StatementBegin is called before the first operation of a statement. Integrators should mark the state of the data
	// in some way that it may be returned to in the case of an error.
	StatementBegin(ctx *Context)
	// DiscardChanges is called if a statement encounters an error, and all current changes since the statement beginning
	// should be discarded.
	DiscardChanges(ctx *Context, errorEncountered error) error
	// StatementComplete is called after the last operation of the statement, indicating that it has successfully completed.
	// The mark set in StatementBegin may be removed, and a new one should be created on the next StatementBegin.
	StatementComplete(ctx *Context) error
}

// InsertableTable is a table that can process insertion of new rows.
type InsertableTable interface {
	Table
	// Inserter returns an Inserter for this table. The Inserter will get one call to Insert() for each row to be
	// inserted, and will end with a call to Close() to finalize the insert operation.
	Inserter(*Context) RowInserter
}

// RowInserter is an insert cursor that can insert one or more values to a table.
type RowInserter interface {
	TableEditor
	// Insert inserts the row given, returning an error if it cannot. Insert will be called once for each row to process
	// for the insert operation, which may involve many rows. After all rows in an operation have been processed, Close
	// is called.
	Insert(*Context, Row) error
	// Close finalizes the insert operation, persisting its result.
	Closer
}

// DeleteableTable is a table that can process the deletion of rows
type DeletableTable interface {
	Table
	// Deleter returns a RowDeleter for this table. The RowDeleter will get one call to Delete for each row to be deleted,
	// and will end with a call to Close() to finalize the delete operation.
	Deleter(*Context) RowDeleter
}

// RowDeleter is a delete cursor that can delete one or more rows from a table.
type RowDeleter interface {
	TableEditor
	// Delete deletes the given row. Returns ErrDeleteRowNotFound if the row was not found. Delete will be called once for
	// each row to process for the delete operation, which may involve many rows. After all rows have been processed,
	// Close is called.
	Delete(*Context, Row) error
	// Close finalizes the delete operation, persisting the result.
	Closer
}

// TruncateableTable is a table that can process the deletion of all rows.
type TruncateableTable interface {
	Table
	// Truncate removes all rows from the table. If the table also implements DeletableTable and it is determined that
	// truncate would be equivalent to a DELETE which spans the entire table, then this function will be called instead.
	// Returns the number of rows that were removed.
	Truncate(*Context) (int, error)
}

// AutoIncrementTable is a table that supports AUTO_INCREMENT.
// Getter and Setter methods access the table's AUTO_INCREMENT
// sequence. These methods should only be used for tables with
// and AUTO_INCREMENT column in their schema.
type AutoIncrementTable interface {
	Table
	// GetNextAutoIncrementValue gets the next AUTO_INCREMENT value. In the case that a table with an autoincrement
	// column is passed in a row with the autoinc column failed, the next auto increment value must
	// update its internal state accordingly and use the insert val at runtime.
	// Implementations are responsible for updating their state to provide the correct values.
	GetNextAutoIncrementValue(ctx *Context, insertVal interface{}) (uint64, error)
	// AutoIncrementSetter returns an AutoIncrementSetter.
	AutoIncrementSetter(*Context) AutoIncrementSetter
}

var ErrNoAutoIncrementCol = fmt.Errorf("this table has no AUTO_INCREMENT columns")

// AutoIncrementSetter provides support for altering a table's
// AUTO_INCREMENT sequence, eg 'ALTER TABLE t AUTO_INCREMENT = 10;'
type AutoIncrementSetter interface {
	// SetAutoIncrementValue sets a new AUTO_INCREMENT value.
	SetAutoIncrementValue(*Context, uint64) error
	// Close finalizes the set operation, persisting the result.
	Closer
}

type Closer interface {
	Close(*Context) error
}

// RowReplacer is a combination of RowDeleter and RowInserter.
// TODO: We can't embed those interfaces because go 1.13 doesn't allow for overlapping interfaces (they both declare
// Close). Go 1.14 fixes this problem, but we aren't ready to drop support for 1.13 yet.
type RowReplacer interface {
	TableEditor
	// Insert inserts the row given, returning an error if it cannot. Insert will be called once for each row to process
	// for the replace operation, which may involve many rows. After all rows in an operation have been processed, Close
	// is called.
	Insert(*Context, Row) error
	// Delete deletes the given row. Returns ErrDeleteRowNotFound if the row was not found. Delete will be called once for
	// each row to process for the delete operation, which may involve many rows. After all rows have been processed,
	// Close is called.
	Delete(*Context, Row) error
	// Closer finalizes the replace operation, persisting the result.
	Closer
}

// ReplaceableTable allows rows to be replaced through a Delete (if applicable) then Insert.
type ReplaceableTable interface {
	Table
	// Replacer returns a RowReplacer for this table. The RowReplacer will have Insert and optionally Delete called once
	// for each row, followed by a call to Close() when all rows have been processed.
	Replacer(ctx *Context) RowReplacer
}

// UpdatableTable is a table that can process updates of existing rows via update statements.
type UpdatableTable interface {
	Table
	// Updater returns a RowUpdater for this table. The RowUpdater will have Update called once for each row to be
	// updated, followed by a call to Close() when all rows have been processed.
	Updater(ctx *Context) RowUpdater
}

// RowUpdater is an update cursor that can update one or more rows in a table.
type RowUpdater interface {
	TableEditor
	// Update the given row. Provides both the old and new rows.
	Update(ctx *Context, old Row, new Row) error
	// Closer finalizes the update operation, persisting the result.
	Closer
}

// RewritableTable is an extension to Table that makes it simpler for integrators to adapt to schema changes that must
// rewrite every row of the table. In this case, rows are streamed from the existing table in the old schema,
// transformed / updated appropriately, and written with the new format.
type RewritableTable interface {
	Table
	AlterableTable

	// ShouldRewriteTable returns whether this table should be rewritten because of a schema change. The old and new
	// versions of the schema and modified column are provided. For some operations, one or both of |oldColumn| or
	// |newColumn| may be nil.
	// The engine may decide to rewrite tables regardless in some cases, such as when a new non-nullable column is added.
	ShouldRewriteTable(ctx *Context, oldSchema, newSchema PrimaryKeySchema, oldColumn, newColumn *Column) bool

	// RewriteInserter returns a RowInserter for the new schema. Rows from the current table, with the old schema, will
	// be streamed from the table and passed to this RowInsertor. Implementor tables must still return rows in the
	// current schema until the rewrite operation completes. |Close| will be called on RowInserter when all rows have
	// been inserted.
<<<<<<< HEAD
	RewriteInserter(ctx *Context, newSchema PrimaryKeySchema) (RowInserter, error)
=======
	RewriteInserter(ctx *Context, oldSchema, newSchema PrimaryKeySchema, oldColumn, newColumn *Column) (RowInserter, error)
>>>>>>> f1bd8e0f
}

// DatabaseProvider is a collection of Database.
type DatabaseProvider interface {
	// Database gets a Database from the provider.
	Database(ctx *Context, name string) (Database, error)

	// HasDatabase checks if the Database exists in the provider.
	HasDatabase(ctx *Context, name string) bool

	// AllDatabases returns a slice of all Databases in the provider.
	AllDatabases(ctx *Context) []Database
}

type MutableDatabaseProvider interface {
	DatabaseProvider

	// CreateDatabase creates a database and adds it to the provider's collection.
	CreateDatabase(ctx *Context, name string) error

	// DropDatabase removes a database from the provider's collection.
	DropDatabase(ctx *Context, name string) error
}

// ExternalStoredProcedureProvider provides access to built-in stored procedures. These procedures are implemented
// as functions, instead of as SQL statements. The returned stored procedures cannot be modified or deleted.
type ExternalStoredProcedureProvider interface {
	// ExternalStoredProcedure returns the external stored procedure details for the procedure with the specified name
	// that is able to accept the specified number of parameters. If no matching external stored procedure is found,
	// nil, nil is returned. If an unexpected error is encountered, it is returned as the error parameter.
	ExternalStoredProcedure(ctx *Context, name string, numOfParams int) (*ExternalStoredProcedureDetails, error)
	// ExternalStoredProcedures returns a slice of all external stored procedure details with the specified name. External
	// stored procedures can overload the same name with different arguments, so this method enables a caller to see all
	// available variants with the specified name. If no matching external stored procedures are found, an
	// empty slice is returned, with a nil error. If an unexpected error is encountered, it is returned as the
	// error parameter.
	ExternalStoredProcedures(ctx *Context, name string) ([]ExternalStoredProcedureDetails, error)
}

// FunctionProvider is an extension of DatabaseProvider that allows custom functions to be provided
type FunctionProvider interface {
	// Function returns the function with the name provided, case-insensitive
	Function(ctx *Context, name string) (Function, error)
}

// TableFunctionProvider is an extension of DatabaseProvider that allows custom table functions to be provided
type TableFunctionProvider interface {
	// TableFunction returns the table function with the name provided, case-insensitive
	TableFunction(ctx *Context, name string) (TableFunction, error)
}

// Database represents the database.
type Database interface {
	Nameable

	// GetTableInsensitive retrieves a table by its case insensitive name.  Implementations should look for exact
	// (case-sensitive matches) first.  If no exact matches are found then any table matching the name case insensitively
	// should be returned.  If there is more than one table that matches a case insensitive comparison the resolution
	// strategy is not defined.
	GetTableInsensitive(ctx *Context, tblName string) (Table, bool, error)

	// GetTableNames returns the table names of every table in the database. It does not return the names of temporary
	// tables
	GetTableNames(ctx *Context) ([]string, error)
}

type ReadOnlyDatabase interface {
	Database

	// IsReadOnly returns whether this database is read-only.
	IsReadOnly() bool
}

// VersionedDatabase is a Database that can return tables as they existed at different points in time. The engine
// supports queries on historical table data via the AS OF construct introduced in SQL 2011.
type VersionedDatabase interface {
	Database

	// GetTableInsensitiveAsOf retrieves a table by its case-insensitive name with the same semantics as
	// Database.GetTableInsensitive, but at a particular revision of the database. Implementors must choose which types
	// of expressions to accept as revision names.
	GetTableInsensitiveAsOf(ctx *Context, tblName string, asOf interface{}) (Table, bool, error)

	// GetTableNamesAsOf returns the table names of every table in the database as of the revision given. Implementors
	// must choose which types of expressions to accept as revision names.
	GetTableNamesAsOf(ctx *Context, asOf interface{}) ([]string, error)
}

// UnresolvedTable is a Table that is either unresolved or deferred for until an asOf resolution
type UnresolvedTable interface {
	Nameable
	// Database returns the database name
	Database() string
	// WithAsOf returns a copy of this versioned table with its AsOf
	// field set to the given value. Analogous to WithChildren.
	WithAsOf(asOf Expression) (Node, error)
	//AsOf returns this table's asof expression.
	AsOf() Expression
}

type TransactionCharacteristic int

const (
	ReadWrite TransactionCharacteristic = iota
	ReadOnly
)

// Transaction is an opaque type implemented by an integrator to record necessary information at the start of a
// transaction. Active transactions will be recorded in the session.
type Transaction interface {
	fmt.Stringer
	IsReadOnly() bool
}

// TransactionDatabase is a Database that can BEGIN, ROLLBACK and COMMIT transactions, as well as create SAVEPOINTS and
// restore to them.
type TransactionDatabase interface {
	Database

	// StartTransaction starts a new transaction and returns it
	StartTransaction(ctx *Context, tCharacteristic TransactionCharacteristic) (Transaction, error)

	// CommitTransaction commits the transaction given
	CommitTransaction(ctx *Context, tx Transaction) error

	// Rollback restores the database to the state recorded in the transaction given
	Rollback(ctx *Context, transaction Transaction) error

	// CreateSavepoint records a savepoint for the transaction given with the name given. If the name is already in use
	// for this transaction, the new savepoint replaces the old one.
	CreateSavepoint(ctx *Context, transaction Transaction, name string) error

	// RollbackToSavepoint restores the database to the state named by the savepoint
	RollbackToSavepoint(ctx *Context, transaction Transaction, name string) error

	// ReleaseSavepoint removes the savepoint named from the transaction given
	ReleaseSavepoint(ctx *Context, transaction Transaction, name string) error
}

// TriggerDefinition defines a trigger. Integrators are not expected to parse or understand the trigger definitions,
// but must store and return them when asked.
type TriggerDefinition struct {
	Name            string    // The name of this trigger. Trigger names in a database are unique.
	CreateStatement string    // The text of the statement to create this trigger.
	CreatedAt       time.Time // The time that the trigger was created.
}

// TriggerDatabase is a Database that supports the creation and execution of triggers. The engine handles all parsing
// and execution logic for triggers. Integrators are not expected to parse or understand the trigger definitions, but
// must store and return them when asked.
type TriggerDatabase interface {
	Database

	// GetTriggers returns all trigger definitions for the database
	GetTriggers(ctx *Context) ([]TriggerDefinition, error)

	// CreateTrigger is called when an integrator is asked to create a trigger. The create trigger statement string is
	// provided to store, along with the name of the trigger.
	CreateTrigger(ctx *Context, definition TriggerDefinition) error

	// DropTrigger is called when a trigger should no longer be stored. The name has already been validated.
	// Returns ErrTriggerDoesNotExist if the trigger was not found.
	DropTrigger(ctx *Context, name string) error
}

// TemporaryTableDatabase is a database that can query the session (which manages the temporary table state) to
// retrieve the name of all temporary tables.
type TemporaryTableDatabase interface {
	GetAllTemporaryTables(ctx *Context) ([]Table, error)
}

// TableCopierDatabase is a database that can copy a source table's data (without preserving indexed, fks, etc.) into
// another destination table.
type TableCopierDatabase interface {
	// CopyTableData copies the sourceTable data to the destinationTable and returns the number of rows copied.
	CopyTableData(ctx *Context, sourceTable string, destinationTable string) (uint64, error)
}

// GetTableInsensitive implements a case insensitive map lookup for tables keyed off of the table name.
// Looks for exact matches first.  If no exact matches are found then any table matching the name case insensitively
// should be returned.  If there is more than one table that matches a case insensitive comparison the resolution
// strategy is not defined.
func GetTableInsensitive(tblName string, tables map[string]Table) (Table, bool) {
	if tbl, ok := tables[tblName]; ok {
		return tbl, true
	}

	lwrName := strings.ToLower(tblName)

	for k, tbl := range tables {
		if lwrName == strings.ToLower(k) {
			return tbl, true
		}
	}

	return nil, false
}

// GetTableNameInsensitive implements a case insensitive search of a slice of table names. It looks for exact matches
// first.  If no exact matches are found then any table matching the name case insensitively should be returned.  If
// there is more than one table that matches a case insensitive comparison the resolution strategy is not defined.
func GetTableNameInsensitive(tblName string, tableNames []string) (string, bool) {
	for _, name := range tableNames {
		if tblName == name {
			return name, true
		}
	}

	lwrName := strings.ToLower(tblName)

	for _, name := range tableNames {
		if lwrName == strings.ToLower(name) {
			return name, true
		}
	}

	return "", false
}

// DBTableIter iterates over all tables returned by db.GetTableNames() calling cb for each one until all tables have
// been processed, or an error is returned from the callback, or the cont flag is false when returned from the callback.
func DBTableIter(ctx *Context, db Database, cb func(Table) (cont bool, err error)) error {
	names, err := db.GetTableNames(ctx)

	if err != nil {
		return err
	}

	for _, name := range names {
		tbl, ok, err := db.GetTableInsensitive(ctx, name)

		if err != nil {
			return err
		} else if !ok {
			return ErrTableNotFound.New(name)
		}

		cont, err := cb(tbl)

		if err != nil {
			return err
		}

		if !cont {
			break
		}
	}

	return nil
}

// TableCreator should be implemented by databases that can create new tables.
type TableCreator interface {
	// CreateTable creates the table with the given name and schema. If a table with that name already exists, must return
	// sql.ErrTableAlreadyExists.
	CreateTable(ctx *Context, name string, schema PrimaryKeySchema, collation CollationID) error
}

// TemporaryTableCreator is a database that can create temporary tables that persist only as long as the session.
// Note that temporary tables with the same name as persisted tables take precedence in most SQL operations.
type TemporaryTableCreator interface {
	Database
	// CreateTemporaryTable creates the table with the given name and schema. If a temporary table with that name already exists, must
	// return sql.ErrTableAlreadyExists
	CreateTemporaryTable(ctx *Context, name string, schema PrimaryKeySchema, collation CollationID) error
}

// ViewDefinition is the named textual definition of a view
type ViewDefinition struct {
	Name           string
	TextDefinition string
}

// ViewDatabase is implemented by databases that persist view definitions
type ViewDatabase interface {
	// CreateView persists the definition a view with the name and select statement given. If a view with that name
	// already exists, should return ErrExistingView
	CreateView(ctx *Context, name string, selectStatement string) error

	// DropView deletes the view named from persistent storage. If the view doesn't exist, should return
	// ErrViewDoesNotExist
	DropView(ctx *Context, name string) error

	// GetView returns the textual definition of the view with the name given, or false if it doesn't exist.
	GetView(ctx *Context, viewName string) (string, bool, error)

	// AllViews returns the definitions of all views in the database
	AllViews(ctx *Context) ([]ViewDefinition, error)
}

// TableDropper should be implemented by databases that can drop tables.
type TableDropper interface {
	DropTable(ctx *Context, name string) error
}

// TableRenamer should be implemented by databases that can rename tables.
type TableRenamer interface {
	// RenameTable renames a table from oldName to newName as given. If a table with newName already exists, must return
	// sql.ErrTableAlreadyExists.
	RenameTable(ctx *Context, oldName, newName string) error
}

// ColumnOrder is used in ALTER TABLE statements to change the order of inserted / modified columns.
type ColumnOrder struct {
	First       bool   // True if this column should come first
	AfterColumn string // Set to the name of the column after which this column should appear
}

// AlterableTable should be implemented by tables that can receive ALTER TABLE statements to modify their schemas.
type AlterableTable interface {
	Table
	UpdatableTable

	// AddColumn adds a column to this table as given. If non-nil, order specifies where in the schema to add the column.
	AddColumn(ctx *Context, column *Column, order *ColumnOrder) error
	// DropColumn drops the column with the name given.
	DropColumn(ctx *Context, columnName string) error
	// ModifyColumn modifies the column with the name given, replacing with the new column definition provided (which may
	// include a name change). If non-nil, order specifies where in the schema to move the column.
	ModifyColumn(ctx *Context, columnName string, column *Column, order *ColumnOrder) error
}

// Lockable should be implemented by tables that can be locked and unlocked.
type Lockable interface {
	Nameable
	// Lock locks the table either for reads or writes. Any session clients can
	// read while the table is locked for read, but not write.
	// When the table is locked for write, nobody can write except for the
	// session client that requested the lock.
	Lock(ctx *Context, write bool) error
	// Unlock releases the lock for the current session client. It blocks until
	// all reads or writes started during the lock are finished.
	// Context may be nil if the unlock it's because the connection was closed.
	// The id will always be provided, since in some cases context is not
	// available.
	Unlock(ctx *Context, id uint32) error
}

// StoredProcedureDetails are the details of the stored procedure. Integrators only need to store and retrieve the given
// details for a stored procedure, as the engine handles all parsing and processing.
type StoredProcedureDetails struct {
	Name            string    // The name of this stored procedure. Names must be unique within a database.
	CreateStatement string    // The CREATE statement for this stored procedure.
	CreatedAt       time.Time // The time that the stored procedure was created.
	ModifiedAt      time.Time // The time of the last modification to the stored procedure.
}

// ExternalStoredProcedureDetails are the details of an external stored procedure. Compared to standard stored
// procedures, external ones are considered "built-in", in that they're not created by the user, and may not be modified
// or deleted by a user. In addition, they're implemented as a function taking standard parameters, compared to stored
// procedures being implemented as expressions.
type ExternalStoredProcedureDetails struct {
	// Name is the name of the external stored procedure. If two external stored procedures share a name, then they're
	// considered overloaded. Standard stored procedures do not support overloading.
	Name string
	// Schema describes the row layout of the RowIter returned from Function.
	Schema Schema
	// Function is the implementation of the external stored procedure. All functions should have the following definition:
	// `func(*Context, <PARAMETERS>) (RowIter, error)`. The <PARAMETERS> may be any of the following types: `bool`,
	// `string`, `[]byte`, `int8`-`int64`, `uint8`-`uint64`, `float32`, `float64`, `time.Time`, or `Decimal`
	// (shopspring/decimal). The architecture-dependent types `int` and `uint` (without a number) are also supported.
	// It is valid to return a nil RowIter if there are no rows to be returned.
	//
	// Each parameter, by default, is an IN parameter. If the parameter type is a pointer, e.g. `*int32`, then it
	// becomes an INOUT parameter. There is no way to set a parameter as an OUT parameter.
	//
	// Values are converted to their nearest type before being passed in, following the conversion rules of their
	// related SQL types. The exceptions are `time.Time` (treated as a `DATETIME`), string (treated as a `LONGTEXT` with
	// the default collation) and Decimal (treated with a larger precision and scale). Take extra care when using decimal
	// for an INOUT parameter, to ensure that the returned value fits the original's precision and scale, else an error
	// will occur.
	//
	// As functions support overloading, each variant must have a completely unique function signature to prevent
	// ambiguity. Uniqueness is determined by the number of parameters. If two functions are returned that have the same
	// name and same number of parameters, then an error is thrown. If the last parameter is variadic, then the stored
	// procedure functions as though it has the integer-max number of parameters. When an exact match is not found for
	// overloaded functions, the largest function is used (which in this case will be the variadic function). Also, due
	// to the usage of the integer-max for the parameter count, only one variadic function is allowed per function name.
	// The type of the variadic parameter may not have a pointer type.
	Function interface{}
}

// FakeCreateProcedureStmt returns a parseable CREATE PROCEDURE statement for this external stored procedure, as some
// tools (such as Java's JDBC connector) require a valid statement in some situations.
func (espd ExternalStoredProcedureDetails) FakeCreateProcedureStmt() string {
	return fmt.Sprintf("CREATE PROCEDURE %s() SELECT 'External stored procedure';", espd.Name)
}

// StoredProcedureDatabase is a database that supports the creation and execution of stored procedures. The engine will
// handle all parsing and execution logic for stored procedures. Integrators only need to store and retrieve
// StoredProcedureDetails, while verifying that all stored procedures have a unique name without regard to
// case-sensitivity.
type StoredProcedureDatabase interface {
	Database

	// GetStoredProcedures returns all StoredProcedureDetails for the database.
	GetStoredProcedures(ctx *Context) ([]StoredProcedureDetails, error)

	// SaveStoredProcedure stores the given StoredProcedureDetails to the database. The integrator should verify that
	// the name of the new stored procedure is unique amongst existing stored procedures.
	SaveStoredProcedure(ctx *Context, spd StoredProcedureDetails) error

	// DropStoredProcedure removes the StoredProcedureDetails with the matching name from the database.
	DropStoredProcedure(ctx *Context, name string) error
}

// EvaluateCondition evaluates a condition, which is an expression whose value
// will be nil or coerced boolean.
func EvaluateCondition(ctx *Context, cond Expression, row Row) (interface{}, error) {
	v, err := cond.Eval(ctx, row)
	if err != nil {
		return false, err
	}
	if v == nil {
		return nil, nil
	}

	switch b := v.(type) {
	case bool:
		return b, nil
	case int:
		return b != int(0), nil
	case int64:
		return b != int64(0), nil
	case int32:
		return b != int32(0), nil
	case int16:
		return b != int16(0), nil
	case int8:
		return b != int8(0), nil
	case uint:
		return b != uint(0), nil
	case uint64:
		return b != uint64(0), nil
	case uint32:
		return b != uint32(0), nil
	case uint16:
		return b != uint16(0), nil
	case uint8:
		return b != uint8(0), nil
	case time.Duration:
		return int64(b) != 0, nil
	case time.Time:
		return b.UnixNano() != 0, nil
	case float64:
		return int(math.Round(v.(float64))) != 0, nil
	case float32:
		return int(math.Round(float64(v.(float32)))) != 0, nil
	case string:
		parsed, err := strconv.ParseFloat(v.(string), 64)
		return err == nil && int(parsed) != 0, nil
	default:
		return false, nil
	}
}

// IsFalse coerces EvaluateCondition interface{} response to boolean
func IsFalse(val interface{}) bool {
	res, ok := val.(bool)
	return ok && !res
}

// IsTrue coerces EvaluateCondition interface{} response to boolean
func IsTrue(val interface{}) bool {
	res, ok := val.(bool)
	return ok && res
}

// TypesEqual compares two Types and returns whether they are equivalent.
func TypesEqual(a, b Type) bool {
	//TODO: replace all of the Type() == Type() calls with TypesEqual

	// We can assume they have the same implementing type if this passes, so we have to check the parameters
	if a.Type() != b.Type() {
		return false
	}
	// Some types cannot be compared structurally as they contain non-comparable types (such as slices), so we handle
	// those separately.
	switch at := a.(type) {
	case enumType:
		aEnumType := at
		bEnumType := b.(enumType)
		if len(aEnumType.indexToVal) != len(bEnumType.indexToVal) {
			return false
		}
		for i := 0; i < len(aEnumType.indexToVal); i++ {
			if aEnumType.indexToVal[i] != bEnumType.indexToVal[i] {
				return false
			}
		}
		return aEnumType.collation == bEnumType.collation
	case setType:
		aSetType := at
		bSetType := b.(setType)
		if len(aSetType.bitToVal) != len(bSetType.bitToVal) {
			return false
		}
		for bit, aVal := range aSetType.bitToVal {
			if bVal, ok := bSetType.bitToVal[bit]; ok && aVal != bVal {
				return false
			}
		}
		return aSetType.collation == bSetType.collation
	case TupleType:
		if tupA, ok := a.(TupleType); ok {
			if tupB, ok := b.(TupleType); ok && len(tupA) == len(tupB) {
				for i := range tupA {
					if !TypesEqual(tupA[i], tupB[i]) {
						return false
					}
				}
				return true
			}
		}
		return false
	default:
		return a == b
	}
}<|MERGE_RESOLUTION|>--- conflicted
+++ resolved
@@ -678,14 +678,10 @@
 	ShouldRewriteTable(ctx *Context, oldSchema, newSchema PrimaryKeySchema, oldColumn, newColumn *Column) bool
 
 	// RewriteInserter returns a RowInserter for the new schema. Rows from the current table, with the old schema, will
-	// be streamed from the table and passed to this RowInsertor. Implementor tables must still return rows in the
+	// be streamed from the table and passed to this RowInserter. Implementor tables must still return rows in the
 	// current schema until the rewrite operation completes. |Close| will be called on RowInserter when all rows have
 	// been inserted.
-<<<<<<< HEAD
-	RewriteInserter(ctx *Context, newSchema PrimaryKeySchema) (RowInserter, error)
-=======
 	RewriteInserter(ctx *Context, oldSchema, newSchema PrimaryKeySchema, oldColumn, newColumn *Column) (RowInserter, error)
->>>>>>> f1bd8e0f
 }
 
 // DatabaseProvider is a collection of Database.
