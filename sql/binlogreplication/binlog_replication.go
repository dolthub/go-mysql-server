// Copyright 2022 Dolthub, Inc.
//
// Licensed under the Apache License, Version 2.0 (the "License");
// you may not use this file except in compliance with the License.
// You may obtain a copy of the License at
//
//     http://www.apache.org/licenses/LICENSE-2.0
//
// Unless required by applicable law or agreed to in writing, software
// distributed under the License is distributed on an "AS IS" BASIS,
// WITHOUT WARRANTIES OR CONDITIONS OF ANY KIND, either express or implied.
// See the License for the specific language governing permissions and
// limitations under the License.

package binlogreplication

import (
	"fmt"
	"strconv"
	"strings"
	"time"

<<<<<<< HEAD
	"github.com/gabereiser/go-mysql-server/sql"
=======
	"github.com/dolthub/vitess/go/mysql"

	"github.com/dolthub/go-mysql-server/sql"
>>>>>>> 4678e45a
)

// BinlogReplicaController allows callers to control a binlog replica. Providers built on go-mysql-server may optionally
// implement this interface and use it when constructing a SQL engine in order to receive callbacks when replication
// statements (e.g. START REPLICA, SHOW REPLICA STATUS) are being handled.
type BinlogReplicaController interface {
	// StartReplica tells the binlog replica controller to start up replication processes for the current replication
	// configuration. An error is returned if replication was unable to be started. Note the error response only signals
	// whether there was a problem with the initial replication start up. Replication could fail after being started up
	// successfully with no error response returned.
	StartReplica(ctx *sql.Context) error

	// StopReplica tells the binlog replica controller to stop all replication processes. An error is returned if there
	// were any problems stopping replication. If no replication processes were running, no error is returned.
	StopReplica(ctx *sql.Context) error

	// SetReplicationSourceOptions configures the binlog replica controller with the specified source options. The
	// replica controller must store this configuration. If any errors are encountered processing and storing the
	// configuration options, an error is returned.
	SetReplicationSourceOptions(ctx *sql.Context, options []ReplicationOption) error

	// SetReplicationFilterOptions configures the binlog replica controller with the specified filter options. Although
	// the official MySQL implementation does *NOT* persist these options, the replica controller should persist them.
	// (MySQL requires these options to be manually set after every server restart, or to be specified as command line
	// arguments when starting the MySQL process.) If any errors are encountered processing and storing the filter
	// options, an error is returned.
	SetReplicationFilterOptions(ctx *sql.Context, options []ReplicationOption) error

	// GetReplicaStatus returns the current status of the replica, or nil if no replication processes are running. If
	// any problems are encountered assembling the replica's status, an error is returned.
	GetReplicaStatus(ctx *sql.Context) (*ReplicaStatus, error)

	// ResetReplica resets the state for the replica. When the |resetAll| parameter is false, a "soft" or minimal reset
	// is performed – replication errors are reset, but connection information and filters are NOT reset. If |resetAll|
	// is true, a "hard" reset is performed – replication filters are removed, replication source options are removed,
	// and `SHOW REPLICA STATUS` shows no results. If replication is currently running, this function should return an
	// error indicating that replication needs to be stopped before it can be reset. If any errors were encountered
	// resetting the replica state, an error is returned, otherwise nil is returned if the reset was successful.
	ResetReplica(ctx *sql.Context, resetAll bool) error
}

// BinlogPrimaryController allows an integrator to extend GMS with support for operating as a binlog primary server.
// Providers built on go-mysql-server may optionally implement this interface and use it when constructing a SQL
// engine in order to receive callbacks when replication statements for a primary server are received
// (e.g. SHOW BINARY LOG STATUS) or when MySQL protocol commands related to replication are received
// (e.g. COM_REGISTER_REPLICA).
type BinlogPrimaryController interface {
	// RegisterReplica tells the binlog primary controller to register a new replica on connection |c| with the
	// primary server. |replicaHost| and |replicaPort| specify where the replica can be accessed, and are returned
	// from the SHOW REPLICAS statement. Integrators should return from this method as soon as the replica is
	// registered.
	RegisterReplica(ctx *sql.Context, c *mysql.Conn, replicaHost string, replicaPort uint16) error

	// BinlogDumpGtid tells this binlog primary controller to start streaming binlog events to the replica over the
	// current connection, |c|. |gtidSet| specifies the point at which to start replication, or if it is nil, then
	// it indicates the complete history of all transactions should be sent over the connection. Note that unlike
	// other methods, this method does NOT return immediately (unless an error is encountered) – the connection is
	// left open for the duration of the replication stream, which could be days, or longer. For errors that are
	// not recoverable and should not be retried, integrators should return a mysql.SQLError with the error code
	// set to 1236 (ER_MASTER_FATAL_ERROR_READING_BINLOG). This causes the replica to display this error in the
	// output from SHOW REPLICA STATUS and to not retry the connection. Otherwise, the error is only logged to
	// MySQL's error log and the replica will continue retrying to connect.
	BinlogDumpGtid(ctx *sql.Context, c *mysql.Conn, gtidSet mysql.GTIDSet) error

	// ListReplicas is called when the SHOW REPLICAS statement is executed. The integrator should return a list
	// of all registered replicas who are healthy and still responsive. Note that this function will be expanded
	// with an additional response parameter once it is wired up to the SQL engine.
	ListReplicas(ctx *sql.Context) error

	// ListBinaryLogs is called when the SHOW BINARY LOGS statement is executed. The integrator should return a list
	// of the binary logs currently being managed. Note that this function will be expanded
	// with an additional response parameter once it is wired up to the SQL engine.
	ListBinaryLogs(ctx *sql.Context) ([]BinaryLogFileMetadata, error)

	// GetBinaryLogStatus is called when the SHOW BINARY LOG STATUS statement is executed. The integrator should return
	// the current status of all available (i.e. non-purged) binary logs.
	GetBinaryLogStatus(ctx *sql.Context) ([]BinaryLogStatus, error)
}

// BinaryLogFileMetadata holds high level metadata about a binary log file, used for the `SHOW BINARY LOGS` statement.
type BinaryLogFileMetadata struct {
	Name      string
	Size      uint64
	Encrypted bool
}

// BinaryLogStatus holds the data for one row of results from the `SHOW BINARY LOG STATUS` statement (or the deprecated
// `SHOW MASTER LOGS` statement). Integrators should return one instance for each binary log file that is being tracked
// by the server.
// https://dev.mysql.com/doc/refman/8.3/en/show-binary-log-status.html
type BinaryLogStatus struct {
	// The filename of the binary log file.
	File string
	// The latest byte position in the binary log file.
	Position uint
	// Names of the databases whose changes are being tracked in this binary log.
	DoDbs string
	// Names of the databases whose changes are NOT being included in this binary log.
	IgnoreDbs string
	// The set of GTIDs that have been executed on this server.
	ExecutedGtids string
}

// ReplicaStatus stores the status of a single binlog replica and is returned by `SHOW REPLICA STATUS`.
// https://dev.mysql.com/doc/refman/8.0/en/show-replica-status.html
type ReplicaStatus struct {
	SourceHost            string
	SourceUser            string
	SourceSsl             bool
	SourcePort            uint
	ConnectRetry          uint32
	SourceRetryCount      uint64
	ReplicaIoRunning      string
	ReplicaSqlRunning     string
	LastSqlErrNumber      uint   // Alias for LastErrNumber
	LastSqlError          string // Alias for LastError
	LastIoErrNumber       uint
	LastIoError           string
	SourceServerId        string
	SourceServerUuid      string
	LastSqlErrorTimestamp *time.Time
	LastIoErrorTimestamp  *time.Time
	RetrievedGtidSet      string
	ExecutedGtidSet       string
	AutoPosition          bool
	ReplicateDoTables     []string
	ReplicateIgnoreTables []string
}

// BinlogReplicaCatalog extends the Catalog interface and provides methods for accessing a BinlogReplicaController
// for a Catalog.
type BinlogReplicaCatalog interface {
	// HasBinlogReplicaController returns true if a non-nil BinlogReplicaController is available for this BinlogReplicaCatalog.
	HasBinlogReplicaController() bool
	// GetBinlogReplicaController returns the BinlogReplicaController registered with this BinlogReplicaCatalog.
	GetBinlogReplicaController() BinlogReplicaController
}

// BinlogPrimaryCatalog extends the Catalog interface and provides methods for accessing a BinlogPrimaryController
// for a Catalog.
type BinlogPrimaryCatalog interface {
	// HasBinlogPrimaryController returns true if a non-nil BinlogPrimaryController is available for this BinlogPrimaryCatalog.
	HasBinlogPrimaryController() bool
	// GetBinlogPrimaryController returns the BinlogPrimaryController registered with this BinlogPrimaryCatalog.
	GetBinlogPrimaryController() BinlogPrimaryController
}

const (
	ReplicaIoNotRunning  = "No"
	ReplicaIoConnecting  = "Connecting"
	ReplicaIoRunning     = "Yes"
	ReplicaSqlNotRunning = "No"
	ReplicaSqlRunning    = "Yes"
)

// ReplicationOption represents a single option for replication configuration, as specified through the
// CHANGE REPLICATION SOURCE TO command: https://dev.mysql.com/doc/refman/8.0/en/change-replication-source-to.html
type ReplicationOption struct {
	Name  string
	Value ReplicationOptionValue
}

// ReplicationOptionValue defines an interface for configuration option values for binlog replication. It holds the
// values of options for configuring the replication source (i.e. "CHANGE REPLICATION SOURCE TO" options) and for
// replication filtering (i.g. "SET REPLICATION FILTER" options).
type ReplicationOptionValue interface {
	fmt.Stringer

	// GetValue returns the raw, untyped option value. This method should generally not be used; callers should instead
	// find the specific type implementing the ReplicationOptionValue interface and use its functions in order to get
	// typed values.
	GetValue() interface{}
}

// StringReplicationOptionValue is a ReplicationOptionValue implementation that holds a string value.
type StringReplicationOptionValue struct {
	Value string
}

var _ ReplicationOptionValue = (*StringReplicationOptionValue)(nil)

func (ov StringReplicationOptionValue) GetValue() interface{} {
	return ov.GetValueAsString()
}

func (ov StringReplicationOptionValue) GetValueAsString() string {
	return ov.Value
}

// String implements the Stringer interface and returns a string representation of this option value.
func (ov StringReplicationOptionValue) String() string {
	return ov.Value
}

// TableNamesReplicationOptionValue is a ReplicationOptionValue implementation that holds a list of table names for
// its value.
type TableNamesReplicationOptionValue struct {
	Value []sql.UnresolvedTable
}

var _ ReplicationOptionValue = (*TableNamesReplicationOptionValue)(nil)

func (ov TableNamesReplicationOptionValue) GetValue() interface{} {
	return ov.GetValueAsTableList()
}

func (ov TableNamesReplicationOptionValue) GetValueAsTableList() []sql.UnresolvedTable {
	return ov.Value
}

// String implements the Stringer interface and returns a string representation of this option value.
func (ov TableNamesReplicationOptionValue) String() string {
	sb := strings.Builder{}
	for i, urt := range ov.Value {
		if i > 0 {
			sb.WriteString(", ")
		}
		if urt.Database().Name() != "" {
			sb.WriteString(urt.Database().Name())
			sb.WriteString(".")
		}
		sb.WriteString(urt.Name())
	}
	return sb.String()
}

// IntegerReplicationOptionValue is a ReplicationOptionValue implementation that holds an integer value.
type IntegerReplicationOptionValue struct {
	Value int
}

var _ ReplicationOptionValue = (*IntegerReplicationOptionValue)(nil)

func (ov IntegerReplicationOptionValue) GetValue() interface{} {
	return ov.GetValueAsInt()
}

func (ov IntegerReplicationOptionValue) GetValueAsInt() int {
	return ov.Value
}

// String implements the Stringer interface and returns a string representation of this option value.
func (ov IntegerReplicationOptionValue) String() string {
	return strconv.Itoa(ov.Value)
}

// NewReplicationOption creates a new ReplicationOption instance, with the specified |name| and |value|.
func NewReplicationOption(name string, value ReplicationOptionValue) *ReplicationOption {
	return &ReplicationOption{
		Name:  name,
		Value: value,
	}
}<|MERGE_RESOLUTION|>--- conflicted
+++ resolved
@@ -20,13 +20,9 @@
 	"strings"
 	"time"
 
-<<<<<<< HEAD
-	"github.com/gabereiser/go-mysql-server/sql"
-=======
 	"github.com/dolthub/vitess/go/mysql"
 
 	"github.com/dolthub/go-mysql-server/sql"
->>>>>>> 4678e45a
 )
 
 // BinlogReplicaController allows callers to control a binlog replica. Providers built on go-mysql-server may optionally
