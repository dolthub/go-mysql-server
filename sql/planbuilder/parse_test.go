// Copyright 2023 Dolthub, Inc.
//
// Licensed under the Apache License, Version 2.0 (the "License");
// you may not use this file except in compliance with the License.
// You may obtain a copy of the License at
//
//     http://www.apache.org/licenses/LICENSE-2.0
//
// Unless required by applicable law or agreed to in writing, software
// distributed under the License is distributed on an "AS IS" BASIS,
// WITHOUT WARRANTIES OR CONDITIONS OF ANY KIND, either express or implied.
// See the License for the specific language governing permissions and
// limitations under the License.

package planbuilder

import (
	"bufio"
	"context"
	"fmt"
	"os"
	"path/filepath"
	"strings"
	"testing"

	"github.com/dolthub/vitess/go/sqltypes"
	"github.com/dolthub/vitess/go/vt/sqlparser"
	"github.com/stretchr/testify/require"

	"github.com/dolthub/go-mysql-server/memory"
	"github.com/dolthub/go-mysql-server/sql"
	"github.com/dolthub/go-mysql-server/sql/expression/function"
	"github.com/dolthub/go-mysql-server/sql/types"
	_ "github.com/dolthub/go-mysql-server/sql/variables"
)

type planTest struct {
	Query        string
	ExpectedPlan string
	Skip         bool
}

type planErrTest struct {
	Query string
	Err   string
	Skip  bool
}

func TestPlanBuilder(t *testing.T) {
	var verbose, rewrite bool
	//verbose = true
	//rewrite = true

	var tests = []planTest{
		{
			Query: "select 0 as col1, 1 as col2, 2 as col2 group by col2 having col2 = 1",
			ExpectedPlan: `
Project
 ├─ columns: [0 (tinyint) as col1, 1 (tinyint) as col2, 2 (tinyint) as col2]
 └─ Having
     ├─ Eq
     │   ├─ col2:2!null
     │   └─ 1 (tinyint)
     └─ Project
         ├─ columns: [0 (tinyint) as col1, 1 (tinyint) as col2, 2 (tinyint) as col2]
         └─ GroupBy
             ├─ select: 
             ├─ group: 1 (tinyint) as col2
             └─ Table
                 ├─ name: 
                 ├─ columns: []
                 ├─ colSet: ()
                 └─ tableId: 0
`,
		},
		{
			Query: "with cte(x) as (select 1 as x) select 1 as x from cte having avg(x) > 0",
			ExpectedPlan: `
Project
 ├─ columns: [1 (tinyint) as x]
 └─ Having
     ├─ GreaterThan
     │   ├─ avg(cte.x):4
     │   └─ 0 (tinyint)
     └─ Project
         ├─ columns: [avg(cte.x):4, cte.x:2!null, 1 (tinyint) as x]
         └─ GroupBy
             ├─ select: AVG(cte.x:2!null), cte.x:2!null
             ├─ group: 
             └─ SubqueryAlias
                 ├─ name: cte
                 ├─ outerVisibility: false
                 ├─ isLateral: false
                 ├─ cacheable: true
                 ├─ colSet: (2)
                 ├─ tableId: 1
                 └─ Project
                     ├─ columns: [1 (tinyint) as x]
                     └─ Table
                         ├─ name: 
                         ├─ columns: []
                         ├─ colSet: ()
                         └─ tableId: 0
`,
		},
		{
			Query: "select 1 as x from xy having AVG(x) > 0",
			ExpectedPlan: `
Project
 ├─ columns: [1 (tinyint) as x]
 └─ Having
     ├─ GreaterThan
     │   ├─ avg(xy.x):5
     │   └─ 0 (tinyint)
     └─ Project
         ├─ columns: [avg(xy.x):5, xy.x:1!null, 1 (tinyint) as x]
         └─ GroupBy
             ├─ select: AVG(xy.x:1!null), xy.x:1!null
             ├─ group: 
             └─ Table
                 ├─ name: xy
                 ├─ columns: [x y z]
                 ├─ colSet: (1-3)
                 └─ tableId: 1
`,
		},
		{
			Query: "select x as x from xy having avg(x) > 0",
			ExpectedPlan: `
Project
 ├─ columns: [xy.x:1!null as x]
 └─ Having
     ├─ GreaterThan
     │   ├─ avg(xy.x):5
     │   └─ 0 (tinyint)
     └─ Project
         ├─ columns: [avg(xy.x):5, xy.x:1!null, xy.x:1!null as x]
         └─ GroupBy
             ├─ select: AVG(xy.x:1!null), xy.x:1!null
             ├─ group: 
             └─ Table
                 ├─ name: xy
                 ├─ columns: [x y z]
                 ├─ colSet: (1-3)
                 └─ tableId: 1
`,
		},
		{
			Query: "select x, x from xy order by x",
			ExpectedPlan: `
Project
 ├─ columns: [xy.x:1!null, xy.x:1!null]
 └─ Sort(xy.x:1!null ASC nullsFirst)
     └─ Table
         ├─ name: xy
         ├─ columns: [x y z]
         ├─ colSet: (1-3)
         └─ tableId: 1
`,
		},
		{
			Query: "select t1.x as x, t1.x as x from xy t1, xy t2 order by x;",
			ExpectedPlan: `
Project
 ├─ columns: [t1.x:1!null as x, t1.x:1!null as x]
 └─ Sort(t1.x:1!null as x ASC nullsFirst)
     └─ Project
         ├─ columns: [t1.x:1!null, t1.y:2!null, t1.z:3!null, t2.x:4!null, t2.y:5!null, t2.z:6!null, t1.x:1!null as x, t1.x:1!null as x]
         └─ CrossJoin
             ├─ TableAlias(t1)
             │   └─ Table
             │       ├─ name: xy
             │       ├─ columns: [x y z]
             │       ├─ colSet: (1-3)
             │       └─ tableId: 1
             └─ TableAlias(t2)
                 └─ Table
                     ├─ name: xy
                     ├─ columns: [x y z]
                     ├─ colSet: (4-6)
                     └─ tableId: 2
`,
		},
		{
			Query: `
	analyze table xy
update histogram on (x, y) using data '{"row_count": 40, "distinct_count": 40, "null_count": 1, "columns": ["x", "y"], "histogram": [{"row_count": 20, "upper_bound": [50.0]}, {"row_count": 20, "upper_bound": [80.0]}]}'`,
			ExpectedPlan: `
update histogram  xy.(x,y) using {"statistic":{"avg_size":0,"buckets":[],"columns":["x","y"],"created_at":"0001-01-01T00:00:00Z","distinct_count":40,"null_count":40,"qualifier":"mydb.xy.primary","row_count":40,"types:":["bigint","bigint"]}}`,
		},
		{
			Query: "SELECT b.y as s1, a.y as s2, first_value(a.z) over (partition by a.y) from xy a join xy b on a.y = b.y",
			ExpectedPlan: `
Project
 ├─ columns: [b.y:5!null as s1, a.y:2!null as s2, first_value(a.z) over ( partition by a.y rows between unbounded preceding and unbounded following):9!null as first_value(a.z) over (partition by a.y)]
 └─ Window
     ├─ first_value(a.z) over ( partition by a.y ROWS BETWEEN UNBOUNDED PRECEDING AND UNBOUNDED FOLLOWING)
     ├─ b.y:5!null
     ├─ a.y:2!null
     └─ InnerJoin
         ├─ Eq
         │   ├─ a.y:2!null
         │   └─ b.y:5!null
         ├─ TableAlias(a)
         │   └─ Table
         │       ├─ name: xy
         │       ├─ columns: [x y z]
         │       ├─ colSet: (1-3)
         │       └─ tableId: 1
         └─ TableAlias(b)
             └─ Table
                 ├─ name: xy
                 ├─ columns: [x y z]
                 ├─ colSet: (4-6)
                 └─ tableId: 2
`,
		},
		{
			Query: "select a.x, b.y as s1, a.y as s2 from xy a join xy b on a.y = b.y group by b.y",
			ExpectedPlan: `
Project
 ├─ columns: [a.x:1!null, b.y:5!null as s1, a.y:2!null as s2]
 └─ GroupBy
     ├─ select: a.x:1!null, b.y:5!null, a.y:2!null
     ├─ group: b.y:5!null
     └─ InnerJoin
         ├─ Eq
         │   ├─ a.y:2!null
         │   └─ b.y:5!null
         ├─ TableAlias(a)
         │   └─ Table
         │       ├─ name: xy
         │       ├─ columns: [x y z]
         │       ├─ colSet: (1-3)
         │       └─ tableId: 1
         └─ TableAlias(b)
             └─ Table
                 ├─ name: xy
                 ├─ columns: [x y z]
                 ├─ colSet: (4-6)
                 └─ tableId: 2
`,
		},
		{
			Query: "with cte(y,x) as (select x,y from xy) select * from cte",
			ExpectedPlan: `
SubqueryAlias
 ├─ name: cte
 ├─ outerVisibility: false
 ├─ isLateral: false
 ├─ cacheable: true
 ├─ colSet: (4,5)
 ├─ tableId: 2
 └─ Project
     ├─ columns: [xy.x:1!null, xy.y:2!null]
     └─ Table
         ├─ name: xy
         ├─ columns: [x y z]
         ├─ colSet: (1-3)
         └─ tableId: 1
`,
		},
		{
			Query: "select * from xy where x = 2",
			ExpectedPlan: `
Project
 ├─ columns: [xy.x:1!null, xy.y:2!null, xy.z:3!null]
 └─ Filter
     ├─ Eq
     │   ├─ xy.x:1!null
     │   └─ 2 (bigint)
     └─ Table
         ├─ name: xy
         ├─ columns: [x y z]
         ├─ colSet: (1-3)
         └─ tableId: 1
`,
		},
		{
			Query: "select xy.* from xy where x = 2",
			ExpectedPlan: `
Project
 ├─ columns: [xy.x:1!null, xy.y:2!null, xy.z:3!null]
 └─ Filter
     ├─ Eq
     │   ├─ xy.x:1!null
     │   └─ 2 (bigint)
     └─ Table
         ├─ name: xy
         ├─ columns: [x y z]
         ├─ colSet: (1-3)
         └─ tableId: 1
`,
		},
		{
			Query: "select x, y from xy where x = 2",
			ExpectedPlan: `
Project
 ├─ columns: [xy.x:1!null, xy.y:2!null]
 └─ Filter
     ├─ Eq
     │   ├─ xy.x:1!null
     │   └─ 2 (bigint)
     └─ Table
         ├─ name: xy
         ├─ columns: [x y z]
         ├─ colSet: (1-3)
         └─ tableId: 1
`,
		},
		{
			Query: "select x, xy.y from xy where x = 2",
			ExpectedPlan: `
Project
 ├─ columns: [xy.x:1!null, xy.y:2!null]
 └─ Filter
     ├─ Eq
     │   ├─ xy.x:1!null
     │   └─ 2 (bigint)
     └─ Table
         ├─ name: xy
         ├─ columns: [x y z]
         ├─ colSet: (1-3)
         └─ tableId: 1
`,
		},
		{
			Query: "select x, xy.y from xy where xy.x = 2",
			ExpectedPlan: `
Project
 ├─ columns: [xy.x:1!null, xy.y:2!null]
 └─ Filter
     ├─ Eq
     │   ├─ xy.x:1!null
     │   └─ 2 (bigint)
     └─ Table
         ├─ name: xy
         ├─ columns: [x y z]
         ├─ colSet: (1-3)
         └─ tableId: 1
`,
		},
		{
			Query: "select x, s.y from xy s where s.x = 2",
			ExpectedPlan: `
Project
 ├─ columns: [s.x:1!null, s.y:2!null]
 └─ Filter
     ├─ Eq
     │   ├─ s.x:1!null
     │   └─ 2 (bigint)
     └─ TableAlias(s)
         └─ Table
             ├─ name: xy
             ├─ columns: [x y z]
             ├─ colSet: (1-3)
             └─ tableId: 1
`,
		},
		{
			Query: "select x, s.y from xy s join uv on x = u where s.x = 2",
			ExpectedPlan: `
Project
 ├─ columns: [s.x:1!null, s.y:2!null]
 └─ Filter
     ├─ Eq
     │   ├─ s.x:1!null
     │   └─ 2 (bigint)
     └─ InnerJoin
         ├─ Eq
         │   ├─ s.x:1!null
         │   └─ uv.u:4!null
         ├─ TableAlias(s)
         │   └─ Table
         │       ├─ name: xy
         │       ├─ columns: [x y z]
         │       ├─ colSet: (1-3)
         │       └─ tableId: 1
         └─ Table
             ├─ name: uv
             ├─ columns: [u v w]
             ├─ colSet: (4-6)
             └─ tableId: 2
`,
		},
		{
			Query: "select y as x from xy",
			ExpectedPlan: `
Project
 ├─ columns: [xy.y:2!null as x]
 └─ Table
     ├─ name: xy
     ├─ columns: [x y z]
     ├─ colSet: (1-3)
     └─ tableId: 1
`,
		},
		{
			Query: "select * from xy join (select * from uv) s on x = u",
			ExpectedPlan: `
Project
 ├─ columns: [xy.x:1!null, xy.y:2!null, xy.z:3!null, s.u:7!null, s.v:8!null, s.w:9!null]
 └─ InnerJoin
     ├─ Eq
     │   ├─ xy.x:1!null
     │   └─ s.u:7!null
     ├─ Table
     │   ├─ name: xy
     │   ├─ columns: [x y z]
     │   ├─ colSet: (1-3)
     │   └─ tableId: 1
     └─ SubqueryAlias
         ├─ name: s
         ├─ outerVisibility: false
         ├─ isLateral: false
         ├─ cacheable: true
         ├─ colSet: (7-9)
         ├─ tableId: 3
         └─ Project
             ├─ columns: [uv.u:4!null, uv.v:5!null, uv.w:6!null]
             └─ Table
                 ├─ name: uv
                 ├─ columns: [u v w]
                 ├─ colSet: (4-6)
                 └─ tableId: 2
`,
		},
		{
			Query: "select * from xy where x in (select u from uv where x = u)",
			ExpectedPlan: `
Project
 ├─ columns: [xy.x:1!null, xy.y:2!null, xy.z:3!null]
 └─ Filter
     ├─ InSubquery
     │   ├─ left: xy.x:1!null
     │   └─ right: Subquery
     │       ├─ cacheable: false
     │       ├─ alias-string: select u from uv where x = u
     │       └─ Project
     │           ├─ columns: [uv.u:4!null]
     │           └─ Filter
     │               ├─ Eq
     │               │   ├─ xy.x:1!null
     │               │   └─ uv.u:4!null
     │               └─ Table
     │                   ├─ name: uv
     │                   ├─ columns: [u v w]
     │                   ├─ colSet: (4-6)
     │                   └─ tableId: 2
     └─ Table
         ├─ name: xy
         ├─ columns: [x y z]
         ├─ colSet: (1-3)
         └─ tableId: 1
`,
		},
		{
			Query: "with cte as (select 1) select * from cte",
			ExpectedPlan: `
SubqueryAlias
 ├─ name: cte
 ├─ outerVisibility: false
 ├─ isLateral: false
 ├─ cacheable: true
 ├─ colSet: (2)
 ├─ tableId: 1
 └─ Project
     ├─ columns: [1 (tinyint)]
     └─ Table
         ├─ name: 
         ├─ columns: []
         ├─ colSet: ()
         └─ tableId: 0
`,
		},
		{
			Query: "with recursive cte(s) as (select x from xy union select s from cte join xy on y = s) select * from cte",
			ExpectedPlan: `
SubqueryAlias
 ├─ name: cte
 ├─ outerVisibility: false
 ├─ isLateral: false
 ├─ cacheable: true
 ├─ colSet: (4)
 ├─ tableId: 2
 └─ RecursiveCTE
     └─ Union distinct
         ├─ Project
         │   ├─ columns: [xy.x:1!null]
         │   └─ Table
         │       ├─ name: xy
         │       ├─ columns: [x y z]
         │       ├─ colSet: (1-3)
         │       └─ tableId: 1
         └─ Project
             ├─ columns: [cte.s:4!null]
             └─ InnerJoin
                 ├─ Eq
                 │   ├─ xy.y:6!null
                 │   └─ cte.s:4!null
                 ├─ RecursiveTable(cte)
                 └─ Table
                     ├─ name: xy
                     ├─ columns: [x y z]
                     ├─ colSet: (5-7)
                     └─ tableId: 4
`,
		},
		{
			Query: "select x, sum(y) from xy group by x order by x - count(y)",
			ExpectedPlan: `
Project
 ├─ columns: [xy.x:1!null, sum(xy.y):4!null as sum(y)]
 └─ Sort((xy.x:1!null - count(xy.y):5!null) ASC nullsFirst)
     └─ GroupBy
         ├─ select: COUNT(xy.y:2!null), SUM(xy.y:2!null), xy.x:1!null
         ├─ group: xy.x:1!null
         └─ Table
             ├─ name: xy
             ├─ columns: [x y z]
             ├─ colSet: (1-3)
             └─ tableId: 1
`,
		},
		{
			Query: "select sum(x) from xy group by x order by y",
			ExpectedPlan: `
Project
 ├─ columns: [sum(xy.x):4!null as sum(x)]
 └─ Sort(xy.y:2!null ASC nullsFirst)
     └─ GroupBy
         ├─ select: SUM(xy.x:1!null), xy.y:2!null
         ├─ group: xy.x:1!null
         └─ Table
             ├─ name: xy
             ├─ columns: [x y z]
             ├─ colSet: (1-3)
             └─ tableId: 1
`,
		},
		{
			Query: "SELECT y, count(x) FROM xy GROUP BY y ORDER BY count(x) DESC",
			ExpectedPlan: `
Project
 ├─ columns: [xy.y:2!null, count(xy.x):4!null as count(x)]
 └─ Sort(count(xy.x):4!null DESC nullsFirst)
     └─ GroupBy
         ├─ select: COUNT(xy.x:1!null), xy.y:2!null
         ├─ group: xy.y:2!null
         └─ Table
             ├─ name: xy
             ├─ columns: [x y z]
             ├─ colSet: (1-3)
             └─ tableId: 1
`,
		},
		{
			Query: "select count(x) from xy",
			ExpectedPlan: `
Project
 ├─ columns: [count(xy.x):4!null as count(x)]
 └─ GroupBy
     ├─ select: COUNT(xy.x:1!null)
     ├─ group: 
     └─ Table
         ├─ name: xy
         ├─ columns: [x y z]
         ├─ colSet: (1-3)
         └─ tableId: 1
`,
		},
		{
			Query: "SELECT y, count(x) FROM xy GROUP BY y ORDER BY y DESC",
			ExpectedPlan: `
Project
 ├─ columns: [xy.y:2!null, count(xy.x):4!null as count(x)]
 └─ Sort(xy.y:2!null DESC nullsFirst)
     └─ GroupBy
         ├─ select: COUNT(xy.x:1!null), xy.y:2!null
         ├─ group: xy.y:2!null
         └─ Table
             ├─ name: xy
             ├─ columns: [x y z]
             ├─ colSet: (1-3)
             └─ tableId: 1
`,
		},
		{
			Query: "SELECT y, count(x) FROM xy GROUP BY y ORDER BY y",
			ExpectedPlan: `
Project
 ├─ columns: [xy.y:2!null, count(xy.x):4!null as count(x)]
 └─ Sort(xy.y:2!null ASC nullsFirst)
     └─ GroupBy
         ├─ select: COUNT(xy.x:1!null), xy.y:2!null
         ├─ group: xy.y:2!null
         └─ Table
             ├─ name: xy
             ├─ columns: [x y z]
             ├─ colSet: (1-3)
             └─ tableId: 1
`,
		},
		{
			Query: "SELECT count(xy.x) AS count_1, xy.y + xy.z AS lx FROM xy GROUP BY xy.x + xy.z",
			ExpectedPlan: `
Project
 ├─ columns: [count(xy.x):4!null as count_1, (xy.y:2!null + xy.z:3!null) as lx]
 └─ GroupBy
     ├─ select: COUNT(xy.x:1!null), xy.y:2!null, xy.z:3!null
     ├─ group: (xy.x:1!null + xy.z:3!null)
     └─ Table
         ├─ name: xy
         ├─ columns: [x y z]
         ├─ colSet: (1-3)
         └─ tableId: 1
`,
		},
		{
			Query: "SELECT count(xy.x) AS count_1, xy.x + xy.z AS lx FROM xy GROUP BY xy.x + xy.z",
			ExpectedPlan: `
Project
 ├─ columns: [count(xy.x):4!null as count_1, (xy.x:1!null + xy.z:3!null) as lx]
 └─ GroupBy
     ├─ select: COUNT(xy.x:1!null), xy.x:1!null, xy.z:3!null
     ├─ group: (xy.x:1!null + xy.z:3!null)
     └─ Table
         ├─ name: xy
         ├─ columns: [x y z]
         ├─ colSet: (1-3)
         └─ tableId: 1
`,
		},
		{
			Query: "select x from xy order by z",
			ExpectedPlan: `
Project
 ├─ columns: [xy.x:1!null]
 └─ Sort(xy.z:3!null ASC nullsFirst)
     └─ Table
         ├─ name: xy
         ├─ columns: [x y z]
         ├─ colSet: (1-3)
         └─ tableId: 1
`,
		},
		{
			Query: "select count(*) from (select count(*) from xy) dt",
			ExpectedPlan: `
Project
 ├─ columns: [count(1):6!null as count(*)]
 └─ GroupBy
     ├─ select: COUNT(1 (bigint))
     ├─ group: 
     └─ SubqueryAlias
         ├─ name: dt
         ├─ outerVisibility: false
         ├─ isLateral: false
         ├─ cacheable: true
         ├─ colSet: (5)
         ├─ tableId: 2
         └─ Project
             ├─ columns: [count(1):4!null as count(*)]
             └─ GroupBy
                 ├─ select: COUNT(1 (bigint))
                 ├─ group: 
                 └─ Table
                     ├─ name: xy
                     ├─ columns: [x y z]
                     ├─ colSet: (1-3)
                     └─ tableId: 1
`,
		},
		{
			Query: "select s from (select count(*) as s from xy) dt;",
			ExpectedPlan: `
SubqueryAlias
 ├─ name: dt
 ├─ outerVisibility: false
 ├─ isLateral: false
 ├─ cacheable: true
 ├─ colSet: (6)
 ├─ tableId: 2
 └─ Project
     ├─ columns: [count(1):4!null as s]
     └─ GroupBy
         ├─ select: COUNT(1 (bigint))
         ├─ group: 
         └─ Table
             ├─ name: xy
             ├─ columns: [x y z]
             ├─ colSet: (1-3)
             └─ tableId: 1
`,
		},
		{
			Query: "SELECT count(*), x+y AS r FROM xy GROUP BY x, y",
			ExpectedPlan: `
Project
 ├─ columns: [count(1):4!null as count(*), (xy.x:1!null + xy.y:2!null) as r]
 └─ GroupBy
     ├─ select: COUNT(1 (bigint)), xy.x:1!null, xy.y:2!null
     ├─ group: xy.x:1!null, xy.y:2!null
     └─ Table
         ├─ name: xy
         ├─ columns: [x y z]
         ├─ colSet: (1-3)
         └─ tableId: 1
`,
		},
		{
			Query: "SELECT count(*), x+y AS r FROM xy GROUP BY x+y",
			ExpectedPlan: `
Project
 ├─ columns: [count(1):4!null as count(*), (xy.x:1!null + xy.y:2!null) as r]
 └─ GroupBy
     ├─ select: COUNT(1 (bigint)), xy.x:1!null, xy.y:2!null
     ├─ group: (xy.x:1!null + xy.y:2!null)
     └─ Table
         ├─ name: xy
         ├─ columns: [x y z]
         ├─ colSet: (1-3)
         └─ tableId: 1
`,
		},
		{
			Query: "SELECT count(*) FROM xy GROUP BY 1+2",
			ExpectedPlan: `
Project
 ├─ columns: [count(1):4!null as count(*)]
 └─ GroupBy
     ├─ select: COUNT(1 (bigint))
     ├─ group: (1 (tinyint) + 2 (tinyint))
     └─ Table
         ├─ name: xy
         ├─ columns: [x y z]
         ├─ colSet: (1-3)
         └─ tableId: 1
`,
		},
		{
			Query: "SELECT count(*), upper(x) FROM xy GROUP BY upper(x)",
			ExpectedPlan: `
Project
 ├─ columns: [count(1):4!null as count(*), upper(xy.x) as upper(x)]
 └─ GroupBy
     ├─ select: COUNT(1 (bigint)), xy.x:1!null
     ├─ group: upper(xy.x)
     └─ Table
         ├─ name: xy
         ├─ columns: [x y z]
         ├─ colSet: (1-3)
         └─ tableId: 1
`,
		},
		{
			Query: "SELECT y, count(*), z FROM xy GROUP BY 1, 3",
			ExpectedPlan: `
Project
 ├─ columns: [xy.y:2!null, count(1):4!null as count(*), xy.z:3!null]
 └─ GroupBy
     ├─ select: COUNT(1 (bigint)), xy.y:2!null, xy.z:3!null
     ├─ group: xy.y:2!null, xy.z:3!null
     └─ Table
         ├─ name: xy
         ├─ columns: [x y z]
         ├─ colSet: (1-3)
         └─ tableId: 1
`,
		},
		{
			Query: "SELECT x, sum(x) FROM xy group by 1 having avg(x) > 1 order by 1",
			ExpectedPlan: `
Project
 ├─ columns: [xy.x:1!null, sum(xy.x):4!null as sum(x)]
 └─ Sort(xy.x:1!null ASC nullsFirst)
     └─ Having
         ├─ GreaterThan
         │   ├─ avg(xy.x):5
         │   └─ 1 (tinyint)
         └─ GroupBy
             ├─ select: AVG(xy.x:1!null), SUM(xy.x:1!null), xy.x:1!null
             ├─ group: xy.x:1!null
             └─ Table
                 ├─ name: xy
                 ├─ columns: [x y z]
                 ├─ colSet: (1-3)
                 └─ tableId: 1
`,
		},
		{
			Query: "SELECT y, SUM(x) FROM xy GROUP BY y ORDER BY SUM(x) + 1 ASC",
			ExpectedPlan: `
Project
 ├─ columns: [xy.y:2!null, sum(xy.x):4!null as SUM(x)]
 └─ Sort((sum(xy.x):4!null + 1 (tinyint)) ASC nullsFirst)
     └─ GroupBy
         ├─ select: SUM(xy.x:1!null), xy.y:2!null
         ├─ group: xy.y:2!null
         └─ Table
             ├─ name: xy
             ├─ columns: [x y z]
             ├─ colSet: (1-3)
             └─ tableId: 1
`,
		},
		{
			Query: "SELECT y, SUM(x) FROM xy GROUP BY y ORDER BY COUNT(*) ASC",
			ExpectedPlan: `
Project
 ├─ columns: [xy.y:2!null, sum(xy.x):4!null as SUM(x)]
 └─ Sort(count(1):5!null ASC nullsFirst)
     └─ GroupBy
         ├─ select: COUNT(1 (bigint)), SUM(xy.x:1!null), xy.y:2!null
         ├─ group: xy.y:2!null
         └─ Table
             ├─ name: xy
             ├─ columns: [x y z]
             ├─ colSet: (1-3)
             └─ tableId: 1
`,
		},
		{
			Query: "SELECT y, SUM(x) FROM xy GROUP BY y ORDER BY SUM(x) % 2, SUM(x), AVG(x) ASC",
			ExpectedPlan: `
Project
 ├─ columns: [xy.y:2!null, sum(xy.x):4!null as SUM(x)]
 └─ Sort((sum(xy.x):4!null % 2 (tinyint)) ASC nullsFirst, sum(xy.x):4!null ASC nullsFirst, avg(xy.x):7 ASC nullsFirst)
     └─ GroupBy
         ├─ select: AVG(xy.x:1!null), SUM(xy.x:1!null), xy.y:2!null
         ├─ group: xy.y:2!null
         └─ Table
             ├─ name: xy
             ├─ columns: [x y z]
             ├─ colSet: (1-3)
             └─ tableId: 1
`,
		},
		{
			Query: "SELECT y, SUM(x) FROM xy GROUP BY y ORDER BY AVG(x) ASC",
			ExpectedPlan: `
Project
 ├─ columns: [xy.y:2!null, sum(xy.x):4!null as SUM(x)]
 └─ Sort(avg(xy.x):5 ASC nullsFirst)
     └─ GroupBy
         ├─ select: AVG(xy.x:1!null), SUM(xy.x:1!null), xy.y:2!null
         ├─ group: xy.y:2!null
         └─ Table
             ├─ name: xy
             ├─ columns: [x y z]
             ├─ colSet: (1-3)
             └─ tableId: 1
`,
		},
		{
			Query: "SELECT x, sum(x) FROM xy group by 1 having avg(x) > 1 order by 2",
			ExpectedPlan: `
Project
 ├─ columns: [xy.x:1!null, sum(xy.x):4!null as sum(x)]
 └─ Sort(sum(xy.x):4!null as sum(x) ASC nullsFirst)
     └─ Having
         ├─ GreaterThan
         │   ├─ avg(xy.x):5
         │   └─ 1 (tinyint)
         └─ GroupBy
             ├─ select: AVG(xy.x:1!null), SUM(xy.x:1!null), xy.x:1!null
             ├─ group: xy.x:1!null
             └─ Table
                 ├─ name: xy
                 ├─ columns: [x y z]
                 ├─ colSet: (1-3)
                 └─ tableId: 1
`,
		},
		{
			Query: "SELECT x, sum(y * z) FROM xy group by x having sum(y * z) > 1",
			ExpectedPlan: `
Project
 ├─ columns: [xy.x:1!null, sum((xy.y * xy.z)):4!null as sum(y * z)]
 └─ Having
     ├─ GreaterThan
     │   ├─ sum((xy.y * xy.z)):4!null
     │   └─ 1 (tinyint)
     └─ GroupBy
         ├─ select: SUM((xy.y:2!null * xy.z:3!null)), xy.x:1!null, xy.y:2!null, xy.z:3!null
         ├─ group: xy.x:1!null
         └─ Table
             ├─ name: xy
             ├─ columns: [x y z]
             ├─ colSet: (1-3)
             └─ tableId: 1
`,
		},
		{
			Query: "select (select u from uv where x = u) from xy group by (select u from uv where x = u), x;",
			ExpectedPlan: `
Project
 ├─ columns: [Subquery
 │   ├─ cacheable: false
 │   ├─ alias-string: select u from uv where x = u
 │   └─ Project
 │       ├─ columns: [uv.u:4!null]
 │       └─ Filter
 │           ├─ Eq
 │           │   ├─ xy.x:1!null
 │           │   └─ uv.u:4!null
 │           └─ Table
 │               ├─ name: uv
 │               ├─ columns: [u v w]
 │               ├─ colSet: (4-6)
 │               └─ tableId: 2
 │   as (select u from uv where x = u)]
 └─ GroupBy
     ├─ select: 
     ├─ group: Subquery
     │   ├─ cacheable: false
     │   ├─ alias-string: select u from uv where x = u
     │   └─ Project
     │       ├─ columns: [uv.u:7!null]
     │       └─ Filter
     │           ├─ Eq
     │           │   ├─ xy.x:1!null
     │           │   └─ uv.u:7!null
     │           └─ Table
     │               ├─ name: uv
     │               ├─ columns: [u v w]
     │               ├─ colSet: (7-9)
     │               └─ tableId: 3
     │  , xy.x:1!null
     └─ Table
         ├─ name: xy
         ├─ columns: [x y z]
         ├─ colSet: (1-3)
         └─ tableId: 1
`,
		},
		{
			Query: "SELECT * FROM xy WHERE xy.y > (SELECT dt.u FROM (SELECT uv.u AS u FROM uv WHERE uv.v = xy.x) dt);",
			ExpectedPlan: `
Project
 ├─ columns: [xy.x:1!null, xy.y:2!null, xy.z:3!null]
 └─ Filter
     ├─ GreaterThan
     │   ├─ xy.y:2!null
     │   └─ Subquery
     │       ├─ cacheable: false
     │       ├─ alias-string: select dt.u from (select uv.u as u from uv where uv.v = xy.x) as dt
     │       └─ SubqueryAlias
     │           ├─ name: dt
     │           ├─ outerVisibility: false
     │           ├─ isLateral: false
     │           ├─ cacheable: false
     │           ├─ colSet: (8)
     │           ├─ tableId: 3
     │           └─ Project
     │               ├─ columns: [uv.u:4!null as u]
     │               └─ Filter
     │                   ├─ Eq
     │                   │   ├─ uv.v:5!null
     │                   │   └─ xy.x:1!null
     │                   └─ Table
     │                       ├─ name: uv
     │                       ├─ columns: [u v w]
     │                       ├─ colSet: (4-6)
     │                       └─ tableId: 2
     └─ Table
         ├─ name: xy
         ├─ columns: [x y z]
         ├─ colSet: (1-3)
         └─ tableId: 1
`,
		},
		{
			Query: "SELECT * FROM xy HAVING xy.z > (SELECT dt.u FROM (SELECT uv.u AS u FROM uv WHERE uv.v = xy.y) dt);",
			ExpectedPlan: `
Project
 ├─ columns: [xy.x:1!null, xy.y:2!null, xy.z:3!null]
 └─ Having
     ├─ GreaterThan
     │   ├─ xy.z:3!null
     │   └─ Subquery
     │       ├─ cacheable: false
     │       ├─ alias-string: select dt.u from (select uv.u as u from uv where uv.v = xy.y) as dt
     │       └─ SubqueryAlias
     │           ├─ name: dt
     │           ├─ outerVisibility: false
     │           ├─ isLateral: false
     │           ├─ cacheable: false
     │           ├─ colSet: (8)
     │           ├─ tableId: 3
     │           └─ Project
     │               ├─ columns: [uv.u:4!null as u]
     │               └─ Filter
     │                   ├─ Eq
     │                   │   ├─ uv.v:5!null
     │                   │   └─ xy.y:2!null
     │                   └─ Table
     │                       ├─ name: uv
     │                       ├─ columns: [u v w]
     │                       ├─ colSet: (4-6)
     │                       └─ tableId: 2
     └─ Table
         ├─ name: xy
         ├─ columns: [x y z]
         ├─ colSet: (1-3)
         └─ tableId: 1
`,
		},
		{
			Query: "SELECT (SELECT dt.z FROM (SELECT uv.u AS z FROM uv WHERE uv.v = xy.y) dt) FROM xy;",
			ExpectedPlan: `
Project
 ├─ columns: [Subquery
 │   ├─ cacheable: false
 │   ├─ alias-string: select dt.z from (select uv.u as z from uv where uv.v = xy.y) as dt
 │   └─ SubqueryAlias
 │       ├─ name: dt
 │       ├─ outerVisibility: false
 │       ├─ isLateral: false
 │       ├─ cacheable: false
 │       ├─ colSet: (8)
 │       ├─ tableId: 3
 │       └─ Project
 │           ├─ columns: [uv.u:4!null as z]
 │           └─ Filter
 │               ├─ Eq
 │               │   ├─ uv.v:5!null
 │               │   └─ xy.y:2!null
 │               └─ Table
 │                   ├─ name: uv
 │                   ├─ columns: [u v w]
 │                   ├─ colSet: (4-6)
 │                   └─ tableId: 2
 │   as (SELECT dt.z FROM (SELECT uv.u AS z FROM uv WHERE uv.v = xy.y) dt)]
 └─ Table
     ├─ name: xy
     ├─ columns: [x y z]
     ├─ colSet: (1-3)
     └─ tableId: 1
`,
		},
		{
			Query: "SELECT (SELECT max(dt.z) FROM (SELECT uv.u AS z FROM uv WHERE uv.v = xy.y) dt) FROM xy;",
			ExpectedPlan: `
Project
 ├─ columns: [Subquery
 │   ├─ cacheable: false
 │   ├─ alias-string: select max(dt.z) from (select uv.u as z from uv where uv.v = xy.y) as dt
 │   └─ Project
 │       ├─ columns: [max(dt.z):9!null]
 │       └─ GroupBy
 │           ├─ select: MAX(dt.z:8!null)
 │           ├─ group: 
 │           └─ SubqueryAlias
 │               ├─ name: dt
 │               ├─ outerVisibility: false
 │               ├─ isLateral: false
 │               ├─ cacheable: false
 │               ├─ colSet: (8)
 │               ├─ tableId: 3
 │               └─ Project
 │                   ├─ columns: [uv.u:4!null as z]
 │                   └─ Filter
 │                       ├─ Eq
 │                       │   ├─ uv.v:5!null
 │                       │   └─ xy.y:2!null
 │                       └─ Table
 │                           ├─ name: uv
 │                           ├─ columns: [u v w]
 │                           ├─ colSet: (4-6)
 │                           └─ tableId: 2
 │   as (SELECT max(dt.z) FROM (SELECT uv.u AS z FROM uv WHERE uv.v = xy.y) dt)]
 └─ Table
     ├─ name: xy
     ├─ columns: [x y z]
     ├─ colSet: (1-3)
     └─ tableId: 1
`,
		},
		{
			Query: "SELECT xy.*, (SELECT max(dt.u) FROM (SELECT uv.u AS u FROM uv WHERE uv.v = xy.y) dt) FROM xy;",
			ExpectedPlan: `
Project
 ├─ columns: [xy.x:1!null, xy.y:2!null, xy.z:3!null, Subquery
 │   ├─ cacheable: false
 │   ├─ alias-string: select max(dt.u) from (select uv.u as u from uv where uv.v = xy.y) as dt
 │   └─ Project
 │       ├─ columns: [max(dt.u):9!null]
 │       └─ GroupBy
 │           ├─ select: MAX(dt.u:8!null)
 │           ├─ group: 
 │           └─ SubqueryAlias
 │               ├─ name: dt
 │               ├─ outerVisibility: false
 │               ├─ isLateral: false
 │               ├─ cacheable: false
 │               ├─ colSet: (8)
 │               ├─ tableId: 3
 │               └─ Project
 │                   ├─ columns: [uv.u:4!null as u]
 │                   └─ Filter
 │                       ├─ Eq
 │                       │   ├─ uv.v:5!null
 │                       │   └─ xy.y:2!null
 │                       └─ Table
 │                           ├─ name: uv
 │                           ├─ columns: [u v w]
 │                           ├─ colSet: (4-6)
 │                           └─ tableId: 2
 │   as (SELECT max(dt.u) FROM (SELECT uv.u AS u FROM uv WHERE uv.v = xy.y) dt)]
 └─ Table
     ├─ name: xy
     ├─ columns: [x y z]
     ├─ colSet: (1-3)
     └─ tableId: 1
`,
		},
		{
			Query: "select x, x as y from xy order by y",
			ExpectedPlan: `
Project
 ├─ columns: [xy.x:1!null, xy.x:1!null as y]
 └─ Sort(xy.x:1!null as y ASC nullsFirst)
     └─ Project
         ├─ columns: [xy.x:1!null, xy.y:2!null, xy.z:3!null, xy.x:1!null as y]
         └─ Table
             ├─ name: xy
             ├─ columns: [x y z]
             ├─ colSet: (1-3)
             └─ tableId: 1
`,
		},
		{
			Query: "select x, y as x from xy order by y",
			ExpectedPlan: `
Project
 ├─ columns: [xy.x:1!null, xy.y:2!null as x]
 └─ Sort(xy.y:2!null ASC nullsFirst)
     └─ Project
         ├─ columns: [xy.x:1!null, xy.y:2!null, xy.z:3!null, xy.y:2!null as x]
         └─ Table
             ├─ name: xy
             ├─ columns: [x y z]
             ├─ colSet: (1-3)
             └─ tableId: 1
`,
		},
		{
			Query: "select sum(x) as `count(x)` from xy order by `count(x)`;",
			ExpectedPlan: `
Project
 ├─ columns: [sum(xy.x):4!null as count(x)]
 └─ Sort(sum(xy.x):4!null as count(x) ASC nullsFirst)
     └─ Project
         ├─ columns: [sum(xy.x):4!null, sum(xy.x):4!null as count(x)]
         └─ GroupBy
             ├─ select: SUM(xy.x:1!null)
             ├─ group: 
             └─ Table
                 ├─ name: xy
                 ├─ columns: [x y z]
                 ├─ colSet: (1-3)
                 └─ tableId: 1
`,
		},
		{
			Query: "select (1+x) s from xy group by 1 having s = 1",
			ExpectedPlan: `
Project
 ├─ columns: [(1 (tinyint) + xy.x:1!null) as s]
 └─ Having
     ├─ Eq
     │   ├─ s:4!null
     │   └─ 1 (bigint)
     └─ Project
         ├─ columns: [xy.x:1!null, (1 (tinyint) + xy.x:1!null) as s]
         └─ GroupBy
             ├─ select: xy.x:1!null
             ├─ group: (1 (tinyint) + xy.x:1!null) as s
             └─ Table
                 ├─ name: xy
                 ├─ columns: [x y z]
                 ├─ colSet: (1-3)
                 └─ tableId: 1
`,
		},
		{
			Query: "select (1+x) s from xy join uv on (1+x) = (1+u) group by 1 having s = 1",
			ExpectedPlan: `
Project
 ├─ columns: [(1 (tinyint) + xy.x:1!null) as s]
 └─ Having
     ├─ Eq
     │   ├─ s:7!null
     │   └─ 1 (bigint)
     └─ Project
         ├─ columns: [xy.x:1!null, (1 (tinyint) + xy.x:1!null) as s]
         └─ GroupBy
             ├─ select: xy.x:1!null
             ├─ group: (1 (tinyint) + xy.x:1!null) as s
             └─ InnerJoin
                 ├─ Eq
                 │   ├─ (1 (tinyint) + xy.x:1!null)
                 │   └─ (1 (tinyint) + uv.u:4!null)
                 ├─ Table
                 │   ├─ name: xy
                 │   ├─ columns: [x y z]
                 │   ├─ colSet: (1-3)
                 │   └─ tableId: 1
                 └─ Table
                     ├─ name: uv
                     ├─ columns: [u v w]
                     ├─ colSet: (4-6)
                     └─ tableId: 2
`,
		},
		{
			Query: `
	select
			x,
			x*y,
			ROW_NUMBER() OVER(PARTITION BY x) AS row_num1,
			sum(x) OVER(PARTITION BY y ORDER BY x) AS sum
			from xy`,
			ExpectedPlan: `
Project
 ├─ columns: [xy.x:1!null, (xy.x:1!null * xy.y:2!null) as x*y, row_number() over ( partition by xy.x rows between unbounded preceding and unbounded following):4!null as row_num1, sum
 │   ├─ over ( partition by xy.y order by xy.x asc)
 │   └─ xy.x
 │  :6!null as sum]
 └─ Window
     ├─ row_number() over ( partition by xy.x ROWS BETWEEN UNBOUNDED PRECEDING AND UNBOUNDED FOLLOWING)
     ├─ SUM
     │   ├─ over ( partition by xy.y order by xy.x ASC)
     │   └─ xy.x:1!null
     ├─ xy.x:1!null
     ├─ xy.y:2!null
     └─ Table
         ├─ name: xy
         ├─ columns: [x y z]
         ├─ colSet: (1-3)
         └─ tableId: 1
`,
		},
		{
			Query: `
	select
			x+1 as x,
			sum(x) OVER(PARTITION BY y ORDER BY x) AS sum
			from xy
			having x > 1;`,
			ExpectedPlan: `
Project
 ├─ columns: [(xy.x:1!null + 1 (tinyint)) as x, sum
 │   ├─ over ( partition by xy.y order by xy.x asc)
 │   └─ xy.x
 │  :5!null as sum]
 └─ Having
     ├─ GreaterThan
     │   ├─ x:4!null
     │   └─ 1 (bigint)
     └─ Project
         ├─ columns: [sum
         │   ├─ over ( partition by xy.y order by xy.x asc)
         │   └─ xy.x
         │  :5!null, xy.x:1!null, (xy.x:1!null + 1 (tinyint)) as x, sum
         │   ├─ over ( partition by xy.y order by xy.x asc)
         │   └─ xy.x
         │  :5!null as sum]
         └─ Window
             ├─ SUM
             │   ├─ over ( partition by xy.y order by xy.x ASC)
             │   └─ xy.x:1!null
             ├─ xy.x:1!null
             └─ Table
                 ├─ name: xy
                 ├─ columns: [x y z]
                 ├─ colSet: (1-3)
                 └─ tableId: 1
`,
		},
		{
			Query: `
	SELECT
			x,
			ROW_NUMBER() OVER w AS 'row_number',
			RANK()       OVER w AS 'rank',
			DENSE_RANK() OVER w AS 'dense_rank'
			FROM xy
			WINDOW w AS (PARTITION BY y ORDER BY x);`,
			ExpectedPlan: `
Project
 ├─ columns: [xy.x:1!null, row_number() over ( partition by xy.y order by xy.x asc rows between unbounded preceding and unbounded following):4!null as row_number, rank() over ( partition by xy.y order by xy.x asc rows between unbounded preceding and unbounded following):6!null as rank, dense_rank() over ( partition by xy.y order by xy.x asc rows between unbounded preceding and unbounded following):8!null as dense_rank]
 └─ Window
     ├─ row_number() over ( partition by xy.y order by xy.x ASC ROWS BETWEEN UNBOUNDED PRECEDING AND UNBOUNDED FOLLOWING)
     ├─ rank() over ( partition by xy.y order by xy.x ASC ROWS BETWEEN UNBOUNDED PRECEDING AND UNBOUNDED FOLLOWING)
     ├─ dense_rank() over ( partition by xy.y order by xy.x ASC ROWS BETWEEN UNBOUNDED PRECEDING AND UNBOUNDED FOLLOWING)
     ├─ xy.x:1!null
     └─ Table
         ├─ name: xy
         ├─ columns: [x y z]
         ├─ colSet: (1-3)
         └─ tableId: 1
`,
		},
		{
			Query: "select x, row_number() over (w3) from xy window w1 as (w2), w2 as (), w3 as (w1)",
			ExpectedPlan: `
Project
 ├─ columns: [xy.x:1!null, row_number() over ( rows between unbounded preceding and unbounded following):4!null as row_number() over (w3)]
 └─ Window
     ├─ row_number() over ( ROWS BETWEEN UNBOUNDED PRECEDING AND UNBOUNDED FOLLOWING)
     ├─ xy.x:1!null
     └─ Table
         ├─ name: xy
         ├─ columns: [x y z]
         ├─ colSet: (1-3)
         └─ tableId: 1
`,
		},
		{
			Query: "SELECT x, first_value(z) over (partition by y) FROM xy order by x*y,x",
			ExpectedPlan: `
Project
 ├─ columns: [xy.x:1!null, first_value(xy.z) over ( partition by xy.y rows between unbounded preceding and unbounded following):4!null as first_value(z) over (partition by y)]
 └─ Sort((xy.x:1!null * xy.y:2!null) ASC nullsFirst, xy.x:1!null ASC nullsFirst)
     └─ Window
         ├─ first_value(xy.z) over ( partition by xy.y ROWS BETWEEN UNBOUNDED PRECEDING AND UNBOUNDED FOLLOWING)
         ├─ xy.x:1!null
         ├─ xy.y:2!null
         └─ Table
             ├─ name: xy
             ├─ columns: [x y z]
             ├─ colSet: (1-3)
             └─ tableId: 1
`,
		},
		{
			Query: "SELECT x, avg(x) FROM xy group by x order by sum(x)",
			ExpectedPlan: `
Project
 ├─ columns: [xy.x:1!null, avg(xy.x):4 as avg(x)]
 └─ Sort(sum(xy.x):5!null ASC nullsFirst)
     └─ GroupBy
         ├─ select: AVG(xy.x:1!null), SUM(xy.x:1!null), xy.x:1!null
         ├─ group: xy.x:1!null
         └─ Table
             ├─ name: xy
             ├─ columns: [x y z]
             ├─ colSet: (1-3)
             └─ tableId: 1
`,
		},
		{
			Query: "SELECT x, avg(x) FROM xy group by x order by avg(x)",
			ExpectedPlan: `
Project
 ├─ columns: [xy.x:1!null, avg(xy.x):4 as avg(x)]
 └─ Sort(avg(xy.x):4 ASC nullsFirst)
     └─ GroupBy
         ├─ select: AVG(xy.x:1!null), xy.x:1!null
         ├─ group: xy.x:1!null
         └─ Table
             ├─ name: xy
             ├─ columns: [x y z]
             ├─ colSet: (1-3)
             └─ tableId: 1
`,
		},
		{
			Query: "SELECT x, avg(x) FROM xy group by x order by avg(y)",
			ExpectedPlan: `
Project
 ├─ columns: [xy.x:1!null, avg(xy.x):4 as avg(x)]
 └─ Sort(avg(xy.y):5 ASC nullsFirst)
     └─ GroupBy
         ├─ select: AVG(xy.x:1!null), AVG(xy.y:2!null), xy.x:1!null
         ├─ group: xy.x:1!null
         └─ Table
             ├─ name: xy
             ├─ columns: [x y z]
             ├─ colSet: (1-3)
             └─ tableId: 1
`,
		},
		{
			Query: "SELECT x, avg(x) FROM xy group by x order by avg(y)+y",
			ExpectedPlan: `
Project
 ├─ columns: [xy.x:1!null, avg(xy.x):4 as avg(x)]
 └─ Sort((avg(xy.y):5 + xy.y:2!null) ASC nullsFirst)
     └─ GroupBy
         ├─ select: AVG(xy.x:1!null), AVG(xy.y:2!null), xy.x:1!null, xy.y:2!null
         ├─ group: xy.x:1!null
         └─ Table
             ├─ name: xy
             ├─ columns: [x y z]
             ├─ colSet: (1-3)
             └─ tableId: 1
`,
		},
		{
			Query: "SELECT x, lead(x) over (partition by y order by x) FROM xy order by x;",
			ExpectedPlan: `
Project
 ├─ columns: [xy.x:1!null, lead(xy.x, 1) over ( partition by xy.y order by xy.x asc):4 as lead(x) over (partition by y order by x)]
 └─ Sort(xy.x:1!null ASC nullsFirst)
     └─ Window
         ├─ lead(xy.x, 1) over ( partition by xy.y order by xy.x ASC)
         ├─ xy.x:1!null
         └─ Table
             ├─ name: xy
             ├─ columns: [x y z]
             ├─ colSet: (1-3)
             └─ tableId: 1
`,
		},
		{
			Query: "SELECT CAST(10.56789 as CHAR(3));",
			ExpectedPlan: `
Project
 ├─ columns: [convert
 │   ├─ type: char
 │   ├─ typeLength: 3
 │   └─ 10.56789 (decimal(7,5))
 │   as CAST(10.56789 as CHAR(3))]
 └─ Table
     ├─ name: 
     ├─ columns: []
     ├─ colSet: ()
     └─ tableId: 0
`,
		},
		{
			Query: "select x+y as X from xy where x < 1 having x > 1",
			ExpectedPlan: `
Project
 ├─ columns: [(xy.x:1!null + xy.y:2!null) as X]
 └─ Having
     ├─ GreaterThan
     │   ├─ x:4!null
     │   └─ 1 (bigint)
     └─ Project
         ├─ columns: [xy.x:1!null, xy.y:2!null, xy.z:3!null, (xy.x:1!null + xy.y:2!null) as X]
         └─ Filter
             ├─ LessThan
             │   ├─ xy.x:1!null
             │   └─ 1 (bigint)
             └─ Table
                 ├─ name: xy
                 ├─ columns: [x y z]
                 ├─ colSet: (1-3)
                 └─ tableId: 1
`,
		},
		{
			Query: "select x, count(*) over (order by y) from xy order by x",
			ExpectedPlan: `
Project
 ├─ columns: [xy.x:1!null, count
 │   ├─ over ( order by xy.y asc)
 │   └─ 1
 │  :4!null as count(*) over (order by y)]
 └─ Sort(xy.x:1!null ASC nullsFirst)
     └─ Window
         ├─ COUNT
         │   ├─ over ( order by xy.y ASC)
         │   └─ 1 (bigint)
         ├─ xy.x:1!null
         └─ Table
             ├─ name: xy
             ├─ columns: [x y z]
             ├─ colSet: (1-3)
             └─ tableId: 1
`,
		},
		{
			Query: "select x+y as s from xy having exists (select * from xy where y = s)",
			ExpectedPlan: `
Project
 ├─ columns: [(xy.x:1!null + xy.y:2!null) as s]
 └─ Having
     ├─ EXISTS Subquery
     │   ├─ cacheable: false
     │   ├─ alias-string: select * from xy where y = s
     │   └─ Project
     │       ├─ columns: [xy.x:5!null, xy.y:6!null, xy.z:7!null]
     │       └─ Filter
     │           ├─ Eq
     │           │   ├─ xy.y:6!null
     │           │   └─ s:4!null
     │           └─ Table
     │               ├─ name: xy
     │               ├─ columns: [x y z]
     │               ├─ colSet: (5-7)
     │               └─ tableId: 2
     └─ Project
         ├─ columns: [xy.x:1!null, xy.y:2!null, xy.z:3!null, (xy.x:1!null + xy.y:2!null) as s]
         └─ Table
             ├─ name: xy
             ├─ columns: [x y z]
             ├─ colSet: (1-3)
             └─ tableId: 1
`,
		},
		{
			Query: "select x, count(x) as cnt from xy group by x having x > 1",
			ExpectedPlan: `
Project
 ├─ columns: [xy.x:1!null, count(xy.x):4!null as cnt]
 └─ Having
     ├─ GreaterThan
     │   ├─ xy.x:0!null
     │   └─ 1 (bigint)
     └─ Project
         ├─ columns: [count(xy.x):4!null, xy.x:1!null, count(xy.x):4!null as cnt]
         └─ GroupBy
             ├─ select: COUNT(xy.x:1!null), xy.x:1!null
             ├─ group: xy.x:1!null
             └─ Table
                 ├─ name: xy
                 ├─ columns: [x y z]
                 ├─ colSet: (1-3)
                 └─ tableId: 1
`,
		},
		{
			Query: `
	SELECT x
			FROM xy
			WHERE EXISTS (SELECT count(u) AS count_1
			FROM uv
			WHERE y = u GROUP BY u
			HAVING count(u) > 1)`,
			ExpectedPlan: `
Project
 ├─ columns: [xy.x:1!null]
 └─ Filter
     ├─ EXISTS Subquery
     │   ├─ cacheable: false
     │   ├─ alias-string: select count(u) count_1 from uv where y = u group by u having count(u) > 1
     │   └─ Project
     │       ├─ columns: [count(uv.u):7!null as count_1]
     │       └─ Having
     │           ├─ GreaterThan
     │           │   ├─ count(uv.u):7!null
     │           │   └─ 1 (bigint)
     │           └─ Project
     │               ├─ columns: [count(uv.u):7!null, uv.u:4!null, count(uv.u):7!null as count_1]
     │               └─ GroupBy
     │                   ├─ select: COUNT(uv.u:4!null), uv.u:4!null
     │                   ├─ group: uv.u:4!null
     │                   └─ Filter
     │                       ├─ Eq
     │                       │   ├─ xy.y:2!null
     │                       │   └─ uv.u:4!null
     │                       └─ Table
     │                           ├─ name: uv
     │                           ├─ columns: [u v w]
     │                           ├─ colSet: (4-6)
     │                           └─ tableId: 2
     └─ Table
         ├─ name: xy
         ├─ columns: [x y z]
         ├─ colSet: (1-3)
         └─ tableId: 1
`,
		},
		{
			Query: `
	WITH RECURSIVE
			rt (foo) AS (
			SELECT 1 as foo
			UNION ALL
			SELECT foo + 1 as foo FROM rt WHERE foo < 5
		),
			ladder (depth, foo) AS (
			SELECT 1 as depth, NULL as foo from rt
			UNION ALL
			SELECT ladder.depth + 1 as depth, rt.foo
			FROM ladder JOIN rt WHERE ladder.foo = rt.foo
		)
			SELECT * FROM ladder;`,
			ExpectedPlan: `
SubqueryAlias
 ├─ name: ladder
 ├─ outerVisibility: false
 ├─ isLateral: false
 ├─ cacheable: true
 ├─ colSet: (6,7)
 ├─ tableId: 4
 └─ RecursiveCTE
     └─ Union all
         ├─ Project
         │   ├─ columns: [1 (tinyint) as depth, NULL (null) as foo]
         │   └─ SubqueryAlias
         │       ├─ name: rt
         │       ├─ outerVisibility: false
         │       ├─ isLateral: false
         │       ├─ cacheable: true
         │       ├─ colSet: (2)
         │       ├─ tableId: 1
         │       └─ RecursiveCTE
         │           └─ Union all
         │               ├─ Project
         │               │   ├─ columns: [1 (tinyint) as foo]
         │               │   └─ Table
         │               │       ├─ name: 
         │               │       ├─ columns: []
         │               │       ├─ colSet: ()
         │               │       └─ tableId: 0
         │               └─ Project
         │                   ├─ columns: [(rt.foo:2!null + 1 (tinyint)) as foo]
         │                   └─ Filter
         │                       ├─ LessThan
         │                       │   ├─ rt.foo:2!null
         │                       │   └─ 5 (bigint)
         │                       └─ RecursiveTable(rt)
         └─ Project
             ├─ columns: [(ladder.depth:6!null + 1 (tinyint)) as depth, rt.foo:2!null]
             └─ Filter
                 ├─ Eq
                 │   ├─ ladder.foo:7
                 │   └─ rt.foo:2!null
                 └─ CrossJoin
                     ├─ RecursiveTable(ladder)
                     └─ SubqueryAlias
                         ├─ name: rt
                         ├─ outerVisibility: false
                         ├─ isLateral: false
                         ├─ cacheable: true
                         ├─ colSet: (2)
                         ├─ tableId: 1
                         └─ RecursiveCTE
                             └─ Union all
                                 ├─ Project
                                 │   ├─ columns: [1 (tinyint) as foo]
                                 │   └─ Table
                                 │       ├─ name: 
                                 │       ├─ columns: []
                                 │       ├─ colSet: ()
                                 │       └─ tableId: 0
                                 └─ Project
                                     ├─ columns: [(rt.foo:2!null + 1 (tinyint)) as foo]
                                     └─ Filter
                                         ├─ LessThan
                                         │   ├─ rt.foo:2!null
                                         │   └─ 5 (bigint)
                                         └─ RecursiveTable(rt)
`,
		},
		{
			Query: "select x as cOl, y as COL FROM xy",
			ExpectedPlan: `
Project
 ├─ columns: [xy.x:1!null as cOl, xy.y:2!null as COL]
 └─ Table
     ├─ name: xy
     ├─ columns: [x y z]
     ├─ colSet: (1-3)
     └─ tableId: 1
`,
		},
		{
			Query: "SELECT x as alias1, (SELECT alias1+1 group by alias1 having alias1 > 0) FROM xy where x > 1;",
			ExpectedPlan: `
Project
 ├─ columns: [xy.x:1!null as alias1, Subquery
 │   ├─ cacheable: false
 │   ├─ alias-string: select alias1 + 1 group by alias1 having alias1 > 0
 │   └─ Project
 │       ├─ columns: [(alias1:4!null + 1 (tinyint)) as alias1+1]
 │       └─ Having
 │           ├─ GreaterThan
 │           │   ├─ alias1:4!null
 │           │   └─ 0 (bigint)
 │           └─ GroupBy
 │               ├─ select: alias1:4!null
 │               ├─ group: xy.x:1!null as alias1
 │               └─ Table
 │                   ├─ name: 
 │                   ├─ columns: []
 │                   ├─ colSet: ()
 │                   └─ tableId: 0
 │   as (SELECT alias1+1 group by alias1 having alias1 > 0)]
 └─ Project
     ├─ columns: [xy.x:1!null, xy.y:2!null, xy.z:3!null, xy.x:1!null as alias1]
     └─ Filter
         ├─ GreaterThan
         │   ├─ xy.x:1!null
         │   └─ 1 (bigint)
         └─ Table
             ├─ name: xy
             ├─ columns: [x y z]
             ├─ colSet: (1-3)
             └─ tableId: 1
`,
		},
		{
			Query: "select count(*) from xy group by x having count(*) < x",
			ExpectedPlan: `
Project
 ├─ columns: [count(1):4!null as count(*)]
 └─ Having
     ├─ LessThan
     │   ├─ count(1):4!null
     │   └─ xy.x:1!null
     └─ GroupBy
         ├─ select: COUNT(1 (bigint)), xy.x:1!null
         ├─ group: xy.x:1!null
         └─ Table
             ├─ name: xy
             ├─ columns: [x y z]
             ├─ colSet: (1-3)
             └─ tableId: 1
`,
		},
		{
			Query: "select - SUM(DISTINCT - - 71) as col2 from xy cor0",
			ExpectedPlan: `
Project
 ├─ columns: [-sum(distinct 71) as col2]
 └─ GroupBy
     ├─ select: SUM(DISTINCT 71)
     ├─ group: 
     └─ TableAlias(cor0)
         └─ Table
             ├─ name: xy
             ├─ columns: [x y z]
             ├─ colSet: (1-3)
             └─ tableId: 1
`,
		},
		{
			Query: "select x as y, y from xy s order by x desc",
			ExpectedPlan: `
Project
 ├─ columns: [s.x:1!null as y, s.y:2!null]
 └─ Sort(s.x:1!null DESC nullsFirst)
     └─ Project
         ├─ columns: [s.x:1!null, s.y:2!null, s.z:3!null, s.x:1!null as y]
         └─ TableAlias(s)
             └─ Table
                 ├─ name: xy
                 ├─ columns: [x y z]
                 ├─ colSet: (1-3)
                 └─ tableId: 1
`,
		},
		{
			Query: "select x+1 as x, (select x) from xy;",
			ExpectedPlan: `
Project
 ├─ columns: [(xy.x:1!null + 1 (tinyint)) as x, Subquery
 │   ├─ cacheable: false
 │   ├─ alias-string: select x
 │   └─ Project
 │       ├─ columns: [xy.x:1!null]
 │       └─ Table
 │           ├─ name: 
 │           ├─ columns: []
 │           ├─ colSet: ()
 │           └─ tableId: 0
 │   as (select x)]
 └─ Project
     ├─ columns: [xy.x:1!null, xy.y:2!null, xy.z:3!null, (xy.x:1!null + 1 (tinyint)) as x]
     └─ Table
         ├─ name: xy
         ├─ columns: [x y z]
         ├─ colSet: (1-3)
         └─ tableId: 1
`,
		},
		{
			Query: `
	SELECT fi, COUNT(*) FROM (
			SELECT tbl.x AS fi
			FROM xy tbl
		) t
		GROUP BY fi
		ORDER BY COUNT(*) ASC, fi`,
			ExpectedPlan: `
Project
 ├─ columns: [t.fi:5!null, count(1):6!null as COUNT(*)]
 └─ Sort(count(1):6!null ASC nullsFirst, t.fi:5!null ASC nullsFirst)
     └─ GroupBy
         ├─ select: COUNT(1 (bigint)), t.fi:5!null
         ├─ group: t.fi:5!null
         └─ SubqueryAlias
             ├─ name: t
             ├─ outerVisibility: false
             ├─ isLateral: false
             ├─ cacheable: true
             ├─ colSet: (5)
             ├─ tableId: 2
             └─ Project
                 ├─ columns: [tbl.x:1!null as fi]
                 └─ TableAlias(tbl)
                     └─ Table
                         ├─ name: xy
                         ├─ columns: [x y z]
                         ├─ colSet: (1-3)
                         └─ tableId: 1
`,
		},
		{
			Query: "select y as k from xy union select x from xy order by k",
			ExpectedPlan: `
Union distinct
 ├─ sortFields: k:4!null
 ├─ Project
 │   ├─ columns: [xy.y:2!null as k]
 │   └─ Table
 │       ├─ name: xy
 │       ├─ columns: [x y z]
 │       ├─ colSet: (1-3)
 │       └─ tableId: 1
 └─ Project
     ├─ columns: [xy.x:5!null]
     └─ Table
         ├─ name: xy
         ├─ columns: [x y z]
         ├─ colSet: (5-7)
         └─ tableId: 2
`,
		},
		{
			Query: "SELECT sum(y) over w FROM xy WINDOW w as (partition by z order by x rows unbounded preceding) order by x",
			ExpectedPlan: `
Project
 ├─ columns: [sum
 │   ├─ over ( partition by xy.z order by xy.x asc rows between unbounded preceding and unbounded following)
 │   └─ xy.y
 │  :4!null as sum(y) over w]
 └─ Sort(xy.x:1!null ASC nullsFirst)
     └─ Window
         ├─ SUM
         │   ├─ over ( partition by xy.z order by xy.x ASC ROWS BETWEEN UNBOUNDED PRECEDING AND UNBOUNDED FOLLOWING)
         │   └─ xy.y:2!null
         ├─ xy.x:1!null
         └─ Table
             ├─ name: xy
             ├─ columns: [x y z]
             ├─ colSet: (1-3)
             └─ tableId: 1
`,
		},
		{
			Query: "select 1 as a, (select a) as a",
			ExpectedPlan: `
Project
 ├─ columns: [1 (tinyint) as a, Subquery
 │   ├─ cacheable: false
 │   ├─ alias-string: select a
 │   └─ Project
 │       ├─ columns: [a:1!null]
 │       └─ Table
 │           ├─ name: 
 │           ├─ columns: []
 │           ├─ colSet: ()
 │           └─ tableId: 0
 │   as a]
 └─ Project
     ├─ columns: [dual.:0!null, 1 (tinyint) as a, Subquery
     │   ├─ cacheable: false
     │   ├─ alias-string: select a
     │   └─ Project
     │       ├─ columns: [a:1!null]
     │       └─ Table
     │           ├─ name: 
     │           ├─ columns: []
     │           ├─ colSet: ()
     │           └─ tableId: 0
     │   as a]
     └─ Table
         ├─ name: 
         ├─ columns: []
         ├─ colSet: ()
         └─ tableId: 0
`,
		},
		{
			Query: "SELECT max(x), (select max(dt.a) from (SELECT x as a) as dt(a)) as a1 from xy group by a1;",
			ExpectedPlan: `
Project
 ├─ columns: [max(xy.x):4!null as max(x), Subquery
 │   ├─ cacheable: false
 │   ├─ alias-string: select max(dt.a) from (select x as a) as dt (a)
 │   └─ Project
 │       ├─ columns: [max(dt.a):7!null]
 │       └─ GroupBy
 │           ├─ select: MAX(dt.a:6!null)
 │           ├─ group: 
 │           └─ SubqueryAlias
 │               ├─ name: dt
 │               ├─ outerVisibility: false
 │               ├─ isLateral: false
 │               ├─ cacheable: false
 │               ├─ colSet: (6)
 │               ├─ tableId: 2
 │               └─ Project
 │                   ├─ columns: [xy.x:1!null as a]
 │                   └─ Table
 │                       ├─ name: 
 │                       ├─ columns: []
 │                       ├─ colSet: ()
 │                       └─ tableId: 0
 │   as a1]
 └─ Project
     ├─ columns: [max(xy.x):4!null, Subquery
     │   ├─ cacheable: false
     │   ├─ alias-string: select max(dt.a) from (select x as a) as dt (a)
     │   └─ Project
     │       ├─ columns: [max(dt.a):7!null]
     │       └─ GroupBy
     │           ├─ select: MAX(dt.a:6!null)
     │           ├─ group: 
     │           └─ SubqueryAlias
     │               ├─ name: dt
     │               ├─ outerVisibility: false
     │               ├─ isLateral: false
     │               ├─ cacheable: false
     │               ├─ colSet: (6)
     │               ├─ tableId: 2
     │               └─ Project
     │                   ├─ columns: [xy.x:1!null as a]
     │                   └─ Table
     │                       ├─ name: 
     │                       ├─ columns: []
     │                       ├─ colSet: ()
     │                       └─ tableId: 0
     │   as a1]
     └─ GroupBy
         ├─ select: MAX(xy.x:1!null)
         ├─ group: Subquery
         │   ├─ cacheable: false
         │   ├─ alias-string: select max(dt.a) from (select x as a) as dt (a)
         │   └─ Project
         │       ├─ columns: [max(dt.a):7!null]
         │       └─ GroupBy
         │           ├─ select: MAX(dt.a:6!null)
         │           ├─ group: 
         │           └─ SubqueryAlias
         │               ├─ name: dt
         │               ├─ outerVisibility: false
         │               ├─ isLateral: false
         │               ├─ cacheable: false
         │               ├─ colSet: (6)
         │               ├─ tableId: 2
         │               └─ Project
         │                   ├─ columns: [xy.x:1!null as a]
         │                   └─ Table
         │                       ├─ name: 
         │                       ├─ columns: []
         │                       ├─ colSet: ()
         │                       └─ tableId: 0
         │   as a1
         └─ Table
             ├─ name: xy
             ├─ columns: [x y z]
             ├─ colSet: (1-3)
             └─ tableId: 1
`,
		},
		{
			Query: "select x as s, y as s from xy",
			ExpectedPlan: `
Project
 ├─ columns: [xy.x:1!null as s, xy.y:2!null as s]
 └─ Table
     ├─ name: xy
     ├─ columns: [x y z]
     ├─ colSet: (1-3)
     └─ tableId: 1
`,
		},
		{
			Query: "SELECT *  FROM xy AS OF convert('2018-01-01', DATETIME) AS s ORDER BY x",
			ExpectedPlan: `
Project
 ├─ columns: [s.x:1!null, s.y:2!null, s.z:3!null]
 └─ Sort(s.x:1!null ASC nullsFirst)
     └─ TableAlias(s)
         └─ Table
             ├─ name: xy
             ├─ columns: [x y z]
             ├─ colSet: (1-3)
             └─ tableId: 1
`,
		},
		{
			Query: "create table myTable (a int primary key, b int, c int as (a + b + 1), d int default (b + 1), check (b+d > 0));",
			ExpectedPlan: `
Create table myTable
 ├─ Columns
 │   ├─ Name: a, Source: myTable, Type: int, PrimaryKey: true, Nullable: false, Comment: , Default: Generated: , AutoIncrement: false, Extra: 
 │   ├─ Name: b, Source: myTable, Type: int, PrimaryKey: false, Nullable: true, Comment: , Default: Generated: , AutoIncrement: false, Extra: 
 │   ├─ Name: c, Source: myTable, Type: int, PrimaryKey: false, Nullable: true, Comment: , Default: Generated: parenthesized(((mytable.a:0!null + mytable.b:1) + 1 (tinyint))), AutoIncrement: false, Extra: 
 │   └─ Name: d, Source: myTable, Type: int, PrimaryKey: false, Nullable: true, Comment: , Default: parenthesized((mytable.b:1 + 1 (tinyint)))Generated: , AutoIncrement: false, Extra: 
 └─ CheckConstraints
     └─ CHECK GreaterThan
         ├─ (mytable.b:1 + mytable.d:3)
         └─ 0 (tinyint)
         ENFORCED
`,
		},
		{
			Query: "SELECT x as y FROM xy GROUP BY x HAVING AVG(-y) IS NOT NULL",
			ExpectedPlan: `
Project
 ├─ columns: [xy.x:1!null as y]
 └─ Having
     ├─ NOT
     │   └─ avg(-xy.y):5 IS NULL
     └─ Project
         ├─ columns: [avg(-xy.y):5, xy.x:1!null, xy.y:2!null, xy.x:1!null as y]
         └─ GroupBy
             ├─ select: AVG(-xy.y), xy.x:1!null, xy.y:2!null
             ├─ group: xy.x:1!null
             └─ Table
                 ├─ name: xy
                 ├─ columns: [x y z]
                 ├─ colSet: (1-3)
                 └─ tableId: 1
`,
		},
		{
			Query: "select x as xx from xy group by xx having xx = 123;",
			ExpectedPlan: `
Project
 ├─ columns: [xy.x:1!null as xx]
 └─ Having
     ├─ Eq
     │   ├─ xx:4!null
     │   └─ 123 (bigint)
     └─ Project
         ├─ columns: [xy.x:1!null, xy.x:1!null as xx]
         └─ GroupBy
             ├─ select: xy.x:1!null
             ├─ group: xy.x:1!null as xx
             └─ Table
                 ├─ name: xy
                 ├─ columns: [x y z]
                 ├─ colSet: (1-3)
                 └─ tableId: 1
`,
		},
		{
			Query: "select x as xx from xy having xx = 123;",
			ExpectedPlan: `
Project
 ├─ columns: [xy.x:1!null as xx]
 └─ Having
     ├─ Eq
     │   ├─ xx:4!null
     │   └─ 123 (bigint)
     └─ Project
         ├─ columns: [xy.x:1!null, xy.y:2!null, xy.z:3!null, xy.x:1!null as xx]
         └─ Table
             ├─ name: xy
             ├─ columns: [x y z]
             ├─ colSet: (1-3)
             └─ tableId: 1
`,
		},
		{
			Query: "select x as xx from xy group by xx having x = 123;",
			ExpectedPlan: `
Project
 ├─ columns: [xy.x:1!null as xx]
 └─ Having
     ├─ Eq
     │   ├─ xy.x:1!null
     │   └─ 123 (bigint)
     └─ Project
         ├─ columns: [xy.x:1!null, xy.x:1!null as xx]
         └─ GroupBy
             ├─ select: xy.x:1!null
             ├─ group: xy.x:1!null as xx
             └─ Table
                 ├─ name: xy
                 ├─ columns: [x y z]
                 ├─ colSet: (1-3)
                 └─ tableId: 1
`,
		},
		{
			Query: "select x as xx from xy having x = 123;",
			ExpectedPlan: `
Project
 ├─ columns: [xy.x:1!null as xx]
 └─ Having
     ├─ Eq
     │   ├─ xy.x:1!null
     │   └─ 123 (bigint)
     └─ Project
         ├─ columns: [xy.x:1!null, xy.y:2!null, xy.z:3!null, xy.x:1!null as xx]
         └─ Table
             ├─ name: xy
             ├─ columns: [x y z]
             ├─ colSet: (1-3)
             └─ tableId: 1
`,
		},
		{
			Query: "select x + 1 as xx from xy group by xx having xx = 123;",
			ExpectedPlan: `
Project
 ├─ columns: [(xy.x:1!null + 1 (tinyint)) as xx]
 └─ Having
     ├─ Eq
     │   ├─ xx:4!null
     │   └─ 123 (bigint)
     └─ Project
         ├─ columns: [xy.x:1!null, (xy.x:1!null + 1 (tinyint)) as xx]
         └─ GroupBy
             ├─ select: xy.x:1!null
             ├─ group: (xy.x:1!null + 1 (tinyint)) as xx
             └─ Table
                 ├─ name: xy
                 ├─ columns: [x y z]
                 ├─ colSet: (1-3)
                 └─ tableId: 1
`,
		},
		{
			Query: "select x + 1 as xx from xy having xx = 123;",
			ExpectedPlan: `
Project
 ├─ columns: [(xy.x:1!null + 1 (tinyint)) as xx]
 └─ Having
     ├─ Eq
     │   ├─ xx:4!null
     │   └─ 123 (bigint)
     └─ Project
         ├─ columns: [xy.x:1!null, xy.y:2!null, xy.z:3!null, (xy.x:1!null + 1 (tinyint)) as xx]
         └─ Table
             ├─ name: xy
             ├─ columns: [x y z]
             ├─ colSet: (1-3)
             └─ tableId: 1
`,
		},
		{
			Query: "select x as xx from xy group by x having x = xx;",
			ExpectedPlan: `
Project
 ├─ columns: [xy.x:1!null as xx]
 └─ Having
     ├─ Eq
     │   ├─ xy.x:1!null
     │   └─ xx:4!null
     └─ Project
         ├─ columns: [xy.x:1!null, xy.x:1!null as xx]
         └─ GroupBy
             ├─ select: xy.x:1!null
             ├─ group: xy.x:1!null
             └─ Table
                 ├─ name: xy
                 ├─ columns: [x y z]
                 ├─ colSet: (1-3)
                 └─ tableId: 1
`,
		},
		{
			Query: "select x as xx from xy group by xx having x = xx;",
			ExpectedPlan: `
Project
 ├─ columns: [xy.x:1!null as xx]
 └─ Having
     ├─ Eq
     │   ├─ xy.x:1!null
     │   └─ xx:4!null
     └─ Project
         ├─ columns: [xy.x:1!null, xy.x:1!null as xx]
         └─ GroupBy
             ├─ select: xy.x:1!null
             ├─ group: xy.x:1!null as xx
             └─ Table
                 ├─ name: xy
                 ├─ columns: [x y z]
                 ├─ colSet: (1-3)
                 └─ tableId: 1
`,
		},
		{
			Query: "select x as xx from xy group by x, xx having x = xx;",
			ExpectedPlan: `
Project
 ├─ columns: [xy.x:1!null as xx]
 └─ Having
     ├─ Eq
     │   ├─ xy.x:1!null
     │   └─ xx:4!null
     └─ Project
         ├─ columns: [xy.x:1!null, xy.x:1!null as xx]
         └─ GroupBy
             ├─ select: xy.x:1!null
             ├─ group: xy.x:1!null, xy.x:1!null as xx
             └─ Table
                 ├─ name: xy
                 ├─ columns: [x y z]
                 ├─ colSet: (1-3)
                 └─ tableId: 1
`,
		},
		{
			Query: "select x as xx from xy having x = xx;",
			ExpectedPlan: `
Project
 ├─ columns: [xy.x:1!null as xx]
 └─ Having
     ├─ Eq
     │   ├─ xy.x:1!null
     │   └─ xx:4!null
     └─ Project
         ├─ columns: [xy.x:1!null, xy.y:2!null, xy.z:3!null, xy.x:1!null as xx]
         └─ Table
             ├─ name: xy
             ├─ columns: [x y z]
             ├─ colSet: (1-3)
             └─ tableId: 1
`,
		},
		{
			Query: "select -x as y from xy group by x, y having -x > y;",
			ExpectedPlan: `
Project
 ├─ columns: [-xy.x as y]
 └─ Having
     ├─ GreaterThan
     │   ├─ -xy.x
     │   └─ xy.y:2!null
     └─ Project
         ├─ columns: [xy.x:1!null, xy.y:2!null, -xy.x as y]
         └─ GroupBy
             ├─ select: xy.x:1!null, xy.y:2!null
             ├─ group: xy.x:1!null, xy.y:2!null
             └─ Table
                 ├─ name: xy
                 ├─ columns: [x y z]
                 ├─ colSet: (1-3)
                 └─ tableId: 1
`,
		},
		{
			Query: "select x as xx from xy join uv on (x = u) group by xx having xx = 123;",
			ExpectedPlan: `
Project
 ├─ columns: [xy.x:1!null as xx]
 └─ Having
     ├─ Eq
     │   ├─ xx:7!null
     │   └─ 123 (bigint)
     └─ Project
         ├─ columns: [xy.x:1!null, xy.x:1!null as xx]
         └─ GroupBy
             ├─ select: xy.x:1!null
             ├─ group: xy.x:1!null as xx
             └─ InnerJoin
                 ├─ Eq
                 │   ├─ xy.x:1!null
                 │   └─ uv.u:4!null
                 ├─ Table
                 │   ├─ name: xy
                 │   ├─ columns: [x y z]
                 │   ├─ colSet: (1-3)
                 │   └─ tableId: 1
                 └─ Table
                     ├─ name: uv
                     ├─ columns: [u v w]
                     ├─ colSet: (4-6)
                     └─ tableId: 2
`,
		},
		{
			Query: "select x as xx from xy join uv on (x = u) having xx = 123;",
			ExpectedPlan: `
Project
 ├─ columns: [xy.x:1!null as xx]
 └─ Having
     ├─ Eq
     │   ├─ xx:7!null
     │   └─ 123 (bigint)
     └─ Project
         ├─ columns: [xy.x:1!null, xy.y:2!null, xy.z:3!null, uv.u:4!null, uv.v:5!null, uv.w:6!null, xy.x:1!null as xx]
         └─ InnerJoin
             ├─ Eq
             │   ├─ xy.x:1!null
             │   └─ uv.u:4!null
             ├─ Table
             │   ├─ name: xy
             │   ├─ columns: [x y z]
             │   ├─ colSet: (1-3)
             │   └─ tableId: 1
             └─ Table
                 ├─ name: uv
                 ├─ columns: [u v w]
                 ├─ colSet: (4-6)
                 └─ tableId: 2
`,
		},
		{
			Query: "select x as xx from xy join uv on (x = u) group by xx having x = 123;",
			ExpectedPlan: `
Project
 ├─ columns: [xy.x:1!null as xx]
 └─ Having
     ├─ Eq
     │   ├─ xy.x:1!null
     │   └─ 123 (bigint)
     └─ Project
         ├─ columns: [xy.x:1!null, xy.x:1!null as xx]
         └─ GroupBy
             ├─ select: xy.x:1!null
             ├─ group: xy.x:1!null as xx
             └─ InnerJoin
                 ├─ Eq
                 │   ├─ xy.x:1!null
                 │   └─ uv.u:4!null
                 ├─ Table
                 │   ├─ name: xy
                 │   ├─ columns: [x y z]
                 │   ├─ colSet: (1-3)
                 │   └─ tableId: 1
                 └─ Table
                     ├─ name: uv
                     ├─ columns: [u v w]
                     ├─ colSet: (4-6)
                     └─ tableId: 2
`,
		},
		{
			Query: "select x as xx from xy join uv on (x = u) having x = 123;",
			ExpectedPlan: `
Project
 ├─ columns: [xy.x:1!null as xx]
 └─ Having
     ├─ Eq
     │   ├─ xy.x:1!null
     │   └─ 123 (bigint)
     └─ Project
         ├─ columns: [xy.x:1!null, xy.y:2!null, xy.z:3!null, uv.u:4!null, uv.v:5!null, uv.w:6!null, xy.x:1!null as xx]
         └─ InnerJoin
             ├─ Eq
             │   ├─ xy.x:1!null
             │   └─ uv.u:4!null
             ├─ Table
             │   ├─ name: xy
             │   ├─ columns: [x y z]
             │   ├─ colSet: (1-3)
             │   └─ tableId: 1
             └─ Table
                 ├─ name: uv
                 ├─ columns: [u v w]
                 ├─ colSet: (4-6)
                 └─ tableId: 2
`,
		},
		{
			Query: "select x + 1 as xx from xy join uv on (x = u) group by xx having xx = 123;",
			ExpectedPlan: `
Project
 ├─ columns: [(xy.x:1!null + 1 (tinyint)) as xx]
 └─ Having
     ├─ Eq
     │   ├─ xx:7!null
     │   └─ 123 (bigint)
     └─ Project
         ├─ columns: [xy.x:1!null, (xy.x:1!null + 1 (tinyint)) as xx]
         └─ GroupBy
             ├─ select: xy.x:1!null
             ├─ group: (xy.x:1!null + 1 (tinyint)) as xx
             └─ InnerJoin
                 ├─ Eq
                 │   ├─ xy.x:1!null
                 │   └─ uv.u:4!null
                 ├─ Table
                 │   ├─ name: xy
                 │   ├─ columns: [x y z]
                 │   ├─ colSet: (1-3)
                 │   └─ tableId: 1
                 └─ Table
                     ├─ name: uv
                     ├─ columns: [u v w]
                     ├─ colSet: (4-6)
                     └─ tableId: 2
`,
		},
		{
			Query: "select x + 1 as xx from xy join uv on (x = u) having xx = 123;",
			ExpectedPlan: `
Project
 ├─ columns: [(xy.x:1!null + 1 (tinyint)) as xx]
 └─ Having
     ├─ Eq
     │   ├─ xx:7!null
     │   └─ 123 (bigint)
     └─ Project
         ├─ columns: [xy.x:1!null, xy.y:2!null, xy.z:3!null, uv.u:4!null, uv.v:5!null, uv.w:6!null, (xy.x:1!null + 1 (tinyint)) as xx]
         └─ InnerJoin
             ├─ Eq
             │   ├─ xy.x:1!null
             │   └─ uv.u:4!null
             ├─ Table
             │   ├─ name: xy
             │   ├─ columns: [x y z]
             │   ├─ colSet: (1-3)
             │   └─ tableId: 1
             └─ Table
                 ├─ name: uv
                 ├─ columns: [u v w]
                 ├─ colSet: (4-6)
                 └─ tableId: 2
`,
		},
		{
			Query: "select x +1  as xx from xy join uv on (x = u) group by x having avg(x) = 123;",
			ExpectedPlan: `
Project
 ├─ columns: [(xy.x:1!null + 1 (tinyint)) as xx]
 └─ Having
     ├─ Eq
     │   ├─ avg(xy.x):8
     │   └─ 123 (tinyint)
     └─ Project
         ├─ columns: [avg(xy.x):8, xy.x:1!null, (xy.x:1!null + 1 (tinyint)) as xx]
         └─ GroupBy
             ├─ select: AVG(xy.x:1!null), xy.x:1!null
             ├─ group: xy.x:1!null
             └─ InnerJoin
                 ├─ Eq
                 │   ├─ xy.x:1!null
                 │   └─ uv.u:4!null
                 ├─ Table
                 │   ├─ name: xy
                 │   ├─ columns: [x y z]
                 │   ├─ colSet: (1-3)
                 │   └─ tableId: 1
                 └─ Table
                     ├─ name: uv
                     ├─ columns: [u v w]
                     ├─ colSet: (4-6)
                     └─ tableId: 2
`,
		},
		{
			Skip:  true,
			Query: "select x + 1 as xx from xy join uv on (x = u) group by xx having avg(xx) = 123;",
		},

		{
<<<<<<< HEAD
			Query: "select icu_version();",
			ExpectedPlan: `
Project
 ├─ columns: [73.1 (varchar(4)) as icu_version()]
=======
			Query: "select name_const('abc', 123);",
			ExpectedPlan: `
Project
 ├─ columns: [123 (tinyint) as abc]
>>>>>>> ef35940f
 └─ Table
     ├─ name: 
     ├─ columns: []
     ├─ colSet: ()
     └─ tableId: 0
`,
		},
	}

	var w *bufio.Writer
	var outputPath string
	if rewrite {
		tmp, err := os.MkdirTemp("", "*")
		if err != nil {
			panic(err)
		}

		outputPath = filepath.Join(tmp, "queryPlans.txt")
		f, err := os.Create(outputPath)
		require.NoError(t, err)

		w = bufio.NewWriter(f)
		_, _ = fmt.Fprintf(w, "var %s = []planTest{\n", "tests")

		defer func() {
			w.WriteString("}\n")
			w.Flush()
			t.Logf("Query plans in %s", outputPath)
		}()
	}

	db := memory.NewDatabase("mydb")
	cat := newTestCatalog(db)
	pro := memory.NewDBProvider(db)
	sess := memory.NewSession(sql.NewBaseSession(), pro)

	ctx := sql.NewContext(context.Background(), sql.WithSession(sess))
	ctx.SetCurrentDatabase("mydb")
	b := New(ctx, cat, sql.NewMysqlParser())

	for _, tt := range tests {
		t.Run(tt.Query, func(t *testing.T) {
			if tt.Skip {
				if rewrite {
					w.WriteString("\t{\n")
					w.WriteString(fmt.Sprintf("\t\tSkip: true,\n"))
					if strings.Contains(tt.Query, "\n") {
						w.WriteString(fmt.Sprintf("\t\tQuery: `\n\t%s`,\n", strings.TrimSpace(tt.Query)))
					} else {
						w.WriteString(fmt.Sprintf("\t\tQuery: \"%s\",\n", strings.TrimSpace(tt.Query)))
					}
					w.WriteString("\t},\n")
				}
				t.Skip()
			}
			stmt, err := sqlparser.Parse(tt.Query)
			require.NoError(t, err)

			outScope := b.build(nil, stmt, tt.Query)
			defer b.Reset()
			plan := sql.DebugString(outScope.node)

			if rewrite {
				w.WriteString("\t{\n")
				if strings.Contains(tt.Query, "\n") {
					w.WriteString(fmt.Sprintf("\t\tQuery: `\n\t%s`,\n", strings.TrimSpace(tt.Query)))
				} else {
					w.WriteString(fmt.Sprintf("\t\tQuery: \"%s\",\n", strings.TrimSpace(tt.Query)))
				}
				w.WriteString(fmt.Sprintf("\t\tExpectedPlan: `\n%s`,\n", plan))
				w.WriteString("\t},\n")
			}
			if verbose {
				print(plan)
			}

			require.Equal(t, tt.ExpectedPlan, "\n"+sql.DebugString(outScope.node))
			require.True(t, outScope.node.Resolved())
		})
	}
}

func newTestCatalog(db *memory.Database) *sql.MapCatalog {
	cat := &sql.MapCatalog{
		Databases: make(map[string]sql.Database),
		Tables:    make(map[string]sql.Table),
	}

	cat.Tables["xy"] = memory.NewTable(db, "xy", sql.NewPrimaryKeySchema(sql.Schema{
		{Name: "x", Type: types.Int64},
		{Name: "y", Type: types.Int64},
		{Name: "z", Type: types.Int64},
	}, 0), nil)
	cat.Tables["uv"] = memory.NewTable(db, "uv", sql.NewPrimaryKeySchema(sql.Schema{
		{Name: "u", Type: types.Int64},
		{Name: "v", Type: types.Int64},
		{Name: "w", Type: types.Int64},
	}, 0), nil)

	db.AddTable("xy", cat.Tables["xy"].(memory.MemTable))
	db.AddTable("uv", cat.Tables["uv"].(memory.MemTable))
	cat.Databases["mydb"] = db
	cat.Funcs = function.NewRegistry()
	return cat
}

func TestParseColumnTypeString(t *testing.T) {
	tests := []struct {
		columnType      string
		expectedSqlType sql.Type
	}{
		{
			"tinyint",
			types.Int8,
		},
		{
			"tinyint(0)",
			types.Int8,
		},
		{
			// MySQL 8.1.0 only honors display width for TINYINT and only when the display width is 1
			"tinyint(1)",
			types.MustCreateNumberTypeWithDisplayWidth(sqltypes.Int8, 1),
		},
		{
			"tinyint(2)",
			types.Int8,
		},
		{
			"SMALLINT",
			types.Int16,
		},
		{
			"SMALLINT(1)",
			types.Int16,
		},
		{
			"MeDiUmInT",
			types.Int24,
		},
		{
			"MEDIUMINT(1)",
			types.Int24,
		},
		{
			"INT",
			types.Int32,
		},
		{
			"INT(0)",
			types.Int32,
		},
		{
			"BIGINT",
			types.Int64,
		},
		{
			"BIGINT(1)",
			types.Int64,
		},
		{
			"TINYINT UNSIGNED",
			types.Uint8,
		},
		{
			"TINYINT(1) UNSIGNED",
			types.Uint8,
		},
		{
			"SMALLINT UNSIGNED",
			types.Uint16,
		},
		{
			"SMALLINT(1) UNSIGNED",
			types.Uint16,
		},
		{
			"MEDIUMINT UNSIGNED",
			types.Uint24,
		},
		{
			"MEDIUMINT(1) UNSIGNED",
			types.Uint24,
		},
		{
			"INT UNSIGNED",
			types.Uint32,
		},
		{
			"INT(1) UNSIGNED",
			types.Uint32,
		},
		{
			"BIGINT UNSIGNED",
			types.Uint64,
		},
		{
			"BIGINT(1) UNSIGNED",
			types.Uint64,
		},
		{
			// Boolean is a synonym for TINYINT(1)
			"BOOLEAN",
			types.MustCreateNumberTypeWithDisplayWidth(sqltypes.Int8, 1),
		},
		{
			"FLOAT",
			types.Float32,
		},
		{
			"DOUBLE",
			types.Float64,
		},
		{
			"REAL",
			types.Float64,
		},
		{
			"DECIMAL",
			types.MustCreateColumnDecimalType(10, 0),
		},
		{
			"DECIMAL(22)",
			types.MustCreateColumnDecimalType(22, 0),
		},
		{
			"DECIMAL(55, 13)",
			types.MustCreateColumnDecimalType(55, 13),
		},
		{
			"DEC(34, 2)",
			types.MustCreateColumnDecimalType(34, 2),
		},
		{
			"FIXED(4, 4)",
			types.MustCreateColumnDecimalType(4, 4),
		},
		{
			"BIT(31)",
			types.MustCreateBitType(31),
		},
		{
			"TINYBLOB",
			types.TinyBlob,
		},
		{
			"BLOB",
			types.Blob,
		},
		{
			"MEDIUMBLOB",
			types.MediumBlob,
		},
		{
			"LONGBLOB",
			types.LongBlob,
		},
		{
			"TINYTEXT",
			types.TinyText,
		},
		{
			"TEXT",
			types.Text,
		},
		{
			"MEDIUMTEXT",
			types.MediumText,
		},
		{
			"LONGTEXT",
			types.LongText,
		},
		{
			"CHAR(5)",
			types.MustCreateStringWithDefaults(sqltypes.Char, 5),
		},
		{
			"VARCHAR(255)",
			types.MustCreateStringWithDefaults(sqltypes.VarChar, 255),
		},
		{
			"VARCHAR(300) COLLATE latin1_german2_ci",
			types.MustCreateString(sqltypes.VarChar, 300, sql.Collation_latin1_german2_ci),
		},
		{
			"BINARY(6)",
			types.MustCreateBinary(sqltypes.Binary, 6),
		},
		{
			"VARBINARY(256)",
			types.MustCreateBinary(sqltypes.VarBinary, 256),
		},
		{
			"YEAR",
			types.Year,
		},
		{
			"DATE",
			types.Date,
		},
		{
			"TIME",
			types.Time,
		},
		{
			"TIMESTAMP",
			types.Timestamp,
		},
		{
			"TIMESTAMP(3)",
			types.MustCreateDatetimeType(sqltypes.Timestamp, 3),
		},
		{
			"TIMESTAMP(6)",
			types.TimestampMaxPrecision,
		},
		{
			"DATETIME(3)",
			types.MustCreateDatetimeType(sqltypes.Datetime, 3),
		},
		{
			"DATETIME",
			types.Datetime,
		},
		{
			"DATETIME(6)",
			types.DatetimeMaxPrecision,
		},
	}

	for _, test := range tests {
		ctx := sql.NewEmptyContext()
		ctx.SetCurrentDatabase("mydb")
		t.Run("parse "+test.columnType, func(t *testing.T) {
			res, err := ParseColumnTypeString(test.columnType)
			require.NoError(t, err)
			if collatedType, ok := res.(sql.TypeWithCollation); ok {
				if collatedType.Collation() == sql.Collation_Unspecified {
					res, err = collatedType.WithNewCollation(sql.Collation_Default)
					require.NoError(t, err)
				}
			}
			require.Equal(t, test.expectedSqlType, res)
		})
		t.Run("round trip "+test.columnType, func(t *testing.T) {
			str := test.expectedSqlType.String()
			typ, err := ParseColumnTypeString(str)
			require.NoError(t, err)
			if collatedType, ok := typ.(sql.TypeWithCollation); ok {
				if collatedType.Collation() == sql.Collation_Unspecified {
					typ, err = collatedType.WithNewCollation(sql.Collation_Default)
					require.NoError(t, err)
				}
			}
			require.Equal(t, test.expectedSqlType, typ)
			require.Equal(t, typ.String(), str)
		})
	}
}

func TestPlanBuilderErr(t *testing.T) {
	var tests = []planErrTest{
		{
			Query: "select x, y as x from xy order by x;",
			Err:   "ambiguous column or alias name \"x\"",
		},
		{
			Query: "select x from xy having z > 0",
			Err:   "column \"z\" could not be found in any table in scope",
		},
		{
			Query: "select x from xy having z > 0 order by y",
			Err:   "column \"z\" could not be found in any table in scope",
		},
		{
			Query: "SELECT x, sum(x) FROM xy group by 1 having x+y order by 1",
			Err:   "column \"y\" could not be found in any table in scope",
		},
		{
			Query: "select x + 1 as xx from xy join uv on (x = u) group by xx having x = 123;",
			Err:   "column \"x\" could not be found in any table in scope",
		},
		{
			Query: "select x + 1 as xx from xy join uv on (x = u) having x = 123;",
			Err:   "column \"x\" could not be found in any table in scope",
		},
	}

	db := memory.NewDatabase("mydb")
	cat := newTestCatalog(db)
	pro := memory.NewDBProvider(db)
	sess := memory.NewSession(sql.NewBaseSession(), pro)

	ctx := sql.NewContext(context.Background(), sql.WithSession(sess))
	ctx.SetCurrentDatabase("mydb")
	b := New(ctx, cat, sql.NewMysqlParser())

	for _, tt := range tests {
		t.Run(tt.Query, func(t *testing.T) {
			if tt.Skip {
				t.Skip()
			}
			stmt, err := sqlparser.Parse(tt.Query)
			require.NoError(t, err)

			_, _, err = b.BindOnly(stmt, tt.Query)
			defer b.Reset()

			require.Error(t, err)
			require.Equal(t, tt.Err, err.Error())
		})
	}
}<|MERGE_RESOLUTION|>--- conflicted
+++ resolved
@@ -2450,17 +2450,23 @@
 		},
 
 		{
-<<<<<<< HEAD
+			Query: "select name_const('abc', 123);",
+			ExpectedPlan: `
+Project
+ ├─ columns: [123 (tinyint) as abc]
+ └─ Table
+     ├─ name: 
+     ├─ columns: []
+     ├─ colSet: ()
+     └─ tableId: 0
+`,
+		},
+
+		{
 			Query: "select icu_version();",
 			ExpectedPlan: `
 Project
  ├─ columns: [73.1 (varchar(4)) as icu_version()]
-=======
-			Query: "select name_const('abc', 123);",
-			ExpectedPlan: `
-Project
- ├─ columns: [123 (tinyint) as abc]
->>>>>>> ef35940f
  └─ Table
      ├─ name: 
      ├─ columns: []
