--- conflicted
+++ resolved
@@ -2473,7 +2473,6 @@
                  ├─ colSet: (4-6)
                  └─ tableId: 2
 `,
-<<<<<<< HEAD
 	},
 	{
 		Skip: true,
@@ -2518,18 +2517,6 @@
 		Query: "select x + 1 as xx from xy join uv on (x = u) group by xx having avg(xx) = 123;",
 	},
 }
-=======
-		},
-		{
-			Skip:  true,
-			Query: "select x + 1 as xx from xy join uv on (x = u) group by xx having x = 123; -- should error",
-		},
-		{
-			Skip:  true,
-			Query: "select x + 1 as xx from xy join uv on (x = u) having x = 123; -- should error",
-		},
-	}
->>>>>>> 6cae6109
 
 	var w *bufio.Writer
 	var outputPath string
