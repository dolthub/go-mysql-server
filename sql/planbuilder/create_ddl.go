--- conflicted
+++ resolved
@@ -109,25 +109,14 @@
 	}
 
 	// TODO: https://github.com/dolthub/dolt/issues/7720
-<<<<<<< HEAD
 	//if block, isBEBlock := bodyScope.node.(*plan.BeginEndBlock); isBEBlock {
 	//	for _, child := range block.Children() {
 	//		if _, ok := child.(*plan.DeclareVariables); ok {
-	//			err := sql.ErrUnsupportedFeature.New("DECLARE in BEGIN END block")
+	//			err := sql.ErrUnsupportedFeature.New("DECLARE in BEGIN END block in TRIGGER")
 	//			b.handleErr(err)
 	//		}
 	//	}
 	//}
-=======
-	if block, isBEBlock := bodyScope.node.(*plan.BeginEndBlock); isBEBlock {
-		for _, child := range block.Children() {
-			if _, ok := child.(*plan.DeclareVariables); ok {
-				err := sql.ErrUnsupportedFeature.New("DECLARE in BEGIN END block in TRIGGER")
-				b.handleErr(err)
-			}
-		}
-	}
->>>>>>> 99ab3349
 
 	outScope.node = plan.NewCreateTrigger(
 		db,
