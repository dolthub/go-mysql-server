// Copyright 2023 Dolthub, Inc.
//
// Licensed under the Apache License, Version 2.0 (the "License");
// you may not use this file except in compliance with the License.
// You may obtain a copy of the License at
//
//     http://www.apache.org/licenses/LICENSE-2.0
//
// Unless required by applicable law or agreed to in writing, software
// distributed under the License is distributed on an "AS IS" BASIS,
// WITHOUT WARRANTIES OR CONDITIONS OF ANY KIND, either express or implied.
// See the License for the specific language governing permissions and
// limitations under the License.

package planbuilder

import (
	"fmt"
	"strings"

	ast "github.com/dolthub/vitess/go/vt/sqlparser"

	"github.com/dolthub/go-mysql-server/sql"
	"github.com/dolthub/go-mysql-server/sql/expression"
	"github.com/dolthub/go-mysql-server/sql/plan"
	"github.com/dolthub/go-mysql-server/sql/transform"
)

const OnDupValuesPrefix = "__new_ins"

func (b *Builder) buildInsert(inScope *scope, i *ast.Insert) (outScope *scope) {
	if i.With != nil {
		inScope = b.buildWith(inScope, i.With)
	}
	dbName := i.Table.Qualifier.String()
	tableName := i.Table.Name.String()
	destScope, ok := b.buildResolvedTable(inScope, dbName, tableName, nil)
	if !ok {
		b.handleErr(sql.ErrTableNotFound.New(tableName))
	}
	var db sql.Database
	var rt *plan.ResolvedTable
	switch n := destScope.node.(type) {
	case *plan.ResolvedTable:
		rt = n
		db = rt.SqlDatabase
	case *plan.UnresolvedTable:
		db = n.Database()
	default:
		b.handleErr(fmt.Errorf("expected insert destination to be resolved or unresolved table"))
	}
	if rt == nil {
		if b.TriggerCtx().Active && !b.TriggerCtx().Call {
			b.TriggerCtx().UnresolvedTables = append(b.TriggerCtx().UnresolvedTables, tableName)
		} else {
			err := fmt.Errorf("expected resolved table: %s", tableName)
			b.handleErr(err)
		}
	}
	isReplace := i.Action == ast.ReplaceStr

	var columns []string
	{
		columns = columnsToStrings(i.Columns)
		// If no column names were specified in the query, go ahead and fill
		// them all in now that the destination is resolved.
		// TODO: setting the plan field directly is not great
		if len(columns) == 0 && len(destScope.cols) > 0 && rt != nil {
			schema := rt.Schema()
			columns = make([]string, len(schema))
			for i, col := range schema {
				// Tables with any generated column must always supply a column list, so this is always an error
				if col.Generated != nil {
					b.handleErr(sql.ErrGeneratedColumnValue.New(col.Name, rt.Name()))
				}
				columns[i] = col.Name
			}
		}
	}
	sch := destScope.node.Schema()
	if rt != nil {
		sch = b.resolveSchemaDefaults(destScope, rt.Schema())
	}
	srcScope := b.insertRowsToNode(inScope, i.Rows, columns, sch)

	// TODO: on duplicate expressions need to reference both VALUES and
	//  derived columns equally in ON DUPLICATE UPDATE expressions.
	combinedScope := inScope.replace()
	for i, c := range destScope.cols {
		combinedScope.newColumn(c)
		if len(srcScope.cols) == len(destScope.cols) {
			combinedScope.newColumn(srcScope.cols[i])
		} else {
			// check for VALUES refs
			c.tableId.TableName = OnDupValuesPrefix
			combinedScope.newColumn(c)
		}
	}
	onDupExprs := b.buildOnDupUpdateExprs(combinedScope, destScope, ast.AssignmentExprs(i.OnDup))

	ignore := false
	// TODO: make this a bool in vitess
	if strings.Contains(strings.ToLower(i.Ignore), "ignore") {
		ignore = true
	}

	dest := destScope.node

	ins := plan.NewInsertInto(db, plan.NewInsertDestination(sch, dest), srcScope.node, isReplace, columns, onDupExprs, ignore)
	outScope = destScope
	outScope.node = ins
	if rt != nil {
		checks := b.loadChecksFromTable(destScope, rt.Table)
		outScope.node = ins.WithChecks(checks)
	}

	return
}

func (b *Builder) insertRowsToNode(inScope *scope, ir ast.InsertRows, columnNames []string, destSchema sql.Schema) (outScope *scope) {
	switch v := ir.(type) {
	case ast.SelectStatement:
		return b.buildSelectStmt(inScope, v)
	case ast.Values:
		outScope = b.buildInsertValues(inScope, v, columnNames, destSchema)
	default:
		err := sql.ErrUnsupportedSyntax.New(ast.String(ir))
		b.handleErr(err)
	}
	return
}

func (b *Builder) buildInsertValues(inScope *scope, v ast.Values, columnNames []string, destSchema sql.Schema) (outScope *scope) {
	columnDefaultValues := make([]*sql.ColumnDefaultValue, len(columnNames))
	for i, columnName := range columnNames {
		index := destSchema.IndexOfColName(columnName)
		if index == -1 {
			if !b.TriggerCtx().Call && len(b.TriggerCtx().UnresolvedTables) > 0 {
				continue
			}
			err := plan.ErrInsertIntoNonexistentColumn.New(columnName)
			b.handleErr(err)
		}
		columnDefaultValues[i] = destSchema[index].Default
		if columnDefaultValues[i] == nil && destSchema[index].Generated != nil {
			columnDefaultValues[i] = destSchema[index].Generated
		}
	}

	exprTuples := make([][]sql.Expression, len(v))
	for i, vt := range v {
		// noExprs is an edge case where we fill VALUES with nil expressions
		noExprs := len(vt) == 0
		// triggerUnknownTable is an edge case where we ignored an unresolved
		// table error and do not have a schema for resolving defaults
		triggerUnknownTable := (len(columnNames) == 0 && len(vt) > 0) && (len(b.TriggerCtx().UnresolvedTables) > 0)

		if len(vt) != len(columnNames) && !noExprs && !triggerUnknownTable {
			err := sql.ErrInsertIntoMismatchValueCount.New()
			b.handleErr(err)
		}
		exprs := make([]sql.Expression, len(columnNames))
		exprTuples[i] = exprs
		for j := range columnNames {
			if noExprs || triggerUnknownTable {
				exprs[j] = expression.WrapExpression(columnDefaultValues[j])
				continue
			}
			e := vt[j]
			switch e := e.(type) {
			case *ast.Default:
				exprs[j] = expression.WrapExpression(columnDefaultValues[j])
				// explicit DEFAULT values need their column indexes assigned early, since we analyze the insert values in
				// isolation (no access to the destination schema)
				exprs[j] = assignColumnIndexes(exprs[j], reorderSchema(columnNames, destSchema))
			default:
				exprs[j] = b.buildScalar(inScope, e)
			}
		}
	}

	outScope = inScope.push()
	outScope.node = plan.NewValues(exprTuples)
	return
}

// reorderSchema returns the schemas columns in the order specified by names
func reorderSchema(names []string, schema sql.Schema) sql.Schema {
	newSch := make(sql.Schema, len(names))
	for i, name := range names {
		newSch[i] = schema[schema.IndexOfColName(name)]
	}
	return newSch
}

func (b *Builder) buildValues(inScope *scope, v ast.Values) (outScope *scope) {
	// TODO add literals to outScope?
	exprTuples := make([][]sql.Expression, len(v))
	for i, vt := range v {
		exprs := make([]sql.Expression, len(vt))
		exprTuples[i] = exprs
		for j, e := range vt {
			exprs[j] = b.buildScalar(inScope, e)
		}
	}

	outScope = inScope.push()
	outScope.node = plan.NewValues(exprTuples)
	return
}

func (b *Builder) assignmentExprsToExpressions(inScope *scope, e ast.AssignmentExprs) []sql.Expression {
	updateExprs := make([]sql.Expression, len(e))
	var startAggCnt int
	if inScope.groupBy != nil {
		startAggCnt = len(inScope.groupBy.aggs)
	}
	var startWinCnt int
	if inScope.windowFuncs != nil {
		startWinCnt = len(inScope.windowFuncs)
	}

	tableSch := b.resolveSchemaDefaults(inScope, inScope.node.Schema())

	for i, updateExpr := range e {
		colName := b.buildScalar(inScope, updateExpr.Name)

		innerExpr := b.buildScalar(inScope, updateExpr.Expr)
		if gf, ok := colName.(*expression.GetField); ok {
			colIdx := tableSch.IndexOfColName(gf.Name())
			// TODO: during trigger parsing the table in the node is unresolved, so we need this additional bounds check
			//  This means that trigger execution will be able to update generated columns
			// Prevent update of generated columns
			if colIdx >= 0 && tableSch[colIdx].Generated != nil {
				err := sql.ErrGeneratedColumnValue.New(tableSch[colIdx].Name, inScope.node.(sql.NameableNode).Name())
				b.handleErr(err)
			}
<<<<<<< HEAD
			// Replace update expressions with default
=======

			// Replace default with column default from resolved schema
>>>>>>> dcb38e62
			if _, ok := updateExpr.Expr.(*ast.Default); ok {
				if colIdx >= 0 {
					innerExpr = expression.WrapExpression(tableSch[colIdx].Default)
				}
			}
		}

		updateExprs[i] = expression.NewSetField(colName, innerExpr)
		if inScope.groupBy != nil {
			if len(inScope.groupBy.aggs) > startAggCnt {
				err := sql.ErrAggregationUnsupported.New(updateExprs[i])
				b.handleErr(err)
			}
		}
		if inScope.windowFuncs != nil {
			if len(inScope.windowFuncs) > startWinCnt {
				err := sql.ErrWindowUnsupported.New(updateExprs[i])
				b.handleErr(err)
			}
		}
	}

	// We need additional update expressions for any generated columns, since they won't be part of the update
	// expressions, but their value in the row must be updated before being passed to the integrator for storage.
	for i, col := range tableSch {
		if col.Generated != nil {
			colName := expression.NewGetFieldWithTable(i, col.Type, col.DatabaseSource, col.Source, col.Name, col.Nullable)
			generated := b.resolveColumnDefaultExpression(inScope, col, col.Generated)
			updateExprs = append(updateExprs, expression.NewSetField(colName, assignColumnIndexes(generated, tableSch)))
		}

		// TODO: we also need update expressions for OnUpdate columns
	}

	return updateExprs
}

func (b *Builder) buildOnDupUpdateExprs(combinedScope, destScope *scope, e ast.AssignmentExprs) []sql.Expression {
	b.insertActive = true
	defer func() {
		b.insertActive = false
	}()
	res := make([]sql.Expression, len(e))
	// todo(max): prevent aggregations in separate semantic walk step
	var startAggCnt int
	if combinedScope.groupBy != nil {
		startAggCnt = len(combinedScope.groupBy.aggs)
	}
	var startWinCnt int
	if combinedScope.windowFuncs != nil {
		startWinCnt = len(combinedScope.windowFuncs)
	}
	for i, updateExpr := range e {
		colName := b.buildOnDupLeft(destScope, updateExpr.Name)
		innerExpr := b.buildScalar(combinedScope, updateExpr.Expr)

		res[i] = expression.NewSetField(colName, innerExpr)
		if combinedScope.groupBy != nil {
			if len(combinedScope.groupBy.aggs) > startAggCnt {
				err := sql.ErrAggregationUnsupported.New(res[i])
				b.handleErr(err)
			}
		}
		if combinedScope.windowFuncs != nil {
			if len(combinedScope.windowFuncs) > startWinCnt {
				err := sql.ErrWindowUnsupported.New(res[i])
				b.handleErr(err)
			}
		}
	}
	return res
}

func (b *Builder) buildOnDupLeft(inScope *scope, e ast.Expr) sql.Expression {
	// expect col reference only
	switch e := e.(type) {
	case *ast.ColName:
		dbName := strings.ToLower(e.Qualifier.Qualifier.String())
		tblName := strings.ToLower(e.Qualifier.Name.String())
		colName := strings.ToLower(e.Name.String())
		c, ok := inScope.resolveColumn(dbName, tblName, colName, true)
		if !ok {
			if tblName != "" && !inScope.hasTable(tblName) {
				b.handleErr(sql.ErrTableNotFound.New(tblName))
			} else if tblName != "" {
				b.handleErr(sql.ErrTableColumnNotFound.New(tblName, colName))
			}
			b.handleErr(sql.ErrColumnNotFound.New(e))
		}
		return c.scalarGf()
	default:
		err := fmt.Errorf("invalid update target; expected column reference, found: %T", e)
		b.handleErr(err)
	}
	return nil
}

func (b *Builder) buildDelete(inScope *scope, d *ast.Delete) (outScope *scope) {
	outScope = b.buildFrom(inScope, d.TableExprs)
	b.buildWhere(outScope, d.Where)
	orderByScope := b.analyzeOrderBy(outScope, outScope, d.OrderBy)
	b.buildOrderBy(outScope, orderByScope)
	offset := b.buildOffset(outScope, d.Limit)
	if offset != nil {
		outScope.node = plan.NewOffset(offset, outScope.node)
	}
	limit := b.buildLimit(outScope, d.Limit)
	if limit != nil {
		outScope.node = plan.NewLimit(limit, outScope.node)
	}

	var targets []sql.Node
	if len(d.Targets) > 0 {
		targets = make([]sql.Node, len(d.Targets))
		for i, tableName := range d.Targets {
			tabName := tableName.Name.String()
			dbName := tableName.Qualifier.String()
			if dbName == "" {
				dbName = b.ctx.GetCurrentDatabase()
			}
			var target sql.Node
			if _, ok := outScope.tables[tabName]; ok {
				transform.InspectUp(outScope.node, func(n sql.Node) bool {
					switch n := n.(type) {
					case sql.NameableNode:
						if strings.EqualFold(n.Name(), tabName) {
							target = n
							return true
						}
					default:
					}
					return false
				})
			} else {
				tableScope, ok := b.buildResolvedTable(inScope, dbName, tabName, nil)
				if !ok {
					b.handleErr(sql.ErrTableNotFound.New(tabName))
				}
				target = tableScope.node
			}
			targets[i] = target
		}
	}

	del := plan.NewDeleteFrom(outScope.node, targets)
	outScope.node = del
	return
}

func (b *Builder) buildUpdate(inScope *scope, u *ast.Update) (outScope *scope) {
	outScope = b.buildFrom(inScope, u.TableExprs)

	updateExprs := b.assignmentExprsToExpressions(outScope, u.Exprs)

	b.buildWhere(outScope, u.Where)

	orderByScope := b.analyzeOrderBy(outScope, b.newScope(), u.OrderBy)

	b.buildOrderBy(outScope, orderByScope)
	offset := b.buildOffset(outScope, u.Limit)
	if offset != nil {
		outScope.node = plan.NewOffset(offset, outScope.node)
	}

	limit := b.buildLimit(outScope, u.Limit)
	if limit != nil {
		outScope.node = plan.NewLimit(limit, outScope.node)
	}

	// TODO comments
	// If the top level node can store comments and one was provided, store it.
	//if cn, ok := node.(sql.CommentedNode); ok && len(u.Comments) > 0 {
	//	node = cn.WithComment(string(u.Comments[0]))
	//}

	ignore := u.Ignore != ""
	update := plan.NewUpdate(outScope.node, ignore, updateExprs)

	outScope.node.Schema()

	// TODO: need to call sch = b.resolveSchemaDefaults(destScope, rt.Schema()) here

	var checks []*sql.CheckConstraint
	if join, ok := outScope.node.(*plan.JoinNode); ok {
		source := plan.NewUpdateSource(
			join,
			ignore,
			updateExprs,
		)
		updaters, err := rowUpdatersByTable(b.ctx, source, join)
		if err != nil {
			b.handleErr(err)
		}
		updateJoin := plan.NewUpdateJoin(updaters, source)
		update.Child = updateJoin
		transform.Inspect(update, func(n sql.Node) bool {
			// todo maybe this should be later stage
			switch n := n.(type) {
			case sql.NameableNode:
				if _, ok := updaters[n.Name()]; ok {
					rt := getResolvedTable(n)
					tableScope := inScope.push()
					for _, c := range rt.Schema() {
						tableScope.addColumn(scopeColumn{
							tableId:  sql.NewTableID(rt.SqlDatabase.Name(), n.Name()),
							col:      strings.ToLower(c.Name),
							typ:      c.Type,
							nullable: c.Nullable,
						})
					}
					checks = append(checks, b.loadChecksFromTable(tableScope, rt.Table)...)
				}
			default:
			}
			return true
		})
	} else {
		transform.Inspect(update, func(n sql.Node) bool {
			// todo maybe this should be later stage
			if rt, ok := n.(*plan.ResolvedTable); ok {
				checks = append(checks, b.loadChecksFromTable(outScope, rt.Table)...)
			}
			return true
		})
	}
	outScope.node = update.WithChecks(checks)
	return
}

// rowUpdatersByTable maps a set of tables to their RowUpdater objects.
func rowUpdatersByTable(ctx *sql.Context, node sql.Node, ij sql.Node) (map[string]sql.RowUpdater, error) {
	namesOfTableToBeUpdated := getTablesToBeUpdated(node)
	resolvedTables := getTablesByName(ij)

	rowUpdatersByTable := make(map[string]sql.RowUpdater)
	for tableToBeUpdated, _ := range namesOfTableToBeUpdated {
		resolvedTable, ok := resolvedTables[tableToBeUpdated]
		if !ok {
			return nil, plan.ErrUpdateForTableNotSupported.New(tableToBeUpdated)
		}

		var table = resolvedTable.UnderlyingTable()

		// If there is no UpdatableTable for a table being updated, error out
		updatable, ok := table.(sql.UpdatableTable)
		if !ok && updatable == nil {
			return nil, plan.ErrUpdateForTableNotSupported.New(tableToBeUpdated)
		}

		keyless := sql.IsKeyless(updatable.Schema())
		if keyless {
			return nil, sql.ErrUnsupportedFeature.New("error: keyless tables unsupported for UPDATE JOIN")
		}

		rowUpdatersByTable[tableToBeUpdated] = updatable.Updater(ctx)
	}

	return rowUpdatersByTable, nil
}

// getTablesByName takes a node and returns all found resolved tables in a map.
func getTablesByName(node sql.Node) map[string]*plan.ResolvedTable {
	ret := make(map[string]*plan.ResolvedTable)

	transform.Inspect(node, func(node sql.Node) bool {
		switch n := node.(type) {
		case *plan.ResolvedTable:
			ret[n.Table.Name()] = n
		case *plan.IndexedTableAccess:
			rt, ok := n.TableNode.(*plan.ResolvedTable)
			if ok {
				ret[rt.Name()] = rt
			}
		case *plan.TableAlias:
			rt := getResolvedTable(n)
			if rt != nil {
				ret[n.Name()] = rt
			}
		default:
		}
		return true
	})

	return ret
}

// Finds first TableNode node that is a descendant of the node given
func getResolvedTable(node sql.Node) *plan.ResolvedTable {
	var table *plan.ResolvedTable
	transform.Inspect(node, func(node sql.Node) bool {
		// plan.Inspect will get called on all children of a node even if one of the children's calls returns false. We
		// only want the first TableNode match.
		if table != nil {
			return false
		}

		switch n := node.(type) {
		case *plan.ResolvedTable:
			if !plan.IsDualTable(n) {
				table = n
				return false
			}
		case *plan.IndexedTableAccess:
			rt, ok := n.TableNode.(*plan.ResolvedTable)
			if ok {
				table = rt
				return false
			}
		}
		return true
	})
	return table
}

// getTablesToBeUpdated takes a node and looks for the tables to modified by a SetField.
func getTablesToBeUpdated(node sql.Node) map[string]struct{} {
	ret := make(map[string]struct{})

	transform.InspectExpressions(node, func(e sql.Expression) bool {
		switch e := e.(type) {
		case *expression.SetField:
			gf := e.Left.(*expression.GetField)
			ret[gf.Table()] = struct{}{}
			return false
		}

		return true
	})

	return ret
}

func (b *Builder) buildInto(inScope *scope, into *ast.Into) {
	if into.Outfile != "" || into.Dumpfile != "" {
		err := sql.ErrUnsupportedSyntax.New("select into files is not supported yet")
		b.handleErr(err)
	}

	vars := make([]sql.Expression, len(into.Variables))
	for i, val := range into.Variables {
		if strings.HasPrefix(val.String(), "@") {
			vars[i] = expression.NewUserVar(strings.TrimPrefix(val.String(), "@"))
		} else {
			col, ok := inScope.proc.GetVar(val.String())
			if !ok {
				err := sql.ErrExternalProcedureMissingContextParam.New(val.String())
				b.handleErr(err)
			}
			vars[i] = col.scalarGf()
		}
	}
	inScope.node = plan.NewInto(inScope.node, vars)
}

func (b *Builder) loadChecksFromTable(inScope *scope, table sql.Table) []*sql.CheckConstraint {
	var loadedChecks []*sql.CheckConstraint
	if checkTable, ok := table.(sql.CheckTable); ok {
		checks, err := checkTable.GetChecks(b.ctx)
		if err != nil {
			b.handleErr(err)
		}
		for _, ch := range checks {
			constraint := b.buildCheckConstraint(inScope, &ch)
			loadedChecks = append(loadedChecks, constraint)
		}
	}
	return loadedChecks
}

func (b *Builder) buildCheckConstraint(inScope *scope, check *sql.CheckDefinition) *sql.CheckConstraint {
	parseStr := fmt.Sprintf("select %s", check.CheckExpression)
	parsed, err := ast.Parse(parseStr)
	if err != nil {
		b.handleErr(err)
	}

	selectStmt, ok := parsed.(*ast.Select)
	if !ok || len(selectStmt.SelectExprs) != 1 {
		err := sql.ErrInvalidCheckConstraint.New(check.CheckExpression)
		b.handleErr(err)
	}

	expr := selectStmt.SelectExprs[0]
	ae, ok := expr.(*ast.AliasedExpr)
	if !ok {
		err := sql.ErrInvalidCheckConstraint.New(check.CheckExpression)
		b.handleErr(err)
	}

	c := b.buildScalar(inScope, ae.Expr)

	return &sql.CheckConstraint{
		Name:     check.Name,
		Expr:     c,
		Enforced: check.Enforced,
	}
}<|MERGE_RESOLUTION|>--- conflicted
+++ resolved
@@ -235,12 +235,8 @@
 				err := sql.ErrGeneratedColumnValue.New(tableSch[colIdx].Name, inScope.node.(sql.NameableNode).Name())
 				b.handleErr(err)
 			}
-<<<<<<< HEAD
-			// Replace update expressions with default
-=======
 
 			// Replace default with column default from resolved schema
->>>>>>> dcb38e62
 			if _, ok := updateExpr.Expr.(*ast.Default); ok {
 				if colIdx >= 0 {
 					innerExpr = expression.WrapExpression(tableSch[colIdx].Default)
