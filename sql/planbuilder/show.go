package planbuilder

import (
	"fmt"
	"github.com/dolthub/vitess/go/sqltypes"
	"strings"

	ast "github.com/dolthub/vitess/go/vt/sqlparser"

	"github.com/dolthub/go-mysql-server/sql"
	"github.com/dolthub/go-mysql-server/sql/expression"
	"github.com/dolthub/go-mysql-server/sql/mysql_db"
	"github.com/dolthub/go-mysql-server/sql/plan"
	"github.com/dolthub/go-mysql-server/sql/transform"
	"github.com/dolthub/go-mysql-server/sql/types"
)

func (b *PlanBuilder) buildAnalyze(inScope *scope, n *ast.Analyze, query string) (outScope *scope) {
	outScope = inScope.push()
	names := make([]sql.DbTable, len(n.Tables))
	for i, table := range n.Tables {
		names[i] = sql.DbTable{Db: table.Qualifier.String(), Table: table.Name.String()}
	}
	outScope.node = plan.NewAnalyze(names)
	return
}

func (b *PlanBuilder) buildShow(inScope *scope, s *ast.Show, query string) (outScope *scope) {
	outScope = inScope.push()
	showType := strings.ToLower(s.Type)
	switch showType {
	case "processlist":
		outScope.node = plan.NewShowProcessList()
	case ast.CreateTableStr, "create view":
		return b.buildShowTable(inScope, s, showType)
	case "create database", "create schema":
<<<<<<< HEAD
		dbName := s.Database
		if dbName == "" {
			dbName = b.ctx.GetCurrentDatabase()
		}
		db := b.resolveDb(dbName)
		outScope.node = plan.NewShowCreateDatabase(
			db,
			s.IfNotExists,
		)
=======
		return b.buildShowDatabase(inScope, s)
>>>>>>> 6359cce6
	case ast.CreateTriggerStr:
		return b.buildShowTrigger(inScope, s)
	case ast.CreateProcedureStr:
		return b.buildShowProcedure(inScope, s)
	case ast.CreateEventStr:
		return b.buildShowEvent(inScope, s)
	case "triggers":
		return b.buildShowAllTriggers(inScope, s)
	case "events":
		return b.buildShowAllEvents(inScope, s)
	case ast.ProcedureStatusStr:
		return b.buildShowProcedureStatus(inScope, s)
	case ast.FunctionStatusStr:
		return b.buildShowFunctionStatus(inScope, s)
	case ast.TableStatusStr:
		return b.buildShowTableStatus(inScope, s)
	case "index":
		return b.buildShowIndex(inScope, s)
	case ast.KeywordString(ast.VARIABLES):
		return b.buildShowVariables(inScope, s)
	case ast.KeywordString(ast.TABLES):
		return b.buildShowAllTables(inScope, s)
	case ast.KeywordString(ast.DATABASES), ast.KeywordString(ast.SCHEMAS):
		return b.buildShowAllDatabases(inScope, s)
	case ast.KeywordString(ast.FIELDS), ast.KeywordString(ast.COLUMNS):
		return b.buildShowAllColumns(inScope, s)
	case ast.KeywordString(ast.WARNINGS):
		return b.buildShowWarnings(inScope, s)
	case ast.KeywordString(ast.COLLATION):
		return b.buildShowCollation(inScope, s)
	case ast.KeywordString(ast.CHARSET):
		return b.buildShowCharset(inScope, s)
	case ast.KeywordString(ast.ENGINES):
		return b.buildShowEngines(inScope, s)
	case ast.KeywordString(ast.STATUS):
		return b.buildShowStatus(inScope, s)
	case "replica status":
		outScope.node = plan.NewShowReplicaStatus()
	default:
		unsupportedShow := fmt.Sprintf("SHOW %s", s.Type)
		b.handleErr(sql.ErrUnsupportedFeature.New(unsupportedShow))
	}
	return
}

func (b *PlanBuilder) buildShowTable(inScope *scope, s *ast.Show, showType string) (outScope *scope) {
	outScope = inScope.push()
	var asOfLit interface{}
	var asOfExpr sql.Expression
	if s.ShowTablesOpt != nil && s.ShowTablesOpt.AsOf != nil {
		var err error
		asOfExpr = b.buildScalar(inScope, s.ShowTablesOpt.AsOf)
		asOfLit, err = asOfExpr.Eval(b.ctx, nil)
		if err != nil {
			b.handleErr(err)
		}
	}

<<<<<<< HEAD
		if s.ShowTablesOpt != nil && s.ShowTablesOpt.AsOf != nil {
			dbName = s.ShowTablesOpt.DbName
			if s.ShowTablesOpt.Filter != nil {
				if s.ShowTablesOpt.Filter.Filter != nil {
					filter = b.buildScalar(inScope, s.ShowTablesOpt.Filter.Filter)
				} else if s.ShowTablesOpt.Filter.Like != "" {
					filter = expression.NewLike(
						expression.NewGetField(2, types.LongText, "Table", false),
						expression.NewLiteral(s.ShowTablesOpt.Filter.Like, types.LongText),
						nil,
					)
				}
			}
		}

		if dbName == "" {
			dbName = b.ctx.GetCurrentDatabase()
		}
		db := b.resolveDb(dbName)
		var node sql.Node = plan.NewShowTriggers(db)
		if filter != nil {
			node = plan.NewFilter(filter, node)
		}

		outScope.node = node
	case "events":
		var dbName string
		var filter sql.Expression
		if s.ShowTablesOpt != nil && s.ShowTablesOpt.AsOf != nil {
			dbName = s.ShowTablesOpt.DbName
			if s.ShowTablesOpt.Filter != nil {
				if s.ShowTablesOpt.Filter.Filter != nil {
					filter = b.buildScalar(inScope, s.ShowTablesOpt.Filter.Filter)
				} else if s.ShowTablesOpt.Filter.Like != "" {
					filter = expression.NewLike(
						expression.NewGetField(1, types.LongText, "Name", false),
						expression.NewLiteral(s.ShowTablesOpt.Filter.Like, types.LongText),
						nil,
					)
				}
			}
		}

		if dbName == "" {
			dbName = b.ctx.GetCurrentDatabase()
		}
		db := b.resolveDb(dbName)
		var node sql.Node = plan.NewShowEvents(db)
		if filter != nil {
			node = plan.NewFilter(filter, node)
		}
=======
	db := s.Database
	if db == "" {
		db = s.Table.Qualifier.String()
	}
	if db == "" {
		db = b.currentDb().Name()
	}

	rt := b.resolveTable(s.Table.Name.String(), db, asOfLit)

	database, err := b.cat.Database(b.ctx, b.ctx.GetCurrentDatabase())
	if err != nil {
		b.handleErr(err)
	}

	if privilegedDatabase, ok := database.(mysql_db.PrivilegedDatabase); ok {
		database = privilegedDatabase.Unwrap()
	}
	outScope.node = plan.NewShowCreateTableWithAsOf(rt, showType == "create view", asOfExpr)
	return
}
>>>>>>> 6359cce6

func (b *PlanBuilder) buildShowDatabase(inScope *scope, s *ast.Show) (outScope *scope) {
	outScope = inScope.push()
	outScope = inScope.push()
	outScope.node = plan.NewShowCreateDatabase(
		sql.UnresolvedDatabase(s.Database),
		s.IfNotExists,
	)
	return
}

func (b *PlanBuilder) buildShowTrigger(inScope *scope, s *ast.Show) (outScope *scope) {
	outScope = inScope.push()
	db, err := b.cat.Database(b.ctx, s.Table.Qualifier.String())
	if err != nil {
		b.handleErr(err)
	}
	outScope.node = plan.NewShowCreateTrigger(db, s.Table.Name.String())
	return
}

func (b *PlanBuilder) buildShowAllTriggers(inScope *scope, s *ast.Show) (outScope *scope) {
	outScope = inScope.push()
	var dbName string
	var filter sql.Expression

	if s.ShowTablesOpt != nil && s.ShowTablesOpt.AsOf != nil {
		dbName = s.ShowTablesOpt.DbName
		if s.ShowTablesOpt.Filter != nil {
			if s.ShowTablesOpt.Filter.Filter != nil {
				filter = b.buildScalar(inScope, s.ShowTablesOpt.Filter.Filter)
			} else if s.ShowTablesOpt.Filter.Like != "" {
				filter = expression.NewLike(
<<<<<<< HEAD
					expression.NewGetField(1, types.MustCreateString(sqltypes.VarChar, 64, sql.Collation_Information_Schema_Default), "Name", false),
					expression.NewLiteral(s.Filter.Like, types.LongText),
=======
					expression.NewUnresolvedColumn("Table"),
					expression.NewLiteral(s.ShowTablesOpt.Filter.Like, types.LongText),
>>>>>>> 6359cce6
					nil,
				)
			}
		}
	}

	var node sql.Node = plan.NewShowTriggers(sql.UnresolvedDatabase(dbName))
	if filter != nil {
		node = plan.NewFilter(filter, node)
	}

	outScope.node = node
	return
}

func (b *PlanBuilder) buildShowEvent(inScope *scope, s *ast.Show) (outScope *scope) {
	outScope = inScope.push()
	db, err := b.cat.Database(b.ctx, s.Table.Qualifier.String())
	if err != nil {
		b.handleErr(err)
	}
	outScope.node = plan.NewShowCreateEvent(db, s.Table.Name.String())
	return
}

func (b *PlanBuilder) buildShowAllEvents(inScope *scope, s *ast.Show) (outScope *scope) {
	outScope = inScope.push()
	var dbName string
	var filter sql.Expression
	if s.ShowTablesOpt != nil && s.ShowTablesOpt.AsOf != nil {
		dbName = s.ShowTablesOpt.DbName
		if s.ShowTablesOpt.Filter != nil {
			if s.ShowTablesOpt.Filter.Filter != nil {
				filter = b.buildScalar(inScope, s.ShowTablesOpt.Filter.Filter)
			} else if s.ShowTablesOpt.Filter.Like != "" {
				filter = expression.NewLike(
<<<<<<< HEAD
					expression.NewGetField(1, types.MustCreateString(sqltypes.VarChar, 64, sql.Collation_Information_Schema_Default), "Name", false),
					expression.NewLiteral(s.Filter.Like, types.LongText),
=======
					expression.NewUnresolvedColumn("Name"),
					expression.NewLiteral(s.ShowTablesOpt.Filter.Like, types.LongText),
>>>>>>> 6359cce6
					nil,
				)
			}
		}
	}

	var node sql.Node = plan.NewShowEvents(sql.UnresolvedDatabase(dbName))
	if filter != nil {
		node = plan.NewFilter(filter, node)
	}

<<<<<<< HEAD
		if filter != nil {
			node = plan.NewHaving(filter, node)
		}
		outScope.node = node
	case ast.TableStatusStr:
		var filter sql.Expression
		if s.Filter != nil {
			if s.Filter.Filter != nil {
				filter = b.buildScalar(inScope, s.Filter.Filter)
			} else if s.Filter.Like != "" {
				filter = expression.NewLike(
					expression.NewGetField(0, types.LongText, "Name", false),
					expression.NewLiteral(s.Filter.Like, types.LongText),
					nil,
				)
			}
=======
	outScope.node = node
	return
}

func (b *PlanBuilder) buildShowProcedure(inScope *scope, s *ast.Show) (outScope *scope) {
	outScope = inScope.push()
	db, err := b.cat.Database(b.ctx, s.Table.Qualifier.String())
	if err != nil {
		b.handleErr(err)
	}
	outScope.node = plan.NewShowCreateProcedure(db, s.Table.Name.String())
	return
}

func (b *PlanBuilder) buildShowProcedureStatus(inScope *scope, s *ast.Show) (outScope *scope) {
	outScope = inScope.push()
	var filter sql.Expression

	node, err := Parse(b.ctx, b.cat, "select routine_schema as `Db`, routine_name as `Name`, routine_type as `Type`,"+
		"definer as `Definer`, last_altered as `Modified`, created as `Created`, security_type as `Security_type`,"+
		"routine_comment as `Comment`, CHARACTER_SET_CLIENT as `character_set_client`, COLLATION_CONNECTION as `collation_connection`,"+
		"database_collation as `Database Collation` from information_schema.routines where routine_type = 'PROCEDURE'")
	if err != nil {
		b.handleErr(err)
	}

	if s.Filter != nil {
		if s.Filter.Filter != nil {
			filter = b.buildScalar(inScope, s.Filter.Filter)
		} else if s.Filter.Like != "" {
			filter = expression.NewLike(
				expression.NewUnresolvedColumn("Name"),
				expression.NewLiteral(s.Filter.Like, types.LongText),
				nil,
			)
>>>>>>> 6359cce6
		}
	}

	if filter != nil {
		node = plan.NewHaving(filter, node)
	}
	outScope.node = node
	return
}

<<<<<<< HEAD
		dbName := b.ctx.GetCurrentDatabase()
		if s.Database != "" {
			dbName = s.Database
=======
func (b *PlanBuilder) buildShowFunctionStatus(inScope *scope, s *ast.Show) (outScope *scope) {
	outScope = inScope.push()
	var filter sql.Expression
	var node sql.Node
	if s.Filter != nil {
		if s.Filter.Filter != nil {
			filter = b.buildScalar(inScope, s.Filter.Filter)
		} else if s.Filter.Like != "" {
			filter = expression.NewLike(
				expression.NewUnresolvedColumn("Name"),
				expression.NewLiteral(s.Filter.Like, types.LongText),
				nil,
			)
>>>>>>> 6359cce6
		}
	}

<<<<<<< HEAD
		if dbName == "" {
			dbName = b.ctx.GetCurrentDatabase()
		}
		db := b.resolveDb(dbName)

		var node sql.Node = plan.NewShowTableStatus(db)
		if filter != nil {
			node = plan.NewFilter(filter, node)
=======
	node, err := Parse(b.ctx, b.cat, "select routine_schema as `Db`, routine_name as `Name`, routine_type as `Type`,"+
		"definer as `Definer`, last_altered as `Modified`, created as `Created`, security_type as `Security_type`,"+
		"routine_comment as `Comment`, character_set_client, collation_connection,"+
		"database_collation as `Database Collation` from information_schema.routines where routine_type = 'FUNCTION'")
	if err != nil {
		b.handleErr(err)
	}

	if filter != nil {
		node = plan.NewHaving(filter, node)
	}
	outScope.node = node
	return
}

func (b *PlanBuilder) buildShowTableStatus(inScope *scope, s *ast.Show) (outScope *scope) {
	outScope = inScope.push()
	var filter sql.Expression
	if s.Filter != nil {
		if s.Filter.Filter != nil {
			filter = b.buildScalar(inScope, s.Filter.Filter)
		} else if s.Filter.Like != "" {
			filter = expression.NewLike(
				expression.NewUnresolvedColumn("Name"),
				expression.NewLiteral(s.Filter.Like, types.LongText),
				nil,
			)
>>>>>>> 6359cce6
		}
	}

<<<<<<< HEAD
		outScope.node = node
		return
	case "index":
		dbName := s.Table.Qualifier.String()
		tableName := s.Table.Name.String()
		table := b.buildResolvedTable(tableName, dbName, nil)
		outScope.node = plan.NewShowIndexes(table)
	case ast.KeywordString(ast.VARIABLES):
		var filter sql.Expression
		var like sql.Expression
		if s.Filter != nil {
			if s.Filter.Filter != nil {
				filter = b.buildScalar(inScope, s.Filter.Filter)
				filter, _, _ = transform.Expr(filter, func(e sql.Expression) (sql.Expression, transform.TreeIdentity, error) {
					// TODO this isn't gonna work, will need to inject column
					switch e.(type) {
					case *expression.UnresolvedColumn:
						if strings.ToLower(e.String()) != "variable_name" {
							return nil, transform.SameTree, sql.ErrUnsupportedFeature.New("WHERE clause supports only 'variable_name' column for SHOW VARIABLES")
						}
						return expression.NewGetField(0, types.Text, "variable_name", true), transform.NewTree, nil
					default:
						return e, transform.SameTree, nil
=======
	db := b.ctx.GetCurrentDatabase()
	if s.Database != "" {
		db = s.Database
	}

	var node sql.Node = plan.NewShowTableStatus(sql.UnresolvedDatabase(db))
	if filter != nil {
		node = plan.NewFilter(filter, node)
	}

	outScope.node = node
	return
}
func (b *PlanBuilder) buildShowIndex(inScope *scope, s *ast.Show) (outScope *scope) {
	outScope = inScope.push()
	outScope.node = plan.NewShowIndexes(plan.NewUnresolvedTable(s.Table.Name.String(), s.Table.Qualifier.String()))
	return
}

func (b *PlanBuilder) buildShowVariables(inScope *scope, s *ast.Show) (outScope *scope) {
	outScope = inScope.push()
	var filter sql.Expression
	var like sql.Expression
	if s.Filter != nil {
		if s.Filter.Filter != nil {
			filter = b.buildScalar(inScope, s.Filter.Filter)
			filter, _, _ = transform.Expr(filter, func(e sql.Expression) (sql.Expression, transform.TreeIdentity, error) {
				switch e.(type) {
				case *expression.UnresolvedColumn:
					if strings.ToLower(e.String()) != "variable_name" {
						return nil, transform.SameTree, sql.ErrUnsupportedFeature.New("WHERE clause supports only 'variable_name' column for SHOW VARIABLES")
>>>>>>> 6359cce6
					}
					return expression.NewGetField(0, types.Text, "variable_name", true), transform.NewTree, nil
				default:
					return e, transform.SameTree, nil
				}
			})
		}
		if s.Filter.Like != "" {
			like = expression.NewLike(
				expression.NewGetField(0, types.LongText, "variable_name", false),
				expression.NewLiteral(s.Filter.Like, types.LongText),
				nil,
			)
			if filter != nil {
				filter = expression.NewAnd(like, filter)
			} else {
				filter = like
			}
		}
	}

<<<<<<< HEAD
		outScope.node = plan.NewShowVariables(filter, strings.ToLower(s.Scope) == "global")
	case ast.KeywordString(ast.TABLES):
		var dbName string
		var filter sql.Expression
		var asOf sql.Expression
		var full bool

		if s.ShowTablesOpt != nil && s.ShowTablesOpt.AsOf != nil {
			dbName = s.ShowTablesOpt.DbName
			if dbName == "" {
				dbName = b.ctx.GetCurrentDatabase()
			}
			full = s.Full

			if s.ShowTablesOpt.Filter != nil {
				if s.ShowTablesOpt.Filter.Filter != nil {
					filter = b.buildScalar(inScope, s.ShowTablesOpt.Filter.Filter)
				} else if s.ShowTablesOpt.Filter.Like != "" {
					filter = expression.NewLike(
						expression.NewGetField(0, types.LongText, fmt.Sprintf("Tables_in_%s", dbName), false),
						expression.NewLiteral(s.ShowTablesOpt.Filter.Like, types.LongText),
						nil,
					)
				}
			}
=======
	outScope.node = plan.NewShowVariables(filter, strings.ToLower(s.Scope) == "global")
	return
}
>>>>>>> 6359cce6

func (b *PlanBuilder) buildShowAllTables(inScope *scope, s *ast.Show) (outScope *scope) {
	outScope = inScope.push()
	var dbName string
	var filter sql.Expression
	var asOf sql.Expression
	var full bool

<<<<<<< HEAD
		if dbName == "" {
			dbName = b.ctx.GetCurrentDatabase()
		}
		db := b.resolveDb(dbName)
		var node sql.Node = plan.NewShowTables(db, full, asOf)
		if filter != nil {
			node = plan.NewFilter(filter, node)
=======
	if s.ShowTablesOpt != nil && s.ShowTablesOpt.AsOf != nil {
		dbName = s.ShowTablesOpt.DbName
		if dbName == "" {
			dbName = b.ctx.GetCurrentDatabase()
>>>>>>> 6359cce6
		}
		full = s.Full

		if s.ShowTablesOpt.Filter != nil {
			if s.ShowTablesOpt.Filter.Filter != nil {
				filter = b.buildScalar(inScope, s.ShowTablesOpt.Filter.Filter)
			} else if s.ShowTablesOpt.Filter.Like != "" {
				filter = expression.NewLike(
<<<<<<< HEAD
					expression.NewGetField(0, types.LongText, "Database", false),
					expression.NewLiteral(s.Filter.Like, types.LongText),
=======
					expression.NewUnresolvedColumn(fmt.Sprintf("Tables_in_%s", dbName)),
					expression.NewLiteral(s.ShowTablesOpt.Filter.Like, types.LongText),
>>>>>>> 6359cce6
					nil,
				)
			}
		}

		if s.ShowTablesOpt.AsOf != nil {
			asOf = b.buildScalar(inScope, s.ShowTablesOpt.AsOf)
		}
	}

	var node sql.Node = plan.NewShowTables(sql.UnresolvedDatabase(dbName), full, asOf)
	if filter != nil {
		node = plan.NewFilter(filter, node)
	}

<<<<<<< HEAD
			table = b.buildResolvedTable(s.Table.Name.String(), db, asOfLit)
		}
		var node sql.Node = plan.NewShowColumns(full, table)

		if s.ShowTablesOpt != nil && s.ShowTablesOpt.Filter != nil {
			if s.ShowTablesOpt.Filter.Like != "" {
				pattern := expression.NewLiteral(s.ShowTablesOpt.Filter.Like, types.LongText)

				node = plan.NewFilter(
					expression.NewLike(
						expression.NewGetField(0, plan.VarChar25000, "Field", false),
						pattern,
						nil,
					),
					node,
				)
			}
=======
	outScope.node = node
	return
}
>>>>>>> 6359cce6

func (b *PlanBuilder) buildShowAllDatabases(inScope *scope, s *ast.Show) (outScope *scope) {
	outScope = inScope.push()
	var node sql.Node = plan.NewShowDatabases()
	var filter sql.Expression
	if s.Filter != nil {
		if s.Filter.Filter != nil {
			filter = b.buildScalar(inScope, s.Filter.Filter)
		} else if s.Filter.Like != "" {
			filter = expression.NewLike(
				expression.NewUnresolvedColumn("Database"),
				expression.NewLiteral(s.Filter.Like, types.LongText),
				nil,
			)
		}
	}
	if filter != nil {
		node = plan.NewFilter(filter, node)
	}
	outScope.node = node
	return
}

func (b *PlanBuilder) buildShowAllColumns(inScope *scope, s *ast.Show) (outScope *scope) {
	outScope = inScope.push()
	full := s.Full
	var table sql.Node
	{
		var asOfLit interface{}
		var asOfExpr sql.Expression
		if s.ShowTablesOpt != nil && s.ShowTablesOpt.AsOf != nil {
			var err error
			asOfExpr = b.buildScalar(inScope, s.ShowTablesOpt.AsOf)
			asOfLit, err = asOfExpr.Eval(b.ctx, nil)
			if err != nil {
				b.handleErr(err)
			}
		}

		db := s.Database
		if db == "" {
			db = s.Table.Qualifier.String()
		}
		if db == "" {
			db = b.currentDb().Name()
		}

		table = b.resolveTable(s.Table.Name.String(), db, asOfLit)
	}
	var node sql.Node = plan.NewShowColumns(full, table)

<<<<<<< HEAD
		if s.Filter != nil {
			if s.Filter.Filter != nil {
				filter = b.buildScalar(inScope, s.Filter.Filter)
			} else if s.Filter.Like != "" {
				filter = expression.NewLike(
					expression.NewGetField(0, types.MustCreateStringWithDefaults(sqltypes.VarChar, 64), "Charset", false),
					expression.NewLiteral(s.Filter.Like, types.LongText),
=======
	if s.ShowTablesOpt != nil && s.ShowTablesOpt.Filter != nil {
		if s.ShowTablesOpt.Filter.Like != "" {
			pattern := expression.NewLiteral(s.ShowTablesOpt.Filter.Like, types.LongText)

			node = plan.NewFilter(
				expression.NewLike(
					expression.NewUnresolvedColumn("Field"),
					pattern,
>>>>>>> 6359cce6
					nil,
				),
				node,
			)
		}

		if s.ShowTablesOpt.Filter.Filter != nil {
			filter := b.buildScalar(inScope, s.ShowTablesOpt.Filter.Filter)
			node = plan.NewFilter(filter, node)
		}
	}

	outScope.node = node
	return
}

<<<<<<< HEAD
		var filter sql.Expression
		if s.Filter != nil {
			if s.Filter.Like != "" {
				filter = expression.NewLike(
					expression.NewGetField(0, node.Schema()[0].Type, plan.ShowStatusVariableCol, false),
					expression.NewLiteral(s.Filter.Like, types.LongText),
					nil,
				)
			} else if s.Filter.Filter != nil {
				filter = b.buildScalar(inScope, s.Filter.Filter)
=======
func (b *PlanBuilder) buildShowWarnings(inScope *scope, s *ast.Show) (outScope *scope) {
	outScope = inScope.push()
	if s.CountStar {
		unsupportedShow := fmt.Sprintf("SHOW COUNT(*) WARNINGS")
		b.handleErr(sql.ErrUnsupportedFeature.New(unsupportedShow))
	}
	var node sql.Node
	node = plan.ShowWarnings(b.ctx.Session.Warnings())
	if s.Limit != nil {
		if s.Limit.Offset != nil {
			offset := b.buildScalar(inScope, s.Limit.Offset)
			node = plan.NewOffset(offset, node)
		}
		limit := b.buildScalar(inScope, s.Limit.Rowcount)
		node = plan.NewLimit(limit, node)
	}

	outScope.node = node
	return
}

func (b *PlanBuilder) buildShowCollation(inScope *scope, s *ast.Show) (outScope *scope) {
	outScope = inScope.push()
	// show collation statements are functionally identical to selecting from the collations table in
	// information_schema, with slightly different syntax and with some columns aliased.
	// TODO: install information_schema automatically for all catalogs
	infoSchemaSelect, err := Parse(b.ctx, b.cat, "select collation_name as `collation`, character_set_name as charset, id,"+
		"is_default as `default`, is_compiled as compiled, sortlen, pad_attribute from information_schema.collations")
	if err != nil {
		b.handleErr(err)
	}

	if s.ShowCollationFilterOpt != nil {
		filterExpr := b.buildScalar(inScope, *s.ShowCollationFilterOpt)
		// TODO: once collations are properly implemented, we should better be able to handle utf8 -> utf8mb3 comparisons as they're aliases
		filterExpr, _, _ = transform.Expr(filterExpr, func(expr sql.Expression) (sql.Expression, transform.TreeIdentity, error) {
			if exprLiteral, ok := expr.(*expression.Literal); ok {
				const utf8Prefix = "utf8_"
				if strLiteral, ok := exprLiteral.Value().(string); ok && strings.HasPrefix(strLiteral, utf8Prefix) {
					return expression.NewLiteral("utf8mb3_"+strLiteral[len(utf8Prefix):], exprLiteral.Type()), transform.NewTree, nil
				}
>>>>>>> 6359cce6
			}
			return expr, transform.SameTree, nil
		})
		outScope.node = plan.NewHaving(filterExpr, infoSchemaSelect)
	}

	outScope.node = infoSchemaSelect
	return
}

func (b *PlanBuilder) buildShowEngines(inScope *scope, s *ast.Show) (outScope *scope) {
	outScope = inScope.push()
	infoSchemaSelect, err := Parse(b.ctx, b.cat, "select * from information_schema.engines")
	if err != nil {
		b.handleErr(err)
	}

	outScope.node = infoSchemaSelect
	return
}

func (b *PlanBuilder) buildShowStatus(inScope *scope, s *ast.Show) (outScope *scope) {
	outScope = inScope.push()
	var node sql.Node
	if s.Scope == ast.GlobalStr {
		node = plan.NewShowStatus(plan.ShowStatusModifier_Global)
	} else {
		node = plan.NewShowStatus(plan.ShowStatusModifier_Session)
	}

	var filter sql.Expression
	if s.Filter != nil {
		if s.Filter.Like != "" {
			filter = expression.NewLike(
				expression.NewUnresolvedColumn("Variable_name"),
				expression.NewLiteral(s.Filter.Like, types.LongText),
				nil,
			)
		} else if s.Filter.Filter != nil {
			filter = b.buildScalar(inScope, s.Filter.Filter)
		}
	}

	if filter != nil {
		node = plan.NewFilter(filter, node)
	}

	outScope.node = node
	return
}

func (b *PlanBuilder) buildShowCharset(inScope *scope, s *ast.Show) (outScope *scope) {
	outScope = inScope.push()
	var filter sql.Expression

	if s.Filter != nil {
		if s.Filter.Filter != nil {
			filter = b.buildScalar(inScope, s.Filter.Filter)
		} else if s.Filter.Like != "" {
			filter = expression.NewLike(
				expression.NewUnresolvedColumn("Charset"),
				expression.NewLiteral(s.Filter.Like, types.LongText),
				nil,
			)
		}
	}

	var node sql.Node = plan.NewShowCharset()
	if filter != nil {
		node = plan.NewFilter(filter, node)
	}
	outScope.node = node
	return
}<|MERGE_RESOLUTION|>--- conflicted
+++ resolved
@@ -26,7 +26,6 @@
 }
 
 func (b *PlanBuilder) buildShow(inScope *scope, s *ast.Show, query string) (outScope *scope) {
-	outScope = inScope.push()
 	showType := strings.ToLower(s.Type)
 	switch showType {
 	case "processlist":
@@ -34,19 +33,7 @@
 	case ast.CreateTableStr, "create view":
 		return b.buildShowTable(inScope, s, showType)
 	case "create database", "create schema":
-<<<<<<< HEAD
-		dbName := s.Database
-		if dbName == "" {
-			dbName = b.ctx.GetCurrentDatabase()
-		}
-		db := b.resolveDb(dbName)
-		outScope.node = plan.NewShowCreateDatabase(
-			db,
-			s.IfNotExists,
-		)
-=======
 		return b.buildShowDatabase(inScope, s)
->>>>>>> 6359cce6
 	case ast.CreateTriggerStr:
 		return b.buildShowTrigger(inScope, s)
 	case ast.CreateProcedureStr:
@@ -105,59 +92,6 @@
 		}
 	}
 
-<<<<<<< HEAD
-		if s.ShowTablesOpt != nil && s.ShowTablesOpt.AsOf != nil {
-			dbName = s.ShowTablesOpt.DbName
-			if s.ShowTablesOpt.Filter != nil {
-				if s.ShowTablesOpt.Filter.Filter != nil {
-					filter = b.buildScalar(inScope, s.ShowTablesOpt.Filter.Filter)
-				} else if s.ShowTablesOpt.Filter.Like != "" {
-					filter = expression.NewLike(
-						expression.NewGetField(2, types.LongText, "Table", false),
-						expression.NewLiteral(s.ShowTablesOpt.Filter.Like, types.LongText),
-						nil,
-					)
-				}
-			}
-		}
-
-		if dbName == "" {
-			dbName = b.ctx.GetCurrentDatabase()
-		}
-		db := b.resolveDb(dbName)
-		var node sql.Node = plan.NewShowTriggers(db)
-		if filter != nil {
-			node = plan.NewFilter(filter, node)
-		}
-
-		outScope.node = node
-	case "events":
-		var dbName string
-		var filter sql.Expression
-		if s.ShowTablesOpt != nil && s.ShowTablesOpt.AsOf != nil {
-			dbName = s.ShowTablesOpt.DbName
-			if s.ShowTablesOpt.Filter != nil {
-				if s.ShowTablesOpt.Filter.Filter != nil {
-					filter = b.buildScalar(inScope, s.ShowTablesOpt.Filter.Filter)
-				} else if s.ShowTablesOpt.Filter.Like != "" {
-					filter = expression.NewLike(
-						expression.NewGetField(1, types.LongText, "Name", false),
-						expression.NewLiteral(s.ShowTablesOpt.Filter.Like, types.LongText),
-						nil,
-					)
-				}
-			}
-		}
-
-		if dbName == "" {
-			dbName = b.ctx.GetCurrentDatabase()
-		}
-		db := b.resolveDb(dbName)
-		var node sql.Node = plan.NewShowEvents(db)
-		if filter != nil {
-			node = plan.NewFilter(filter, node)
-		}
-=======
 	db := s.Database
 	if db == "" {
 		db = s.Table.Qualifier.String()
@@ -179,13 +113,16 @@
 	outScope.node = plan.NewShowCreateTableWithAsOf(rt, showType == "create view", asOfExpr)
 	return
 }
->>>>>>> 6359cce6
 
 func (b *PlanBuilder) buildShowDatabase(inScope *scope, s *ast.Show) (outScope *scope) {
 	outScope = inScope.push()
-	outScope = inScope.push()
+	dbName := s.Database
+	if dbName == "" {
+		dbName = b.ctx.GetCurrentDatabase()
+	}
+	db := b.resolveDb(dbName)
 	outScope.node = plan.NewShowCreateDatabase(
-		sql.UnresolvedDatabase(s.Database),
+		db,
 		s.IfNotExists,
 	)
 	return
@@ -213,20 +150,19 @@
 				filter = b.buildScalar(inScope, s.ShowTablesOpt.Filter.Filter)
 			} else if s.ShowTablesOpt.Filter.Like != "" {
 				filter = expression.NewLike(
-<<<<<<< HEAD
-					expression.NewGetField(1, types.MustCreateString(sqltypes.VarChar, 64, sql.Collation_Information_Schema_Default), "Name", false),
-					expression.NewLiteral(s.Filter.Like, types.LongText),
-=======
-					expression.NewUnresolvedColumn("Table"),
+					expression.NewGetField(2, types.LongText, "Table", false),
 					expression.NewLiteral(s.ShowTablesOpt.Filter.Like, types.LongText),
->>>>>>> 6359cce6
 					nil,
 				)
 			}
 		}
 	}
 
-	var node sql.Node = plan.NewShowTriggers(sql.UnresolvedDatabase(dbName))
+	if dbName == "" {
+		dbName = b.ctx.GetCurrentDatabase()
+	}
+	db := b.resolveDb(dbName)
+	var node sql.Node = plan.NewShowTriggers(db)
 	if filter != nil {
 		node = plan.NewFilter(filter, node)
 	}
@@ -256,42 +192,23 @@
 				filter = b.buildScalar(inScope, s.ShowTablesOpt.Filter.Filter)
 			} else if s.ShowTablesOpt.Filter.Like != "" {
 				filter = expression.NewLike(
-<<<<<<< HEAD
-					expression.NewGetField(1, types.MustCreateString(sqltypes.VarChar, 64, sql.Collation_Information_Schema_Default), "Name", false),
-					expression.NewLiteral(s.Filter.Like, types.LongText),
-=======
-					expression.NewUnresolvedColumn("Name"),
+					expression.NewGetField(1, types.LongText, "Name", false),
 					expression.NewLiteral(s.ShowTablesOpt.Filter.Like, types.LongText),
->>>>>>> 6359cce6
 					nil,
 				)
 			}
 		}
 	}
 
-	var node sql.Node = plan.NewShowEvents(sql.UnresolvedDatabase(dbName))
+	if dbName == "" {
+		dbName = b.ctx.GetCurrentDatabase()
+	}
+	db := b.resolveDb(dbName)
+	var node sql.Node = plan.NewShowEvents(db)
 	if filter != nil {
 		node = plan.NewFilter(filter, node)
 	}
 
-<<<<<<< HEAD
-		if filter != nil {
-			node = plan.NewHaving(filter, node)
-		}
-		outScope.node = node
-	case ast.TableStatusStr:
-		var filter sql.Expression
-		if s.Filter != nil {
-			if s.Filter.Filter != nil {
-				filter = b.buildScalar(inScope, s.Filter.Filter)
-			} else if s.Filter.Like != "" {
-				filter = expression.NewLike(
-					expression.NewGetField(0, types.LongText, "Name", false),
-					expression.NewLiteral(s.Filter.Like, types.LongText),
-					nil,
-				)
-			}
-=======
 	outScope.node = node
 	return
 }
@@ -323,11 +240,10 @@
 			filter = b.buildScalar(inScope, s.Filter.Filter)
 		} else if s.Filter.Like != "" {
 			filter = expression.NewLike(
-				expression.NewUnresolvedColumn("Name"),
+				expression.NewGetField(1, types.MustCreateString(sqltypes.VarChar, 64, sql.Collation_Information_Schema_Default), "Name", false),
 				expression.NewLiteral(s.Filter.Like, types.LongText),
 				nil,
 			)
->>>>>>> 6359cce6
 		}
 	}
 
@@ -338,13 +254,7 @@
 	return
 }
 
-<<<<<<< HEAD
-		dbName := b.ctx.GetCurrentDatabase()
-		if s.Database != "" {
-			dbName = s.Database
-=======
 func (b *PlanBuilder) buildShowFunctionStatus(inScope *scope, s *ast.Show) (outScope *scope) {
-	outScope = inScope.push()
 	var filter sql.Expression
 	var node sql.Node
 	if s.Filter != nil {
@@ -352,24 +262,13 @@
 			filter = b.buildScalar(inScope, s.Filter.Filter)
 		} else if s.Filter.Like != "" {
 			filter = expression.NewLike(
-				expression.NewUnresolvedColumn("Name"),
+				expression.NewGetField(1, types.MustCreateString(sqltypes.VarChar, 64, sql.Collation_Information_Schema_Default), "Name", false),
 				expression.NewLiteral(s.Filter.Like, types.LongText),
 				nil,
 			)
->>>>>>> 6359cce6
-		}
-	}
-
-<<<<<<< HEAD
-		if dbName == "" {
-			dbName = b.ctx.GetCurrentDatabase()
-		}
-		db := b.resolveDb(dbName)
-
-		var node sql.Node = plan.NewShowTableStatus(db)
-		if filter != nil {
-			node = plan.NewFilter(filter, node)
-=======
+		}
+	}
+
 	node, err := Parse(b.ctx, b.cat, "select routine_schema as `Db`, routine_name as `Name`, routine_type as `Type`,"+
 		"definer as `Definer`, last_altered as `Modified`, created as `Created`, security_type as `Security_type`,"+
 		"routine_comment as `Comment`, character_set_client, collation_connection,"+
@@ -393,45 +292,24 @@
 			filter = b.buildScalar(inScope, s.Filter.Filter)
 		} else if s.Filter.Like != "" {
 			filter = expression.NewLike(
-				expression.NewUnresolvedColumn("Name"),
+				expression.NewGetField(0, types.LongText, "Name", false),
 				expression.NewLiteral(s.Filter.Like, types.LongText),
 				nil,
 			)
->>>>>>> 6359cce6
-		}
-	}
-
-<<<<<<< HEAD
-		outScope.node = node
-		return
-	case "index":
-		dbName := s.Table.Qualifier.String()
-		tableName := s.Table.Name.String()
-		table := b.buildResolvedTable(tableName, dbName, nil)
-		outScope.node = plan.NewShowIndexes(table)
-	case ast.KeywordString(ast.VARIABLES):
-		var filter sql.Expression
-		var like sql.Expression
-		if s.Filter != nil {
-			if s.Filter.Filter != nil {
-				filter = b.buildScalar(inScope, s.Filter.Filter)
-				filter, _, _ = transform.Expr(filter, func(e sql.Expression) (sql.Expression, transform.TreeIdentity, error) {
-					// TODO this isn't gonna work, will need to inject column
-					switch e.(type) {
-					case *expression.UnresolvedColumn:
-						if strings.ToLower(e.String()) != "variable_name" {
-							return nil, transform.SameTree, sql.ErrUnsupportedFeature.New("WHERE clause supports only 'variable_name' column for SHOW VARIABLES")
-						}
-						return expression.NewGetField(0, types.Text, "variable_name", true), transform.NewTree, nil
-					default:
-						return e, transform.SameTree, nil
-=======
-	db := b.ctx.GetCurrentDatabase()
+		}
+	}
+
+	dbName := b.ctx.GetCurrentDatabase()
 	if s.Database != "" {
-		db = s.Database
-	}
-
-	var node sql.Node = plan.NewShowTableStatus(sql.UnresolvedDatabase(db))
+		dbName = s.Database
+	}
+
+	if dbName == "" {
+		dbName = b.ctx.GetCurrentDatabase()
+	}
+	db := b.resolveDb(dbName)
+
+	var node sql.Node = plan.NewShowTableStatus(db)
 	if filter != nil {
 		node = plan.NewFilter(filter, node)
 	}
@@ -441,7 +319,10 @@
 }
 func (b *PlanBuilder) buildShowIndex(inScope *scope, s *ast.Show) (outScope *scope) {
 	outScope = inScope.push()
-	outScope.node = plan.NewShowIndexes(plan.NewUnresolvedTable(s.Table.Name.String(), s.Table.Qualifier.String()))
+	dbName := s.Table.Qualifier.String()
+	tableName := s.Table.Name.String()
+	table := b.resolveTable(tableName, dbName, nil)
+	outScope.node = plan.NewShowIndexes(table)
 	return
 }
 
@@ -453,11 +334,11 @@
 		if s.Filter.Filter != nil {
 			filter = b.buildScalar(inScope, s.Filter.Filter)
 			filter, _, _ = transform.Expr(filter, func(e sql.Expression) (sql.Expression, transform.TreeIdentity, error) {
+				// TODO this isn't gonna work, will need to inject column
 				switch e.(type) {
 				case *expression.UnresolvedColumn:
 					if strings.ToLower(e.String()) != "variable_name" {
 						return nil, transform.SameTree, sql.ErrUnsupportedFeature.New("WHERE clause supports only 'variable_name' column for SHOW VARIABLES")
->>>>>>> 6359cce6
 					}
 					return expression.NewGetField(0, types.Text, "variable_name", true), transform.NewTree, nil
 				default:
@@ -479,37 +360,9 @@
 		}
 	}
 
-<<<<<<< HEAD
-		outScope.node = plan.NewShowVariables(filter, strings.ToLower(s.Scope) == "global")
-	case ast.KeywordString(ast.TABLES):
-		var dbName string
-		var filter sql.Expression
-		var asOf sql.Expression
-		var full bool
-
-		if s.ShowTablesOpt != nil && s.ShowTablesOpt.AsOf != nil {
-			dbName = s.ShowTablesOpt.DbName
-			if dbName == "" {
-				dbName = b.ctx.GetCurrentDatabase()
-			}
-			full = s.Full
-
-			if s.ShowTablesOpt.Filter != nil {
-				if s.ShowTablesOpt.Filter.Filter != nil {
-					filter = b.buildScalar(inScope, s.ShowTablesOpt.Filter.Filter)
-				} else if s.ShowTablesOpt.Filter.Like != "" {
-					filter = expression.NewLike(
-						expression.NewGetField(0, types.LongText, fmt.Sprintf("Tables_in_%s", dbName), false),
-						expression.NewLiteral(s.ShowTablesOpt.Filter.Like, types.LongText),
-						nil,
-					)
-				}
-			}
-=======
 	outScope.node = plan.NewShowVariables(filter, strings.ToLower(s.Scope) == "global")
 	return
 }
->>>>>>> 6359cce6
 
 func (b *PlanBuilder) buildShowAllTables(inScope *scope, s *ast.Show) (outScope *scope) {
 	outScope = inScope.push()
@@ -518,20 +371,10 @@
 	var asOf sql.Expression
 	var full bool
 
-<<<<<<< HEAD
-		if dbName == "" {
-			dbName = b.ctx.GetCurrentDatabase()
-		}
-		db := b.resolveDb(dbName)
-		var node sql.Node = plan.NewShowTables(db, full, asOf)
-		if filter != nil {
-			node = plan.NewFilter(filter, node)
-=======
 	if s.ShowTablesOpt != nil && s.ShowTablesOpt.AsOf != nil {
 		dbName = s.ShowTablesOpt.DbName
 		if dbName == "" {
 			dbName = b.ctx.GetCurrentDatabase()
->>>>>>> 6359cce6
 		}
 		full = s.Full
 
@@ -540,13 +383,8 @@
 				filter = b.buildScalar(inScope, s.ShowTablesOpt.Filter.Filter)
 			} else if s.ShowTablesOpt.Filter.Like != "" {
 				filter = expression.NewLike(
-<<<<<<< HEAD
-					expression.NewGetField(0, types.LongText, "Database", false),
-					expression.NewLiteral(s.Filter.Like, types.LongText),
-=======
-					expression.NewUnresolvedColumn(fmt.Sprintf("Tables_in_%s", dbName)),
+					expression.NewGetField(0, types.LongText, fmt.Sprintf("Tables_in_%s", dbName), false),
 					expression.NewLiteral(s.ShowTablesOpt.Filter.Like, types.LongText),
->>>>>>> 6359cce6
 					nil,
 				)
 			}
@@ -557,34 +395,18 @@
 		}
 	}
 
-	var node sql.Node = plan.NewShowTables(sql.UnresolvedDatabase(dbName), full, asOf)
+	if dbName == "" {
+		dbName = b.ctx.GetCurrentDatabase()
+	}
+	db := b.resolveDb(dbName)
+	var node sql.Node = plan.NewShowTables(db, full, asOf)
 	if filter != nil {
 		node = plan.NewFilter(filter, node)
 	}
 
-<<<<<<< HEAD
-			table = b.buildResolvedTable(s.Table.Name.String(), db, asOfLit)
-		}
-		var node sql.Node = plan.NewShowColumns(full, table)
-
-		if s.ShowTablesOpt != nil && s.ShowTablesOpt.Filter != nil {
-			if s.ShowTablesOpt.Filter.Like != "" {
-				pattern := expression.NewLiteral(s.ShowTablesOpt.Filter.Like, types.LongText)
-
-				node = plan.NewFilter(
-					expression.NewLike(
-						expression.NewGetField(0, plan.VarChar25000, "Field", false),
-						pattern,
-						nil,
-					),
-					node,
-				)
-			}
-=======
-	outScope.node = node
-	return
-}
->>>>>>> 6359cce6
+	outScope.node = node
+	return
+}
 
 func (b *PlanBuilder) buildShowAllDatabases(inScope *scope, s *ast.Show) (outScope *scope) {
 	outScope = inScope.push()
@@ -595,7 +417,7 @@
 			filter = b.buildScalar(inScope, s.Filter.Filter)
 		} else if s.Filter.Like != "" {
 			filter = expression.NewLike(
-				expression.NewUnresolvedColumn("Database"),
+				expression.NewGetField(0, types.LongText, "Database", false),
 				expression.NewLiteral(s.Filter.Like, types.LongText),
 				nil,
 			)
@@ -636,24 +458,14 @@
 	}
 	var node sql.Node = plan.NewShowColumns(full, table)
 
-<<<<<<< HEAD
-		if s.Filter != nil {
-			if s.Filter.Filter != nil {
-				filter = b.buildScalar(inScope, s.Filter.Filter)
-			} else if s.Filter.Like != "" {
-				filter = expression.NewLike(
-					expression.NewGetField(0, types.MustCreateStringWithDefaults(sqltypes.VarChar, 64), "Charset", false),
-					expression.NewLiteral(s.Filter.Like, types.LongText),
-=======
 	if s.ShowTablesOpt != nil && s.ShowTablesOpt.Filter != nil {
 		if s.ShowTablesOpt.Filter.Like != "" {
 			pattern := expression.NewLiteral(s.ShowTablesOpt.Filter.Like, types.LongText)
 
 			node = plan.NewFilter(
 				expression.NewLike(
-					expression.NewUnresolvedColumn("Field"),
+					expression.NewGetField(0, plan.VarChar25000, "Field", false),
 					pattern,
->>>>>>> 6359cce6
 					nil,
 				),
 				node,
@@ -670,18 +482,6 @@
 	return
 }
 
-<<<<<<< HEAD
-		var filter sql.Expression
-		if s.Filter != nil {
-			if s.Filter.Like != "" {
-				filter = expression.NewLike(
-					expression.NewGetField(0, node.Schema()[0].Type, plan.ShowStatusVariableCol, false),
-					expression.NewLiteral(s.Filter.Like, types.LongText),
-					nil,
-				)
-			} else if s.Filter.Filter != nil {
-				filter = b.buildScalar(inScope, s.Filter.Filter)
-=======
 func (b *PlanBuilder) buildShowWarnings(inScope *scope, s *ast.Show) (outScope *scope) {
 	outScope = inScope.push()
 	if s.CountStar {
@@ -723,7 +523,6 @@
 				if strLiteral, ok := exprLiteral.Value().(string); ok && strings.HasPrefix(strLiteral, utf8Prefix) {
 					return expression.NewLiteral("utf8mb3_"+strLiteral[len(utf8Prefix):], exprLiteral.Type()), transform.NewTree, nil
 				}
->>>>>>> 6359cce6
 			}
 			return expr, transform.SameTree, nil
 		})
@@ -758,7 +557,7 @@
 	if s.Filter != nil {
 		if s.Filter.Like != "" {
 			filter = expression.NewLike(
-				expression.NewUnresolvedColumn("Variable_name"),
+				expression.NewGetField(0, node.Schema()[0].Type, plan.ShowStatusVariableCol, false),
 				expression.NewLiteral(s.Filter.Like, types.LongText),
 				nil,
 			)
@@ -772,6 +571,7 @@
 	}
 
 	outScope.node = node
+
 	return
 }
 
@@ -784,7 +584,7 @@
 			filter = b.buildScalar(inScope, s.Filter.Filter)
 		} else if s.Filter.Like != "" {
 			filter = expression.NewLike(
-				expression.NewUnresolvedColumn("Charset"),
+				expression.NewGetField(0, types.MustCreateStringWithDefaults(sqltypes.VarChar, 64), "Charset", false),
 				expression.NewLiteral(s.Filter.Like, types.LongText),
 				nil,
 			)
