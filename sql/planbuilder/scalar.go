--- conflicted
+++ resolved
@@ -132,14 +132,10 @@
 		return c.scalarGf()
 	case *ast.FuncExpr:
 		name := v.Name.Lowered()
-<<<<<<< HEAD
-
-		if name == "icu_version" {
-			return expression.NewLiteral("73.1", types.MustCreateString(query.Type_VARCHAR, 4, sql.Collation_Default))
-=======
 		if name == "name_const" {
 			return b.buildNameConst(inScope, v)
->>>>>>> ef35940f
+		} else if name == "icu_version" {
+			return expression.NewLiteral("73.1", types.MustCreateString(query.Type_VARCHAR, 4, sql.Collation_Default))
 		} else if isAggregateFunc(name) && v.Over == nil {
 			// TODO this assumes aggregate is in the same scope
 			// also need to avoid nested aggregates
