package planbuilder

import (
	"fmt"
	"strings"

	ast "github.com/dolthub/vitess/go/vt/sqlparser"

	"github.com/dolthub/go-mysql-server/sql"
	"github.com/dolthub/go-mysql-server/sql/expression"
	"github.com/dolthub/go-mysql-server/sql/mysql_db"
	"github.com/dolthub/go-mysql-server/sql/plan"
	"github.com/dolthub/go-mysql-server/sql/transform"
	"github.com/dolthub/go-mysql-server/sql/types"
)

// TODO outScope will be populated with a source node and column sets
func (b *PlanBuilder) buildFrom(inScope *scope, te ast.TableExprs) (outScope *scope) {
	if len(te) == 0 {
		outScope = inScope.push()
		outScope.ast = te
		outScope.node = plan.NewResolvedDualTable()
		return
	}

	if len(te) > 1 {
		cj := &ast.JoinTableExpr{
			LeftExpr:  te[0],
			RightExpr: te[1],
			Join:      ast.JoinStr,
			Condition: ast.JoinCondition{On: ast.BoolVal(true)},
		}
		for _, t := range te[2:] {
			cj = &ast.JoinTableExpr{
				LeftExpr:  cj,
				RightExpr: t,
				Join:      ast.JoinStr,
				Condition: ast.JoinCondition{On: ast.BoolVal(true)},
			}
		}
		return b.buildJoin(inScope, cj)
	}
	return b.buildDataSource(inScope, te[0])
}

func (b *PlanBuilder) validateJoinTableNames(leftScope, rightScope *scope) {
	// TODO validateUniqueTableNames is redundant
	for t, _ := range leftScope.tables {
		if _, ok := rightScope.tables[t]; ok {
			err := sql.ErrDuplicateAliasOrTable.New(t)
			b.handleErr(err)
		}
	}
}

func (b *PlanBuilder) isLateral(te ast.TableExpr) bool {
	_, ok := te.(*ast.JSONTableExpr)
	return ok
}

func (b *PlanBuilder) buildJoin(inScope *scope, te *ast.JoinTableExpr) (outScope *scope) {
	//TODO build individual table expressions
	// collect column  definitions
	leftScope := b.buildDataSource(inScope, te.LeftExpr)

	// TODO lateral join right will see left outputs
	rightInScope := inScope
	if b.isLateral(te.RightExpr) {
		rightInScope = leftScope
	}
	rightScope := b.buildDataSource(rightInScope, te.RightExpr)

	b.validateJoinTableNames(leftScope, rightScope)

	if strings.EqualFold(te.Join, ast.NaturalJoinStr) {
		// TODO inline resolve natural join
		return b.buildNaturalJoin(inScope, leftScope, rightScope)
	}

	outScope = inScope.push()
	outScope.appendColumnsFromScope(leftScope)
	outScope.appendColumnsFromScope(rightScope)

	// cross join
	if te.Condition.On == nil || te.Condition.On == ast.BoolVal(true) {
		outScope.node = plan.NewCrossJoin(leftScope.node, rightScope.node)
		return
	}

	filter := b.buildScalar(outScope, te.Condition.On)

	var op plan.JoinType
	switch strings.ToLower(te.Join) {
	case ast.JoinStr:
		op = plan.JoinTypeInner
	case ast.LeftJoinStr:
		op = plan.JoinTypeLeftOuter
	case ast.RightJoinStr:
		op = plan.JoinTypeRightOuter
	case ast.FullOuterJoinStr:
		op = plan.JoinTypeFullOuter
	default:
		b.handleErr(fmt.Errorf("unknown join type: %s", te.Join))
	}
	outScope.node = plan.NewJoin(leftScope.node, rightScope.node, op, filter)

	return outScope
}

// buildNaturalJoin logically converts a NATURAL_JOIN to an INNER_JOIN.
// All column names shared by the two tables are used as equality filters
// in the join. The intersection of all unique columns is projected.
// Common table attributes are rewritten to reference the left definitions
// //.
// NATURAL_JOIN(t1, t2)
// =>
// PROJ(t1.a1, ...,t1.aN) -> INNER_JOIN(t1, t2, [t1.a1=t2.a1,..., t1.aN=t2.aN])
func (b *PlanBuilder) buildNaturalJoin(inScope, leftScope, rightScope *scope) (outScope *scope) {
	outScope = inScope.push()
	var proj []sql.Expression
	for _, lCol := range leftScope.cols {
		outScope.addColumn(lCol)
		proj = append(proj, lCol.scalarGf())
	}

	var filter sql.Expression
	for _, rCol := range rightScope.cols {
		var matched scopeColumn
		for _, lCol := range leftScope.cols {
			if lCol.col == rCol.col {
				matched = lCol
				break
			}
		}
		if !matched.empty() {
			outScope.redirect(rCol, matched)
		} else {
			proj = append(proj, rCol.scalarGf())
			outScope.addColumn(rCol)
		}

		f := expression.NewEquals(matched.scalarGf(), rCol.scalarGf())
		if filter == nil {
			filter = f
		} else {
			filter = expression.NewAnd(filter, f)
		}
	}
	if filter == nil {
		outScope.node = plan.NewCrossJoin(leftScope.node, rightScope.node)
		return
	}

	jn := plan.NewJoin(leftScope.node, rightScope.node, plan.JoinTypeInner, filter)
	outScope.node = jn
	return
}

func (b *PlanBuilder) buildDataSource(inScope *scope, te ast.TableExpr) (outScope *scope) {
	outScope = inScope.push()
	outScope.ast = te

	// build individual table, collect column definitions
	switch t := (te).(type) {
	case *ast.AliasedTableExpr:
		switch e := t.Expr.(type) {
		case ast.TableName:
			if cteScope := inScope.getCte(e.Name.String()); cteScope != nil {
				outScope = cteScope.copy()
				outScope.parent = inScope
			} else {
				outScope = b.buildTablescan(inScope, e.Qualifier.String(), e.Name.String(), t.AsOf)
			}
			if t.As.String() != "" {
				tAlias := strings.ToLower(t.As.String())
				outScope.setTableAlias(tAlias)
				outScope.node = plan.NewTableAlias(tAlias, outScope.node)
			}
		case *ast.Subquery:
			if t.As.IsEmpty() {
				// This should be caught by the parser, but here just in case
				b.handleErr(sql.ErrUnsupportedFeature.New("subquery without alias"))
			}

			sqScope := inScope.push()
			outScope = b.buildSelectStmt(sqScope, e.Select)
			sq := plan.NewSubqueryAlias(t.As.String(), ast.String(e.Select), outScope.node)

			var renameCols []string
			if len(e.Columns) > 0 {
				renameCols = columnsToStrings(e.Columns)
				sq = sq.WithColumns(renameCols)
			}
			b.renameSource(outScope, t.As.String(), renameCols)
			outScope.node = sq
			return
		case *ast.ValuesStatement:
			if t.As.IsEmpty() {
				// Parser should enforce this, but just to be safe
				b.handleErr(sql.ErrUnsupportedSyntax.New("every derived table must have an alias"))
			}
			exprTuples := make([][]sql.Expression, len(e.Rows))
			for i, vt := range e.Rows {
				exprs := make([]sql.Expression, len(vt))
				exprTuples[i] = exprs
				for j, e := range vt {
					exprs[j] = b.buildScalar(inScope, e)
				}
			}

			outScope = inScope.push()
			vdt := plan.NewValueDerivedTable(plan.NewValues(exprTuples), t.As.String())
			var renameCols []string

			if len(e.Columns) > 0 {
				renameCols = columnsToStrings(e.Columns)
				vdt = vdt.WithColumns(renameCols)
			}
			b.renameSource(outScope, t.As.String(), renameCols)
			outScope.node = vdt
			return
		default:
			b.handleErr(sql.ErrUnsupportedSyntax.New(ast.String(te)))
		}

	case *ast.TableFuncExpr:
		return b.buildTableFunc(inScope, t)

	case *ast.JoinTableExpr:
		return b.buildJoin(inScope, t)

	case *ast.JSONTableExpr:
		return b.buildJsonTable(inScope, t)

	case *ast.ParenTableExpr:
		if len(t.Exprs) == 1 {
			switch j := t.Exprs[0].(type) {
			case *ast.JoinTableExpr:
				return b.buildJoin(inScope, j)
			default:
				b.handleErr(sql.ErrUnsupportedSyntax.New(ast.String(t)))
			}
		} else {
			b.handleErr(sql.ErrUnsupportedSyntax.New(ast.String(t)))
		}
	default:
		b.handleErr(sql.ErrUnsupportedSyntax.New(ast.String(te)))
	}
	return
}

func columnsToStrings(cols ast.Columns) []string {
	if len(cols) == 0 {
		return nil
	}
	res := make([]string, len(cols))
	for i, c := range cols {
		res[i] = c.String()
	}

	return res
}

func (b *PlanBuilder) buildAsOf(inScope *scope, asOf ast.Expr) interface{} {
	var err error
	asOfExpr := b.buildScalar(inScope, asOf)
	asOfLit, err := asOfExpr.Eval(b.ctx, nil)
	if err != nil {
		b.handleErr(err)
	}
	return asOfLit
}

func (b *PlanBuilder) resolveTable(tab, db string, asOf interface{}) *plan.ResolvedTable {
	table, _, err := b.cat.TableAsOf(b.ctx, db, tab, asOf)
	if err != nil {
		b.handleErr(err)
	}
	database, err := b.cat.Database(b.ctx, b.ctx.GetCurrentDatabase())
	if err != nil {
		b.handleErr(err)
	}

	if privilegedDatabase, ok := database.(mysql_db.PrivilegedDatabase); ok {
		database = privilegedDatabase.Unwrap()
	}
	return plan.NewResolvedTable(table, database, asOf)
}

func (b *PlanBuilder) buildUnion(inScope *scope, u *ast.Union) (outScope *scope) {
	leftScope := b.buildSelectStmt(inScope, u.Left)
	rightScope := b.buildSelectStmt(inScope, u.Right)

	distinct := u.Type != ast.UnionAllStr
	limit := b.buildLimit(inScope, u.Limit)
	offset := b.buildOffset(inScope, u.Limit)

	// mysql errors for order by right projection
	orderByScope := b.analyzeOrderBy(leftScope, leftScope, u.OrderBy)

	var sortFields sql.SortFields
	for _, c := range orderByScope.cols {
		so := sql.Ascending
		if c.descending {
			so = sql.Descending
		}
		sf := sql.SortField{
			Column: c.scalar,
			Order:  so,
		}
		sortFields = append(sortFields, sf)
	}

	n, ok := leftScope.node.(*plan.Union)
	if ok {
		if len(n.SortFields) > 0 {
			if len(sortFields) > 0 {
				err := sql.ErrConflictingExternalQuery.New()
				b.handleErr(err)
			}
			sortFields = n.SortFields
		}
		if n.Limit != nil {
			if limit != nil {
				err := fmt.Errorf("conflicing external LIMIT")
				b.handleErr(err)
			}
			limit = n.Limit
		}
		if n.Offset != nil {
			if offset != nil {
				err := fmt.Errorf("conflicing external OFFSET")
				b.handleErr(err)
			}
			offset = n.Offset
		}
		leftScope.node = plan.NewUnion(n.Left(), n.Right(), n.Distinct, nil, nil, nil)
	}

	ret := plan.NewUnion(leftScope.node, rightScope.node, distinct, limit, offset, sortFields)
	outScope = leftScope
	outScope.node = ret
	return
}

func (b *PlanBuilder) buildTableFunc(inScope *scope, t *ast.TableFuncExpr) (outScope *scope) {
	//TODO what are valid mysql table arguments
	args := make([]sql.Expression, 0, len(t.Exprs))
	for _, e := range t.Exprs {
		switch e := e.(type) {
		case *ast.AliasedExpr:
			expr := b.buildScalar(inScope, e.Expr)

			if !e.As.IsEmpty() {
				b.handleErr(sql.ErrUnsupportedSyntax.New(ast.String(e)))
			}

			if selectExprNeedsAlias(e, expr) {
				b.handleErr(sql.ErrUnsupportedSyntax.New(ast.String(e)))
			}

			args = append(args, expr)
		default:
			b.handleErr(sql.ErrUnsupportedSyntax.New(ast.String(e)))
		}
	}

	utf := expression.NewUnresolvedTableFunction(t.Name, args)

	tableFunction, err := b.cat.TableFunction(b.ctx, utf.Name())
	if err != nil {
		b.handleErr(err)
	}

	database := b.currentDb()

	var hasBindVarArgs bool
	for _, arg := range utf.Arguments {
		if _, ok := arg.(*expression.BindVar); ok {
			hasBindVarArgs = true
			break
		}
	}

	outScope = inScope.push()
	outScope.ast = t
	if hasBindVarArgs {
		// TODO deferred tableFunction
	}

	newInstance, err := tableFunction.NewInstance(b.ctx, database, utf.Arguments)
	if err != nil {
		b.handleErr(err)
	}

	// Table Function must always have an alias, pick function name as alias if none is provided
	var newAlias *plan.TableAlias
	if t.Alias.IsEmpty() {
<<<<<<< HEAD
		newAlias = plan.NewTableAlias(t.Name, utf)
=======
		newAlias = plan.NewTableAlias(t.Name, newInstance)
>>>>>>> 715f1cdc
	} else {
		newAlias = plan.NewTableAlias(t.Alias.String(), newInstance)
	}

	outScope.node = newAlias
	for _, c := range newAlias.Schema() {
		outScope.newColumn(scopeColumn{
			db:    database.Name(),
			table: "",
			col:   c.Name,
			typ:   c.Type,
		})
	}
	return
}

func (b *PlanBuilder) buildJsonTable(inScope *scope, t *ast.JSONTableExpr) (outScope *scope) {
	data := b.buildScalar(inScope, t.Data)
	if _, ok := data.(*plan.Subquery); ok {
		b.handleErr(sql.ErrInvalidArgument.New("JSON_TABLE"))
	}

	paths := make([]string, len(t.Spec.Columns))
	for i, col := range t.Spec.Columns {
		paths[i] = col.Type.Path
	}

	sch, _ := b.tableSpecToSchema(inScope, t.Spec, false)

	outScope = inScope.push()
	outScope.ast = t
	for _, col := range sch.Schema {
		col.Source = strings.ToLower(t.Alias.String())
		outScope.newColumn(scopeColumn{
			db:    "",
			table: col.Source,
			col:   col.Name,
			typ:   col.Type,
		})
	}
	outScope.node = &plan.JSONTable{
		TableName: t.Alias.String(),
		DataExpr:  data,
		Path:      t.Path,
		Sch:       sch,
		ColPaths:  paths,
	}
	return outScope
}

func (b *PlanBuilder) buildTablescan(inScope *scope, db, name string, asof *ast.AsOf) (outScope *scope) {
	outScope = inScope.push()

	// lookup table in catalog
	// Special handling for asOf w/ prepared statement bindvar
	if db == "" {
		db = b.ctx.GetCurrentDatabase()
	}

	var asOfExpr sql.Expression
	var asOfLit interface{}
	var asofBindVar bool
	if asof != nil {
		asOfExpr = b.buildScalar(inScope, asof.Time)
		asofBindVar = transform.InspectExpr(asOfExpr, func(expr sql.Expression) bool {
			_, ok := expr.(*expression.BindVar)
			return ok
		})
		if !asofBindVar {
			//TODO what does this mean?
			// special case for AsOf's that use naked identifiers; they are interpreted as UnresolvedColumns
			if col, ok := asOfExpr.(*expression.UnresolvedColumn); ok {
				asOfExpr = expression.NewLiteral(col.String(), types.LongText)
			}

			var err error
			asOfLit, err = asOfExpr.Eval(b.ctx, nil)
			if err != nil {
				b.handleErr(err)
			}
		}
	}
	tab, database, err := b.cat.Table(b.ctx, db, name)
	if err != nil {
		if sql.ErrDatabaseNotFound.Is(err) {
			if db == "" {
				err = sql.ErrNoDatabaseSelected.New()
			}
		}
		b.handleErr(err)
	} else if tab == nil {
		b.handleErr(sql.ErrTableNotFound.New(name))
	}

	rt := plan.NewResolvedTable(tab, database, asOfLit)
	outScope.node = rt
	if asofBindVar {
		outScope.node = plan.NewDeferredAsOfTable(rt, asOfExpr)
	}

	for _, c := range tab.Schema() {
		outScope.newColumn(scopeColumn{
			db:       strings.ToLower(db),
			table:    strings.ToLower(tab.Name()),
			col:      strings.ToLower(c.Name),
			typ:      c.Type,
			nullable: c.Nullable,
		})
	}
	return outScope
}<|MERGE_RESOLUTION|>--- conflicted
+++ resolved
@@ -396,11 +396,7 @@
 	// Table Function must always have an alias, pick function name as alias if none is provided
 	var newAlias *plan.TableAlias
 	if t.Alias.IsEmpty() {
-<<<<<<< HEAD
-		newAlias = plan.NewTableAlias(t.Name, utf)
-=======
 		newAlias = plan.NewTableAlias(t.Name, newInstance)
->>>>>>> 715f1cdc
 	} else {
 		newAlias = plan.NewTableAlias(t.Alias.String(), newInstance)
 	}
