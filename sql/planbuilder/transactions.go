// Copyright 2023 Dolthub, Inc.
//
// Licensed under the Apache License, Version 2.0 (the "License");
// you may not use this file except in compliance with the License.
// You may obtain a copy of the License at
//
//     http://www.apache.org/licenses/LICENSE-2.0
//
// Unless required by applicable law or agreed to in writing, software
// distributed under the License is distributed on an "AS IS" BASIS,
// WITHOUT WARRANTIES OR CONDITIONS OF ANY KIND, either express or implied.
// See the License for the specific language governing permissions and
// limitations under the License.

package planbuilder

import (
	"strings"

	ast "github.com/dolthub/vitess/go/vt/sqlparser"

	"github.com/dolthub/go-mysql-server/sql"
	"github.com/dolthub/go-mysql-server/sql/expression"
	"github.com/dolthub/go-mysql-server/sql/plan"
	"github.com/dolthub/go-mysql-server/sql/types"
)

func (b *Builder) buildUse(inScope *scope, n *ast.Use) (outScope *scope) {
	name := n.DBName.String()
	ret := plan.NewUse(b.resolveDb(name))
	ret.Catalog = b.cat
	outScope = inScope.push()
	outScope.node = ret
	return
}

func (b *Builder) buildPrepare(inScope *scope, n *ast.Prepare) (outScope *scope) {
	outScope = inScope.push()
	expr := n.Expr
	if strings.HasPrefix(n.Expr, "@") {
		// TODO resolve user variable
		varName := strings.ToLower(strings.Trim(n.Expr, "@"))
		_, val, err := b.ctx.GetUserVariable(b.ctx, varName)
		if err != nil {
			b.handleErr(err)
		}
		strVal, _, err := types.LongText.Convert(val)
		if err != nil {
			b.handleErr(err)
		}
		if strVal == nil {
			expr = "NULL"
		} else {
			expr = strVal.(string)
		}
	}

<<<<<<< HEAD
	sqlMode := sql.LoadSqlMode(b.ctx)

	childStmt, err := ast.ParseWithOptions(b.ctx, expr, sqlMode.ParserOptions())
=======
	childStmt, _, _, err := b.parser.ParseWithOptions(expr, ';', false, sql.LoadSqlMode(b.ctx).ParserOptions())
>>>>>>> 60bbc0c2
	if err != nil {
		b.handleErr(err)
	}

	oldCtx := b.BindCtx()
	defer func() {
		b.bindCtx = oldCtx
	}()
	// test for query structure; bind variables will be discarded
	b.bindCtx = &BindvarContext{resolveOnly: true}
	childScope := b.build(inScope, childStmt, expr)
	outScope.node = plan.NewPrepareQuery(n.Name, childScope.node)
	return outScope
}

func (b *Builder) buildExecute(inScope *scope, n *ast.Execute) (outScope *scope) {
	outScope = inScope.push()
	exprs := make([]sql.Expression, len(n.VarList))
	for i, e := range n.VarList {
		if strings.HasPrefix(e, "@") {
			exprs[i] = expression.NewUserVar(strings.TrimPrefix(e, "@"))
		} else {
			exprs[i] = expression.NewUnresolvedProcedureParam(e)
		}
	}
	outScope.node = plan.NewExecuteQuery(n.Name, exprs...)
	return outScope
}

func (b *Builder) buildDeallocate(inScope *scope, n *ast.Deallocate) (outScope *scope) {
	outScope = inScope.push()
	outScope.node = plan.NewDeallocateQuery(n.Name)
	return outScope
}

func (b *Builder) buildLockTables(inScope *scope, s *ast.LockTables) (outScope *scope) {
	outScope = inScope.push()
	tables := make([]*plan.TableLock, len(s.Tables))

	for i, tbl := range s.Tables {
		tableScope := b.buildDataSource(inScope, tbl.Table)
		write := tbl.Lock == ast.LockWrite || tbl.Lock == ast.LockLowPriorityWrite

		// TODO: Allow for other types of locks (LOW PRIORITY WRITE & LOCAL READ)
		tables[i] = &plan.TableLock{Table: tableScope.node, Write: write}
	}

	lockTables := plan.NewLockTables(tables)
	lockTables.Catalog = b.cat
	outScope.node = lockTables
	return outScope
}

func (b *Builder) buildUnlockTables(inScope *scope, s *ast.UnlockTables) (outScope *scope) {
	outScope = inScope.push()
	unlockTables := plan.NewUnlockTables()
	unlockTables.Catalog = b.cat
	outScope.node = unlockTables
	return outScope
}<|MERGE_RESOLUTION|>--- conflicted
+++ resolved
@@ -55,13 +55,7 @@
 		}
 	}
 
-<<<<<<< HEAD
-	sqlMode := sql.LoadSqlMode(b.ctx)
-
-	childStmt, err := ast.ParseWithOptions(b.ctx, expr, sqlMode.ParserOptions())
-=======
-	childStmt, _, _, err := b.parser.ParseWithOptions(expr, ';', false, sql.LoadSqlMode(b.ctx).ParserOptions())
->>>>>>> 60bbc0c2
+	childStmt, _, _, err := b.parser.ParseWithOptions(b.ctx, expr, ';', false, sql.LoadSqlMode(b.ctx).ParserOptions())
 	if err != nil {
 		b.handleErr(err)
 	}
