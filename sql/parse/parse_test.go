// Copyright 2020-2021 Dolthub, Inc.
//
// Licensed under the Apache License, Version 2.0 (the "License");
// you may not use this file except in compliance with the License.
// You may obtain a copy of the License at
//
//     http://www.apache.org/licenses/LICENSE-2.0
//
// Unless required by applicable law or agreed to in writing, software
// distributed under the License is distributed on an "AS IS" BASIS,
// WITHOUT WARRANTIES OR CONDITIONS OF ANY KIND, either express or implied.
// See the License for the specific language governing permissions and
// limitations under the License.

package parse

import (
	"fmt"
	"math"
	"sort"
	"testing"

	"github.com/dolthub/vitess/go/sqltypes"
	"github.com/dolthub/vitess/go/vt/sqlparser"
	"github.com/pmezard/go-difflib/difflib"
	"github.com/stretchr/testify/assert"
	"github.com/stretchr/testify/require"
	"gopkg.in/src-d/go-errors.v1"

	"github.com/dolthub/go-mysql-server/sql"
	"github.com/dolthub/go-mysql-server/sql/expression"
	"github.com/dolthub/go-mysql-server/sql/expression/function/aggregation"
	"github.com/dolthub/go-mysql-server/sql/plan"
)

var showCollationProjection = plan.NewProject([]sql.Expression{
	expression.NewAlias("collation", expression.NewUnresolvedColumn("collation_name")),
	expression.NewAlias("charset", expression.NewUnresolvedColumn("character_set_name")),
	expression.NewUnresolvedColumn("id"),
	expression.NewAlias("default", expression.NewUnresolvedColumn("is_default")),
	expression.NewAlias("compiled", expression.NewUnresolvedColumn("is_compiled")),
	expression.NewUnresolvedColumn("sortlen"),
	expression.NewUnresolvedColumn("pad_attribute"),
},
	plan.NewUnresolvedTable("collations", "information_schema"),
)

var fixtures = map[string]sql.Node{
	`CREATE TABLE t1(a INTEGER, b TEXT, c DATE, d TIMESTAMP, e VARCHAR(20), f BLOB NOT NULL, g DATETIME, h CHAR(40))`: plan.NewCreateTable(
		sql.UnresolvedDatabase(""),
		"t1",
		plan.IfNotExistsAbsent,
		plan.IsTempTableAbsent,
		&plan.TableSpec{
			Schema: sql.NewPrimaryKeySchema(sql.Schema{{
				Name:     "a",
				Type:     sql.Int32,
				Nullable: true,
			}, {
				Name:     "b",
				Type:     sql.Text,
				Nullable: true,
			}, {
				Name:     "c",
				Type:     sql.Date,
				Nullable: true,
			}, {
				Name:     "d",
				Type:     sql.Timestamp,
				Nullable: true,
			}, {
				Name:     "e",
				Type:     sql.MustCreateStringWithDefaults(sqltypes.VarChar, 20),
				Nullable: true,
			}, {
				Name:     "f",
				Type:     sql.Blob,
				Nullable: false,
			}, {
				Name:     "g",
				Type:     sql.Datetime,
				Nullable: true,
			}, {
				Name:     "h",
				Type:     sql.MustCreateStringWithDefaults(sqltypes.Char, 40),
				Nullable: true,
			}}),
		},
	),
	`CREATE TABLE t1(a INTEGER NOT NULL PRIMARY KEY, b TEXT)`: plan.NewCreateTable(
		sql.UnresolvedDatabase(""),
		"t1",
		plan.IfNotExistsAbsent,
		plan.IsTempTableAbsent,
		&plan.TableSpec{
			Schema: sql.NewPrimaryKeySchema(sql.Schema{{
				Name:       "a",
				Type:       sql.Int32,
				Nullable:   false,
				PrimaryKey: true,
			}, {
				Name:       "b",
				Type:       sql.Text,
				Nullable:   true,
				PrimaryKey: false,
			}}),
		},
	),
	`CREATE TABLE t1(a INTEGER NOT NULL PRIMARY KEY COMMENT "hello", b TEXT COMMENT "goodbye")`: plan.NewCreateTable(
		sql.UnresolvedDatabase(""),
		"t1",
		plan.IfNotExistsAbsent,
		plan.IsTempTableAbsent,
		&plan.TableSpec{
			Schema: sql.NewPrimaryKeySchema(sql.Schema{{
				Name:       "a",
				Type:       sql.Int32,
				Nullable:   false,
				PrimaryKey: true,
				Comment:    "hello",
			}, {
				Name:       "b",
				Type:       sql.Text,
				Nullable:   true,
				PrimaryKey: false,
				Comment:    "goodbye",
			}}),
		},
	),
	`CREATE TABLE t1(a INTEGER, b TEXT, PRIMARY KEY (a))`: plan.NewCreateTable(
		sql.UnresolvedDatabase(""),
		"t1",
		plan.IfNotExistsAbsent,
		plan.IsTempTableAbsent,
		&plan.TableSpec{
			Schema: sql.NewPrimaryKeySchema(sql.Schema{{
				Name:       "a",
				Type:       sql.Int32,
				Nullable:   false,
				PrimaryKey: true,
			}, {
				Name:       "b",
				Type:       sql.Text,
				Nullable:   true,
				PrimaryKey: false,
			}}),
			IdxDefs: []*plan.IndexDefinition{
				{
					IndexName: "PRIMARY",
					Columns: []sql.IndexColumn{
						{Name: "a"},
					},
					Constraint: sql.IndexConstraint_Primary,
				},
			},
		},
	),
	`CREATE TABLE t1(a INTEGER, b TEXT, PRIMARY KEY (a, b))`: plan.NewCreateTable(
		sql.UnresolvedDatabase(""),
		"t1",
		plan.IfNotExistsAbsent,
		plan.IsTempTableAbsent,
		&plan.TableSpec{
			Schema: sql.NewPrimaryKeySchema(sql.Schema{{
				Name:       "a",
				Type:       sql.Int32,
				Nullable:   false,
				PrimaryKey: true,
			}, {
				Name:       "b",
				Type:       sql.Text,
				Nullable:   false,
				PrimaryKey: true,
			}}),
			IdxDefs: []*plan.IndexDefinition{
				{
					IndexName: "PRIMARY",
					Columns: []sql.IndexColumn{
						{Name: "a"},
						{Name: "b"},
					},
					Constraint: sql.IndexConstraint_Primary,
				},
			},
		},
	),
	`CREATE TABLE t1(a INTEGER, b TEXT, PRIMARY KEY (b, a))`: plan.NewCreateTable(
		sql.UnresolvedDatabase(""),
		"t1",
		plan.IfNotExistsAbsent,
		plan.IsTempTableAbsent,
		&plan.TableSpec{
			Schema: sql.NewPrimaryKeySchema(sql.Schema{{
				Name:       "a",
				Type:       sql.Int32,
				Nullable:   false,
				PrimaryKey: true,
			}, {
				Name:       "b",
				Type:       sql.Text,
				Nullable:   false,
				PrimaryKey: true,
			}}, 1, 0),
			IdxDefs: []*plan.IndexDefinition{
				{
					IndexName: "PRIMARY",
					Columns: []sql.IndexColumn{
						{Name: "b"},
						{Name: "a"},
					},
					Constraint: sql.IndexConstraint_Primary,
				},
			},
		},
	),
	`CREATE TABLE t1(a INTEGER, b int, CONSTRAINT pk PRIMARY KEY (b, a), CONSTRAINT UNIQUE KEY (a))`: plan.NewCreateTable(
		sql.UnresolvedDatabase(""),
		"t1",
		plan.IfNotExistsAbsent,
		plan.IsTempTableAbsent,
		&plan.TableSpec{
			Schema: sql.NewPrimaryKeySchema(sql.Schema{{
				Name:       "a",
				Type:       sql.Int32,
				Nullable:   false,
				PrimaryKey: true,
			}, {
				Name:       "b",
				Type:       sql.Int32,
				Nullable:   false,
				PrimaryKey: true,
			}}, 1, 0),
			IdxDefs: []*plan.IndexDefinition{
				{
					IndexName: "pk",
					Columns: []sql.IndexColumn{
						{Name: "b"},
						{Name: "a"},
					},
					Constraint: sql.IndexConstraint_Primary,
				},
				{
					Columns: []sql.IndexColumn{
						{Name: "a"},
					},
					Constraint: sql.IndexConstraint_Unique,
				},
			},
		},
	),
	`CREATE TABLE IF NOT EXISTS t1(a INTEGER, b TEXT, PRIMARY KEY (a, b))`: plan.NewCreateTable(
		sql.UnresolvedDatabase(""),
		"t1",
		plan.IfNotExists,
		plan.IsTempTableAbsent,
		&plan.TableSpec{
			Schema: sql.NewPrimaryKeySchema(sql.Schema{{
				Name:       "a",
				Type:       sql.Int32,
				Nullable:   false,
				PrimaryKey: true,
			}, {
				Name:       "b",
				Type:       sql.Text,
				Nullable:   false,
				PrimaryKey: true,
			}}),
			IdxDefs: []*plan.IndexDefinition{
				{
					IndexName:  "PRIMARY",
					Constraint: sql.IndexConstraint_Primary,
					Columns: []sql.IndexColumn{
						{Name: "a"},
						{Name: "b"},
					},
				},
			},
		},
	),
	`CREATE TABLE t1(a INTEGER PRIMARY KEY, b INTEGER, INDEX (b))`: plan.NewCreateTable(
		sql.UnresolvedDatabase(""),
		"t1",
		plan.IfNotExistsAbsent,
		plan.IsTempTableAbsent,
		&plan.TableSpec{
			Schema: sql.NewPrimaryKeySchema(sql.Schema{{
				Name:       "a",
				Type:       sql.Int32,
				Nullable:   false,
				PrimaryKey: true,
			}, {
				Name:       "b",
				Type:       sql.Int32,
				Nullable:   true,
				PrimaryKey: false,
			}}),
			IdxDefs: []*plan.IndexDefinition{
				{
					IndexName:  "",
					Using:      sql.IndexUsing_Default,
					Constraint: sql.IndexConstraint_None,
					Columns:    []sql.IndexColumn{{"b", 0}},
					Comment:    "",
				},
			},
		},
	),
	`CREATE TABLE t1(a INTEGER PRIMARY KEY, b INTEGER, INDEX idx_name (b))`: plan.NewCreateTable(
		sql.UnresolvedDatabase(""),
		"t1",
		plan.IfNotExistsAbsent,
		plan.IsTempTableAbsent,
		&plan.TableSpec{
			Schema: sql.NewPrimaryKeySchema(sql.Schema{{
				Name:       "a",
				Type:       sql.Int32,
				Nullable:   false,
				PrimaryKey: true,
			}, {
				Name:       "b",
				Type:       sql.Int32,
				Nullable:   true,
				PrimaryKey: false,
			}}),
			IdxDefs: []*plan.IndexDefinition{{
				IndexName:  "idx_name",
				Using:      sql.IndexUsing_Default,
				Constraint: sql.IndexConstraint_None,
				Columns:    []sql.IndexColumn{{"b", 0}},
				Comment:    "",
			}},
		},
	),
	`CREATE TABLE t1(a INTEGER PRIMARY KEY, b INTEGER, INDEX idx_name (b) COMMENT 'hi')`: plan.NewCreateTable(
		sql.UnresolvedDatabase(""),
		"t1",
		plan.IfNotExistsAbsent,
		plan.IsTempTableAbsent,
		&plan.TableSpec{
			Schema: sql.NewPrimaryKeySchema(sql.Schema{{
				Name:       "a",
				Type:       sql.Int32,
				Nullable:   false,
				PrimaryKey: true,
			}, {
				Name:       "b",
				Type:       sql.Int32,
				Nullable:   true,
				PrimaryKey: false,
			}}),
			IdxDefs: []*plan.IndexDefinition{{
				IndexName:  "idx_name",
				Using:      sql.IndexUsing_Default,
				Constraint: sql.IndexConstraint_None,
				Columns:    []sql.IndexColumn{{"b", 0}},
				Comment:    "hi",
			}},
		},
	),
	`CREATE TABLE t1(a INTEGER PRIMARY KEY, b INTEGER, UNIQUE INDEX (b))`: plan.NewCreateTable(
		sql.UnresolvedDatabase(""),
		"t1",
		plan.IfNotExistsAbsent,
		plan.IsTempTableAbsent,
		&plan.TableSpec{
			Schema: sql.NewPrimaryKeySchema(sql.Schema{{
				Name:       "a",
				Type:       sql.Int32,
				Nullable:   false,
				PrimaryKey: true,
			}, {
				Name:       "b",
				Type:       sql.Int32,
				Nullable:   true,
				PrimaryKey: false,
			}}),
			IdxDefs: []*plan.IndexDefinition{{
				IndexName:  "",
				Using:      sql.IndexUsing_Default,
				Constraint: sql.IndexConstraint_Unique,
				Columns:    []sql.IndexColumn{{"b", 0}},
				Comment:    "",
			}},
		},
	),
	`CREATE TABLE t1(a INTEGER PRIMARY KEY, b INTEGER, UNIQUE (b))`: plan.NewCreateTable(
		sql.UnresolvedDatabase(""),
		"t1",
		plan.IfNotExistsAbsent,
		plan.IsTempTableAbsent,
		&plan.TableSpec{
			Schema: sql.NewPrimaryKeySchema(sql.Schema{{
				Name:       "a",
				Type:       sql.Int32,
				Nullable:   false,
				PrimaryKey: true,
			}, {
				Name:       "b",
				Type:       sql.Int32,
				Nullable:   true,
				PrimaryKey: false,
			}}),
			IdxDefs: []*plan.IndexDefinition{{
				IndexName:  "",
				Using:      sql.IndexUsing_Default,
				Constraint: sql.IndexConstraint_Unique,
				Columns:    []sql.IndexColumn{{"b", 0}},
				Comment:    "",
			}},
		},
	),
	`CREATE TABLE t1(a INTEGER PRIMARY KEY, b INTEGER, INDEX (b, a))`: plan.NewCreateTable(
		sql.UnresolvedDatabase(""),
		"t1",
		plan.IfNotExistsAbsent,
		plan.IsTempTableAbsent,
		&plan.TableSpec{
			Schema: sql.NewPrimaryKeySchema(sql.Schema{{
				Name:       "a",
				Type:       sql.Int32,
				Nullable:   false,
				PrimaryKey: true,
			}, {
				Name:       "b",
				Type:       sql.Int32,
				Nullable:   true,
				PrimaryKey: false,
			}}),
			IdxDefs: []*plan.IndexDefinition{{
				IndexName:  "",
				Using:      sql.IndexUsing_Default,
				Constraint: sql.IndexConstraint_None,
				Columns:    []sql.IndexColumn{{"b", 0}, {"a", 0}},
				Comment:    "",
			}},
		},
	),
	`CREATE TABLE t1(a INTEGER PRIMARY KEY, b INTEGER, INDEX (b), INDEX (b, a))`: plan.NewCreateTable(
		sql.UnresolvedDatabase(""),
		"t1",
		plan.IfNotExistsAbsent,
		plan.IsTempTableAbsent,
		&plan.TableSpec{
			Schema: sql.NewPrimaryKeySchema(sql.Schema{{
				Name:       "a",
				Type:       sql.Int32,
				Nullable:   false,
				PrimaryKey: true,
			}, {
				Name:       "b",
				Type:       sql.Int32,
				Nullable:   true,
				PrimaryKey: false,
			}}),
			IdxDefs: []*plan.IndexDefinition{{
				IndexName:  "",
				Using:      sql.IndexUsing_Default,
				Constraint: sql.IndexConstraint_None,
				Columns:    []sql.IndexColumn{{"b", 0}},
				Comment:    "",
			}, {
				IndexName:  "",
				Using:      sql.IndexUsing_Default,
				Constraint: sql.IndexConstraint_None,
				Columns:    []sql.IndexColumn{{"b", 0}, {"a", 0}},
				Comment:    "",
			}},
		},
	),
	`CREATE TABLE t1(a INTEGER PRIMARY KEY, b_id INTEGER, FOREIGN KEY (b_id) REFERENCES t0(b))`: plan.NewCreateTable(
		sql.UnresolvedDatabase(""),
		"t1",
		plan.IfNotExistsAbsent,
		plan.IsTempTableAbsent,
		&plan.TableSpec{
			Schema: sql.NewPrimaryKeySchema(sql.Schema{{
				Name:       "a",
				Type:       sql.Int32,
				Nullable:   false,
				PrimaryKey: true,
			}, {
				Name:       "b_id",
				Type:       sql.Int32,
				Nullable:   true,
				PrimaryKey: false,
			}}),
			FkDefs: []*sql.ForeignKeyConstraint{{
				Name:              "",
				Columns:           []string{"b_id"},
				ReferencedTable:   "t0",
				ReferencedColumns: []string{"b"},
				OnUpdate:          sql.ForeignKeyReferenceOption_DefaultAction,
				OnDelete:          sql.ForeignKeyReferenceOption_DefaultAction,
			}},
		},
	),
	`CREATE TABLE t1(a INTEGER PRIMARY KEY, b_id INTEGER, CONSTRAINT fk_name FOREIGN KEY (b_id) REFERENCES t0(b))`: plan.NewCreateTable(
		sql.UnresolvedDatabase(""),
		"t1",
		plan.IfNotExistsAbsent,
		plan.IsTempTableAbsent,
		&plan.TableSpec{
			Schema: sql.NewPrimaryKeySchema(sql.Schema{{
				Name:       "a",
				Type:       sql.Int32,
				Nullable:   false,
				PrimaryKey: true,
			}, {
				Name:       "b_id",
				Type:       sql.Int32,
				Nullable:   true,
				PrimaryKey: false,
			}}),
			FkDefs: []*sql.ForeignKeyConstraint{{
				Name:              "fk_name",
				Columns:           []string{"b_id"},
				ReferencedTable:   "t0",
				ReferencedColumns: []string{"b"},
				OnUpdate:          sql.ForeignKeyReferenceOption_DefaultAction,
				OnDelete:          sql.ForeignKeyReferenceOption_DefaultAction,
			}},
		},
	),
	`CREATE TABLE t1(a INTEGER PRIMARY KEY, b_id INTEGER, FOREIGN KEY (b_id) REFERENCES t0(b) ON UPDATE CASCADE)`: plan.NewCreateTable(
		sql.UnresolvedDatabase(""),
		"t1",
		plan.IfNotExistsAbsent,
		plan.IsTempTableAbsent,
		&plan.TableSpec{
			Schema: sql.NewPrimaryKeySchema(sql.Schema{{
				Name:       "a",
				Type:       sql.Int32,
				Nullable:   false,
				PrimaryKey: true,
			}, {
				Name:       "b_id",
				Type:       sql.Int32,
				Nullable:   true,
				PrimaryKey: false,
			}}),
			FkDefs: []*sql.ForeignKeyConstraint{{
				Name:              "",
				Columns:           []string{"b_id"},
				ReferencedTable:   "t0",
				ReferencedColumns: []string{"b"},
				OnUpdate:          sql.ForeignKeyReferenceOption_Cascade,
				OnDelete:          sql.ForeignKeyReferenceOption_DefaultAction,
			}},
		},
	),
	`CREATE TABLE t1(a INTEGER PRIMARY KEY, b_id INTEGER, FOREIGN KEY (b_id) REFERENCES t0(b) ON DELETE RESTRICT)`: plan.NewCreateTable(
		sql.UnresolvedDatabase(""),
		"t1",
		plan.IfNotExistsAbsent,
		plan.IsTempTableAbsent,
		&plan.TableSpec{
			Schema: sql.NewPrimaryKeySchema(sql.Schema{{
				Name:       "a",
				Type:       sql.Int32,
				Nullable:   false,
				PrimaryKey: true,
			}, {
				Name:       "b_id",
				Type:       sql.Int32,
				Nullable:   true,
				PrimaryKey: false,
			}}),
			FkDefs: []*sql.ForeignKeyConstraint{{
				Name:              "",
				Columns:           []string{"b_id"},
				ReferencedTable:   "t0",
				ReferencedColumns: []string{"b"},
				OnUpdate:          sql.ForeignKeyReferenceOption_DefaultAction,
				OnDelete:          sql.ForeignKeyReferenceOption_Restrict,
			}},
		},
	),
	`CREATE TABLE t1(a INTEGER PRIMARY KEY, b_id INTEGER, FOREIGN KEY (b_id) REFERENCES t0(b) ON UPDATE SET NULL ON DELETE NO ACTION)`: plan.NewCreateTable(
		sql.UnresolvedDatabase(""),
		"t1",
		plan.IfNotExistsAbsent,
		plan.IsTempTableAbsent,
		&plan.TableSpec{
			Schema: sql.NewPrimaryKeySchema(sql.Schema{{
				Name:       "a",
				Type:       sql.Int32,
				Nullable:   false,
				PrimaryKey: true,
			}, {
				Name:       "b_id",
				Type:       sql.Int32,
				Nullable:   true,
				PrimaryKey: false,
			}}),

			FkDefs: []*sql.ForeignKeyConstraint{{
				Name:              "",
				Columns:           []string{"b_id"},
				ReferencedTable:   "t0",
				ReferencedColumns: []string{"b"},
				OnUpdate:          sql.ForeignKeyReferenceOption_SetNull,
				OnDelete:          sql.ForeignKeyReferenceOption_NoAction,
			}},
		},
	),
	`CREATE TABLE t1(a INTEGER PRIMARY KEY, b_id INTEGER, c_id BIGINT, FOREIGN KEY (b_id, c_id) REFERENCES t0(b, c))`: plan.NewCreateTable(
		sql.UnresolvedDatabase(""),
		"t1",
		plan.IfNotExistsAbsent,
		plan.IsTempTableAbsent,
		&plan.TableSpec{
			Schema: sql.NewPrimaryKeySchema(sql.Schema{{
				Name:       "a",
				Type:       sql.Int32,
				Nullable:   false,
				PrimaryKey: true,
			}, {
				Name:       "b_id",
				Type:       sql.Int32,
				Nullable:   true,
				PrimaryKey: false,
			}, {
				Name:       "c_id",
				Type:       sql.Int64,
				Nullable:   true,
				PrimaryKey: false,
			}}),
			FkDefs: []*sql.ForeignKeyConstraint{{
				Name:              "",
				Columns:           []string{"b_id", "c_id"},
				ReferencedTable:   "t0",
				ReferencedColumns: []string{"b", "c"},
				OnUpdate:          sql.ForeignKeyReferenceOption_DefaultAction,
				OnDelete:          sql.ForeignKeyReferenceOption_DefaultAction,
			}},
		},
	),
	`CREATE TABLE t1(a INTEGER PRIMARY KEY, b_id INTEGER, c_id BIGINT, CONSTRAINT fk_name FOREIGN KEY (b_id, c_id) REFERENCES t0(b, c) ON UPDATE RESTRICT ON DELETE CASCADE)`: plan.NewCreateTable(
		sql.UnresolvedDatabase(""),
		"t1",
		plan.IfNotExistsAbsent,
		plan.IsTempTableAbsent,
		&plan.TableSpec{
			Schema: sql.NewPrimaryKeySchema(sql.Schema{{
				Name:       "a",
				Type:       sql.Int32,
				Nullable:   false,
				PrimaryKey: true,
			}, {
				Name:       "b_id",
				Type:       sql.Int32,
				Nullable:   true,
				PrimaryKey: false,
			}, {
				Name:       "c_id",
				Type:       sql.Int64,
				Nullable:   true,
				PrimaryKey: false,
			}}),
			FkDefs: []*sql.ForeignKeyConstraint{{
				Name:              "fk_name",
				Columns:           []string{"b_id", "c_id"},
				ReferencedTable:   "t0",
				ReferencedColumns: []string{"b", "c"},
				OnUpdate:          sql.ForeignKeyReferenceOption_Restrict,
				OnDelete:          sql.ForeignKeyReferenceOption_Cascade,
			}},
		},
	),
	`CREATE TABLE t1(a INTEGER PRIMARY KEY, CHECK (a > 0))`: plan.NewCreateTable(
		sql.UnresolvedDatabase(""),
		"t1",
		plan.IfNotExistsAbsent,
		plan.IsTempTableAbsent,
		&plan.TableSpec{
			Schema: sql.NewPrimaryKeySchema(sql.Schema{{
				Name:       "a",
				Type:       sql.Int32,
				Nullable:   false,
				PrimaryKey: true,
			}}),
			ChDefs: []*sql.CheckConstraint{{
				Name: "",
				Expr: expression.NewGreaterThan(
					expression.NewUnresolvedColumn("a"),
					expression.NewLiteral(int8(0), sql.Int8),
				),
				Enforced: true,
			}},
		},
	),
	`
CREATE TABLE t4
(
  CHECK (c1 = c2),
  c1 INT CHECK (c1 > 10),
  c2 INT CONSTRAINT c2_positive CHECK (c2 > 0),
  CHECK (c1 > c3)
);`: plan.NewCreateTable(
		sql.UnresolvedDatabase(""),
		"t4",
		plan.IfNotExistsAbsent,
		plan.IsTempTableAbsent,
		&plan.TableSpec{
			Schema: sql.NewPrimaryKeySchema(sql.Schema{
				{
					Name:     "c1",
					Source:   "t4",
					Type:     sql.Int32,
					Nullable: true,
				},
				{
					Name:     "c2",
					Source:   "t4",
					Type:     sql.Int32,
					Nullable: true,
				},
			}),
			ChDefs: []*sql.CheckConstraint{
				{
					Expr: expression.NewEquals(
						expression.NewUnresolvedColumn("c1"),
						expression.NewUnresolvedColumn("c2"),
					),
					Enforced: true,
				},
				{
					Expr: expression.NewGreaterThan(
						expression.NewUnresolvedColumn("c1"),
						expression.NewLiteral(int8(10), sql.Int8),
					),
					Enforced: true,
				},
				{
					Name: "c2_positive",
					Expr: expression.NewGreaterThan(
						expression.NewUnresolvedColumn("c2"),
						expression.NewLiteral(int8(0), sql.Int8),
					),
					Enforced: true,
				},
				{
					Expr: expression.NewGreaterThan(
						expression.NewUnresolvedColumn("c1"),
						expression.NewUnresolvedColumn("c3"),
					),
					Enforced: true,
				},
			},
		},
	),
	`
CREATE TABLE t2
(
  CHECK (c1 = c2),
  c1 INT CHECK (c1 > 10),
  c2 INT CONSTRAINT c2_positive CHECK (c2 > 0),
  c3 INT CHECK (c3 < 100),
  CONSTRAINT c1_nonzero CHECK (c1 = 0),
  CHECK (c1 > c3)
);`: plan.NewCreateTable(
		sql.UnresolvedDatabase(""),
		"t2",
		plan.IfNotExistsAbsent,
		plan.IsTempTableAbsent,
		&plan.TableSpec{
			Schema: sql.NewPrimaryKeySchema(sql.Schema{
				{
					Name:     "c1",
					Source:   "t2",
					Type:     sql.Int32,
					Nullable: true,
				},
				{
					Name:     "c2",
					Source:   "t2",
					Type:     sql.Int32,
					Nullable: true,
				},
				{
					Name:     "c3",
					Source:   "t2",
					Type:     sql.Int32,
					Nullable: true,
				},
			}),
			ChDefs: []*sql.CheckConstraint{
				{
					Expr: expression.NewEquals(
						expression.NewUnresolvedColumn("c1"),
						expression.NewUnresolvedColumn("c2"),
					),
					Enforced: true,
				},
				{
					Expr: expression.NewGreaterThan(
						expression.NewUnresolvedColumn("c1"),
						expression.NewLiteral(int8(10), sql.Int8),
					),
					Enforced: true,
				},
				{
					Name: "c2_positive",
					Expr: expression.NewGreaterThan(
						expression.NewUnresolvedColumn("c2"),
						expression.NewLiteral(int8(0), sql.Int8),
					),
					Enforced: true,
				},
				{
					Expr: expression.NewLessThan(
						expression.NewUnresolvedColumn("c3"),
						expression.NewLiteral(int8(100), sql.Int8),
					),
					Enforced: true,
				},
				{
					Name: "c1_nonzero",
					Expr: expression.NewEquals(
						expression.NewUnresolvedColumn("c1"),
						expression.NewLiteral(int8(0), sql.Int8),
					),
					Enforced: true,
				},
				{
					Expr: expression.NewGreaterThan(
						expression.NewUnresolvedColumn("c1"),
						expression.NewUnresolvedColumn("c3"),
					),
					Enforced: true,
				},
			},
		},
	),
	`CREATE TABLE t1(a INTEGER PRIMARY KEY CHECK (a > 0))`: plan.NewCreateTable(
		sql.UnresolvedDatabase(""),
		"t1",
		plan.IfNotExistsAbsent,
		plan.IsTempTableAbsent,
		&plan.TableSpec{
			Schema: sql.NewPrimaryKeySchema(sql.Schema{{
				Name:       "a",
				Type:       sql.Int32,
				Nullable:   false,
				PrimaryKey: true,
			}}),
			ChDefs: []*sql.CheckConstraint{{
				Name: "",
				Expr: expression.NewGreaterThan(
					expression.NewUnresolvedColumn("a"),
					expression.NewLiteral(int8(0), sql.Int8),
				),
				Enforced: true,
			}},
		},
	),
	`CREATE TABLE t1(a INTEGER PRIMARY KEY, CONSTRAINT ch1 CHECK (a > 0))`: plan.NewCreateTable(
		sql.UnresolvedDatabase(""),
		"t1",
		plan.IfNotExistsAbsent,
		plan.IsTempTableAbsent,
		&plan.TableSpec{
			Schema: sql.NewPrimaryKeySchema(sql.Schema{{
				Name:       "a",
				Type:       sql.Int32,
				Nullable:   false,
				PrimaryKey: true,
			}}),
			ChDefs: []*sql.CheckConstraint{{
				Name: "ch1",
				Expr: expression.NewGreaterThan(
					expression.NewUnresolvedColumn("a"),
					expression.NewLiteral(int8(0), sql.Int8),
				),
				Enforced: true,
			}},
		},
	),
	`CREATE TABLE t1(a INTEGER PRIMARY KEY CHECK (a > 0) ENFORCED)`: plan.NewCreateTable(
		sql.UnresolvedDatabase(""),
		"t1",
		plan.IfNotExistsAbsent,
		plan.IsTempTableAbsent,
		&plan.TableSpec{
			Schema: sql.NewPrimaryKeySchema(sql.Schema{{
				Name:       "a",
				Type:       sql.Int32,
				Nullable:   false,
				PrimaryKey: true,
			}}),
			ChDefs: []*sql.CheckConstraint{{
				Name: "",
				Expr: expression.NewGreaterThan(
					expression.NewUnresolvedColumn("a"),
					expression.NewLiteral(int8(0), sql.Int8),
				),
				Enforced: true,
			}},
		},
	),
	`CREATE TABLE t1(a INTEGER PRIMARY KEY CHECK (a > 0) NOT ENFORCED)`: plan.NewCreateTable(
		sql.UnresolvedDatabase(""),
		"t1",
		plan.IfNotExistsAbsent,
		plan.IsTempTableAbsent,
		&plan.TableSpec{
			Schema: sql.NewPrimaryKeySchema(sql.Schema{{
				Name:       "a",
				Type:       sql.Int32,
				Nullable:   false,
				PrimaryKey: true,
			}}),
			ChDefs: []*sql.CheckConstraint{{
				Name: "",
				Expr: expression.NewGreaterThan(
					expression.NewUnresolvedColumn("a"),
					expression.NewLiteral(int8(0), sql.Int8),
				),
				Enforced: false,
			}},
		},
	),
	`CREATE TEMPORARY TABLE t1(a INTEGER, b TEXT)`: plan.NewCreateTable(
		sql.UnresolvedDatabase(""),
		"t1",
		plan.IfNotExistsAbsent,
		plan.IsTempTable,
		&plan.TableSpec{
			Schema: sql.NewPrimaryKeySchema(sql.Schema{{
				Name:     "a",
				Type:     sql.Int32,
				Nullable: true,
			}, {
				Name:     "b",
				Type:     sql.Text,
				Nullable: true,
			}}),
		},
	),
	`CREATE TEMPORARY TABLE mytable AS SELECT * from othertable`: plan.NewCreateTableSelect(
		sql.UnresolvedDatabase(""),
		"mytable",
		plan.NewProject([]sql.Expression{expression.NewStar()}, plan.NewUnresolvedTable("othertable", "")),
		&plan.TableSpec{},
		plan.IfNotExistsAbsent,
		plan.IsTempTable),
	`DROP TABLE foo;`: plan.NewDropTable(
		sql.UnresolvedDatabase(""), false, "foo",
	),
	`DROP TABLE IF EXISTS foo;`: plan.NewDropTable(
		sql.UnresolvedDatabase(""), true, "foo",
	),
	`DROP TABLE IF EXISTS foo, bar, baz;`: plan.NewDropTable(
		sql.UnresolvedDatabase(""), true, "foo", "bar", "baz",
	),
	`RENAME TABLE foo TO bar`: plan.NewRenameTable(
		sql.UnresolvedDatabase(""), []string{"foo"}, []string{"bar"},
	),
	`RENAME TABLE foo TO bar, baz TO qux`: plan.NewRenameTable(
		sql.UnresolvedDatabase(""), []string{"foo", "baz"}, []string{"bar", "qux"},
	),
	`ALTER TABLE foo RENAME bar`: plan.NewRenameTable(
		sql.UnresolvedDatabase(""), []string{"foo"}, []string{"bar"},
	),
	`ALTER TABLE foo RENAME TO bar`: plan.NewRenameTable(
		sql.UnresolvedDatabase(""), []string{"foo"}, []string{"bar"},
	),
	`ALTER TABLE foo RENAME COLUMN bar TO baz`: plan.NewRenameColumn(
		sql.UnresolvedDatabase(""), plan.NewUnresolvedTable("foo", ""), "bar", "baz",
	),
	`ALTER TABLE foo RENAME COLUMN bar TO baz, rename column abc to xyz`: plan.NewBlock(
		[]sql.Node{
			plan.NewRenameColumn(sql.UnresolvedDatabase(""), plan.NewUnresolvedTable("foo", ""), "bar", "baz"),
			plan.NewRenameColumn(sql.UnresolvedDatabase(""), plan.NewUnresolvedTable("foo", ""), "abc", "xyz"),
		},
	),
	`ALTER TABLE foo ADD COLUMN bar INT NOT NULL`: plan.NewAddColumn(
		sql.UnresolvedDatabase(""), plan.NewUnresolvedTable("foo", ""), &sql.Column{
			Name:     "bar",
			Type:     sql.Int32,
			Nullable: false,
		}, nil,
	),
	`ALTER TABLE foo ADD COLUMN bar INT NOT NULL DEFAULT 42 COMMENT 'hello' AFTER baz`: plan.NewAddColumn(
		sql.UnresolvedDatabase(""), plan.NewUnresolvedTable("foo", ""), &sql.Column{
			Name:     "bar",
			Type:     sql.Int32,
			Nullable: false,
			Comment:  "hello",
			Default:  MustStringToColumnDefaultValue(sql.NewEmptyContext(), "42", nil, true),
		}, &sql.ColumnOrder{AfterColumn: "baz"},
	),
	`ALTER TABLE foo ADD COLUMN bar INT NOT NULL DEFAULT -42.0 COMMENT 'hello' AFTER baz`: plan.NewAddColumn(
		sql.UnresolvedDatabase(""), plan.NewUnresolvedTable("foo", ""), &sql.Column{
			Name:     "bar",
			Type:     sql.Int32,
			Nullable: false,
			Comment:  "hello",
			Default:  MustStringToColumnDefaultValue(sql.NewEmptyContext(), "-42.0", nil, true),
		}, &sql.ColumnOrder{AfterColumn: "baz"},
	),
	`ALTER TABLE foo ADD COLUMN bar INT NOT NULL DEFAULT (2+2)/2 COMMENT 'hello' AFTER baz`: plan.NewAddColumn(
		sql.UnresolvedDatabase(""), plan.NewUnresolvedTable("foo", ""), &sql.Column{
			Name:     "bar",
			Type:     sql.Int32,
			Nullable: false,
			Comment:  "hello",
			Default:  MustStringToColumnDefaultValue(sql.NewEmptyContext(), "(2+2)/2", nil, true),
		}, &sql.ColumnOrder{AfterColumn: "baz"},
	),
	`ALTER TABLE foo ADD COLUMN bar VARCHAR(10) NULL DEFAULT 'string' COMMENT 'hello'`: plan.NewAddColumn(
		sql.UnresolvedDatabase(""), plan.NewUnresolvedTable("foo", ""), &sql.Column{
			Name:     "bar",
			Type:     sql.MustCreateString(sqltypes.VarChar, 10, sql.Collation_Default),
			Nullable: true,
			Comment:  "hello",
			Default:  MustStringToColumnDefaultValue(sql.NewEmptyContext(), `"string"`, nil, true),
		}, nil,
	),
	`ALTER TABLE foo ADD COLUMN bar FLOAT NULL DEFAULT 32.0 COMMENT 'hello'`: plan.NewAddColumn(
		sql.UnresolvedDatabase(""), plan.NewUnresolvedTable("foo", ""), &sql.Column{
			Name:     "bar",
			Type:     sql.Float32,
			Nullable: true,
			Comment:  "hello",
			Default:  MustStringToColumnDefaultValue(sql.NewEmptyContext(), "32.0", nil, true),
		}, nil,
	),
	`ALTER TABLE foo ADD COLUMN bar INT DEFAULT 1 FIRST`: plan.NewAddColumn(
		sql.UnresolvedDatabase(""), plan.NewUnresolvedTable("foo", ""), &sql.Column{
			Name:     "bar",
			Type:     sql.Int32,
			Nullable: true,
			Default:  MustStringToColumnDefaultValue(sql.NewEmptyContext(), "1", nil, true),
		}, &sql.ColumnOrder{First: true},
	),
	`ALTER TABLE foo ADD INDEX (v1)`: plan.NewAlterCreateIndex(
		plan.NewUnresolvedTable("foo", ""),
		"",
		sql.IndexUsing_BTree,
		sql.IndexConstraint_None,
		[]sql.IndexColumn{{"v1", 0}},
		"",
	),
	`ALTER TABLE foo DROP COLUMN bar`: plan.NewDropColumn(
		sql.UnresolvedDatabase(""), plan.NewUnresolvedTable("foo", ""), "bar",
	),
	`ALTER TABLE foo MODIFY COLUMN bar VARCHAR(10) NULL DEFAULT 'string' COMMENT 'hello' FIRST`: plan.NewModifyColumn(
		sql.UnresolvedDatabase(""), plan.NewUnresolvedTable("foo", ""), "bar", &sql.Column{
			Name:     "bar",
			Type:     sql.MustCreateString(sqltypes.VarChar, 10, sql.Collation_Default),
			Nullable: true,
			Comment:  "hello",
			Default:  MustStringToColumnDefaultValue(sql.NewEmptyContext(), `"string"`, nil, true),
		}, &sql.ColumnOrder{First: true},
	),
	`ALTER TABLE foo CHANGE COLUMN bar baz VARCHAR(10) NULL DEFAULT 'string' COMMENT 'hello' FIRST`: plan.NewModifyColumn(
		sql.UnresolvedDatabase(""), plan.NewUnresolvedTable("foo", ""), "bar", &sql.Column{
			Name:     "baz",
			Type:     sql.MustCreateString(sqltypes.VarChar, 10, sql.Collation_Default),
			Nullable: true,
			Comment:  "hello",
			Default:  MustStringToColumnDefaultValue(sql.NewEmptyContext(), `"string"`, nil, true),
		}, &sql.ColumnOrder{First: true},
	),
	`ALTER TABLE t1 ADD FOREIGN KEY (b_id) REFERENCES t0(b)`: plan.NewAlterAddForeignKey(
		sql.UnresolvedDatabase(""),
		"t1",
		"t0",
		&sql.ForeignKeyConstraint{
			Name:              "",
			Columns:           []string{"b_id"},
			ReferencedTable:   "t0",
			ReferencedColumns: []string{"b"},
			OnUpdate:          sql.ForeignKeyReferenceOption_DefaultAction,
			OnDelete:          sql.ForeignKeyReferenceOption_DefaultAction,
		},
	),
	`ALTER TABLE t1 ADD CONSTRAINT fk_name FOREIGN KEY (b_id) REFERENCES t0(b)`: plan.NewAlterAddForeignKey(
		sql.UnresolvedDatabase(""),
		"t1",
		"t0",
		&sql.ForeignKeyConstraint{
			Name:              "fk_name",
			Columns:           []string{"b_id"},
			ReferencedTable:   "t0",
			ReferencedColumns: []string{"b"},
			OnUpdate:          sql.ForeignKeyReferenceOption_DefaultAction,
			OnDelete:          sql.ForeignKeyReferenceOption_DefaultAction,
		},
	),
	`ALTER TABLE t1 ADD FOREIGN KEY (b_id) REFERENCES t0(b) ON UPDATE CASCADE`: plan.NewAlterAddForeignKey(
		sql.UnresolvedDatabase(""),
		"t1",
		"t0",
		&sql.ForeignKeyConstraint{
			Name:              "",
			Columns:           []string{"b_id"},
			ReferencedTable:   "t0",
			ReferencedColumns: []string{"b"},
			OnUpdate:          sql.ForeignKeyReferenceOption_Cascade,
			OnDelete:          sql.ForeignKeyReferenceOption_DefaultAction,
		},
	),
	`ALTER TABLE t1 ADD FOREIGN KEY (b_id) REFERENCES t0(b) ON DELETE RESTRICT`: plan.NewAlterAddForeignKey(
		sql.UnresolvedDatabase(""),
		"t1",
		"t0",
		&sql.ForeignKeyConstraint{
			Name:              "",
			Columns:           []string{"b_id"},
			ReferencedTable:   "t0",
			ReferencedColumns: []string{"b"},
			OnUpdate:          sql.ForeignKeyReferenceOption_DefaultAction,
			OnDelete:          sql.ForeignKeyReferenceOption_Restrict,
		},
	),
	`ALTER TABLE t1 ADD FOREIGN KEY (b_id) REFERENCES t0(b) ON UPDATE SET NULL ON DELETE NO ACTION`: plan.NewAlterAddForeignKey(
		sql.UnresolvedDatabase(""),
		"t1",
		"t0",
		&sql.ForeignKeyConstraint{
			Name:              "",
			Columns:           []string{"b_id"},
			ReferencedTable:   "t0",
			ReferencedColumns: []string{"b"},
			OnUpdate:          sql.ForeignKeyReferenceOption_SetNull,
			OnDelete:          sql.ForeignKeyReferenceOption_NoAction,
		},
	),
	`ALTER TABLE t1 ADD FOREIGN KEY (b_id, c_id) REFERENCES t0(b, c)`: plan.NewAlterAddForeignKey(
		sql.UnresolvedDatabase(""),
		"t1",
		"t0",
		&sql.ForeignKeyConstraint{
			Name:              "",
			Columns:           []string{"b_id", "c_id"},
			ReferencedTable:   "t0",
			ReferencedColumns: []string{"b", "c"},
			OnUpdate:          sql.ForeignKeyReferenceOption_DefaultAction,
			OnDelete:          sql.ForeignKeyReferenceOption_DefaultAction,
		},
	),
	`ALTER TABLE t1 ADD CONSTRAINT fk_name FOREIGN KEY (b_id, c_id) REFERENCES t0(b, c) ON UPDATE RESTRICT ON DELETE CASCADE`: plan.NewAlterAddForeignKey(
		sql.UnresolvedDatabase(""),
		"t1",
		"t0",
		&sql.ForeignKeyConstraint{
			Name:              "fk_name",
			Columns:           []string{"b_id", "c_id"},
			ReferencedTable:   "t0",
			ReferencedColumns: []string{"b", "c"},
			OnUpdate:          sql.ForeignKeyReferenceOption_Restrict,
			OnDelete:          sql.ForeignKeyReferenceOption_Cascade,
		},
	),
	`ALTER TABLE t1 ADD CHECK (a > 0)`: plan.NewAlterAddCheck(
		plan.NewUnresolvedTable("t1", ""),
		&sql.CheckConstraint{
			Name: "",
			Expr: expression.NewGreaterThan(
				expression.NewUnresolvedColumn("a"),
				expression.NewLiteral(int8(0), sql.Int8),
			),
			Enforced: true,
		},
	),
	`ALTER TABLE t1 ADD CONSTRAINT ch1 CHECK (a > 0)`: plan.NewAlterAddCheck(
		plan.NewUnresolvedTable("t1", ""),
		&sql.CheckConstraint{
			Name: "ch1",
			Expr: expression.NewGreaterThan(
				expression.NewUnresolvedColumn("a"),
				expression.NewLiteral(int8(0), sql.Int8),
			),
			Enforced: true,
		},
	),
	`ALTER TABLE t1 ADD CONSTRAINT CHECK (a > 0)`: plan.NewAlterAddCheck(
		plan.NewUnresolvedTable("t1", ""),
		&sql.CheckConstraint{
			Name: "",
			Expr: expression.NewGreaterThan(
				expression.NewUnresolvedColumn("a"),
				expression.NewLiteral(int8(0), sql.Int8),
			),
			Enforced: true,
		},
	),
	`ALTER TABLE t1 DROP FOREIGN KEY fk_name`: plan.NewAlterDropForeignKey(
		plan.NewUnresolvedTable("t1", ""),
		"fk_name",
	),
	`ALTER TABLE t1 DROP CONSTRAINT fk_name`: plan.NewDropConstraint(
		plan.NewUnresolvedTable("t1", ""),
		"fk_name",
	),
	`DESCRIBE foo;`: plan.NewShowColumns(false,
		plan.NewUnresolvedTable("foo", ""),
	),
	`DESC foo;`: plan.NewShowColumns(false,
		plan.NewUnresolvedTable("foo", ""),
	),
	"DESCRIBE FORMAT=tree SELECT * FROM foo": plan.NewDescribeQuery(
		"tree", plan.NewProject(
			[]sql.Expression{expression.NewStar()},
			plan.NewUnresolvedTable("foo", ""),
		)),
	"DESC FORMAT=tree SELECT * FROM foo": plan.NewDescribeQuery(
		"tree", plan.NewProject(
			[]sql.Expression{expression.NewStar()},
			plan.NewUnresolvedTable("foo", ""),
		)),
	"EXPLAIN FORMAT=tree SELECT * FROM foo": plan.NewDescribeQuery(
		"tree", plan.NewProject(
			[]sql.Expression{expression.NewStar()},
			plan.NewUnresolvedTable("foo", "")),
	),
	"DESCRIBE SELECT * FROM foo": plan.NewDescribeQuery(
		"tree", plan.NewProject(
			[]sql.Expression{expression.NewStar()},
			plan.NewUnresolvedTable("foo", ""),
		)),
	"DESC SELECT * FROM foo": plan.NewDescribeQuery(
		"tree", plan.NewProject(
			[]sql.Expression{expression.NewStar()},
			plan.NewUnresolvedTable("foo", ""),
		)),
	"EXPLAIN SELECT * FROM foo": plan.NewDescribeQuery(
		"tree", plan.NewProject(
			[]sql.Expression{expression.NewStar()},
			plan.NewUnresolvedTable("foo", "")),
	),
	`SELECT foo, bar FROM foo;`: plan.NewProject(
		[]sql.Expression{
			expression.NewUnresolvedColumn("foo"),
			expression.NewUnresolvedColumn("bar"),
		},
		plan.NewUnresolvedTable("foo", ""),
	),
	`SELECT foo IS NULL, bar IS NOT NULL FROM foo;`: plan.NewProject(
		[]sql.Expression{
			expression.NewIsNull(expression.NewUnresolvedColumn("foo")),
			expression.NewAlias("bar IS NOT NULL",
				expression.NewNot(expression.NewIsNull(expression.NewUnresolvedColumn("bar"))),
			),
		},
		plan.NewUnresolvedTable("foo", ""),
	),
	`SELECT foo IS TRUE, bar IS NOT FALSE FROM foo;`: plan.NewProject(
		[]sql.Expression{
			expression.NewIsTrue(expression.NewUnresolvedColumn("foo")),
			expression.NewAlias("bar IS NOT FALSE",
				expression.NewNot(expression.NewIsFalse(expression.NewUnresolvedColumn("bar"))),
			),
		},
		plan.NewUnresolvedTable("foo", ""),
	),
	`SELECT foo AS bar FROM foo;`: plan.NewProject(
		[]sql.Expression{
			expression.NewAlias("bar", expression.NewUnresolvedColumn("foo")),
		},
		plan.NewUnresolvedTable("foo", ""),
	),
	`SELECT foo AS bAz FROM foo;`: plan.NewProject(
		[]sql.Expression{
			expression.NewAlias("bAz", expression.NewUnresolvedColumn("foo")),
		},
		plan.NewUnresolvedTable("foo", ""),
	),
	`SELECT foo AS bar FROM foo AS OF '2019-01-01' AS baz;`: plan.NewProject(
		[]sql.Expression{
			expression.NewAlias("bar", expression.NewUnresolvedColumn("foo")),
		},
		plan.NewTableAlias("baz",
			plan.NewUnresolvedTableAsOf("foo", "",
				expression.NewLiteral("2019-01-01", sql.LongText))),
	),
	`SELECT foo, bar FROM foo WHERE foo = bar;`: plan.NewProject(
		[]sql.Expression{
			expression.NewUnresolvedColumn("foo"),
			expression.NewUnresolvedColumn("bar"),
		},
		plan.NewFilter(
			expression.NewEquals(
				expression.NewUnresolvedColumn("foo"),
				expression.NewUnresolvedColumn("bar"),
			),
			plan.NewUnresolvedTable("foo", ""),
		),
	),
	`SELECT foo, bar FROM foo WHERE foo = 'bar';`: plan.NewProject(
		[]sql.Expression{
			expression.NewUnresolvedColumn("foo"),
			expression.NewUnresolvedColumn("bar"),
		},
		plan.NewFilter(
			expression.NewEquals(
				expression.NewUnresolvedColumn("foo"),
				expression.NewLiteral("bar", sql.LongText),
			),
			plan.NewUnresolvedTable("foo", ""),
		),
	),
	`SELECT foo, bar FROM foo WHERE foo = ?;`: plan.NewProject(
		[]sql.Expression{
			expression.NewUnresolvedColumn("foo"),
			expression.NewUnresolvedColumn("bar"),
		},
		plan.NewFilter(
			expression.NewEquals(
				expression.NewUnresolvedColumn("foo"),
				expression.NewBindVar("v1"),
			),
			plan.NewUnresolvedTable("foo", ""),
		),
	),
	`SELECT * FROM (SELECT * FROM foo WHERE bar = ?) a;`: plan.NewProject(
		[]sql.Expression{
			expression.NewStar(),
		},
		plan.NewSubqueryAlias(
			"a",
			"select * from foo where bar = :v1",
			plan.NewProject(
				[]sql.Expression{
					expression.NewStar(),
				},
				plan.NewFilter(
					expression.NewEquals(
						expression.NewUnresolvedColumn("bar"),
						expression.NewBindVar("v1"),
					),
					plan.NewUnresolvedTable("foo", ""),
				),
			),
		),
	),
	`SELECT * FROM (values row(1,2), row(3,4)) a;`: plan.NewProject(
		[]sql.Expression{
			expression.NewStar(),
		},
		plan.NewValueDerivedTable(
			plan.NewValues([][]sql.Expression{
				{
					expression.NewLiteral(int8(1), sql.Int8),
					expression.NewLiteral(int8(2), sql.Int8),
				},
				{
					expression.NewLiteral(int8(3), sql.Int8),
					expression.NewLiteral(int8(4), sql.Int8),
				},
			}),
			"a"),
	),
	`SELECT * FROM (values row(1+1,2+2), row(rand(),concat("a","b"))) a;`: plan.NewProject(
		[]sql.Expression{
			expression.NewStar(),
		},
		plan.NewValueDerivedTable(
			plan.NewValues([][]sql.Expression{
				{
					expression.NewArithmetic(
						expression.NewLiteral(int8(1), sql.Int8),
						expression.NewLiteral(int8(1), sql.Int8),
						"+",
					),
					expression.NewArithmetic(
						expression.NewLiteral(int8(2), sql.Int8),
						expression.NewLiteral(int8(2), sql.Int8),
						"+",
					),
				},
				{
					expression.NewUnresolvedFunction("rand", false, nil),
					expression.NewUnresolvedFunction("concat", false, nil, expression.NewLiteral("a", sql.LongText), expression.NewLiteral("b", sql.LongText)),
				},
			}),
			"a"),
	),
	`SELECT column_0 FROM (values row(1,2), row(3,4)) a limit 1`: plan.NewLimit(expression.NewLiteral(int8(1), sql.Int8),
		plan.NewProject(
			[]sql.Expression{
				expression.NewUnresolvedColumn("column_0"),
			},
			plan.NewValueDerivedTable(
				plan.NewValues([][]sql.Expression{
					{
						expression.NewLiteral(int8(1), sql.Int8),
						expression.NewLiteral(int8(2), sql.Int8),
					},
					{
						expression.NewLiteral(int8(3), sql.Int8),
						expression.NewLiteral(int8(4), sql.Int8),
					},
				}),
				"a"),
		),
	),
	`SELECT foo, bar FROM foo WHERE foo <=> bar;`: plan.NewProject(
		[]sql.Expression{
			expression.NewUnresolvedColumn("foo"),
			expression.NewUnresolvedColumn("bar"),
		},
		plan.NewFilter(
			expression.NewNullSafeEquals(
				expression.NewUnresolvedColumn("foo"),
				expression.NewUnresolvedColumn("bar"),
			),
			plan.NewUnresolvedTable("foo", ""),
		),
	),
	`SELECT foo, bar FROM foo WHERE foo = :var;`: plan.NewProject(
		[]sql.Expression{
			expression.NewUnresolvedColumn("foo"),
			expression.NewUnresolvedColumn("bar"),
		},
		plan.NewFilter(
			expression.NewEquals(
				expression.NewUnresolvedColumn("foo"),
				expression.NewBindVar("var"),
			),
			plan.NewUnresolvedTable("foo", ""),
		),
	),
	`SELECT * FROM foo WHERE foo != 'bar';`: plan.NewProject(
		[]sql.Expression{
			expression.NewStar(),
		},
		plan.NewFilter(
			expression.NewNot(expression.NewEquals(
				expression.NewUnresolvedColumn("foo"),
				expression.NewLiteral("bar", sql.LongText),
			)),
			plan.NewUnresolvedTable("foo", ""),
		),
	),
	`SELECT foo, bar FROM foo LIMIT 10;`: plan.NewLimit(expression.NewLiteral(int8(10), sql.Int8),
		plan.NewProject(
			[]sql.Expression{
				expression.NewUnresolvedColumn("foo"),
				expression.NewUnresolvedColumn("bar"),
			},
			plan.NewUnresolvedTable("foo", ""),
		),
	),
	`SELECT foo, bar FROM foo ORDER BY baz DESC;`: plan.NewSort(
		[]sql.SortField{{Column: expression.NewUnresolvedColumn("baz"), Order: sql.Descending, NullOrdering: sql.NullsFirst}},
		plan.NewProject(
			[]sql.Expression{
				expression.NewUnresolvedColumn("foo"),
				expression.NewUnresolvedColumn("bar"),
			},
			plan.NewUnresolvedTable("foo", ""),
		),
	),
	`SELECT foo, bar FROM foo WHERE foo = bar LIMIT 10;`: plan.NewLimit(expression.NewLiteral(int8(10), sql.Int8),
		plan.NewProject(
			[]sql.Expression{
				expression.NewUnresolvedColumn("foo"),
				expression.NewUnresolvedColumn("bar"),
			},
			plan.NewFilter(
				expression.NewEquals(
					expression.NewUnresolvedColumn("foo"),
					expression.NewUnresolvedColumn("bar"),
				),
				plan.NewUnresolvedTable("foo", ""),
			),
		),
	),
	`SELECT foo, bar FROM foo ORDER BY baz DESC LIMIT 1;`: plan.NewLimit(expression.NewLiteral(int8(1), sql.Int8),
		plan.NewSort(
			[]sql.SortField{{Column: expression.NewUnresolvedColumn("baz"), Order: sql.Descending, NullOrdering: sql.NullsFirst}},
			plan.NewProject(
				[]sql.Expression{
					expression.NewUnresolvedColumn("foo"),
					expression.NewUnresolvedColumn("bar"),
				},
				plan.NewUnresolvedTable("foo", ""),
			),
		),
	),
	`SELECT foo, bar FROM foo WHERE qux = 1 ORDER BY baz DESC LIMIT 1;`: plan.NewLimit(expression.NewLiteral(int8(1), sql.Int8),
		plan.NewSort(
			[]sql.SortField{{Column: expression.NewUnresolvedColumn("baz"), Order: sql.Descending, NullOrdering: sql.NullsFirst}},
			plan.NewProject(
				[]sql.Expression{
					expression.NewUnresolvedColumn("foo"),
					expression.NewUnresolvedColumn("bar"),
				},
				plan.NewFilter(
					expression.NewEquals(
						expression.NewUnresolvedColumn("qux"),
						expression.NewLiteral(int8(1), sql.Int8),
					),
					plan.NewUnresolvedTable("foo", ""),
				),
			),
		),
	),
	`SELECT foo, bar FROM t1, t2;`: plan.NewProject(
		[]sql.Expression{
			expression.NewUnresolvedColumn("foo"),
			expression.NewUnresolvedColumn("bar"),
		},
		plan.NewCrossJoin(
			plan.NewUnresolvedTable("t1", ""),
			plan.NewUnresolvedTable("t2", ""),
		),
	),
	`SELECT foo, bar FROM t1 JOIN t2;`: plan.NewProject(
		[]sql.Expression{
			expression.NewUnresolvedColumn("foo"),
			expression.NewUnresolvedColumn("bar"),
		},
		plan.NewCrossJoin(
			plan.NewUnresolvedTable("t1", ""),
			plan.NewUnresolvedTable("t2", ""),
		),
	),
	`SELECT foo, bar FROM t1 GROUP BY foo, bar;`: plan.NewGroupBy(
		[]sql.Expression{
			expression.NewUnresolvedColumn("foo"),
			expression.NewUnresolvedColumn("bar"),
		},
		[]sql.Expression{
			expression.NewUnresolvedColumn("foo"),
			expression.NewUnresolvedColumn("bar"),
		},
		plan.NewUnresolvedTable("t1", ""),
	),
	`SELECT foo, bar FROM t1 GROUP BY 1, 2;`: plan.NewGroupBy(
		[]sql.Expression{
			expression.NewUnresolvedColumn("foo"),
			expression.NewUnresolvedColumn("bar"),
		},
		[]sql.Expression{
			expression.NewUnresolvedColumn("foo"),
			expression.NewUnresolvedColumn("bar"),
		},
		plan.NewUnresolvedTable("t1", ""),
	),
	`SELECT COUNT(*) FROM t1;`: plan.NewGroupBy(
		[]sql.Expression{
			expression.NewAlias("COUNT(*)",
				expression.NewUnresolvedFunction("count", true, nil,
					expression.NewStar()),
			),
		},
		[]sql.Expression{},
		plan.NewUnresolvedTable("t1", ""),
	),
	`SELECT a FROM t1 where a regexp '.*test.*';`: plan.NewProject(
		[]sql.Expression{
			expression.NewUnresolvedColumn("a"),
		},
		plan.NewFilter(
			expression.NewRegexp(
				expression.NewUnresolvedColumn("a"),
				expression.NewLiteral(".*test.*", sql.LongText),
			),
			plan.NewUnresolvedTable("t1", ""),
		),
	),
	`SELECT a FROM t1 where a regexp '*main.go';`: plan.NewProject(
		[]sql.Expression{
			expression.NewUnresolvedColumn("a"),
		},
		plan.NewFilter(
			expression.NewRegexp(
				expression.NewUnresolvedColumn("a"),
				expression.NewLiteral("*main.go", sql.LongText),
			),
			plan.NewUnresolvedTable("t1", ""),
		),
	),
	`SELECT a FROM t1 where a not regexp '.*test.*';`: plan.NewProject(
		[]sql.Expression{
			expression.NewUnresolvedColumn("a"),
		},
		plan.NewFilter(
			expression.NewNot(
				expression.NewRegexp(
					expression.NewUnresolvedColumn("a"),
					expression.NewLiteral(".*test.*", sql.LongText),
				),
			),
			plan.NewUnresolvedTable("t1", ""),
		),
	),
	`INSERT INTO t1 (col1, col2) VALUES ('a', 1)`: plan.NewInsertInto(sql.UnresolvedDatabase(""), plan.NewUnresolvedTable("t1", ""), plan.NewValues([][]sql.Expression{{
		expression.NewLiteral("a", sql.LongText),
		expression.NewLiteral(int8(1), sql.Int8),
	}}), false, []string{"col1", "col2"}, []sql.Expression{}, false),
	`INSERT INTO mydb.t1 (col1, col2) VALUES ('a', 1)`: plan.NewInsertInto(sql.UnresolvedDatabase("mydb"), plan.NewUnresolvedTable("t1", "mydb"), plan.NewValues([][]sql.Expression{{
		expression.NewLiteral("a", sql.LongText),
		expression.NewLiteral(int8(1), sql.Int8),
	}}), false, []string{"col1", "col2"}, []sql.Expression{}, false),
	`INSERT INTO t1 (col1, col2) VALUES (?, ?)`: plan.NewInsertInto(sql.UnresolvedDatabase(""), plan.NewUnresolvedTable("t1", ""), plan.NewValues([][]sql.Expression{{
		expression.NewBindVar("v1"),
		expression.NewBindVar("v2"),
	}}), false, []string{"col1", "col2"}, []sql.Expression{}, false),
	`INSERT INTO t1 VALUES (b'0111')`: plan.NewInsertInto(sql.UnresolvedDatabase(""), plan.NewUnresolvedTable("t1", ""), plan.NewValues([][]sql.Expression{{
		expression.NewLiteral(uint64(7), sql.Uint64),
	}}), false, []string{}, []sql.Expression{}, false),
	`INSERT INTO t1 (col1, col2) VALUES ('a', DEFAULT)`: plan.NewInsertInto(sql.UnresolvedDatabase(""), plan.NewUnresolvedTable("t1", ""), plan.NewValues([][]sql.Expression{{
		expression.NewLiteral("a", sql.LongText),
	}}), false, []string{"col1"}, []sql.Expression{}, false),
	`UPDATE t1 SET col1 = ?, col2 = ? WHERE id = ?`: plan.NewUpdate(
		plan.NewFilter(
			expression.NewEquals(expression.NewUnresolvedColumn("id"), expression.NewBindVar("v3")),
			plan.NewUnresolvedTable("t1", ""),
		),
		[]sql.Expression{
			expression.NewSetField(expression.NewUnresolvedColumn("col1"), expression.NewBindVar("v1")),
			expression.NewSetField(expression.NewUnresolvedColumn("col2"), expression.NewBindVar("v2")),
		},
	),
	`REPLACE INTO t1 (col1, col2) VALUES ('a', 1)`: plan.NewInsertInto(sql.UnresolvedDatabase(""), plan.NewUnresolvedTable("t1", ""), plan.NewValues([][]sql.Expression{{
		expression.NewLiteral("a", sql.LongText),
		expression.NewLiteral(int8(1), sql.Int8),
	}}), true, []string{"col1", "col2"}, []sql.Expression{}, false),
	`SHOW TABLES`:                           plan.NewShowTables(sql.UnresolvedDatabase(""), false, nil),
	`SHOW FULL TABLES`:                      plan.NewShowTables(sql.UnresolvedDatabase(""), true, nil),
	`SHOW TABLES FROM foo`:                  plan.NewShowTables(sql.UnresolvedDatabase("foo"), false, nil),
	`SHOW TABLES IN foo`:                    plan.NewShowTables(sql.UnresolvedDatabase("foo"), false, nil),
	`SHOW FULL TABLES FROM foo`:             plan.NewShowTables(sql.UnresolvedDatabase("foo"), true, nil),
	`SHOW FULL TABLES IN foo`:               plan.NewShowTables(sql.UnresolvedDatabase("foo"), true, nil),
	`SHOW TABLES AS OF 'abc'`:               plan.NewShowTables(sql.UnresolvedDatabase(""), false, expression.NewLiteral("abc", sql.LongText)),
	`SHOW FULL TABLES AS OF 'abc'`:          plan.NewShowTables(sql.UnresolvedDatabase(""), true, expression.NewLiteral("abc", sql.LongText)),
	`SHOW TABLES FROM foo AS OF 'abc'`:      plan.NewShowTables(sql.UnresolvedDatabase("foo"), false, expression.NewLiteral("abc", sql.LongText)),
	`SHOW FULL TABLES FROM foo AS OF 'abc'`: plan.NewShowTables(sql.UnresolvedDatabase("foo"), true, expression.NewLiteral("abc", sql.LongText)),
	`SHOW FULL TABLES IN foo AS OF 'abc'`:   plan.NewShowTables(sql.UnresolvedDatabase("foo"), true, expression.NewLiteral("abc", sql.LongText)),
	`SHOW TABLES LIKE 'foo'`: plan.NewFilter(
		expression.NewLike(
			expression.NewUnresolvedColumn("Table"),
			expression.NewLiteral("foo", sql.LongText),
			nil,
		),
		plan.NewShowTables(sql.UnresolvedDatabase(""), false, nil),
	),
	`SHOW TABLES AS OF 'abc' LIKE 'foo'`: plan.NewFilter(
		expression.NewLike(
			expression.NewUnresolvedColumn("Table"),
			expression.NewLiteral("foo", sql.LongText),
			nil,
		),
		plan.NewShowTables(sql.UnresolvedDatabase(""), false, expression.NewLiteral("abc", sql.LongText)),
	),
	"SHOW TABLES WHERE `Table` = 'foo'": plan.NewFilter(
		expression.NewEquals(
			expression.NewUnresolvedColumn("Table"),
			expression.NewLiteral("foo", sql.LongText),
		),
		plan.NewShowTables(sql.UnresolvedDatabase(""), false, nil),
	),
	`SHOW FULL TABLES LIKE 'foo'`: plan.NewFilter(
		expression.NewLike(
			expression.NewUnresolvedColumn("Table"),
			expression.NewLiteral("foo", sql.LongText),
			nil,
		),
		plan.NewShowTables(sql.UnresolvedDatabase(""), true, nil),
	),
	"SHOW FULL TABLES WHERE `Table` = 'foo'": plan.NewFilter(
		expression.NewEquals(
			expression.NewUnresolvedColumn("Table"),
			expression.NewLiteral("foo", sql.LongText),
		),
		plan.NewShowTables(sql.UnresolvedDatabase(""), true, nil),
	),
	`SHOW FULL TABLES FROM bar LIKE 'foo'`: plan.NewFilter(
		expression.NewLike(
			expression.NewUnresolvedColumn("Table"),
			expression.NewLiteral("foo", sql.LongText),
			nil,
		),
		plan.NewShowTables(sql.UnresolvedDatabase("bar"), true, nil),
	),
	`SHOW FULL TABLES FROM bar AS OF 'abc' LIKE 'foo'`: plan.NewFilter(
		expression.NewLike(
			expression.NewUnresolvedColumn("Table"),
			expression.NewLiteral("foo", sql.LongText),
			nil,
		),
		plan.NewShowTables(sql.UnresolvedDatabase("bar"), true, expression.NewLiteral("abc", sql.LongText)),
	),
	"SHOW FULL TABLES FROM bar WHERE `Table` = 'foo'": plan.NewFilter(
		expression.NewEquals(
			expression.NewUnresolvedColumn("Table"),
			expression.NewLiteral("foo", sql.LongText),
		),
		plan.NewShowTables(sql.UnresolvedDatabase("bar"), true, nil),
	),
	`SELECT DISTINCT foo, bar FROM foo;`: plan.NewDistinct(
		plan.NewProject(
			[]sql.Expression{
				expression.NewUnresolvedColumn("foo"),
				expression.NewUnresolvedColumn("bar"),
			},
			plan.NewUnresolvedTable("foo", ""),
		),
	),
	`SELECT * FROM foo`: plan.NewProject(
		[]sql.Expression{
			expression.NewStar(),
		},
		plan.NewUnresolvedTable("foo", ""),
	),
	`SELECT foo, bar FROM foo LIMIT 2 OFFSET 5;`: plan.NewLimit(expression.NewLiteral(int8(2), sql.Int8),
		plan.NewOffset(expression.NewLiteral(int8(5), sql.Int8), plan.NewProject(
			[]sql.Expression{
				expression.NewUnresolvedColumn("foo"),
				expression.NewUnresolvedColumn("bar"),
			},
			plan.NewUnresolvedTable("foo", ""),
		)),
	),
	`SELECT foo, bar FROM foo LIMIT 5,2;`: plan.NewLimit(expression.NewLiteral(int8(2), sql.Int8),
		plan.NewOffset(expression.NewLiteral(int8(5), sql.Int8), plan.NewProject(
			[]sql.Expression{
				expression.NewUnresolvedColumn("foo"),
				expression.NewUnresolvedColumn("bar"),
			},
			plan.NewUnresolvedTable("foo", ""),
		)),
	),
	`SELECT * FROM foo WHERE (a = 1)`: plan.NewProject(
		[]sql.Expression{
			expression.NewStar(),
		},
		plan.NewFilter(
			expression.NewEquals(
				expression.NewUnresolvedColumn("a"),
				expression.NewLiteral(int8(1), sql.Int8),
			),
			plan.NewUnresolvedTable("foo", ""),
		),
	),
	`SELECT * FROM foo, bar, baz, qux`: plan.NewProject(
		[]sql.Expression{expression.NewStar()},
		plan.NewCrossJoin(
			plan.NewCrossJoin(
				plan.NewCrossJoin(
					plan.NewUnresolvedTable("foo", ""),
					plan.NewUnresolvedTable("bar", ""),
				),
				plan.NewUnresolvedTable("baz", ""),
			),
			plan.NewUnresolvedTable("qux", ""),
		),
	),
	`SELECT * FROM foo join bar join baz join qux`: plan.NewProject(
		[]sql.Expression{expression.NewStar()},
		plan.NewCrossJoin(
			plan.NewCrossJoin(
				plan.NewCrossJoin(
					plan.NewUnresolvedTable("foo", ""),
					plan.NewUnresolvedTable("bar", ""),
				),
				plan.NewUnresolvedTable("baz", ""),
			),
			plan.NewUnresolvedTable("qux", ""),
		),
	),
	`SELECT * FROM foo WHERE a = b AND c = d`: plan.NewProject(
		[]sql.Expression{expression.NewStar()},
		plan.NewFilter(
			expression.NewAnd(
				expression.NewEquals(
					expression.NewUnresolvedColumn("a"),
					expression.NewUnresolvedColumn("b"),
				),
				expression.NewEquals(
					expression.NewUnresolvedColumn("c"),
					expression.NewUnresolvedColumn("d"),
				),
			),
			plan.NewUnresolvedTable("foo", ""),
		),
	),
	`SELECT * FROM foo WHERE a = b OR c = d`: plan.NewProject(
		[]sql.Expression{expression.NewStar()},
		plan.NewFilter(
			expression.NewOr(
				expression.NewEquals(
					expression.NewUnresolvedColumn("a"),
					expression.NewUnresolvedColumn("b"),
				),
				expression.NewEquals(
					expression.NewUnresolvedColumn("c"),
					expression.NewUnresolvedColumn("d"),
				),
			),
			plan.NewUnresolvedTable("foo", ""),
		),
	),
	`SELECT * FROM foo as bar`: plan.NewProject(
		[]sql.Expression{expression.NewStar()},
		plan.NewTableAlias(
			"bar",
			plan.NewUnresolvedTable("foo", ""),
		),
	),
	`SELECT * FROM (SELECT * FROM foo) AS bar`: plan.NewProject(
		[]sql.Expression{expression.NewStar()},
		plan.NewSubqueryAlias(
			"bar", "select * from foo",
			plan.NewProject(
				[]sql.Expression{expression.NewStar()},
				plan.NewUnresolvedTable("foo", ""),
			),
		),
	),
	`SELECT * FROM foo WHERE 1 NOT BETWEEN 2 AND 5`: plan.NewProject(
		[]sql.Expression{expression.NewStar()},
		plan.NewFilter(
			expression.NewNot(
				expression.NewBetween(
					expression.NewLiteral(int8(1), sql.Int8),
					expression.NewLiteral(int8(2), sql.Int8),
					expression.NewLiteral(int8(5), sql.Int8),
				),
			),
			plan.NewUnresolvedTable("foo", ""),
		),
	),
	`SELECT * FROM foo WHERE 1 BETWEEN 2 AND 5`: plan.NewProject(
		[]sql.Expression{expression.NewStar()},
		plan.NewFilter(
			expression.NewBetween(
				expression.NewLiteral(int8(1), sql.Int8),
				expression.NewLiteral(int8(2), sql.Int8),
				expression.NewLiteral(int8(5), sql.Int8),
			),
			plan.NewUnresolvedTable("foo", ""),
		),
	),
	`SELECT 0x01AF`: plan.NewProject(
		[]sql.Expression{
			expression.NewAlias("0x01AF",
				expression.NewLiteral(int16(431), sql.Int16),
			),
		},
		plan.NewUnresolvedTable("dual", ""),
	),
	`SELECT X'41'`: plan.NewProject(
		[]sql.Expression{
			expression.NewAlias("X'41'",
				expression.NewLiteral([]byte{'A'}, sql.LongBlob),
			),
		},
		plan.NewUnresolvedTable("dual", ""),
	),
	`SELECT * FROM b WHERE SOMEFUNC((1, 2), (3, 4))`: plan.NewProject(
		[]sql.Expression{expression.NewStar()},
		plan.NewFilter(
			expression.NewUnresolvedFunction(
				"somefunc",
				false,
				nil,
				expression.NewTuple(
					expression.NewLiteral(int8(1), sql.Int8),
					expression.NewLiteral(int8(2), sql.Int8),
				),
				expression.NewTuple(
					expression.NewLiteral(int8(3), sql.Int8),
					expression.NewLiteral(int8(4), sql.Int8),
				),
			),
			plan.NewUnresolvedTable("b", ""),
		),
	),
	`SELECT * FROM foo WHERE :foo_id = 2`: plan.NewProject(
		[]sql.Expression{expression.NewStar()},
		plan.NewFilter(
			expression.NewEquals(
				expression.NewBindVar("foo_id"),
				expression.NewLiteral(int8(2), sql.Int8),
			),
			plan.NewUnresolvedTable("foo", ""),
		),
	),
	`SELECT * FROM foo WHERE ? = 2 and foo.s = ? and ? <> foo.i`: plan.NewProject(
		[]sql.Expression{expression.NewStar()},
		plan.NewFilter(
			expression.NewAnd(
				expression.NewAnd(
					expression.NewEquals(
						expression.NewBindVar("v1"),
						expression.NewLiteral(int8(2), sql.Int8),
					),
					expression.NewEquals(
						expression.NewUnresolvedQualifiedColumn("foo", "s"),
						expression.NewBindVar("v2"),
					),
				),
				expression.NewNot(expression.NewEquals(
					expression.NewBindVar("v3"),
					expression.NewUnresolvedQualifiedColumn("foo", "i"),
				)),
			),
			plan.NewUnresolvedTable("foo", ""),
		),
	),
	`SELECT * FROM foo INNER JOIN bar ON a = b`: plan.NewProject(
		[]sql.Expression{expression.NewStar()},
		plan.NewInnerJoin(
			plan.NewUnresolvedTable("foo", ""),
			plan.NewUnresolvedTable("bar", ""),
			expression.NewEquals(
				expression.NewUnresolvedColumn("a"),
				expression.NewUnresolvedColumn("b"),
			),
		),
	),
	`SELECT foo.a FROM foo`: plan.NewProject(
		[]sql.Expression{
			expression.NewUnresolvedQualifiedColumn("foo", "a"),
		},
		plan.NewUnresolvedTable("foo", ""),
	),
	`SELECT CAST(-3 AS UNSIGNED) FROM foo`: plan.NewProject(
		[]sql.Expression{
			expression.NewAlias("CAST(-3 AS UNSIGNED)",
				expression.NewConvert(expression.NewLiteral(int8(-3), sql.Int8), expression.ConvertToUnsigned),
			),
		},
		plan.NewUnresolvedTable("foo", ""),
	),
	`SELECT 2 = 2 FROM foo`: plan.NewProject(
		[]sql.Expression{
			expression.NewAlias("2 = 2",
				expression.NewEquals(expression.NewLiteral(int8(2), sql.Int8), expression.NewLiteral(int8(2), sql.Int8))),
		},
		plan.NewUnresolvedTable("foo", ""),
	),
	`SELECT *, bar FROM foo`: plan.NewProject(
		[]sql.Expression{
			expression.NewStar(),
			expression.NewUnresolvedColumn("bar"),
		},
		plan.NewUnresolvedTable("foo", ""),
	),
	`SELECT *, foo.* FROM foo`: plan.NewProject(
		[]sql.Expression{
			expression.NewStar(),
			expression.NewQualifiedStar("foo"),
		},
		plan.NewUnresolvedTable("foo", ""),
	),
	`SELECT bar, foo.* FROM foo`: plan.NewProject(
		[]sql.Expression{
			expression.NewUnresolvedColumn("bar"),
			expression.NewQualifiedStar("foo"),
		},
		plan.NewUnresolvedTable("foo", ""),
	),
	`SELECT bar, *, foo.* FROM foo`: plan.NewProject(
		[]sql.Expression{
			expression.NewUnresolvedColumn("bar"),
			expression.NewStar(),
			expression.NewQualifiedStar("foo"),
		},
		plan.NewUnresolvedTable("foo", ""),
	),
	`SELECT *, * FROM foo`: plan.NewProject(
		[]sql.Expression{
			expression.NewStar(),
			expression.NewStar(),
		},
		plan.NewUnresolvedTable("foo", ""),
	),
	`SELECT * FROM foo WHERE 1 IN ('1', 2)`: plan.NewProject(
		[]sql.Expression{expression.NewStar()},
		plan.NewFilter(
			expression.NewInTuple(
				expression.NewLiteral(int8(1), sql.Int8),
				expression.NewTuple(
					expression.NewLiteral("1", sql.LongText),
					expression.NewLiteral(int8(2), sql.Int8),
				),
			),
			plan.NewUnresolvedTable("foo", ""),
		),
	),
	`SELECT * FROM foo WHERE 1 NOT IN ('1', 2)`: plan.NewProject(
		[]sql.Expression{expression.NewStar()},
		plan.NewFilter(
			expression.NewNotInTuple(
				expression.NewLiteral(int8(1), sql.Int8),
				expression.NewTuple(
					expression.NewLiteral("1", sql.LongText),
					expression.NewLiteral(int8(2), sql.Int8),
				),
			),
			plan.NewUnresolvedTable("foo", ""),
		),
	),
	`SELECT * FROM foo WHERE i IN (SELECT j FROM baz)`: plan.NewProject(
		[]sql.Expression{expression.NewStar()},
		plan.NewFilter(
			plan.NewInSubquery(
				expression.NewUnresolvedColumn("i"),
				plan.NewSubquery(plan.NewProject(
					[]sql.Expression{expression.NewUnresolvedColumn("j")},
					plan.NewUnresolvedTable("baz", ""),
				), "select j from baz"),
			),
			plan.NewUnresolvedTable("foo", ""),
		),
	),
	`SELECT * FROM foo WHERE i NOT IN (SELECT j FROM baz)`: plan.NewProject(
		[]sql.Expression{expression.NewStar()},
		plan.NewFilter(
			plan.NewNotInSubquery(
				expression.NewUnresolvedColumn("i"),
				plan.NewSubquery(plan.NewProject(
					[]sql.Expression{expression.NewUnresolvedColumn("j")},
					plan.NewUnresolvedTable("baz", ""),
				), "select j from baz"),
			),
			plan.NewUnresolvedTable("foo", ""),
		),
	),
	`SELECT a, b FROM t ORDER BY 2, 1`: plan.NewSort(
		[]sql.SortField{
			{
				Column:       expression.NewLiteral(int8(2), sql.Int8),
				Order:        sql.Ascending,
				NullOrdering: sql.NullsFirst,
			},
			{
				Column:       expression.NewLiteral(int8(1), sql.Int8),
				Order:        sql.Ascending,
				NullOrdering: sql.NullsFirst,
			},
		},
		plan.NewProject(
			[]sql.Expression{
				expression.NewUnresolvedColumn("a"),
				expression.NewUnresolvedColumn("b"),
			},
			plan.NewUnresolvedTable("t", ""),
		),
	),
	`SELECT -i FROM mytable`: plan.NewProject(
		[]sql.Expression{
			expression.NewUnaryMinus(
				expression.NewUnresolvedColumn("i"),
			),
		},
		plan.NewUnresolvedTable("mytable", ""),
	),
	`SELECT +i FROM mytable`: plan.NewProject(
		[]sql.Expression{
			expression.NewAlias("+i",
				expression.NewUnresolvedColumn("i"),
			),
		},
		plan.NewUnresolvedTable("mytable", ""),
	),
	`SELECT - 4 - - 80`: plan.NewProject(
		[]sql.Expression{
			expression.NewAlias("- 4 - - 80",
				expression.NewMinus(
					expression.NewLiteral(int8(-4), sql.Int8),
					expression.NewLiteral(int8(-80), sql.Int8),
				),
			),
		},
		plan.NewUnresolvedTable("dual", ""),
	),
	`SELECT + - - i FROM mytable`: plan.NewProject(
		[]sql.Expression{
			expression.NewAlias("+ - - i",
				expression.NewUnaryMinus(
					expression.NewUnaryMinus(
						expression.NewUnresolvedColumn("i"),
					),
				),
			),
		},
		plan.NewUnresolvedTable("mytable", ""),
	),
	`SELECT 1 + 1;`: plan.NewProject(
		[]sql.Expression{
			expression.NewAlias("1 + 1",
				expression.NewPlus(expression.NewLiteral(int8(1), sql.Int8), expression.NewLiteral(int8(1), sql.Int8))),
		},
		plan.NewUnresolvedTable("dual", ""),
	),
	`SELECT 1 + 1 as foo;`: plan.NewProject(
		[]sql.Expression{
			expression.NewAlias("foo",
				expression.NewPlus(expression.NewLiteral(int8(1), sql.Int8), expression.NewLiteral(int8(1), sql.Int8))),
		},
		plan.NewUnresolvedTable("dual", ""),
	),
	`SELECT 1 * (2 + 1);`: plan.NewProject(
		[]sql.Expression{
			expression.NewAlias("1 * (2 + 1)",
				expression.NewMult(expression.NewLiteral(int8(1), sql.Int8),
					expression.NewPlus(expression.NewLiteral(int8(2), sql.Int8), expression.NewLiteral(int8(1), sql.Int8))),
			),
		},
		plan.NewUnresolvedTable("dual", ""),
	),
	`SELECT (0 - 1) * (1 | 1);`: plan.NewProject(
		[]sql.Expression{
			expression.NewAlias("(0 - 1) * (1 | 1)",
				expression.NewMult(
					expression.NewMinus(expression.NewLiteral(int8(0), sql.Int8), expression.NewLiteral(int8(1), sql.Int8)),
					expression.NewBitOr(expression.NewLiteral(int8(1), sql.Int8), expression.NewLiteral(int8(1), sql.Int8)),
				),
			),
		},
		plan.NewUnresolvedTable("dual", ""),
	),
	`SELECT (1 << 3) % (2 div 1);`: plan.NewProject(
		[]sql.Expression{
			expression.NewAlias("(1 << 3) % (2 div 1)",
				expression.NewMod(
					expression.NewShiftLeft(expression.NewLiteral(int8(1), sql.Int8), expression.NewLiteral(int8(3), sql.Int8)),
					expression.NewIntDiv(expression.NewLiteral(int8(2), sql.Int8), expression.NewLiteral(int8(1), sql.Int8))),
			),
		},
		plan.NewUnresolvedTable("dual", ""),
	),
	`SELECT 1.0 * a + 2.0 * b FROM t;`: plan.NewProject(
		[]sql.Expression{
			expression.NewAlias("1.0 * a + 2.0 * b",
				expression.NewPlus(
					expression.NewMult(expression.NewLiteral(float64(1.0), sql.Float64), expression.NewUnresolvedColumn("a")),
					expression.NewMult(expression.NewLiteral(float64(2.0), sql.Float64), expression.NewUnresolvedColumn("b")),
				),
			),
		},
		plan.NewUnresolvedTable("t", ""),
	),
	`SELECT '1.0' + 2;`: plan.NewProject(
		[]sql.Expression{
			expression.NewAlias("'1.0' + 2",
				expression.NewPlus(
					expression.NewLiteral("1.0", sql.LongText), expression.NewLiteral(int8(2), sql.Int8),
				),
			),
		},
		plan.NewUnresolvedTable("dual", ""),
	),
	`SELECT '1' + '2';`: plan.NewProject(
		[]sql.Expression{
			expression.NewAlias("'1' + '2'",
				expression.NewPlus(
					expression.NewLiteral("1", sql.LongText), expression.NewLiteral("2", sql.LongText),
				),
			),
		},
		plan.NewUnresolvedTable("dual", ""),
	),
	`CREATE INDEX foo USING qux ON bar (baz)`: plan.NewCreateIndex(
		"foo",
		plan.NewUnresolvedTable("bar", ""),
		[]sql.Expression{expression.NewUnresolvedColumn("baz")},
		"qux",
		make(map[string]string),
	),
	`CREATE INDEX idx USING BTREE ON foo (bar)`: plan.NewAlterCreateIndex(
		plan.NewUnresolvedTable("foo", ""),
		"idx",
		sql.IndexUsing_BTree,
		sql.IndexConstraint_None,
		[]sql.IndexColumn{
			{"bar", 0},
		},
		"",
	),
	`      CREATE INDEX idx USING BTREE ON foo(bar)`: plan.NewAlterCreateIndex(
		plan.NewUnresolvedTable("foo", ""),
		"idx",
		sql.IndexUsing_BTree,
		sql.IndexConstraint_None,
		[]sql.IndexColumn{
			{"bar", 0},
		},
		"",
	),
	`SELECT * FROM foo NATURAL JOIN bar`: plan.NewProject(
		[]sql.Expression{expression.NewStar()},
		plan.NewNaturalJoin(
			plan.NewUnresolvedTable("foo", ""),
			plan.NewUnresolvedTable("bar", ""),
		),
	),
	`SELECT * FROM foo NATURAL JOIN bar NATURAL JOIN baz`: plan.NewProject(
		[]sql.Expression{expression.NewStar()},
		plan.NewNaturalJoin(
			plan.NewNaturalJoin(
				plan.NewUnresolvedTable("foo", ""),
				plan.NewUnresolvedTable("bar", ""),
			),
			plan.NewUnresolvedTable("baz", ""),
		),
	),
	`DROP INDEX foo ON bar`: plan.NewAlterDropIndex(
		plan.NewUnresolvedTable("bar", ""),
		"foo",
	),
	`DESCRIBE FORMAT=TREE SELECT * FROM foo`: plan.NewDescribeQuery(
		"tree",
		plan.NewProject(
			[]sql.Expression{expression.NewStar()},
			plan.NewUnresolvedTable("foo", ""),
		),
	),
	`SELECT MAX(i)/2 FROM foo`: plan.NewGroupBy(
		[]sql.Expression{
			expression.NewAlias("MAX(i)/2",
				expression.NewArithmetic(
					expression.NewUnresolvedFunction(
						"max", true, nil, expression.NewUnresolvedColumn("i"),
					),
					expression.NewLiteral(int8(2), sql.Int8),
					"/",
				),
			),
		},
		[]sql.Expression{},
		plan.NewUnresolvedTable("foo", ""),
	),
	`SELECT current_user FROM foo`: plan.NewProject(
		[]sql.Expression{
			expression.NewAlias("current_user",
				expression.NewUnresolvedFunction("current_user", false, nil),
			),
		},
		plan.NewUnresolvedTable("foo", ""),
	),
	`SELECT current_USER(    ) FROM foo`: plan.NewProject(
		[]sql.Expression{
			expression.NewAlias("current_USER(    )",
				expression.NewUnresolvedFunction("current_user", false, nil),
			),
		},
		plan.NewUnresolvedTable("foo", ""),
	),
	`SHOW INDEXES FROM foo`: plan.NewShowIndexes(plan.NewUnresolvedTable("foo", "")),
	`SHOW INDEX FROM foo`:   plan.NewShowIndexes(plan.NewUnresolvedTable("foo", "")),
	`SHOW KEYS FROM foo`:    plan.NewShowIndexes(plan.NewUnresolvedTable("foo", "")),
	`SHOW INDEXES IN foo`:   plan.NewShowIndexes(plan.NewUnresolvedTable("foo", "")),
	`SHOW INDEX IN foo`:     plan.NewShowIndexes(plan.NewUnresolvedTable("foo", "")),
	`SHOW KEYS IN foo`:      plan.NewShowIndexes(plan.NewUnresolvedTable("foo", "")),
	`SHOW FULL PROCESSLIST`: plan.NewShowProcessList(),
	`SHOW PROCESSLIST`:      plan.NewShowProcessList(),
	`SELECT @@allowed_max_packet`: plan.NewProject([]sql.Expression{
		expression.NewUnresolvedColumn("@@allowed_max_packet"),
	}, plan.NewUnresolvedTable("dual", "")),
	`SET autocommit=1, foo="bar", baz=ON, qux=bareword`: plan.NewSet(
		[]sql.Expression{
			expression.NewSetField(expression.NewUnresolvedColumn("autocommit"), expression.NewLiteral(int8(1), sql.Int8)),
			expression.NewSetField(expression.NewUnresolvedColumn("foo"), expression.NewLiteral("bar", sql.LongText)),
			expression.NewSetField(expression.NewUnresolvedColumn("baz"), expression.NewLiteral("ON", sql.LongText)),
			expression.NewSetField(expression.NewUnresolvedColumn("qux"), expression.NewUnresolvedColumn("bareword")),
		},
	),
	`SET @@session.autocommit=1, foo="true"`: plan.NewSet(
		[]sql.Expression{
			expression.NewSetField(expression.NewSystemVar("autocommit", sql.SystemVariableScope_Session), expression.NewLiteral(int8(1), sql.Int8)),
			expression.NewSetField(expression.NewUnresolvedColumn("foo"), expression.NewLiteral("true", sql.LongText)),
		},
	),
	`SET SESSION NET_READ_TIMEOUT= 700, SESSION NET_WRITE_TIMEOUT= 700`: plan.NewSet(
		[]sql.Expression{
			expression.NewSetField(expression.NewSystemVar("NET_READ_TIMEOUT", sql.SystemVariableScope_Session), expression.NewLiteral(int16(700), sql.Int16)),
			expression.NewSetField(expression.NewSystemVar("NET_WRITE_TIMEOUT", sql.SystemVariableScope_Session), expression.NewLiteral(int16(700), sql.Int16)),
		},
	),
	`SET gtid_mode=DEFAULT`: plan.NewSet(
		[]sql.Expression{
			expression.NewSetField(expression.NewUnresolvedColumn("gtid_mode"), expression.NewDefaultColumn("")),
		},
	),
	`SET @@sql_select_limit=default`: plan.NewSet(
		[]sql.Expression{
			expression.NewSetField(expression.NewSystemVar("sql_select_limit", sql.SystemVariableScope_Session), expression.NewDefaultColumn("")),
		},
	),
	"":                     plan.Nothing,
	"/* just a comment */": plan.Nothing,
	`/*!40101 SET NAMES utf8 */`: plan.NewSet(
		[]sql.Expression{
			expression.NewSetField(expression.NewUnresolvedColumn("character_set_client"), expression.NewLiteral("utf8", sql.LongText)),
			expression.NewSetField(expression.NewUnresolvedColumn("character_set_connection"), expression.NewLiteral("utf8", sql.LongText)),
			expression.NewSetField(expression.NewUnresolvedColumn("character_set_results"), expression.NewLiteral("utf8", sql.LongText)),
		},
	),
	`SELECT /* a comment */ * FROM foo`: plan.NewProject(
		[]sql.Expression{
			expression.NewStar(),
		},
		plan.NewUnresolvedTable("foo", ""),
	),
	`SELECT /*!40101 * from */ foo`: plan.NewProject(
		[]sql.Expression{
			expression.NewStar(),
		},
		plan.NewUnresolvedTable("foo", ""),
	),
	// TODO: other optimizer hints than join_order are ignored for now
	`SELECT /*+ JOIN_ORDER(a,b) */ * from foo`: plan.NewProject(
		[]sql.Expression{
			expression.NewStar(),
		},
		plan.NewUnresolvedTable("foo", ""),
	),
	`SELECT /*+ JOIN_ORDER(a,b) */ * FROM b join a on c = d limit 5`: plan.NewLimit(expression.NewLiteral(int8(5), sql.Int8),
		plan.NewProject(
			[]sql.Expression{
				expression.NewStar(),
			},
			plan.NewInnerJoin(
				plan.NewUnresolvedTable("b", ""),
				plan.NewUnresolvedTable("a", ""),
				expression.NewEquals(
					expression.NewUnresolvedColumn("c"),
					expression.NewUnresolvedColumn("d"),
				),
			).WithComment("/*+ JOIN_ORDER(a,b) */"),
		),
	),
	`SHOW DATABASES`: plan.NewShowDatabases(),
	`SELECT * FROM foo WHERE i LIKE 'foo'`: plan.NewProject(
		[]sql.Expression{expression.NewStar()},
		plan.NewFilter(
			expression.NewLike(
				expression.NewUnresolvedColumn("i"),
				expression.NewLiteral("foo", sql.LongText),
				nil,
			),
			plan.NewUnresolvedTable("foo", ""),
		),
	),
	`SELECT * FROM foo WHERE i NOT LIKE 'foo'`: plan.NewProject(
		[]sql.Expression{expression.NewStar()},
		plan.NewFilter(
			expression.NewNot(expression.NewLike(
				expression.NewUnresolvedColumn("i"),
				expression.NewLiteral("foo", sql.LongText),
				nil,
			)),
			plan.NewUnresolvedTable("foo", ""),
		),
	),
	`SHOW FIELDS FROM foo`:       plan.NewShowColumns(false, plan.NewUnresolvedTable("foo", "")),
	`SHOW FULL COLUMNS FROM foo`: plan.NewShowColumns(true, plan.NewUnresolvedTable("foo", "")),
	`SHOW FIELDS FROM foo WHERE Field = 'bar'`: plan.NewFilter(
		expression.NewEquals(
			expression.NewUnresolvedColumn("Field"),
			expression.NewLiteral("bar", sql.LongText),
		),
		plan.NewShowColumns(false, plan.NewUnresolvedTable("foo", "")),
	),
	`SHOW FIELDS FROM foo LIKE 'bar'`: plan.NewFilter(
		expression.NewLike(
			expression.NewUnresolvedColumn("Field"),
			expression.NewLiteral("bar", sql.LongText),
			nil,
		),
		plan.NewShowColumns(false, plan.NewUnresolvedTable("foo", "")),
	),
	`SHOW TABLE STATUS LIKE 'foo'`: plan.NewFilter(
		expression.NewLike(
			expression.NewUnresolvedColumn("Name"),
			expression.NewLiteral("foo", sql.LongText),
			nil,
		),
		plan.NewShowTableStatus(sql.UnresolvedDatabase("")),
	),
	`SHOW TABLE STATUS FROM foo`: plan.NewShowTableStatus(sql.UnresolvedDatabase("foo")),
	`SHOW TABLE STATUS IN foo`:   plan.NewShowTableStatus(sql.UnresolvedDatabase("foo")),
	`SHOW TABLE STATUS`:          plan.NewShowTableStatus(sql.UnresolvedDatabase("")),
	`SHOW TABLE STATUS WHERE Name = 'foo'`: plan.NewFilter(
		expression.NewEquals(
			expression.NewUnresolvedColumn("Name"),
			expression.NewLiteral("foo", sql.LongText),
		),
		plan.NewShowTableStatus(sql.UnresolvedDatabase("")),
	),
	`USE foo`: plan.NewUse(sql.UnresolvedDatabase("foo")),
	`DESCRIBE foo.bar`: plan.NewShowColumns(false,
		plan.NewUnresolvedTable("bar", "foo"),
	),
	`DESC foo.bar`: plan.NewShowColumns(false,
		plan.NewUnresolvedTable("bar", "foo"),
	),
	`SELECT * FROM foo.bar`: plan.NewProject(
		[]sql.Expression{
			expression.NewStar(),
		},
		plan.NewUnresolvedTable("bar", "foo"),
	),
	`SHOW VARIABLES`:                           plan.NewShowVariables(""),
	`SHOW GLOBAL VARIABLES`:                    plan.NewShowVariables(""),
	`SHOW SESSION VARIABLES`:                   plan.NewShowVariables(""),
	`SHOW VARIABLES LIKE 'gtid_mode'`:          plan.NewShowVariables("gtid_mode"),
	`SHOW SESSION VARIABLES LIKE 'autocommit'`: plan.NewShowVariables("autocommit"),
	`UNLOCK TABLES`:                            plan.NewUnlockTables(),
	`LOCK TABLES foo READ`: plan.NewLockTables([]*plan.TableLock{
		{Table: plan.NewUnresolvedTable("foo", "")},
	}),
	`LOCK TABLES foo123 READ`: plan.NewLockTables([]*plan.TableLock{
		{Table: plan.NewUnresolvedTable("foo123", "")},
	}),
	`LOCK TABLES foo AS f READ`: plan.NewLockTables([]*plan.TableLock{
		{Table: plan.NewTableAlias("f", plan.NewUnresolvedTable("foo", ""))},
	}),
	`LOCK TABLES foo READ LOCAL`: plan.NewLockTables([]*plan.TableLock{
		{Table: plan.NewUnresolvedTable("foo", "")},
	}),
	`LOCK TABLES foo WRITE`: plan.NewLockTables([]*plan.TableLock{
		{Table: plan.NewUnresolvedTable("foo", ""), Write: true},
	}),
	`LOCK TABLES foo LOW_PRIORITY WRITE`: plan.NewLockTables([]*plan.TableLock{
		{Table: plan.NewUnresolvedTable("foo", ""), Write: true},
	}),
	`LOCK TABLES foo WRITE, bar READ`: plan.NewLockTables([]*plan.TableLock{
		{Table: plan.NewUnresolvedTable("foo", ""), Write: true},
		{Table: plan.NewUnresolvedTable("bar", "")},
	}),
	"LOCK TABLES `foo` WRITE, `bar` READ": plan.NewLockTables([]*plan.TableLock{
		{Table: plan.NewUnresolvedTable("foo", ""), Write: true},
		{Table: plan.NewUnresolvedTable("bar", "")},
	}),
	`LOCK TABLES foo READ, bar WRITE, baz READ`: plan.NewLockTables([]*plan.TableLock{
		{Table: plan.NewUnresolvedTable("foo", "")},
		{Table: plan.NewUnresolvedTable("bar", ""), Write: true},
		{Table: plan.NewUnresolvedTable("baz", "")},
	}),
	`SHOW CREATE DATABASE foo`:                 plan.NewShowCreateDatabase(sql.UnresolvedDatabase("foo"), false),
	`SHOW CREATE SCHEMA foo`:                   plan.NewShowCreateDatabase(sql.UnresolvedDatabase("foo"), false),
	`SHOW CREATE DATABASE IF NOT EXISTS foo`:   plan.NewShowCreateDatabase(sql.UnresolvedDatabase("foo"), true),
	`SHOW CREATE SCHEMA IF NOT EXISTS foo`:     plan.NewShowCreateDatabase(sql.UnresolvedDatabase("foo"), true),
	`SHOW WARNINGS`:                            plan.ShowWarnings(sql.NewEmptyContext().Warnings()),
	`SHOW WARNINGS LIMIT 10`:                   plan.NewLimit(expression.NewLiteral(int8(10), sql.Int8), plan.ShowWarnings(sql.NewEmptyContext().Warnings())),
	`SHOW WARNINGS LIMIT 5,10`:                 plan.NewLimit(expression.NewLiteral(int8(10), sql.Int8), plan.NewOffset(expression.NewLiteral(int8(5), sql.Int8), plan.ShowWarnings(sql.NewEmptyContext().Warnings()))),
	"SHOW CREATE DATABASE `foo`":               plan.NewShowCreateDatabase(sql.UnresolvedDatabase("foo"), false),
	"SHOW CREATE SCHEMA `foo`":                 plan.NewShowCreateDatabase(sql.UnresolvedDatabase("foo"), false),
	"SHOW CREATE DATABASE IF NOT EXISTS `foo`": plan.NewShowCreateDatabase(sql.UnresolvedDatabase("foo"), true),
	"SHOW CREATE SCHEMA IF NOT EXISTS `foo`":   plan.NewShowCreateDatabase(sql.UnresolvedDatabase("foo"), true),
	"SELECT CASE foo WHEN 1 THEN 'foo' WHEN 2 THEN 'bar' ELSE 'baz' END": plan.NewProject(
		[]sql.Expression{
			expression.NewAlias("CASE foo WHEN 1 THEN 'foo' WHEN 2 THEN 'bar' ELSE 'baz' END",
				expression.NewCase(
					expression.NewUnresolvedColumn("foo"),
					[]expression.CaseBranch{
						{
							Cond:  expression.NewLiteral(int8(1), sql.Int8),
							Value: expression.NewLiteral("foo", sql.LongText),
						},
						{
							Cond:  expression.NewLiteral(int8(2), sql.Int8),
							Value: expression.NewLiteral("bar", sql.LongText),
						},
					},
					expression.NewLiteral("baz", sql.LongText),
				),
			),
		},
		plan.NewUnresolvedTable("dual", ""),
	),
	"SELECT CASE foo WHEN 1 THEN 'foo' WHEN 2 THEN 'bar' END": plan.NewProject(
		[]sql.Expression{
			expression.NewAlias("CASE foo WHEN 1 THEN 'foo' WHEN 2 THEN 'bar' END",
				expression.NewCase(
					expression.NewUnresolvedColumn("foo"),
					[]expression.CaseBranch{
						{
							Cond:  expression.NewLiteral(int8(1), sql.Int8),
							Value: expression.NewLiteral("foo", sql.LongText),
						},
						{
							Cond:  expression.NewLiteral(int8(2), sql.Int8),
							Value: expression.NewLiteral("bar", sql.LongText),
						},
					},
					nil,
				),
			),
		},
		plan.NewUnresolvedTable("dual", ""),
	),
	"SELECT CASE WHEN foo = 1 THEN 'foo' WHEN foo = 2 THEN 'bar' ELSE 'baz' END": plan.NewProject(
		[]sql.Expression{
			expression.NewAlias("CASE WHEN foo = 1 THEN 'foo' WHEN foo = 2 THEN 'bar' ELSE 'baz' END",
				expression.NewCase(
					nil,
					[]expression.CaseBranch{
						{
							Cond: expression.NewEquals(
								expression.NewUnresolvedColumn("foo"),
								expression.NewLiteral(int8(1), sql.Int8),
							),
							Value: expression.NewLiteral("foo", sql.LongText),
						},
						{
							Cond: expression.NewEquals(
								expression.NewUnresolvedColumn("foo"),
								expression.NewLiteral(int8(2), sql.Int8),
							),
							Value: expression.NewLiteral("bar", sql.LongText),
						},
					},
					expression.NewLiteral("baz", sql.LongText),
				),
			),
		},
		plan.NewUnresolvedTable("dual", ""),
	),
	"SHOW COLLATION": showCollationProjection,
	"SHOW COLLATION LIKE 'foo'": plan.NewFilter(
		expression.NewLike(
			expression.NewUnresolvedColumn("collation"),
			expression.NewLiteral("foo", sql.LongText),
			nil,
		),
		showCollationProjection,
	),
	"SHOW COLLATION WHERE Charset = 'foo'": plan.NewFilter(
		expression.NewEquals(
			expression.NewUnresolvedColumn("Charset"),
			expression.NewLiteral("foo", sql.LongText),
		),
		showCollationProjection,
	),
	"BEGIN":                                  plan.NewStartTransaction("", sql.ReadWrite),
	"START TRANSACTION":                      plan.NewStartTransaction("", sql.ReadWrite),
	"COMMIT":                                 plan.NewCommit(""),
	`ROLLBACK`:                               plan.NewRollback(""),
	"SAVEPOINT abc":                          plan.NewCreateSavepoint("", "abc"),
	"ROLLBACK TO SAVEPOINT abc":              plan.NewRollbackSavepoint("", "abc"),
	"RELEASE SAVEPOINT abc":                  plan.NewReleaseSavepoint("", "abc"),
	"SHOW CREATE TABLE `mytable`":            plan.NewShowCreateTable(plan.NewUnresolvedTable("mytable", ""), false),
	"SHOW CREATE TABLE mytable":              plan.NewShowCreateTable(plan.NewUnresolvedTable("mytable", ""), false),
	"SHOW CREATE TABLE mydb.`mytable`":       plan.NewShowCreateTable(plan.NewUnresolvedTable("mytable", "mydb"), false),
	"SHOW CREATE TABLE `mydb`.mytable":       plan.NewShowCreateTable(plan.NewUnresolvedTable("mytable", "mydb"), false),
	"SHOW CREATE TABLE `mydb`.`mytable`":     plan.NewShowCreateTable(plan.NewUnresolvedTable("mytable", "mydb"), false),
	"SHOW CREATE TABLE `my.table`":           plan.NewShowCreateTable(plan.NewUnresolvedTable("my.table", ""), false),
	"SHOW CREATE TABLE `my.db`.`my.table`":   plan.NewShowCreateTable(plan.NewUnresolvedTable("my.table", "my.db"), false),
	"SHOW CREATE TABLE `my``table`":          plan.NewShowCreateTable(plan.NewUnresolvedTable("my`table", ""), false),
	"SHOW CREATE TABLE `my``db`.`my``table`": plan.NewShowCreateTable(plan.NewUnresolvedTable("my`table", "my`db"), false),
	"SHOW CREATE TABLE ````":                 plan.NewShowCreateTable(plan.NewUnresolvedTable("`", ""), false),
	"SHOW CREATE TABLE `.`":                  plan.NewShowCreateTable(plan.NewUnresolvedTable(".", ""), false),
	"SHOW CREATE VIEW `mytable`":             plan.NewShowCreateTable(plan.NewUnresolvedTable("mytable", ""), true),
	"SHOW CREATE VIEW mytable":               plan.NewShowCreateTable(plan.NewUnresolvedTable("mytable", ""), true),
	"SHOW CREATE VIEW mydb.`mytable`":        plan.NewShowCreateTable(plan.NewUnresolvedTable("mytable", "mydb"), true),
	"SHOW CREATE VIEW `mydb`.mytable":        plan.NewShowCreateTable(plan.NewUnresolvedTable("mytable", "mydb"), true),
	"SHOW CREATE VIEW `mydb`.`mytable`":      plan.NewShowCreateTable(plan.NewUnresolvedTable("mytable", "mydb"), true),
	"SHOW CREATE VIEW `my.table`":            plan.NewShowCreateTable(plan.NewUnresolvedTable("my.table", ""), true),
	"SHOW CREATE VIEW `my.db`.`my.table`":    plan.NewShowCreateTable(plan.NewUnresolvedTable("my.table", "my.db"), true),
	"SHOW CREATE VIEW `my``table`":           plan.NewShowCreateTable(plan.NewUnresolvedTable("my`table", ""), true),
	"SHOW CREATE VIEW `my``db`.`my``table`":  plan.NewShowCreateTable(plan.NewUnresolvedTable("my`table", "my`db"), true),
	"SHOW CREATE VIEW ````":                  plan.NewShowCreateTable(plan.NewUnresolvedTable("`", ""), true),
	"SHOW CREATE VIEW `.`":                   plan.NewShowCreateTable(plan.NewUnresolvedTable(".", ""), true),
	`SELECT '2018-05-01' + INTERVAL 1 DAY`: plan.NewProject(
		[]sql.Expression{
			expression.NewAlias("'2018-05-01' + INTERVAL 1 DAY",
				expression.NewArithmetic(
					expression.NewLiteral("2018-05-01", sql.LongText),
					expression.NewInterval(
						expression.NewLiteral(int8(1), sql.Int8),
						"DAY",
					),
					"+",
				),
			),
		},
		plan.NewUnresolvedTable("dual", ""),
	),
	`SELECT '2018-05-01' - INTERVAL 1 DAY`: plan.NewProject(
		[]sql.Expression{
			expression.NewAlias("'2018-05-01' - INTERVAL 1 DAY",
				expression.NewArithmetic(
					expression.NewLiteral("2018-05-01", sql.LongText),
					expression.NewInterval(
						expression.NewLiteral(int8(1), sql.Int8),
						"DAY",
					),
					"-",
				),
			),
		},
		plan.NewUnresolvedTable("dual", ""),
	),
	`SELECT INTERVAL 1 DAY + '2018-05-01'`: plan.NewProject(
		[]sql.Expression{
			expression.NewAlias("INTERVAL 1 DAY + '2018-05-01'",
				expression.NewArithmetic(
					expression.NewInterval(
						expression.NewLiteral(int8(1), sql.Int8),
						"DAY",
					),
					expression.NewLiteral("2018-05-01", sql.LongText),
					"+",
				),
			),
		},
		plan.NewUnresolvedTable("dual", ""),
	),
	`SELECT '2018-05-01' + INTERVAL 1 DAY + INTERVAL 1 DAY`: plan.NewProject(
		[]sql.Expression{
			expression.NewAlias("'2018-05-01' + INTERVAL 1 DAY + INTERVAL 1 DAY",
				expression.NewArithmetic(
					expression.NewArithmetic(
						expression.NewLiteral("2018-05-01", sql.LongText),
						expression.NewInterval(
							expression.NewLiteral(int8(1), sql.Int8),
							"DAY",
						),
						"+",
					),
					expression.NewInterval(
						expression.NewLiteral(int8(1), sql.Int8),
						"DAY",
					),
					"+",
				),
			),
		},
		plan.NewUnresolvedTable("dual", ""),
	),
	`SELECT bar, AVG(baz) FROM foo GROUP BY bar HAVING COUNT(*) > 5`: plan.NewHaving(
		expression.NewGreaterThan(
			expression.NewUnresolvedFunction("count", true, nil, expression.NewStar()),
			expression.NewLiteral(int8(5), sql.Int8),
		),
		plan.NewGroupBy(
			[]sql.Expression{
				expression.NewUnresolvedColumn("bar"),
				expression.NewAlias("AVG(baz)",
					expression.NewUnresolvedFunction("avg", true, nil, expression.NewUnresolvedColumn("baz")),
				),
			},
			[]sql.Expression{expression.NewUnresolvedColumn("bar")},
			plan.NewUnresolvedTable("foo", ""),
		),
	),
	`SELECT foo FROM t GROUP BY foo HAVING i > 5`: plan.NewHaving(
		expression.NewGreaterThan(
			expression.NewUnresolvedColumn("i"),
			expression.NewLiteral(int8(5), sql.Int8),
		),
		plan.NewGroupBy(
			[]sql.Expression{expression.NewUnresolvedColumn("foo")},
			[]sql.Expression{expression.NewUnresolvedColumn("foo")},
			plan.NewUnresolvedTable("t", ""),
		),
	),
	`SELECT COUNT(*) FROM foo GROUP BY a HAVING COUNT(*) > 5`: plan.NewHaving(
		expression.NewGreaterThan(
			expression.NewUnresolvedFunction("count", true, nil, expression.NewStar()),
			expression.NewLiteral(int8(5), sql.Int8),
		),
		plan.NewGroupBy(
			[]sql.Expression{
				expression.NewAlias("COUNT(*)",
					expression.NewUnresolvedFunction("count", true, nil, expression.NewStar()),
				),
			},
			[]sql.Expression{expression.NewUnresolvedColumn("a")},
			plan.NewUnresolvedTable("foo", ""),
		),
	),
	`SELECT DISTINCT COUNT(*) FROM foo GROUP BY a HAVING COUNT(*) > 5`: plan.NewDistinct(
		plan.NewHaving(
			expression.NewGreaterThan(
				expression.NewUnresolvedFunction("count", true, nil, expression.NewStar()),
				expression.NewLiteral(int8(5), sql.Int8),
			),
			plan.NewGroupBy(
				[]sql.Expression{
					expression.NewAlias("COUNT(*)",
						expression.NewUnresolvedFunction("count", true, nil, expression.NewStar()),
					),
				},
				[]sql.Expression{expression.NewUnresolvedColumn("a")},
				plan.NewUnresolvedTable("foo", ""),
			),
		),
	),
	`SELECT * FROM foo LEFT JOIN bar ON 1=1`: plan.NewProject(
		[]sql.Expression{expression.NewStar()},
		plan.NewLeftJoin(
			plan.NewUnresolvedTable("foo", ""),
			plan.NewUnresolvedTable("bar", ""),
			expression.NewEquals(
				expression.NewLiteral(int8(1), sql.Int8),
				expression.NewLiteral(int8(1), sql.Int8),
			),
		),
	),
	`SELECT * FROM foo LEFT OUTER JOIN bar ON 1=1`: plan.NewProject(
		[]sql.Expression{expression.NewStar()},
		plan.NewLeftJoin(
			plan.NewUnresolvedTable("foo", ""),
			plan.NewUnresolvedTable("bar", ""),
			expression.NewEquals(
				expression.NewLiteral(int8(1), sql.Int8),
				expression.NewLiteral(int8(1), sql.Int8),
			),
		),
	),
	`SELECT * FROM foo RIGHT JOIN bar ON 1=1`: plan.NewProject(
		[]sql.Expression{expression.NewStar()},
		plan.NewRightJoin(
			plan.NewUnresolvedTable("foo", ""),
			plan.NewUnresolvedTable("bar", ""),
			expression.NewEquals(
				expression.NewLiteral(int8(1), sql.Int8),
				expression.NewLiteral(int8(1), sql.Int8),
			),
		),
	),
	`SELECT * FROM foo RIGHT OUTER JOIN bar ON 1=1`: plan.NewProject(
		[]sql.Expression{expression.NewStar()},
		plan.NewRightJoin(
			plan.NewUnresolvedTable("foo", ""),
			plan.NewUnresolvedTable("bar", ""),
			expression.NewEquals(
				expression.NewLiteral(int8(1), sql.Int8),
				expression.NewLiteral(int8(1), sql.Int8),
			),
		),
	),
	`SELECT FIRST(i) FROM foo`: plan.NewGroupBy(
		[]sql.Expression{
			expression.NewAlias("FIRST(i)",
				expression.NewUnresolvedFunction("first", true, nil, expression.NewUnresolvedColumn("i")),
			),
		},
		[]sql.Expression{},
		plan.NewUnresolvedTable("foo", ""),
	),
	`SELECT LAST(i) FROM foo`: plan.NewGroupBy(
		[]sql.Expression{
			expression.NewAlias("LAST(i)",
				expression.NewUnresolvedFunction("last", true, nil, expression.NewUnresolvedColumn("i")),
			),
		},
		[]sql.Expression{},
		plan.NewUnresolvedTable("foo", ""),
	),
	`SELECT COUNT(DISTINCT i) FROM foo`: plan.NewGroupBy(
		[]sql.Expression{
			aggregation.NewCountDistinct(expression.NewUnresolvedColumn("i")),
		},
		[]sql.Expression{},
		plan.NewUnresolvedTable("foo", ""),
	),
	`SELECT AVG(DISTINCT a) FROM foo`: plan.NewGroupBy(
		[]sql.Expression{
			expression.NewAlias("AVG(DISTINCT a)",
				expression.NewUnresolvedFunction("avg", true, nil, expression.NewDistinctExpression(expression.NewUnresolvedColumn("a")))),
		},
		[]sql.Expression{},
		plan.NewUnresolvedTable("foo", ""),
	),
	`SELECT SUM(DISTINCT a*b) FROM foo`: plan.NewGroupBy(
		[]sql.Expression{
			expression.NewAlias("SUM(DISTINCT a*b)",
				expression.NewUnresolvedFunction("sum", true, nil,
					expression.NewDistinctExpression(
						expression.NewMult(expression.NewUnresolvedColumn("a"),
							expression.NewUnresolvedColumn("b")))))},
		[]sql.Expression{},
		plan.NewUnresolvedTable("foo", ""),
	),
	`SELECT AVG(DISTINCT a / b) FROM foo`: plan.NewGroupBy(
		[]sql.Expression{
			expression.NewAlias("AVG(DISTINCT a / b)",
				expression.NewUnresolvedFunction("avg", true, nil,
					expression.NewDistinctExpression(
						expression.NewDiv(expression.NewUnresolvedColumn("a"),
							expression.NewUnresolvedColumn("b")))))},
		[]sql.Expression{},
		plan.NewUnresolvedTable("foo", ""),
	),
	`SELECT SUM(DISTINCT POWER(a, 2)) FROM foo`: plan.NewGroupBy(
		[]sql.Expression{
			expression.NewAlias("SUM(DISTINCT POWER(a, 2))",
				expression.NewUnresolvedFunction("sum", true, nil,
					expression.NewDistinctExpression(
						expression.NewUnresolvedFunction("power", false, nil,
							expression.NewUnresolvedColumn("a"), expression.NewLiteral(int8(2), sql.Int8)))))},
		[]sql.Expression{},
		plan.NewUnresolvedTable("foo", ""),
	),
	`SELECT a, row_number() over (partition by s order by x) FROM foo`: plan.NewWindow(
		[]sql.Expression{
			expression.NewUnresolvedColumn("a"),
			expression.NewAlias("row_number() over (partition by s order by x)",
				expression.NewUnresolvedFunction("row_number", false, sql.NewWindow(
					[]sql.Expression{
						expression.NewUnresolvedColumn("s"),
					},
					sql.SortFields{
						{
							Column:       expression.NewUnresolvedColumn("x"),
							Order:        sql.Ascending,
							NullOrdering: sql.NullsFirst,
						},
					},
				)),
			),
		},
		plan.NewUnresolvedTable("foo", ""),
	),
	`SELECT a, count(i) over () FROM foo`: plan.NewWindow(
		[]sql.Expression{
			expression.NewUnresolvedColumn("a"),
			expression.NewAlias("count(i) over ()",
				expression.NewUnresolvedFunction("count", true, sql.NewWindow(
					[]sql.Expression{},
					nil,
				), expression.NewUnresolvedColumn("i")),
			),
		},
		plan.NewUnresolvedTable("foo", ""),
	),
	`SELECT a, row_number() over (order by x), row_number() over (partition by y) FROM foo`: plan.NewWindow(
		[]sql.Expression{
			expression.NewUnresolvedColumn("a"),
			expression.NewAlias("row_number() over (order by x)",
				expression.NewUnresolvedFunction("row_number", false, sql.NewWindow(
					[]sql.Expression{},
					sql.SortFields{
						{
							Column:       expression.NewUnresolvedColumn("x"),
							Order:        sql.Ascending,
							NullOrdering: sql.NullsFirst,
						},
					},
				)),
			),
			expression.NewAlias("row_number() over (partition by y)",
				expression.NewUnresolvedFunction("row_number", false, sql.NewWindow(
					[]sql.Expression{
						expression.NewUnresolvedColumn("y"),
					},
					nil,
				)),
			),
		},
		plan.NewUnresolvedTable("foo", ""),
	),
	`SELECT a, row_number() over (order by x), max(b) over () FROM foo`: plan.NewWindow(
		[]sql.Expression{
			expression.NewUnresolvedColumn("a"),
			expression.NewAlias("row_number() over (order by x)",
				expression.NewUnresolvedFunction("row_number", false, sql.NewWindow(
					[]sql.Expression{},
					sql.SortFields{
						{
							Column:       expression.NewUnresolvedColumn("x"),
							Order:        sql.Ascending,
							NullOrdering: sql.NullsFirst,
						},
					},
				)),
			),
			expression.NewAlias("max(b) over ()",
				expression.NewUnresolvedFunction("max", true, sql.NewWindow(
					[]sql.Expression{},
					nil,
				),
					expression.NewUnresolvedColumn("b"),
				),
			),
		},
		plan.NewUnresolvedTable("foo", ""),
	),
	`with cte1 as (select a from b) select * from cte1`: plan.NewWith(
		plan.NewProject(
			[]sql.Expression{
				expression.NewStar(),
			},
			plan.NewUnresolvedTable("cte1", "")),
		[]*plan.CommonTableExpression{
			plan.NewCommonTableExpression(
				plan.NewSubqueryAlias("cte1", "select a from b",
					plan.NewProject(
						[]sql.Expression{
							expression.NewUnresolvedColumn("a"),
						},
						plan.NewUnresolvedTable("b", ""),
					),
				),
				[]string{},
			),
		},
	),
	`with cte1 as (select a from b), cte2 as (select c from d) select * from cte1`: plan.NewWith(
		plan.NewProject(
			[]sql.Expression{
				expression.NewStar(),
			},
			plan.NewUnresolvedTable("cte1", "")),
		[]*plan.CommonTableExpression{
			plan.NewCommonTableExpression(
				plan.NewSubqueryAlias("cte1", "select a from b",
					plan.NewProject(
						[]sql.Expression{
							expression.NewUnresolvedColumn("a"),
						},
						plan.NewUnresolvedTable("b", ""),
					),
				),
				[]string{},
			),
			plan.NewCommonTableExpression(
				plan.NewSubqueryAlias("cte2", "select c from d",
					plan.NewProject(
						[]sql.Expression{
							expression.NewUnresolvedColumn("c"),
						},
						plan.NewUnresolvedTable("d", ""),
					),
				),
				[]string{},
			),
		},
	),
	`with cte1 (x) as (select a from b), cte2 (y,z) as (select c from d) select * from cte1`: plan.NewWith(
		plan.NewProject(
			[]sql.Expression{
				expression.NewStar(),
			},
			plan.NewUnresolvedTable("cte1", "")),
		[]*plan.CommonTableExpression{
			plan.NewCommonTableExpression(
				plan.NewSubqueryAlias("cte1", "select a from b",
					plan.NewProject(
						[]sql.Expression{
							expression.NewUnresolvedColumn("a"),
						},
						plan.NewUnresolvedTable("b", ""),
					),
				),
				[]string{"x"},
			),
			plan.NewCommonTableExpression(
				plan.NewSubqueryAlias("cte2", "select c from d",
					plan.NewProject(
						[]sql.Expression{
							expression.NewUnresolvedColumn("c"),
						},
						plan.NewUnresolvedTable("d", ""),
					),
				),
				[]string{"y", "z"},
			),
		},
	),
	`with cte1 as (select a from b) select c, (with cte2 as (select c from d) select e from cte2) from cte1`: plan.NewWith(
		plan.NewProject(
			[]sql.Expression{
				expression.NewUnresolvedColumn("c"),
				expression.NewAlias("(with cte2 as (select c from d) select e from cte2)",
					plan.NewSubquery(
						plan.NewWith(
							plan.NewProject(
								[]sql.Expression{
									expression.NewUnresolvedColumn("e"),
								},
								plan.NewUnresolvedTable("cte2", "")),
							[]*plan.CommonTableExpression{
								plan.NewCommonTableExpression(
									plan.NewSubqueryAlias("cte2", "select c from d",
										plan.NewProject(
											[]sql.Expression{
												expression.NewUnresolvedColumn("c"),
											},
											plan.NewUnresolvedTable("d", ""),
										),
									),
									[]string{},
								),
							},
						),
						"with cte2 as (select c from d) select e from cte2",
					),
				),
			},
			plan.NewUnresolvedTable("cte1", ""),
		),
		[]*plan.CommonTableExpression{
			plan.NewCommonTableExpression(
				plan.NewSubqueryAlias("cte1", "select a from b",
					plan.NewProject(
						[]sql.Expression{
							expression.NewUnresolvedColumn("a"),
						},
						plan.NewUnresolvedTable("b", ""),
					),
				),
				[]string{},
			),
		},
	),
	`SELECT -128, 127, 255, -32768, 32767, 65535, -2147483648, 2147483647, 4294967295, -9223372036854775808, 9223372036854775807, 18446744073709551615`: plan.NewProject(
		[]sql.Expression{
			expression.NewLiteral(int8(math.MinInt8), sql.Int8),
			expression.NewLiteral(int8(math.MaxInt8), sql.Int8),
			expression.NewLiteral(uint8(math.MaxUint8), sql.Uint8),
			expression.NewLiteral(int16(math.MinInt16), sql.Int16),
			expression.NewLiteral(int16(math.MaxInt16), sql.Int16),
			expression.NewLiteral(uint16(math.MaxUint16), sql.Uint16),
			expression.NewLiteral(int32(math.MinInt32), sql.Int32),
			expression.NewLiteral(int32(math.MaxInt32), sql.Int32),
			expression.NewLiteral(uint32(math.MaxUint32), sql.Uint32),
			expression.NewLiteral(int64(math.MinInt64), sql.Int64),
			expression.NewLiteral(int64(math.MaxInt64), sql.Int64),
			expression.NewLiteral(uint64(math.MaxUint64), sql.Uint64),
		},
		plan.NewUnresolvedTable("dual", ""),
	),
	`CREATE VIEW v AS SELECT * FROM foo`: plan.NewCreateView(
		sql.UnresolvedDatabase(""),
		"v",
		[]string{},
		plan.NewSubqueryAlias(
			"v", "SELECT * FROM foo",
			plan.NewProject(
				[]sql.Expression{expression.NewStar()},
				plan.NewUnresolvedTable("foo", ""),
			),
		),
		false,
	),
	`CREATE VIEW myview AS SELECT AVG(DISTINCT foo) FROM b`: plan.NewCreateView(
		sql.UnresolvedDatabase(""),
		"myview",
		[]string{},
		plan.NewSubqueryAlias(
			"myview", "SELECT AVG(DISTINCT foo) FROM b",
			plan.NewGroupBy(
				[]sql.Expression{
					expression.NewUnresolvedFunction("avg", true, nil, expression.NewDistinctExpression(expression.NewUnresolvedColumn("foo"))),
				},
				[]sql.Expression{},
				plan.NewUnresolvedTable("b", ""),
			),
		),
		false,
	),
	`CREATE OR REPLACE VIEW v AS SELECT * FROM foo`: plan.NewCreateView(
		sql.UnresolvedDatabase(""),
		"v",
		[]string{},
		plan.NewSubqueryAlias(
			"v", "SELECT * FROM foo",
			plan.NewProject(
				[]sql.Expression{expression.NewStar()},
				plan.NewUnresolvedTable("foo", ""),
			),
		),
		true,
	),
	`CREATE TRIGGER myTrigger BEFORE UPDATE ON foo FOR EACH ROW 
   BEGIN 
     UPDATE bar SET x = old.y WHERE z = new.y;
		 DELETE FROM baz WHERE a = old.b;
		 INSERT INTO zzz (a,b) VALUES (old.a, old.b);
   END`: plan.NewCreateTrigger("myTrigger", "before", "update", nil,
		plan.NewUnresolvedTable("foo", ""),
		plan.NewBeginEndBlock(
			plan.NewBlock([]sql.Node{
				plan.NewUpdate(
					plan.NewFilter(
						expression.NewEquals(expression.NewUnresolvedColumn("z"), expression.NewUnresolvedQualifiedColumn("new", "y")),
						plan.NewUnresolvedTable("bar", ""),
					),
					[]sql.Expression{
						expression.NewSetField(expression.NewUnresolvedColumn("x"), expression.NewUnresolvedQualifiedColumn("old", "y")),
					},
				),
				plan.NewDeleteFrom(
					plan.NewFilter(
						expression.NewEquals(expression.NewUnresolvedColumn("a"), expression.NewUnresolvedQualifiedColumn("old", "b")),
						plan.NewUnresolvedTable("baz", ""),
					),
				),
				plan.NewInsertInto(sql.UnresolvedDatabase(""), plan.NewUnresolvedTable("zzz", ""), plan.NewValues([][]sql.Expression{{
					expression.NewUnresolvedQualifiedColumn("old", "a"),
					expression.NewUnresolvedQualifiedColumn("old", "b"),
				}},
				), false, []string{"a", "b"}, []sql.Expression{}, false),
			}),
		),
		`CREATE TRIGGER myTrigger BEFORE UPDATE ON foo FOR EACH ROW 
   BEGIN 
     UPDATE bar SET x = old.y WHERE z = new.y;
		 DELETE FROM baz WHERE a = old.b;
		 INSERT INTO zzz (a,b) VALUES (old.a, old.b);
   END`,
		`BEGIN 
     UPDATE bar SET x = old.y WHERE z = new.y;
		 DELETE FROM baz WHERE a = old.b;
		 INSERT INTO zzz (a,b) VALUES (old.a, old.b);
   END`,
	),
	`CREATE TRIGGER myTrigger BEFORE UPDATE ON foo FOR EACH ROW INSERT INTO zzz (a,b) VALUES (old.a, old.b)`: plan.NewCreateTrigger("myTrigger", "before", "update", nil,
		plan.NewUnresolvedTable("foo", ""),
		plan.NewInsertInto(sql.UnresolvedDatabase(""), plan.NewUnresolvedTable("zzz", ""), plan.NewValues([][]sql.Expression{{
			expression.NewUnresolvedQualifiedColumn("old", "a"),
			expression.NewUnresolvedQualifiedColumn("old", "b"),
		}},
		), false, []string{"a", "b"}, []sql.Expression{}, false),
		`CREATE TRIGGER myTrigger BEFORE UPDATE ON foo FOR EACH ROW INSERT INTO zzz (a,b) VALUES (old.a, old.b)`,
		`INSERT INTO zzz (a,b) VALUES (old.a, old.b)`,
	),
	`CREATE TRIGGER myTrigger BEFORE UPDATE ON foo FOR EACH ROW FOLLOWS yourTrigger INSERT INTO zzz (a,b) VALUES (old.a, old.b)`: plan.NewCreateTrigger("myTrigger", "before", "update",
		&plan.TriggerOrder{PrecedesOrFollows: sqlparser.FollowsStr, OtherTriggerName: "yourTrigger"},
		plan.NewUnresolvedTable("foo", ""),
		plan.NewInsertInto(sql.UnresolvedDatabase(""), plan.NewUnresolvedTable("zzz", ""), plan.NewValues([][]sql.Expression{{
			expression.NewUnresolvedQualifiedColumn("old", "a"),
			expression.NewUnresolvedQualifiedColumn("old", "b"),
		}},
		), false, []string{"a", "b"}, []sql.Expression{}, false),
		`CREATE TRIGGER myTrigger BEFORE UPDATE ON foo FOR EACH ROW FOLLOWS yourTrigger INSERT INTO zzz (a,b) VALUES (old.a, old.b)`,
		`INSERT INTO zzz (a,b) VALUES (old.a, old.b)`,
	),
	`SELECT 2 UNION SELECT 3`: plan.NewDistinct(
		plan.NewUnion(
			plan.NewProject(
				[]sql.Expression{expression.NewLiteral(int8(2), sql.Int8)},
				plan.NewUnresolvedTable("dual", ""),
			),
			plan.NewProject(
				[]sql.Expression{expression.NewLiteral(int8(3), sql.Int8)},
				plan.NewUnresolvedTable("dual", ""),
			),
		),
	),
	`(SELECT 2) UNION (SELECT 3)`: plan.NewDistinct(
		plan.NewUnion(
			plan.NewProject(
				[]sql.Expression{expression.NewLiteral(int8(2), sql.Int8)},
				plan.NewUnresolvedTable("dual", ""),
			),
			plan.NewProject(
				[]sql.Expression{expression.NewLiteral(int8(3), sql.Int8)},
				plan.NewUnresolvedTable("dual", ""),
			),
		),
	),
	`SELECT 2 UNION ALL SELECT 3 UNION DISTINCT SELECT 4`: plan.NewDistinct(
		plan.NewUnion(
			plan.NewUnion(
				plan.NewProject(
					[]sql.Expression{expression.NewLiteral(int8(2), sql.Int8)},
					plan.NewUnresolvedTable("dual", ""),
				),
				plan.NewProject(
					[]sql.Expression{expression.NewLiteral(int8(3), sql.Int8)},
					plan.NewUnresolvedTable("dual", ""),
				),
			),
			plan.NewProject(
				[]sql.Expression{expression.NewLiteral(int8(4), sql.Int8)},
				plan.NewUnresolvedTable("dual", ""),
			),
		),
	),
	`SELECT 2 UNION SELECT 3 UNION ALL SELECT 4`: plan.NewUnion(
		plan.NewDistinct(
			plan.NewUnion(
				plan.NewProject(
					[]sql.Expression{expression.NewLiteral(int8(2), sql.Int8)},
					plan.NewUnresolvedTable("dual", ""),
				),
				plan.NewProject(
					[]sql.Expression{expression.NewLiteral(int8(3), sql.Int8)},
					plan.NewUnresolvedTable("dual", ""),
				),
			),
		),
		plan.NewProject(
			[]sql.Expression{expression.NewLiteral(int8(4), sql.Int8)},
			plan.NewUnresolvedTable("dual", ""),
		),
	),
	`SELECT 2 UNION SELECT 3 UNION SELECT 4`: plan.NewDistinct(
		plan.NewUnion(
			plan.NewDistinct(
				plan.NewUnion(
					plan.NewProject(
						[]sql.Expression{expression.NewLiteral(int8(2), sql.Int8)},
						plan.NewUnresolvedTable("dual", ""),
					),
					plan.NewProject(
						[]sql.Expression{expression.NewLiteral(int8(3), sql.Int8)},
						plan.NewUnresolvedTable("dual", ""),
					),
				),
			),
			plan.NewProject(
				[]sql.Expression{expression.NewLiteral(int8(4), sql.Int8)},
				plan.NewUnresolvedTable("dual", ""),
			),
		),
	),
	`SELECT 2 UNION (SELECT 3 UNION SELECT 4)`: plan.NewDistinct(
		plan.NewUnion(
			plan.NewProject(
				[]sql.Expression{expression.NewLiteral(int8(2), sql.Int8)},
				plan.NewUnresolvedTable("dual", ""),
			),
			plan.NewDistinct(
				plan.NewUnion(
					plan.NewProject(
						[]sql.Expression{expression.NewLiteral(int8(3), sql.Int8)},
						plan.NewUnresolvedTable("dual", ""),
					),
					plan.NewProject(
						[]sql.Expression{expression.NewLiteral(int8(4), sql.Int8)},
						plan.NewUnresolvedTable("dual", ""),
					),
				),
			),
		),
	),
	`SELECT 2 UNION ALL SELECT 3`: plan.NewUnion(
		plan.NewProject(
			[]sql.Expression{expression.NewLiteral(int8(2), sql.Int8)},
			plan.NewUnresolvedTable("dual", ""),
		),
		plan.NewProject(
			[]sql.Expression{expression.NewLiteral(int8(3), sql.Int8)},
			plan.NewUnresolvedTable("dual", ""),
		),
	),
	`SELECT 2 UNION DISTINCT SELECT 3`: plan.NewDistinct(
		plan.NewUnion(
			plan.NewProject(
				[]sql.Expression{expression.NewLiteral(int8(2), sql.Int8)},
				plan.NewUnresolvedTable("dual", ""),
			),
			plan.NewProject(
				[]sql.Expression{expression.NewLiteral(int8(3), sql.Int8)},
				plan.NewUnresolvedTable("dual", ""),
			),
		),
	),
	`CREATE DATABASE test`:               plan.NewCreateDatabase("test", false),
	`CREATE DATABASE IF NOT EXISTS test`: plan.NewCreateDatabase("test", true),
	`DROP DATABASE test`:                 plan.NewDropDatabase("test", false),
	`DROP DATABASE IF EXISTS test`:       plan.NewDropDatabase("test", true),
	`KILL QUERY 1`:                       plan.NewKill(plan.KillType_Query, 1),
	`KILL CONNECTION 1`:                  plan.NewKill(plan.KillType_Connection, 1),
}

func TestParse(t *testing.T) {
	var queriesInOrder []string
	for q := range fixtures {
		queriesInOrder = append(queriesInOrder, q)
	}
	sort.Strings(queriesInOrder)

	for _, query := range queriesInOrder {
		expectedPlan := fixtures[query]
		t.Run(query, func(t *testing.T) {
			require := require.New(t)
			ctx := sql.NewEmptyContext()
			p, err := Parse(ctx, query)
			require.NoError(err)
			if !assertNodesEqualWithDiff(t, expectedPlan, p) {
				t.Logf("Unexpected result for query %s", query)
			}
		})
	}
}

// assertNodesEqualWithDiff asserts the two nodes given to be equal and prints any diff according to their DebugString
// methods.
func assertNodesEqualWithDiff(t *testing.T, expected, actual sql.Node) bool {
	if !assert.Equal(t, expected, actual) {
		expectedStr := sql.DebugString(expected)
		actualStr := sql.DebugString(actual)
		diff, err := difflib.GetUnifiedDiffString(difflib.UnifiedDiff{
			A:        difflib.SplitLines(expectedStr),
			B:        difflib.SplitLines(actualStr),
			FromFile: "expected",
			FromDate: "",
			ToFile:   "actual",
			ToDate:   "",
			Context:  1,
		})
		require.NoError(t, err)

		if len(diff) > 0 {
			fmt.Println(diff)
		} else {
			// No textual diff found, but not equal. Ugh. Let's at least figure out which node in the plans isn't equal.
		Top:
			for {
				for i := range expected.Children() {
					if !assertNodesEqualWithDiff(t, expected.Children()[i], actual.Children()[i]) {
						expected, actual = expected.Children()[i], actual.Children()[i]
						continue Top
					}
				}
				// Either no children, or all children were equal. This must the node that's different. Probably should add
				// enough information in DebugPrint for this node that it shows up in the textual diff.
				fmt.Printf("Non-textual difference found in node %s -- implement a better DebugPrint?\n", sql.DebugString(expected))
				break
			}
		}

		return false
	}
	return true
}

var fixturesErrors = map[string]*errors.Kind{
	`SHOW METHEMONEY`:                                           sql.ErrUnsupportedFeature,
	`SELECT INTERVAL 1 DAY - '2018-05-01'`:                      sql.ErrUnsupportedSyntax,
	`SELECT INTERVAL 1 DAY * '2018-05-01'`:                      sql.ErrUnsupportedSyntax,
	`SELECT '2018-05-01' * INTERVAL 1 DAY`:                      sql.ErrUnsupportedSyntax,
	`SELECT '2018-05-01' / INTERVAL 1 DAY`:                      sql.ErrUnsupportedSyntax,
	`SELECT INTERVAL 1 DAY + INTERVAL 1 DAY`:                    sql.ErrUnsupportedSyntax,
	`SELECT '2018-05-01' + (INTERVAL 1 DAY + INTERVAL 1 DAY)`:   sql.ErrUnsupportedSyntax,
	"DESCRIBE FORMAT=pretty SELECT * FROM foo":                  errInvalidDescribeFormat,
	`CREATE TABLE test (pk int null primary key)`:               ErrPrimaryKeyOnNullField,
	`CREATE TABLE test (pk int not null null primary key)`:      ErrPrimaryKeyOnNullField,
	`CREATE TABLE test (pk int null, primary key(pk))`:          ErrPrimaryKeyOnNullField,
	`CREATE TABLE test (pk int not null null, primary key(pk))`: ErrPrimaryKeyOnNullField,
<<<<<<< HEAD
	`SELECT a, count(i) over (order by x) FROM foo`:             sql.ErrUnsupportedFeature,
	`SELECT a, count(i) over (partition by y) FROM foo`:         sql.ErrUnsupportedFeature,
	`SELECT i, row_number() over (order by a) group by 1`:       sql.ErrUnsupportedFeature,
	`SELECT i, row_number() over (order by a), max(b)`:          sql.ErrUnsupportedFeature,
	`SHOW COUNT(*) WARNINGS`:                                    sql.ErrUnsupportedFeature,
	`SHOW ERRORS`:                                               sql.ErrUnsupportedFeature,
	`SHOW VARIABLES WHERE Variable_name = 'autocommit'`:         sql.ErrUnsupportedFeature,
	`SHOW SESSION VARIABLES WHERE Variable_name IS NOT NULL`:    sql.ErrUnsupportedFeature,
=======
	`SELECT a, count(i) over (order by x) FROM foo`:             ErrUnsupportedFeature,
	`SELECT a, count(i) over (partition by y) FROM foo`:         ErrUnsupportedFeature,
	`SELECT i, row_number() over (order by a) group by 1`:       ErrUnsupportedFeature,
	`SELECT i, row_number() over (order by a), max(b)`:          ErrUnsupportedFeature,
	`SHOW COUNT(*) WARNINGS`:                                    ErrUnsupportedFeature,
	`SHOW ERRORS`:                                               ErrUnsupportedFeature,
	`SHOW VARIABLES WHERE Variable_name = 'autocommit'`:         ErrUnsupportedFeature,
	`SHOW SESSION VARIABLES WHERE Variable_name IS NOT NULL`:    ErrUnsupportedFeature,
	`KILL CONNECTION 4294967296`:                                ErrUnsupportedFeature,
>>>>>>> 3cfed7fa
}

func TestParseOne(t *testing.T) {
	type testCase struct {
		input string
		parts []string
	}

	cases := []testCase{
		{
			"SELECT 1",
			[]string{"SELECT 1"},
		},
		{
			"SELECT 1;",
			[]string{"SELECT 1"},
		},
		{
			"SELECT 1; SELECT 2",
			[]string{"SELECT 1", "SELECT 2"},
		},
		{
			"SELECT 1 /* testing */ ;",
			[]string{"SELECT 1 /* testing */ "},
		},
		{
			"SELECT 1 -- this is a test",
			[]string{"SELECT 1 -- this is a test"},
		},
		{
			"-- empty statement with comment\n; SELECT 1; SELECT 2",
			[]string{"-- empty statement with comment\n", "SELECT 1", "SELECT 2"},
		},
		{
			"SELECT 1; -- empty statement with comment\n; SELECT 2",
			[]string{"SELECT 1", "-- empty statement with comment\n", "SELECT 2"},
		},
		{
			"SELECT 1; SELECT 2; -- empty statement with comment\n",
			[]string{"SELECT 1", "SELECT 2", "-- empty statement with comment"},
		},
	}
	for _, tc := range cases {
		t.Run(tc.input, func(t *testing.T) {
			ctx := sql.NewEmptyContext()
			q := tc.input
			for i := 0; i < len(tc.parts); i++ {
				tree, p, r, err := ParseOne(ctx, q)
				require.NoError(t, err)
				require.NotNil(t, tree)
				require.Equal(t, tc.parts[i], p)
				if i == len(tc.parts)-1 {
					require.Empty(t, r)
				}
				q = r
			}
		})
	}
}

func TestParseErrors(t *testing.T) {
	for query, expectedError := range fixturesErrors {
		t.Run(query, func(t *testing.T) {
			require := require.New(t)
			ctx := sql.NewEmptyContext()
			_, err := Parse(ctx, query)
			require.Error(err)
			require.True(expectedError.Is(err), "Expected %T but got %T (%v)", expectedError, err, err)
		})
	}
}

func TestPrintTree(t *testing.T) {
	require := require.New(t)
	node, err := Parse(sql.NewEmptyContext(), `
		SELECT t.foo, bar.baz
		FROM tbl t
		INNER JOIN bar
			ON foo = baz
		WHERE foo > qux
		LIMIT 5
		OFFSET 2`)
	require.NoError(err)
	require.Equal(`Limit(5)
 └─ Offset(2)
     └─ Project(t.foo, bar.baz)
         └─ Filter(foo > qux)
             └─ InnerJoin(foo = baz)
                 ├─ TableAlias(t)
                 │   └─ UnresolvedTable(tbl)
                 └─ UnresolvedTable(bar)
`, node.String())
}

func TestParseColumnTypeString(t *testing.T) {
	tests := []struct {
		columnType      string
		expectedSqlType sql.Type
	}{
		{
			"tinyint",
			sql.Int8,
		},
		{
			"SMALLINT",
			sql.Int16,
		},
		{
			"MeDiUmInT",
			sql.Int24,
		},
		{
			"INT",
			sql.Int32,
		},
		{
			"BIGINT",
			sql.Int64,
		},
		{
			"TINYINT UNSIGNED",
			sql.Uint8,
		},
		{
			"SMALLINT UNSIGNED",
			sql.Uint16,
		},
		{
			"MEDIUMINT UNSIGNED",
			sql.Uint24,
		},
		{
			"INT UNSIGNED",
			sql.Uint32,
		},
		{
			"BIGINT UNSIGNED",
			sql.Uint64,
		},
		{
			"BOOLEAN",
			sql.Int8,
		},
		{
			"FLOAT",
			sql.Float32,
		},
		{
			"DOUBLE",
			sql.Float64,
		},
		{
			"REAL",
			sql.Float64,
		},
		{
			"DECIMAL",
			sql.MustCreateDecimalType(10, 0),
		},
		{
			"DECIMAL(22)",
			sql.MustCreateDecimalType(22, 0),
		},
		{
			"DECIMAL(55, 13)",
			sql.MustCreateDecimalType(55, 13),
		},
		{
			"DEC(34, 2)",
			sql.MustCreateDecimalType(34, 2),
		},
		{
			"FIXED(4, 4)",
			sql.MustCreateDecimalType(4, 4),
		},
		{
			"BIT(31)",
			sql.MustCreateBitType(31),
		},
		{
			"TINYBLOB",
			sql.TinyBlob,
		},
		{
			"BLOB",
			sql.Blob,
		},
		{
			"MEDIUMBLOB",
			sql.MediumBlob,
		},
		{
			"LONGBLOB",
			sql.LongBlob,
		},
		{
			"TINYTEXT",
			sql.TinyText,
		},
		{
			"TEXT",
			sql.Text,
		},
		{
			"MEDIUMTEXT",
			sql.MediumText,
		},
		{
			"LONGTEXT",
			sql.LongText,
		},
		{
			"CHAR(5)",
			sql.MustCreateStringWithDefaults(sqltypes.Char, 5),
		},
		{
			"VARCHAR(255)",
			sql.MustCreateStringWithDefaults(sqltypes.VarChar, 255),
		},
		{
			"VARCHAR(300) COLLATE cp1257_lithuanian_ci",
			sql.MustCreateString(sqltypes.VarChar, 300, sql.Collation_cp1257_lithuanian_ci),
		},
		{
			"BINARY(6)",
			sql.MustCreateBinary(sqltypes.Binary, 6),
		},
		{
			"VARBINARY(256)",
			sql.MustCreateBinary(sqltypes.VarBinary, 256),
		},
		{
			"YEAR",
			sql.Year,
		},
		{
			"DATE",
			sql.Date,
		},
		{
			"TIME",
			sql.Time,
		},
		{
			"TIMESTAMP",
			sql.Timestamp,
		},
		{
			"DATETIME",
			sql.Datetime,
		},
	}

	for _, test := range tests {
		t.Run(test.columnType, func(t *testing.T) {
			res, err := ParseColumnTypeString(sql.NewEmptyContext(), test.columnType)
			require.NoError(t, err)
			require.Equal(t, test.expectedSqlType, res)
		})
	}
}<|MERGE_RESOLUTION|>--- conflicted
+++ resolved
@@ -3335,7 +3335,6 @@
 	`CREATE TABLE test (pk int not null null primary key)`:      ErrPrimaryKeyOnNullField,
 	`CREATE TABLE test (pk int null, primary key(pk))`:          ErrPrimaryKeyOnNullField,
 	`CREATE TABLE test (pk int not null null, primary key(pk))`: ErrPrimaryKeyOnNullField,
-<<<<<<< HEAD
 	`SELECT a, count(i) over (order by x) FROM foo`:             sql.ErrUnsupportedFeature,
 	`SELECT a, count(i) over (partition by y) FROM foo`:         sql.ErrUnsupportedFeature,
 	`SELECT i, row_number() over (order by a) group by 1`:       sql.ErrUnsupportedFeature,
@@ -3344,17 +3343,7 @@
 	`SHOW ERRORS`:                                               sql.ErrUnsupportedFeature,
 	`SHOW VARIABLES WHERE Variable_name = 'autocommit'`:         sql.ErrUnsupportedFeature,
 	`SHOW SESSION VARIABLES WHERE Variable_name IS NOT NULL`:    sql.ErrUnsupportedFeature,
-=======
-	`SELECT a, count(i) over (order by x) FROM foo`:             ErrUnsupportedFeature,
-	`SELECT a, count(i) over (partition by y) FROM foo`:         ErrUnsupportedFeature,
-	`SELECT i, row_number() over (order by a) group by 1`:       ErrUnsupportedFeature,
-	`SELECT i, row_number() over (order by a), max(b)`:          ErrUnsupportedFeature,
-	`SHOW COUNT(*) WARNINGS`:                                    ErrUnsupportedFeature,
-	`SHOW ERRORS`:                                               ErrUnsupportedFeature,
-	`SHOW VARIABLES WHERE Variable_name = 'autocommit'`:         ErrUnsupportedFeature,
-	`SHOW SESSION VARIABLES WHERE Variable_name IS NOT NULL`:    ErrUnsupportedFeature,
-	`KILL CONNECTION 4294967296`:                                ErrUnsupportedFeature,
->>>>>>> 3cfed7fa
+	`KILL CONNECTION 4294967296`:                                sql.ErrUnsupportedFeature,
 }
 
 func TestParseOne(t *testing.T) {
