// Copyright 2020-2021 Dolthub, Inc.
//
// Licensed under the Apache License, Version 2.0 (the "License");
// you may not use this file except in compliance with the License.
// You may obtain a copy of the License at
//
//     http://www.apache.org/licenses/LICENSE-2.0
//
// Unless required by applicable law or agreed to in writing, software
// distributed under the License is distributed on an "AS IS" BASIS,
// WITHOUT WARRANTIES OR CONDITIONS OF ANY KIND, either express or implied.
// See the License for the specific language governing permissions and
// limitations under the License.

package parse

import (
	"encoding/hex"
	goerrors "errors"
	"fmt"
	"regexp"
	"strconv"
	"strings"
	"time"
	"unicode"

	"github.com/dolthub/vitess/go/mysql"
	"github.com/dolthub/vitess/go/vt/sqlparser"
	"go.opentelemetry.io/otel/attribute"
	"go.opentelemetry.io/otel/trace"
	"gopkg.in/src-d/go-errors.v1"

	"github.com/dolthub/go-mysql-server/sql"
	"github.com/dolthub/go-mysql-server/sql/encodings"
	"github.com/dolthub/go-mysql-server/sql/expression"
	"github.com/dolthub/go-mysql-server/sql/expression/function"
	"github.com/dolthub/go-mysql-server/sql/expression/function/aggregation"
	"github.com/dolthub/go-mysql-server/sql/plan"
	"github.com/dolthub/go-mysql-server/sql/transform"
)

var (
	errInvalidDescribeFormat = errors.NewKind("invalid format %q for DESCRIBE, supported formats: %s")

	errInvalidSortOrder = errors.NewKind("invalid sort order: %s")

	ErrPrimaryKeyOnNullField = errors.NewKind("All parts of PRIMARY KEY must be NOT NULL")

	tableCharsetOptionRegex = regexp.MustCompile(`(?i)(DEFAULT)?\s+CHARACTER\s+SET((\s*=?\s*)|\s+)([A-Za-z0-9_]+)`)

	tableCollationOptionRegex = regexp.MustCompile(`(?i)(DEFAULT)?\s+COLLATE((\s*=?\s*)|\s+)([A-Za-z0-9_]+)`)
)

var describeSupportedFormats = []string{"tree"}

// These constants aren't exported from vitess for some reason. This could be removed if we changed this.
const (
	colKeyNone sqlparser.ColumnKeyOption = iota
	colKeyPrimary
	colKeySpatialKey
	colKeyUnique
	colKeyUniqueKey
	colKey
	colKeyFulltextKey
)

// Parse parses the given SQL sentence and returns the corresponding node.
func Parse(ctx *sql.Context, query string) (sql.Node, error) {
	n, _, _, err := parse(ctx, query, false)
	return n, err
}

func ParseOne(ctx *sql.Context, query string) (sql.Node, string, string, error) {
	return parse(ctx, query, true)
}

func parse(ctx *sql.Context, query string, multi bool) (sql.Node, string, string, error) {
	span, ctx := ctx.Span("parse", trace.WithAttributes(attribute.String("query", query)))
	defer span.End()

	s := strings.TrimSpace(query)
	if strings.HasSuffix(s, ";") {
		s = s[:len(s)-1]
	}

	var stmt sqlparser.Statement
	var err error
	var parsed string
	var remainder string

	parsed = s
	if !multi {
		stmt, err = sqlparser.Parse(s)
	} else {
		var ri int
		stmt, ri, err = sqlparser.ParseOne(s)
		if ri != 0 && ri < len(s) {
			parsed = s[:ri]
			parsed = strings.TrimSpace(parsed)
			if strings.HasSuffix(parsed, ";") {
				parsed = parsed[:len(parsed)-1]
			}
			remainder = s[ri:]
		}
	}

	if err != nil {
		if goerrors.Is(err, sqlparser.ErrEmpty) {
			ctx.Warn(0, "query was empty after trimming comments, so it will be ignored")
			return plan.Nothing, parsed, remainder, nil
		}
		return nil, parsed, remainder, sql.ErrSyntaxError.New(err.Error())
	}

	node, err := convert(ctx, stmt, s)

	return node, parsed, remainder, err
}

// ParseColumnTypeString will return a SQL type for the given string that represents a column type.
// For example, giving the string `VARCHAR(255)` will return the string SQL type with the internal type set to Varchar
// and the length set to 255 with the default collation.
func ParseColumnTypeString(ctx *sql.Context, columnType string) (sql.Type, error) {
	createStmt := fmt.Sprintf("CREATE TABLE a(b %s)", columnType)
	parseResult, err := sqlparser.Parse(createStmt)
	if err != nil {
		return nil, err
	}
	node, err := convertDDL(ctx, createStmt, parseResult.(*sqlparser.DDL))
	if err != nil {
		return nil, err
	}
	ddl, ok := node.(*plan.CreateTable)
	if !ok {
		return nil, fmt.Errorf("expected translation from type string to sql type has returned an unexpected result")
	}
	// If we successfully created a CreateTable plan with an empty schema then something has gone horribly wrong, so we'll panic
	return ddl.CreateSchema.Schema[0].Type, nil
}

func convert(ctx *sql.Context, stmt sqlparser.Statement, query string) (sql.Node, error) {
	if ss, ok := stmt.(sqlparser.SelectStatement); ok {
		node, err := convertSelectStatement(ctx, ss)
		if err != nil {
			return nil, err
		}
		if into := ss.GetInto(); into != nil {
			node, err = intoToInto(ctx, into, node)
			if err != nil {
				return nil, err
			}
		}
		return node, nil
	}
	switch n := stmt.(type) {
	default:
		return nil, sql.ErrUnsupportedSyntax.New(sqlparser.String(n))
	case *sqlparser.Analyze:
		return convertAnalyze(ctx, n, query)
	case *sqlparser.Show:
		// When a query is empty it means it comes from a subquery, as we don't
		// have the query itself in a subquery. Hence, a SHOW could not be
		// parsed.
		if query == "" {
			return nil, sql.ErrUnsupportedFeature.New("SHOW in subquery")
		}
		return convertShow(ctx, n, query)
	case *sqlparser.DDL:
		return convertDDL(ctx, query, n)
	case *sqlparser.MultiAlterDDL:
		return convertMultiAlterDDL(ctx, query, n)
	case *sqlparser.DBDDL:
		return convertDBDDL(ctx, n)
	case *sqlparser.Explain:
		return convertExplain(ctx, n)
	case *sqlparser.Insert:
		return convertInsert(ctx, n)
	case *sqlparser.Delete:
		return convertDelete(ctx, n)
	case *sqlparser.Update:
		return convertUpdate(ctx, n)
	case *sqlparser.Load:
		return convertLoad(ctx, n)
	case *sqlparser.Set:
		return convertSet(ctx, n)
	case *sqlparser.Use:
		return convertUse(n)
	case *sqlparser.Begin:
		transChar := sql.ReadWrite
		if n.TransactionCharacteristic == sqlparser.TxReadOnly {
			transChar = sql.ReadOnly
		}

		return plan.NewStartTransaction("", transChar), nil
	case *sqlparser.Commit:
		return plan.NewCommit(""), nil
	case *sqlparser.Rollback:
		return plan.NewRollback(""), nil
	case *sqlparser.Savepoint:
		return plan.NewCreateSavepoint("", n.Identifier), nil
	case *sqlparser.RollbackSavepoint:
		return plan.NewRollbackSavepoint("", n.Identifier), nil
	case *sqlparser.ReleaseSavepoint:
		return plan.NewReleaseSavepoint("", n.Identifier), nil
	case *sqlparser.BeginEndBlock:
		return convertBeginEndBlock(ctx, n, query)
	case *sqlparser.IfStatement:
		return convertIfBlock(ctx, n)
	case *sqlparser.Call:
		return convertCall(ctx, n)
	case *sqlparser.Declare:
		return convertDeclare(ctx, n)
	case *sqlparser.Kill:
		return convertKill(ctx, n)
	case *sqlparser.Signal:
		return convertSignal(ctx, n)
	case *sqlparser.LockTables:
		return convertLockTables(ctx, n)
	case *sqlparser.UnlockTables:
		return convertUnlockTables(ctx, n)
	case *sqlparser.CreateUser:
		return convertCreateUser(ctx, n)
	case *sqlparser.RenameUser:
		return convertRenameUser(ctx, n)
	case *sqlparser.DropUser:
		return plan.NewDropUser(n.IfExists, convertAccountName(n.AccountNames...)), nil
	case *sqlparser.CreateRole:
		return plan.NewCreateRole(n.IfNotExists, convertAccountName(n.Roles...)), nil
	case *sqlparser.DropRole:
		return plan.NewDropRole(n.IfExists, convertAccountName(n.Roles...)), nil
	case *sqlparser.GrantPrivilege:
		return convertGrantPrivilege(ctx, n)
	case *sqlparser.GrantRole:
		return plan.NewGrantRole(
			convertAccountName(n.Roles...),
			convertAccountName(n.To...),
			n.WithAdminOption,
		), nil
	case *sqlparser.GrantProxy:
		return plan.NewGrantProxy(
			convertAccountName(n.On)[0],
			convertAccountName(n.To...),
			n.WithGrantOption,
		), nil
	case *sqlparser.RevokePrivilege:
		return plan.NewRevoke(
			convertPrivilege(n.Privileges...),
			convertObjectType(n.ObjectType),
			convertPrivilegeLevel(n.PrivilegeLevel),
			convertAccountName(n.From...),
		), nil
	case *sqlparser.RevokeAllPrivileges:
		return plan.NewRevokeAll(convertAccountName(n.From...)), nil
	case *sqlparser.RevokeRole:
		return plan.NewRevokeRole(convertAccountName(n.Roles...), convertAccountName(n.From...)), nil
	case *sqlparser.RevokeProxy:
		return plan.NewRevokeProxy(convertAccountName(n.On)[0], convertAccountName(n.From...)), nil
	case *sqlparser.ShowGrants:
		return convertShowGrants(ctx, n)
	case *sqlparser.ShowPrivileges:
		return plan.NewShowPrivileges(), nil
	case *sqlparser.Flush:
		return convertFlush(ctx, n)
	}
}

func convertAnalyze(ctx *sql.Context, n *sqlparser.Analyze, query string) (sql.Node, error) {
	tables := make([]sql.Node, len(n.Tables))
	for i, table := range n.Tables {
		tables[i] = tableNameToUnresolvedTable(table)
	}
	return plan.NewAnalyze(tables), nil
}

func convertKill(ctx *sql.Context, kill *sqlparser.Kill) (*plan.Kill, error) {
	connID64, err := getInt64Value(ctx, kill.ConnID, "Error parsing KILL, expected int literal")
	if err != nil {
		return nil, err
	}
	connID32 := uint32(connID64)
	if int64(connID32) != connID64 {
		return nil, sql.ErrUnsupportedFeature.New("int literal is not unsigned 32-bit.")
	}
	if kill.Connection {
		return plan.NewKill(plan.KillType_Connection, connID32), nil
	}
	return plan.NewKill(plan.KillType_Query, connID32), nil
}

func convertBlock(ctx *sql.Context, parserStatements sqlparser.Statements, query string) (*plan.Block, error) {
	var statements []sql.Node
	for _, s := range parserStatements {
		statement, err := convert(ctx, s, sqlparser.String(s))
		if err != nil {
			return nil, err
		}
		statements = append(statements, statement)
	}
	return plan.NewBlock(statements), nil
}

func convertBeginEndBlock(ctx *sql.Context, n *sqlparser.BeginEndBlock, query string) (sql.Node, error) {
	block, err := convertBlock(ctx, n.Statements, query)
	if err != nil {
		return nil, err
	}
	return plan.NewBeginEndBlock(block), nil
}

func convertIfBlock(ctx *sql.Context, n *sqlparser.IfStatement) (sql.Node, error) {
	ifConditionals := make([]*plan.IfConditional, len(n.Conditions))
	for i, ic := range n.Conditions {
		ifConditional, err := convertIfConditional(ctx, ic)
		if err != nil {
			return nil, err
		}
		ifConditionals[i] = ifConditional
	}
	elseBlock, err := convertBlock(ctx, n.Else, "compound statement in else block")
	if err != nil {
		return nil, err
	}
	return plan.NewIfElse(ifConditionals, elseBlock), nil
}

func convertIfConditional(ctx *sql.Context, n sqlparser.IfStatementCondition) (*plan.IfConditional, error) {
	block, err := convertBlock(ctx, n.Statements, "compound statement in if block")
	if err != nil {
		return nil, err
	}
	condition, err := ExprToExpression(ctx, n.Expr)
	if err != nil {
		return nil, err
	}
	return plan.NewIfConditional(condition, block), nil
}

func convertSelectStatement(ctx *sql.Context, ss sqlparser.SelectStatement) (sql.Node, error) {
	switch n := ss.(type) {
	case *sqlparser.Select:
		return convertSelect(ctx, n)
	case *sqlparser.Union:
		return convertUnion(ctx, n)
	case *sqlparser.ParenSelect:
		return convertSelectStatement(ctx, n.Select)
	default:
		return nil, sql.ErrUnsupportedSyntax.New(sqlparser.String(n))
	}
}

func convertExplain(ctx *sql.Context, n *sqlparser.Explain) (sql.Node, error) {
	child, err := convert(ctx, n.Statement, "")
	if err != nil {
		return nil, err
	}

	explainFmt := sqlparser.TreeStr
	switch strings.ToLower(n.ExplainFormat) {
	case "", sqlparser.TreeStr:
	// tree format, do nothing
	case "debug":
		explainFmt = "debug"
	default:
		return nil, errInvalidDescribeFormat.New(
			n.ExplainFormat,
			strings.Join(describeSupportedFormats, ", "),
		)
	}

	return plan.NewDescribeQuery(explainFmt, child), nil
}

func convertUse(n *sqlparser.Use) (sql.Node, error) {
	name := n.DBName.String()
	return plan.NewUse(sql.UnresolvedDatabase(name)), nil
}

func convertSet(ctx *sql.Context, n *sqlparser.Set) (sql.Node, error) {
	// Special case: SET NAMES expands to 3 different system variables.
	if isSetNames(n.Exprs) {
		return convertSet(ctx, &sqlparser.Set{
			Exprs: sqlparser.SetVarExprs{
				&sqlparser.SetVarExpr{
					Name: sqlparser.NewColName("character_set_client"),
					Expr: n.Exprs[0].Expr,
				},
				&sqlparser.SetVarExpr{
					Name: sqlparser.NewColName("character_set_connection"),
					Expr: n.Exprs[0].Expr,
				},
				&sqlparser.SetVarExpr{
					Name: sqlparser.NewColName("character_set_results"),
					Expr: n.Exprs[0].Expr,
				},
				// TODO: this should also set the collation_connection to the default collation for the character set named
			},
		})
	}

	// Special case: SET CHARACTER SET (CHARSET) expands to 3 different system variables.
	if isCharset(n.Exprs) {
		csd, err := ctx.GetSessionVariable(ctx, "character_set_database")
		if err != nil {
			return nil, err
		}

		return convertSet(ctx, &sqlparser.Set{
			Exprs: sqlparser.SetVarExprs{
				&sqlparser.SetVarExpr{
					Name: sqlparser.NewColName("character_set_client"),
					Expr: n.Exprs[0].Expr,
				},
				&sqlparser.SetVarExpr{
					Name: sqlparser.NewColName("character_set_results"),
					Expr: n.Exprs[0].Expr,
				},
				&sqlparser.SetVarExpr{
					Name: sqlparser.NewColName("character_set_connection"),
					Expr: &sqlparser.SQLVal{Type: sqlparser.StrVal, Val: []byte(csd.(string))},
				},
			},
		})
	}

	exprs, err := setExprsToExpressions(ctx, n.Exprs)
	if err != nil {
		return nil, err
	}

	return plan.NewSet(exprs), nil
}

func isSetNames(exprs sqlparser.SetVarExprs) bool {
	if len(exprs) != 1 {
		return false
	}

	return strings.ToLower(exprs[0].Name.String()) == "names"
}

func isCharset(exprs sqlparser.SetVarExprs) bool {
	if len(exprs) != 1 {
		return false
	}

	return strings.ToLower(exprs[0].Name.String()) == "charset"
}

func convertShow(ctx *sql.Context, s *sqlparser.Show, query string) (sql.Node, error) {
	showType := strings.ToLower(s.Type)
	switch showType {
	case "processlist":
		return plan.NewShowProcessList(), nil
	case "create table", "create view":
		var asOfExpression sql.Expression
		if s.ShowTablesOpt != nil && s.ShowTablesOpt.AsOf != nil {
			expression, err := ExprToExpression(ctx, s.ShowTablesOpt.AsOf)
			if err != nil {
				return nil, err
			}
			asOfExpression = expression
		}
		table := tableNameToUnresolvedTableAsOf(s.Table, asOfExpression)
		return plan.NewShowCreateTableWithAsOf(table, showType == "create view", asOfExpression), nil
	case "create database", "create schema":
		return plan.NewShowCreateDatabase(
			sql.UnresolvedDatabase(s.Database),
			s.IfNotExists,
		), nil
	case "create trigger":
		return plan.NewShowCreateTrigger(
			sql.UnresolvedDatabase(s.Table.Qualifier.String()),
			s.Table.Name.String(),
		), nil
	case "triggers":
		var dbName string
		var filter sql.Expression

		if s.ShowTablesOpt != nil {
			dbName = s.ShowTablesOpt.DbName
			if s.ShowTablesOpt.Filter != nil {
				if s.ShowTablesOpt.Filter.Filter != nil {
					var err error
					filter, err = ExprToExpression(ctx, s.ShowTablesOpt.Filter.Filter)
					if err != nil {
						return nil, err
					}
				} else if s.ShowTablesOpt.Filter.Like != "" {
					filter = expression.NewLike(
						expression.NewUnresolvedColumn("Table"),
						expression.NewLiteral(s.ShowTablesOpt.Filter.Like, sql.LongText),
						nil,
					)
				}
			}
		}

		var node sql.Node = plan.NewShowTriggers(sql.UnresolvedDatabase(dbName))
		if filter != nil {
			node = plan.NewFilter(filter, node)
		}

		return node, nil
	case "create procedure":
		return plan.NewShowCreateProcedure(
			sql.UnresolvedDatabase(s.Table.Qualifier.String()),
			s.Table.Name.String(),
		), nil
	case "procedure status":
		var filter sql.Expression

		node, err := Parse(ctx, "select routine_schema as `Db`, routine_name as `Name`, routine_type as `Type`,"+
			"definer as `Definer`, last_altered as `Modified`, created as `Created`, security_type as `Security_type`,"+
			"routine_comment as `Comment`, CHARACTER_SET_CLIENT as `character_set_client`, COLLATION_CONNECTION as `collation_connection`,"+
			"database_collation as `Database Collation` from information_schema.routines where routine_type = 'PROCEDURE'")
		if err != nil {
			return nil, err
		}

		if s.Filter != nil {
			if s.Filter.Filter != nil {
				var err error
				filter, err = ExprToExpression(ctx, s.Filter.Filter)
				if err != nil {
					return nil, err
				}
			} else if s.Filter.Like != "" {
				filter = expression.NewLike(
					expression.NewUnresolvedColumn("Name"),
					expression.NewLiteral(s.Filter.Like, sql.LongText),
					nil,
				)
			}
		}

		if filter != nil {
			node = plan.NewHaving(filter, node)
		}
		return node, nil
	case "function status":
		var filter sql.Expression
		var node sql.Node
		if s.Filter != nil {
			if s.Filter.Filter != nil {
				var err error
				filter, err = ExprToExpression(ctx, s.Filter.Filter)
				if err != nil {
					return nil, err
				}
			} else if s.Filter.Like != "" {
				filter = expression.NewLike(
					expression.NewUnresolvedColumn("Name"),
					expression.NewLiteral(s.Filter.Like, sql.LongText),
					nil,
				)
			}
		}

		node, err := Parse(ctx, "select routine_schema as `Db`, routine_name as `Name`, routine_type as `Type`,"+
			"definer as `Definer`, last_altered as `Modified`, created as `Created`, security_type as `Security_type`,"+
			"routine_comment as `Comment`, character_set_client, collation_connection,"+
			"database_collation as `Database Collation` from information_schema.routines where routine_type = 'FUNCTION'")
		if err != nil {
			return nil, err
		}

		if filter != nil {
			node = plan.NewHaving(filter, node)
		}
		return node, nil
	case "index":
		return plan.NewShowIndexes(plan.NewUnresolvedTable(s.Table.Name.String(), s.Table.Qualifier.String())), nil
	case sqlparser.KeywordString(sqlparser.VARIABLES):
		var filter sql.Expression
		var like sql.Expression
		var err error
		if s.Filter != nil {
			if s.Filter.Filter != nil {
				filter, err = ExprToExpression(ctx, s.Filter.Filter)
				if err != nil {
					return nil, err
				}
				filter, _, err = transform.Expr(filter, func(e sql.Expression) (sql.Expression, transform.TreeIdentity, error) {
					switch e.(type) {
					case *expression.UnresolvedColumn:
						if strings.ToLower(e.String()) != "variable_name" {
							return nil, transform.SameTree, sql.ErrUnsupportedFeature.New("WHERE clause supports only 'variable_name' column for SHOW VARIABLES")
						}
						return expression.NewGetField(0, sql.Text, "variable_name", true), transform.NewTree, nil
					default:
						return e, transform.SameTree, nil
					}
				})
				if err != nil {
					return nil, err
				}
			}
			if s.Filter.Like != "" {
				like = expression.NewLike(
					expression.NewGetField(0, sql.LongText, "variable_name", false),
					expression.NewLiteral(s.Filter.Like, sql.LongText),
					nil,
				)
				if filter != nil {
					filter = expression.NewAnd(like, filter)
				} else {
					filter = like
				}
			}
		}

		return plan.NewShowVariables(filter), nil
	case sqlparser.KeywordString(sqlparser.TABLES):
		var dbName string
		var filter sql.Expression
		var asOf sql.Expression
		var full bool

		if s.ShowTablesOpt != nil {
			dbName = s.ShowTablesOpt.DbName
			if dbName == "" {
				dbName = ctx.GetCurrentDatabase()
			}
			full = s.Full

			if s.ShowTablesOpt.Filter != nil {
				if s.ShowTablesOpt.Filter.Filter != nil {
					var err error
					filter, err = ExprToExpression(ctx, s.ShowTablesOpt.Filter.Filter)
					if err != nil {
						return nil, err
					}
				} else if s.ShowTablesOpt.Filter.Like != "" {
					filter = expression.NewLike(
						expression.NewUnresolvedColumn(fmt.Sprintf("Tables_in_%s", dbName)),
						expression.NewLiteral(s.ShowTablesOpt.Filter.Like, sql.LongText),
						nil,
					)
				}
			}

			if s.ShowTablesOpt.AsOf != nil {
				var err error
				asOf, err = ExprToExpression(ctx, s.ShowTablesOpt.AsOf)
				if err != nil {
					return nil, err
				}
			}
		}

		var node sql.Node = plan.NewShowTables(sql.UnresolvedDatabase(dbName), full, asOf)
		if filter != nil {
			node = plan.NewFilter(filter, node)
		}

		return node, nil
	case sqlparser.KeywordString(sqlparser.DATABASES), sqlparser.KeywordString(sqlparser.SCHEMAS):
		return plan.NewShowDatabases(), nil
	case sqlparser.KeywordString(sqlparser.FIELDS), sqlparser.KeywordString(sqlparser.COLUMNS):
		var asOfExpression sql.Expression
		if s.ShowTablesOpt != nil && s.ShowTablesOpt.AsOf != nil {
			expression, err := ExprToExpression(ctx, s.ShowTablesOpt.AsOf)
			if err != nil {
				return nil, err
			}
			asOfExpression = expression
		}

		table := tableNameToUnresolvedTableAsOf(s.Table, asOfExpression)
		full := s.Full

		var node sql.Node = plan.NewShowColumns(full, table)

		if s.ShowTablesOpt != nil && s.ShowTablesOpt.Filter != nil {
			if s.ShowTablesOpt.Filter.Like != "" {
				pattern := expression.NewLiteral(s.ShowTablesOpt.Filter.Like, sql.LongText)

				node = plan.NewFilter(
					expression.NewLike(
						expression.NewUnresolvedColumn("Field"),
						pattern,
						nil,
					),
					node,
				)
			}

			if s.ShowTablesOpt.Filter.Filter != nil {
				filter, err := ExprToExpression(ctx, s.ShowTablesOpt.Filter.Filter)
				if err != nil {
					return nil, err
				}

				node = plan.NewFilter(filter, node)
			}
		}

		return node, nil
	case sqlparser.KeywordString(sqlparser.WARNINGS):
		if s.CountStar {
			unsupportedShow := fmt.Sprintf("SHOW COUNT(*) WARNINGS")
			return nil, sql.ErrUnsupportedFeature.New(unsupportedShow)
		}
		var node sql.Node
		var err error
		node = plan.ShowWarnings(ctx.Session.Warnings())
		if s.Limit != nil {
			if s.Limit.Offset != nil {
				node, err = offsetToOffset(ctx, s.Limit.Offset, node)
				if err != nil {
					return nil, err
				}
			}

			node, err = limitToLimit(ctx, s.Limit.Rowcount, node)
			if err != nil {
				return nil, err
			}
		}
		return node, nil
	case "table status":
		return convertShowTableStatus(ctx, s)
	case sqlparser.KeywordString(sqlparser.COLLATION):
		// show collation statements are functionally identical to selecting from the collations table in
		// information_schema, with slightly different syntax and with some columns aliased.
		// TODO: install information_schema automatically for all catalogs
		infoSchemaSelect, err := Parse(ctx, "select collation_name as `collation`, character_set_name as charset, id,"+
			"is_default as `default`, is_compiled as compiled, sortlen, pad_attribute from information_schema.collations")
		if err != nil {
			return nil, err
		}

		if s.ShowCollationFilterOpt != nil {
			filterExpr, err := ExprToExpression(ctx, *s.ShowCollationFilterOpt)
			if err != nil {
				return nil, err
			}
			// TODO: once collations are properly implemented, we should better be able to handle utf8 -> utf8mb3 comparisons as they're aliases
			filterExpr, _, err = transform.Expr(filterExpr, func(expr sql.Expression) (sql.Expression, transform.TreeIdentity, error) {
				if exprLiteral, ok := expr.(*expression.Literal); ok {
					const utf8Prefix = "utf8_"
					if strLiteral, ok := exprLiteral.Value().(string); ok && strings.HasPrefix(strLiteral, utf8Prefix) {
						return expression.NewLiteral("utf8mb3_"+strLiteral[len(utf8Prefix):], exprLiteral.Type()), transform.NewTree, nil
					}
				}
				return expr, transform.SameTree, nil
			})
			if err != nil {
				return nil, err
			}
			return plan.NewHaving(filterExpr, infoSchemaSelect), nil
		}

		return infoSchemaSelect, nil
	case sqlparser.KeywordString(sqlparser.CHARSET):
		var filter sql.Expression

		if s.Filter != nil {
			if s.Filter.Filter != nil {
				var err error
				filter, err = ExprToExpression(ctx, s.Filter.Filter)
				if err != nil {
					return nil, err
				}
			} else if s.Filter.Like != "" {
				filter = expression.NewLike(
					expression.NewUnresolvedColumn("Charset"),
					expression.NewLiteral(s.Filter.Like, sql.LongText),
					nil,
				)
			}
		}

		var node sql.Node = plan.NewShowCharset()
		if filter != nil {
			node = plan.NewFilter(filter, node)
		}
		return node, nil
	case sqlparser.KeywordString(sqlparser.ENGINES):
		infoSchemaSelect, err := Parse(ctx, "select * from information_schema.engines")
		if err != nil {
			return nil, err
		}

		return infoSchemaSelect, nil
	case sqlparser.KeywordString(sqlparser.STATUS):
		if s.Scope == sqlparser.GlobalStr {
			return plan.NewShowStatus(plan.ShowStatusModifier_Global), nil
		}

		return plan.NewShowStatus(plan.ShowStatusModifier_Session), nil
	default:
		unsupportedShow := fmt.Sprintf("SHOW %s", s.Type)
		return nil, sql.ErrUnsupportedFeature.New(unsupportedShow)
	}
}

func convertUnion(ctx *sql.Context, u *sqlparser.Union) (sql.Node, error) {
	left, err := convertSelectStatement(ctx, u.Left)
	if err != nil {
		return nil, err
	}
	right, err := convertSelectStatement(ctx, u.Right)
	if err != nil {
		return nil, err
	}

	// TODO: CalcFoundRows?
	distinct := u.Type != sqlparser.UnionAllStr
	l, err := limitToLimitExpr(ctx, u.Limit)
	if err != nil {
		return nil, err
	}

	var sortFields sql.SortFields
	if len(u.OrderBy) > 0 {
		sortFields, err = orderByToSortFields(ctx, u.OrderBy)
		if err != nil {
			return nil, err
		}
	}
	union, err := buildUnion(left, right, distinct, l, sortFields)
	if err != nil {
		return nil, err
	}
	if u.With != nil {
		return ctesToWith(ctx, u.With, union)
	}
	return union, nil
}

func buildUnion(left, right sql.Node, distinct bool, limit sql.Expression, sf sql.SortFields) (*plan.Union, error) {
	// propagate sortFields, limit from child
	n, ok := left.(*plan.Union)
	if ok {
		if len(n.SortFields) > 0 {
			if len(sf) > 0 {
				return nil, sql.ErrConflictingExternalQuery.New()
			}
			sf = n.SortFields
		}
		if n.Limit != nil {
			if limit != nil {
				return nil, fmt.Errorf("conflicing external ORDER BY")
			}
			limit = n.Limit
		}
		left = plan.NewUnion(n.Left(), n.Right(), n.Distinct, nil, nil)
		// TODO recurse and put more union-specific rules after
	}
	return plan.NewUnion(left, right, distinct, limit, sf), nil
}

func convertSelect(ctx *sql.Context, s *sqlparser.Select) (sql.Node, error) {
	node, err := tableExprsToTable(ctx, s.From)
	if err != nil {
		return nil, err
	}

	// If the top level node can store comments and one was provided, store it.
	if cn, ok := node.(sql.CommentedNode); ok && len(s.Comments) > 0 {
		node = cn.WithComment(string(s.Comments[0]))
	}

	if s.Where != nil {
		node, err = whereToFilter(ctx, s.Where, node)
		if err != nil {
			return nil, err
		}
	}

	node, err = selectToSelectionNode(ctx, s.SelectExprs, s.GroupBy, node)
	if err != nil {
		return nil, err
	}

	if window, ok := node.(*plan.Window); ok && s.Window != nil {
		node, err = windowToWindow(ctx, s.Window, window)
		if err != nil {
			return nil, err
		}
	}

	if s.Having != nil {
		node, err = havingToHaving(ctx, s.Having, node)
		if err != nil {
			return nil, err
		}
	}

	if s.Distinct != "" {
		node = plan.NewDistinct(node)
	}

	node, err = nodeWithLimitAndOrderBy(ctx, node, s.OrderBy, s.Limit, s.CalcFoundRows)
	if err != nil {
		return nil, err
	}

	// Build With node if provided
	if s.With != nil {
		node, err = ctesToWith(ctx, s.With, node)
		if err != nil {
			return nil, err
		}
	}

	return node, nil
}

func limitToLimitExpr(ctx *sql.Context, limit *sqlparser.Limit) (sql.Expression, error) {
	// Limit must wrap offset, and not vice-versa, so that skipped rows don't count toward the returned row count.
	if limit != nil && limit.Offset != nil {
		return ExprToExpression(ctx, limit.Offset)
	} else if limit != nil {
		return ExprToExpression(ctx, limit.Rowcount)
	}
	return nil, nil
}

func nodeWithLimitAndOrderBy(ctx *sql.Context, node sql.Node, orderby sqlparser.OrderBy, limit *sqlparser.Limit, calcfoundrows bool) (sql.Node, error) {
	var err error

	if len(orderby) != 0 {
		node, err = orderByToSort(ctx, orderby, node)
		if err != nil {
			return nil, err
		}
	}

	// Limit must wrap offset, and not vice-versa, so that skipped rows don't count toward the returned row count.
	if limit != nil && limit.Offset != nil {
		node, err = offsetToOffset(ctx, limit.Offset, node)
		if err != nil {
			return nil, err
		}
	}

	if limit != nil {
		l, err := limitToLimit(ctx, limit.Rowcount, node)
		if err != nil {
			return nil, err
		}

		if calcfoundrows {
			l.CalcFoundRows = true
		}

		node = l
	}

	return node, nil
}

func ctesToWith(ctx *sql.Context, with *sqlparser.With, node sql.Node) (sql.Node, error) {
	ctes := make([]*plan.CommonTableExpression, len(with.Ctes))
	for i, cteExpr := range with.Ctes {
		var err error
		ctes[i], err = cteExprToCte(ctx, cteExpr)
		if err != nil {
			return nil, err
		}
	}

	return plan.NewWith(node, ctes, with.Recursive), nil
}

func intoToInto(ctx *sql.Context, into *sqlparser.Into, node sql.Node) (sql.Node, error) {
	if into.Outfile != "" || into.Dumpfile != "" {
		return nil, sql.ErrUnsupportedSyntax.New("select into files is not supported yet")
	}

	vars := make([]sql.Expression, len(into.Variables))
	for i, val := range into.Variables {
		if strings.HasPrefix(val.String(), "@") {
			vars[i] = expression.NewUserVar(strings.TrimPrefix(val.String(), "@"))
		} else {
			vars[i] = expression.NewProcedureParam(val.String())
		}
	}
	return plan.NewInto(node, vars), nil
}

func cteExprToCte(ctx *sql.Context, expr sqlparser.TableExpr) (*plan.CommonTableExpression, error) {
	cte, ok := expr.(*sqlparser.CommonTableExpr)
	if !ok {
		return nil, sql.ErrUnsupportedFeature.New(fmt.Sprintf("Unsupported type of common table expression %T", expr))
	}

	ate := cte.AliasedTableExpr
	_, ok = ate.Expr.(*sqlparser.Subquery)
	if !ok {
		return nil, sql.ErrUnsupportedFeature.New(fmt.Sprintf("Unsupported type of common table expression %T", ate.Expr))
	}

	subquery, err := tableExprToTable(ctx, ate)
	if err != nil {
		return nil, err
	}

	columns := columnsToStrings(cte.Columns)

	return plan.NewCommonTableExpression(subquery.(*plan.SubqueryAlias), columns), nil
}

func convertDDL(ctx *sql.Context, query string, c *sqlparser.DDL) (sql.Node, error) {
	switch strings.ToLower(c.Action) {
	case sqlparser.CreateStr:
		if c.TriggerSpec != nil {
			return convertCreateTrigger(ctx, query, c)
		}
		if c.ProcedureSpec != nil {
			return convertCreateProcedure(ctx, query, c)
		}
		if c.ViewSpec != nil {
			return convertCreateView(ctx, query, c)
		}
		return convertCreateTable(ctx, c)
	case sqlparser.DropStr:
		if c.TriggerSpec != nil {
			return plan.NewDropTrigger(sql.UnresolvedDatabase(c.TriggerSpec.TrigName.Qualifier.String()), c.TriggerSpec.TrigName.Name.String(), c.IfExists), nil
		}
		if c.ProcedureSpec != nil {
			return plan.NewDropProcedure(sql.UnresolvedDatabase(c.ProcedureSpec.ProcName.Qualifier.String()),
				c.ProcedureSpec.ProcName.Name.String(), c.IfExists), nil
		}
		if len(c.FromViews) != 0 {
			return convertDropView(ctx, c)
		}
		return convertDropTable(ctx, c)
	case sqlparser.AlterStr:
		return convertAlterTable(ctx, c)
	case sqlparser.RenameStr:
		return convertRenameTable(ctx, c)
	case sqlparser.TruncateStr:
		return convertTruncateTable(ctx, c)
	default:
		return nil, sql.ErrUnsupportedSyntax.New(sqlparser.String(c))
	}
}

func convertMultiAlterDDL(ctx *sql.Context, query string, c *sqlparser.MultiAlterDDL) (sql.Node, error) {
	statementsLen := len(c.Statements)
	if statementsLen == 1 {
		return convertDDL(ctx, query, c.Statements[0])
	}
	statements := make([]sql.Node, statementsLen)
	var err error
	for i := 0; i < statementsLen; i++ {
		statements[i], err = convertDDL(ctx, query, c.Statements[i])
		if err != nil {
			return nil, err
		}
	}
	return plan.NewBlock(statements), nil
}

func convertDBDDL(ctx *sql.Context, c *sqlparser.DBDDL) (sql.Node, error) {
	switch strings.ToLower(c.Action) {
	case sqlparser.CreateStr:
		var charsetStr *string
		var collationStr *string
		for _, cc := range c.CharsetCollate {
			ccType := strings.ToLower(cc.Type)
			if ccType == "character set" {
				val := cc.Value
				charsetStr = &val
			} else if ccType == "collate" {
				val := cc.Value
				collationStr = &val
			} else {
				ctx.Session.Warn(&sql.Warning{
					Level:   "Warning",
					Code:    mysql.ERNotSupportedYet,
					Message: fmt.Sprintf("Setting CHARACTER SET, COLLATION and ENCRYPTION are not supported yet"),
				})
			}
		}
		collation, err := sql.ParseCollation(charsetStr, collationStr, false)
		if err != nil {
			return nil, err
		}
		return plan.NewCreateDatabase(c.DBName, c.IfNotExists, collation), nil
	case sqlparser.DropStr:
		return plan.NewDropDatabase(c.DBName, c.IfExists), nil
	case sqlparser.AlterStr:
		if len(c.CharsetCollate) == 0 {
			if len(c.DBName) > 0 {
				return nil, sql.ErrSyntaxError.New(fmt.Sprintf("alter database %s", c.DBName))
			} else {
				return nil, sql.ErrSyntaxError.New("alter database")
			}
		}

		var charsetStr *string
		var collationStr *string
		for _, cc := range c.CharsetCollate {
			ccType := strings.ToLower(cc.Type)
			if ccType == "character set" {
				val := cc.Value
				charsetStr = &val
			} else if ccType == "collate" {
				val := cc.Value
				collationStr = &val
			}
		}
		collation, err := sql.ParseCollation(charsetStr, collationStr, false)
		if err != nil {
			return nil, err
		}
		return plan.NewAlterDatabase(c.DBName, collation), nil
	default:
		return nil, sql.ErrUnsupportedSyntax.New(sqlparser.String(c))
	}
}

func convertCreateTrigger(ctx *sql.Context, query string, c *sqlparser.DDL) (sql.Node, error) {
	var triggerOrder *plan.TriggerOrder
	if c.TriggerSpec.Order != nil {
		triggerOrder = &plan.TriggerOrder{
			PrecedesOrFollows: c.TriggerSpec.Order.PrecedesOrFollows,
			OtherTriggerName:  c.TriggerSpec.Order.OtherTriggerName,
		}
	} else {
		//TODO: fix vitess->sql.y, in CREATE TRIGGER, if trigger_order_opt evaluates to empty then SubStatementPositionStart swallows the first token of the body
		beforeSwallowedToken := strings.LastIndexFunc(strings.TrimRightFunc(query[:c.SubStatementPositionStart], unicode.IsSpace), unicode.IsSpace)
		if beforeSwallowedToken != -1 {
			c.SubStatementPositionStart = beforeSwallowedToken
		}
	}

	bodyStr := strings.TrimSpace(query[c.SubStatementPositionStart:c.SubStatementPositionEnd])
	body, err := convert(ctx, c.TriggerSpec.Body, bodyStr)
	if err != nil {
		return nil, err
	}

	return plan.NewCreateTrigger(
		sql.UnresolvedDatabase(c.TriggerSpec.TrigName.Qualifier.String()),
		c.TriggerSpec.TrigName.Name.String(),
		c.TriggerSpec.Time,
		c.TriggerSpec.Event,
		triggerOrder,
		tableNameToUnresolvedTable(c.Table),
		body,
		query,
		bodyStr,
		ctx.QueryTime(),
		c.TriggerSpec.Definer,
	), nil
}

func convertCreateProcedure(ctx *sql.Context, query string, c *sqlparser.DDL) (sql.Node, error) {
	var params []plan.ProcedureParam
	for _, param := range c.ProcedureSpec.Params {
		var direction plan.ProcedureParamDirection
		switch param.Direction {
		case sqlparser.ProcedureParamDirection_In:
			direction = plan.ProcedureParamDirection_In
		case sqlparser.ProcedureParamDirection_Inout:
			direction = plan.ProcedureParamDirection_Inout
		case sqlparser.ProcedureParamDirection_Out:
			direction = plan.ProcedureParamDirection_Out
		default:
			return nil, fmt.Errorf("unknown procedure parameter direction: `%s`", string(param.Direction))
		}
		internalTyp, err := sql.ColumnTypeToType(&param.Type)
		if err != nil {
			return nil, err
		}
		params = append(params, plan.ProcedureParam{
			Direction: direction,
			Name:      param.Name,
			Type:      internalTyp,
			Variadic:  false,
		})
	}

	var characteristics []plan.Characteristic
	securityType := plan.ProcedureSecurityContext_Definer // Default Security Context
	comment := ""
	for _, characteristic := range c.ProcedureSpec.Characteristics {
		switch characteristic.Type {
		case sqlparser.CharacteristicValue_Comment:
			comment = characteristic.Comment
		case sqlparser.CharacteristicValue_LanguageSql:
			characteristics = append(characteristics, plan.Characteristic_LanguageSql)
		case sqlparser.CharacteristicValue_Deterministic:
			characteristics = append(characteristics, plan.Characteristic_Deterministic)
		case sqlparser.CharacteristicValue_NotDeterministic:
			characteristics = append(characteristics, plan.Characteristic_NotDeterministic)
		case sqlparser.CharacteristicValue_ContainsSql:
			characteristics = append(characteristics, plan.Characteristic_ContainsSql)
		case sqlparser.CharacteristicValue_NoSql:
			characteristics = append(characteristics, plan.Characteristic_NoSql)
		case sqlparser.CharacteristicValue_ReadsSqlData:
			characteristics = append(characteristics, plan.Characteristic_ReadsSqlData)
		case sqlparser.CharacteristicValue_ModifiesSqlData:
			characteristics = append(characteristics, plan.Characteristic_ModifiesSqlData)
		case sqlparser.CharacteristicValue_SqlSecurityDefiner:
			// This is already the default value, so this prevents the default switch case
		case sqlparser.CharacteristicValue_SqlSecurityInvoker:
			securityType = plan.ProcedureSecurityContext_Invoker
		default:
			return nil, fmt.Errorf("unknown procedure characteristic: `%s`", string(characteristic.Type))
		}
	}

	bodyStr := strings.TrimSpace(query[c.SubStatementPositionStart:c.SubStatementPositionEnd])
	body, err := convert(ctx, c.ProcedureSpec.Body, bodyStr)
	if err != nil {
		return nil, err
	}

	return plan.NewCreateProcedure(
		sql.UnresolvedDatabase(c.ProcedureSpec.ProcName.Qualifier.String()),
		c.ProcedureSpec.ProcName.Name.String(),
		c.ProcedureSpec.Definer,
		params,
		time.Now(),
		time.Now(),
		securityType,
		characteristics,
		body,
		comment,
		query,
		bodyStr,
	), nil
}

func convertCall(ctx *sql.Context, c *sqlparser.Call) (sql.Node, error) {
	params := make([]sql.Expression, len(c.Params))
	for i, param := range c.Params {
		expr, err := ExprToExpression(ctx, param)
		if err != nil {
			return nil, err
		}
		params[i] = expr
	}
	return plan.NewCall(c.FuncName, params), nil
}

func convertDeclare(ctx *sql.Context, d *sqlparser.Declare) (sql.Node, error) {
	if d.Condition != nil {
		return convertDeclareCondition(ctx, d)
	}
	return nil, sql.ErrUnsupportedSyntax.New(sqlparser.String(d))
}

func convertDeclareCondition(ctx *sql.Context, d *sqlparser.Declare) (sql.Node, error) {
	dc := d.Condition
	if dc.SqlStateValue != "" {
		if len(dc.SqlStateValue) != 5 {
			return nil, fmt.Errorf("SQLSTATE VALUE must be a string with length 5 consisting of only integers")
		}
		if dc.SqlStateValue[0:2] == "00" {
			return nil, fmt.Errorf("invalid SQLSTATE VALUE: '%s'", dc.SqlStateValue)
		}
	} else {
		number, err := strconv.ParseUint(string(dc.MysqlErrorCode.Val), 10, 64)
		if err != nil || number == 0 {
			// We use our own error instead
			return nil, fmt.Errorf("invalid value '%s' for MySQL error code", string(dc.MysqlErrorCode.Val))
		}
		//TODO: implement MySQL error code support
		return nil, sql.ErrUnsupportedSyntax.New(sqlparser.String(d))
	}
	return plan.NewDeclareCondition(strings.ToLower(dc.Name), 0, dc.SqlStateValue), nil
}

func convertSignal(ctx *sql.Context, s *sqlparser.Signal) (sql.Node, error) {
	// https://dev.mysql.com/doc/refman/8.0/en/signal.html#signal-condition-information-items
	var err error
	signalInfo := make(map[plan.SignalConditionItemName]plan.SignalInfo)
	for _, info := range s.Info {
		si := plan.SignalInfo{}
		si.ConditionItemName, err = convertSignalConditionItemName(info.ConditionItemName)
		if err != nil {
			return nil, err
		}
		if _, ok := signalInfo[si.ConditionItemName]; ok {
			return nil, fmt.Errorf("duplicate signal condition item")
		}

		if si.ConditionItemName == plan.SignalConditionItemName_MysqlErrno {
			number, err := strconv.ParseUint(string(info.Value.Val), 10, 16)
			if err != nil || number == 0 {
				// We use our own error instead
				return nil, fmt.Errorf("invalid value '%s' for signal condition information item MYSQL_ERRNO", string(info.Value.Val))
			}
			si.IntValue = int64(number)
		} else if si.ConditionItemName == plan.SignalConditionItemName_MessageText {
			val := string(info.Value.Val)
			if len(val) > 128 {
				return nil, fmt.Errorf("signal condition information item MESSAGE_TEXT has max length of 128")
			}
			si.StrValue = val
		} else {
			val := string(info.Value.Val)
			if len(val) > 64 {
				return nil, fmt.Errorf("signal condition information item %s has max length of 64", strings.ToUpper(string(si.ConditionItemName)))
			}
			si.StrValue = val
		}
		signalInfo[si.ConditionItemName] = si
	}

	if s.ConditionName != "" {
		return plan.NewSignalName(strings.ToLower(s.ConditionName), signalInfo), nil
	} else {
		if len(s.SqlStateValue) != 5 {
			return nil, fmt.Errorf("SQLSTATE VALUE must be a string with length 5 consisting of only integers")
		}
		if s.SqlStateValue[0:2] == "00" {
			return nil, fmt.Errorf("invalid SQLSTATE VALUE: '%s'", s.SqlStateValue)
		}
		return plan.NewSignal(s.SqlStateValue, signalInfo), nil
	}
}

func convertLockTables(ctx *sql.Context, s *sqlparser.LockTables) (sql.Node, error) {
	tables := make([]*plan.TableLock, len(s.Tables))

	for i, tbl := range s.Tables {
		tableNode, err := tableExprToTable(ctx, tbl.Table)
		if err != nil {
			return nil, err
		}

		write := tbl.Lock == sqlparser.LockWrite || tbl.Lock == sqlparser.LockLowPriorityWrite

		// TODO: Allow for other types of locks (LOW PRIORITY WRITE & LOCAL READ)
		tables[i] = &plan.TableLock{Table: tableNode, Write: write}
	}

	return plan.NewLockTables(tables), nil
}

func convertUnlockTables(ctx *sql.Context, s *sqlparser.UnlockTables) (sql.Node, error) {
	return plan.NewUnlockTables(), nil
}

func convertSignalConditionItemName(name sqlparser.SignalConditionItemName) (plan.SignalConditionItemName, error) {
	// We convert to our own plan equivalents to keep a separation between the parser and implementation
	switch name {
	case sqlparser.SignalConditionItemName_ClassOrigin:
		return plan.SignalConditionItemName_ClassOrigin, nil
	case sqlparser.SignalConditionItemName_SubclassOrigin:
		return plan.SignalConditionItemName_SubclassOrigin, nil
	case sqlparser.SignalConditionItemName_MessageText:
		return plan.SignalConditionItemName_MessageText, nil
	case sqlparser.SignalConditionItemName_MysqlErrno:
		return plan.SignalConditionItemName_MysqlErrno, nil
	case sqlparser.SignalConditionItemName_ConstraintCatalog:
		return plan.SignalConditionItemName_ConstraintCatalog, nil
	case sqlparser.SignalConditionItemName_ConstraintSchema:
		return plan.SignalConditionItemName_ConstraintSchema, nil
	case sqlparser.SignalConditionItemName_ConstraintName:
		return plan.SignalConditionItemName_ConstraintName, nil
	case sqlparser.SignalConditionItemName_CatalogName:
		return plan.SignalConditionItemName_CatalogName, nil
	case sqlparser.SignalConditionItemName_SchemaName:
		return plan.SignalConditionItemName_SchemaName, nil
	case sqlparser.SignalConditionItemName_TableName:
		return plan.SignalConditionItemName_TableName, nil
	case sqlparser.SignalConditionItemName_ColumnName:
		return plan.SignalConditionItemName_ColumnName, nil
	case sqlparser.SignalConditionItemName_CursorName:
		return plan.SignalConditionItemName_CursorName, nil
	default:
		return "", fmt.Errorf("unknown signal condition item name: %s", string(name))
	}
}

func convertRenameTable(ctx *sql.Context, ddl *sqlparser.DDL) (sql.Node, error) {
	if len(ddl.FromTables) != len(ddl.ToTables) {
		panic("Expected from tables and to tables of equal length")
	}

	var fromTables, toTables []string
	for _, table := range ddl.FromTables {
		fromTables = append(fromTables, table.Name.String())
	}
	for _, table := range ddl.ToTables {
		toTables = append(toTables, table.Name.String())
	}

	return plan.NewRenameTable(sql.UnresolvedDatabase(""), fromTables, toTables), nil
}

func convertAlterTable(ctx *sql.Context, ddl *sqlparser.DDL) (sql.Node, error) {
	if ddl.IndexSpec != nil {
		return convertAlterIndex(ctx, ddl)
	}
	if ddl.ConstraintAction != "" && len(ddl.TableSpec.Constraints) == 1 {
		table := tableNameToUnresolvedTable(ddl.Table)
		parsedConstraint, err := convertConstraintDefinition(ctx, ddl.TableSpec.Constraints[0])
		if err != nil {
			return nil, err
		}
		switch strings.ToLower(ddl.ConstraintAction) {
		case sqlparser.AddStr:
			switch c := parsedConstraint.(type) {
			case *sql.ForeignKeyConstraint:
				c.Database = table.Database()
				c.Table = table.Name()
				if c.Database == "" {
					c.Database = ctx.GetCurrentDatabase()
				}
				return plan.NewAlterAddForeignKey(c), nil
			case *sql.CheckConstraint:
				return plan.NewAlterAddCheck(table, c), nil
			default:
				return nil, sql.ErrUnsupportedFeature.New(sqlparser.String(ddl))

			}
		case sqlparser.DropStr:
			switch c := parsedConstraint.(type) {
			case *sql.ForeignKeyConstraint:
				database := table.Database()
				if database == "" {
					database = ctx.GetCurrentDatabase()
				}
				return plan.NewAlterDropForeignKey(database, table.Name(), c.Name), nil
			case *sql.CheckConstraint:
				return plan.NewAlterDropCheck(table, c.Name), nil
			case namedConstraint:
				return plan.NewDropConstraint(table, c.name), nil
			default:
				return nil, sql.ErrUnsupportedFeature.New(sqlparser.String(ddl))
			}
		}
	}
	if ddl.ColumnAction != "" {
		switch strings.ToLower(ddl.ColumnAction) {
		case sqlparser.AddStr:
			sch, _, err := TableSpecToSchema(ctx, ddl.TableSpec, true)
			if err != nil {
				return nil, err
			}
			return plan.NewAddColumn(sql.UnresolvedDatabase(ddl.Table.Qualifier.String()), tableNameToUnresolvedTable(ddl.Table), sch.Schema[0], columnOrderToColumnOrder(ddl.ColumnOrder)), nil
		case sqlparser.DropStr:
			return plan.NewDropColumn(sql.UnresolvedDatabase(ddl.Table.Qualifier.String()), tableNameToUnresolvedTable(ddl.Table), ddl.Column.String()), nil
		case sqlparser.RenameStr:
			return plan.NewRenameColumn(sql.UnresolvedDatabase(ddl.Table.Qualifier.String()), tableNameToUnresolvedTable(ddl.Table), ddl.Column.String(), ddl.ToColumn.String()), nil
		case sqlparser.ModifyStr, sqlparser.ChangeStr:
			sch, _, err := TableSpecToSchema(ctx, ddl.TableSpec, true)
			if err != nil {
				return nil, err
			}
			return plan.NewModifyColumn(sql.UnresolvedDatabase(ddl.Table.Qualifier.String()), tableNameToUnresolvedTable(ddl.Table), ddl.Column.String(), sch.Schema[0], columnOrderToColumnOrder(ddl.ColumnOrder)), nil
		}
	}
	if ddl.AutoIncSpec != nil {
		return convertAlterAutoIncrement(ddl)
	}
	if ddl.DefaultSpec != nil {
		return convertAlterDefault(ctx, ddl)
	}
	return nil, sql.ErrUnsupportedFeature.New(sqlparser.String(ddl))
}

func tableNameToUnresolvedTable(tableName sqlparser.TableName) *plan.UnresolvedTable {
	return plan.NewUnresolvedTable(tableName.Name.String(), tableName.Qualifier.String())
}

func tableNameToUnresolvedTableAsOf(tableName sqlparser.TableName, asOf sql.Expression) *plan.UnresolvedTable {
	return plan.NewUnresolvedTableAsOf(tableName.Name.String(), tableName.Qualifier.String(), asOf)
}

func convertAlterIndex(ctx *sql.Context, ddl *sqlparser.DDL) (sql.Node, error) {
	table := tableNameToUnresolvedTable(ddl.Table)
	switch strings.ToLower(ddl.IndexSpec.Action) {
	case sqlparser.CreateStr:
		var using sql.IndexUsing
		switch ddl.IndexSpec.Using.Lowered() {
		case "", "btree":
			using = sql.IndexUsing_BTree
		case "hash":
			using = sql.IndexUsing_Hash
		default:
			return convertExternalCreateIndex(ctx, ddl)
		}

		var constraint sql.IndexConstraint
		switch ddl.IndexSpec.Type {
		case sqlparser.UniqueStr:
			constraint = sql.IndexConstraint_Unique
		case sqlparser.FulltextStr:
			return nil, sql.ErrUnsupportedFeature.New("fulltext keys are unsupported")
		case sqlparser.SpatialStr:
			constraint = sql.IndexConstraint_Spatial
		case sqlparser.PrimaryStr:
			constraint = sql.IndexConstraint_Primary
		default:
			constraint = sql.IndexConstraint_None
		}

		columns, err := gatherIndexColumns(ddl.IndexSpec.Columns)
		if err != nil {
			return nil, err
		}

		var comment string
		for _, option := range ddl.IndexSpec.Options {
			if strings.ToLower(option.Name) == strings.ToLower(sqlparser.KeywordString(sqlparser.COMMENT_KEYWORD)) {
				comment = string(option.Value.Val)
			}
		}

		if constraint == sql.IndexConstraint_Primary {
			return plan.NewAlterCreatePk(sql.UnresolvedDatabase(ddl.Table.Qualifier.String()), table, columns), nil
		}

		return plan.NewAlterCreateIndex(sql.UnresolvedDatabase(ddl.Table.Qualifier.String()), table, ddl.IndexSpec.ToName.String(), using, constraint, columns, comment), nil
	case sqlparser.DropStr:
		if ddl.IndexSpec.Type == sqlparser.PrimaryStr {
			return plan.NewAlterDropPk(sql.UnresolvedDatabase(ddl.Table.Qualifier.String()), table), nil
		}
		return plan.NewAlterDropIndex(sql.UnresolvedDatabase(ddl.Table.Qualifier.String()), table, ddl.IndexSpec.ToName.String()), nil
	case sqlparser.RenameStr:
		return plan.NewAlterRenameIndex(sql.UnresolvedDatabase(ddl.Table.Qualifier.String()), table, ddl.IndexSpec.FromName.String(), ddl.IndexSpec.ToName.String()), nil
	case "disable":
		return plan.NewAlterDisableEnableKeys(sql.UnresolvedDatabase(ddl.Table.Qualifier.String()), table, true), nil
	case "enable":
		return plan.NewAlterDisableEnableKeys(sql.UnresolvedDatabase(ddl.Table.Qualifier.String()), table, false), nil
	default:
		return nil, sql.ErrUnsupportedFeature.New(sqlparser.String(ddl))
	}
}

func gatherIndexColumns(cols []*sqlparser.IndexColumn) ([]sql.IndexColumn, error) {
	out := make([]sql.IndexColumn, len(cols))
	for i, col := range cols {
<<<<<<< HEAD
		if col.Length != nil {
			if col.Length.Type == sqlparser.IntVal {
				length, err = strconv.ParseInt(string(col.Length.Val), 10, 64)
				if err != nil {
					return nil, err
				}
				if length < 1 {
					return nil, sql.ErrInvalidIndexPrefixLength.New(length)
				}
=======
		var length int64
		var err error
		if col.Length != nil && col.Length.Type == sqlparser.IntVal {
			length, err = strconv.ParseInt(string(col.Length.Val), 10, 64)
			if err != nil {
				return nil, err
			}
			if length < 1 {
				return nil, sql.ErrInvalidIndexPrefix.New(length)
>>>>>>> dfd9a24d
			}
		}
		out[i] = sql.IndexColumn{
			Name:   col.Column.String(),
			Length: length,
		}
	}
	return out, nil
}

func convertAlterAutoIncrement(ddl *sqlparser.DDL) (sql.Node, error) {
	val, ok := ddl.AutoIncSpec.Value.(*sqlparser.SQLVal)
	if !ok {
		return nil, sql.ErrInvalidSQLValType.New(ddl.AutoIncSpec.Value)
	}

	var autoVal uint64
	if val.Type == sqlparser.IntVal {
		i, err := strconv.ParseUint(string(val.Val), 10, 64)
		if err != nil {
			return nil, err
		}
		autoVal = i
	} else if val.Type == sqlparser.FloatVal {
		f, err := strconv.ParseFloat(string(val.Val), 10)
		if err != nil {
			return nil, err
		}
		autoVal = uint64(f)
	} else {
		return nil, sql.ErrInvalidSQLValType.New(ddl.AutoIncSpec.Value)
	}

	return plan.NewAlterAutoIncrement(sql.UnresolvedDatabase(ddl.Table.Qualifier.String()), tableNameToUnresolvedTable(ddl.Table), autoVal), nil
}

func convertAlterDefault(ctx *sql.Context, ddl *sqlparser.DDL) (sql.Node, error) {
	table := tableNameToUnresolvedTable(ddl.Table)
	switch strings.ToLower(ddl.DefaultSpec.Action) {
	case sqlparser.SetStr:
		defaultVal, err := convertDefaultExpression(ctx, ddl.DefaultSpec.Value)
		if err != nil {
			return nil, err
		}
		return plan.NewAlterDefaultSet(sql.UnresolvedDatabase(ddl.Table.Qualifier.String()), table, ddl.DefaultSpec.Column.String(), defaultVal), nil
	case sqlparser.DropStr:
		return plan.NewAlterDefaultDrop(sql.UnresolvedDatabase(ddl.Table.Qualifier.String()), table, ddl.DefaultSpec.Column.String()), nil
	default:
		return nil, sql.ErrUnsupportedFeature.New(sqlparser.String(ddl))
	}
}

func convertExternalCreateIndex(ctx *sql.Context, ddl *sqlparser.DDL) (sql.Node, error) {
	config := make(map[string]string)
	for _, option := range ddl.IndexSpec.Options {
		if option.Using != "" {
			config[option.Name] = option.Using
		} else {
			config[option.Name] = string(option.Value.Val)
		}
	}
	cols := make([]sql.Expression, len(ddl.IndexSpec.Columns))
	for i, col := range ddl.IndexSpec.Columns {
		cols[i] = expression.NewUnresolvedColumn(col.Column.String())
	}
	return plan.NewCreateIndex(
		ddl.IndexSpec.ToName.String(),
		tableNameToUnresolvedTable(ddl.Table),
		cols,
		ddl.IndexSpec.Using.Lowered(),
		config,
	), nil
}

func columnOrderToColumnOrder(order *sqlparser.ColumnOrder) *sql.ColumnOrder {
	if order == nil {
		return nil
	}
	if order.First {
		return &sql.ColumnOrder{First: true}
	} else {
		return &sql.ColumnOrder{AfterColumn: order.AfterColumn.String()}
	}
}

func convertDropTable(ctx *sql.Context, c *sqlparser.DDL) (sql.Node, error) {
	dropTables := make([]sql.Node, len(c.FromTables))
	dbName := c.FromTables[0].Qualifier.String()
	for i, t := range c.FromTables {
		if t.Qualifier.String() != dbName {
			return nil, sql.ErrUnsupportedFeature.New("dropping tables on multiple databases in the same statement")
		}
		dropTables[i] = tableNameToUnresolvedTable(t)
	}

	return plan.NewDropTable(dropTables, c.IfExists), nil
}

func convertTruncateTable(ctx *sql.Context, c *sqlparser.DDL) (sql.Node, error) {
	return plan.NewTruncate(
		c.Table.Qualifier.String(),
		tableNameToUnresolvedTable(c.Table),
	), nil
}

func convertCreateTable(ctx *sql.Context, c *sqlparser.DDL) (sql.Node, error) {
	if c.OptLike != nil {
		return plan.NewCreateTableLike(
			sql.UnresolvedDatabase(""),
			c.Table.Name.String(),
			plan.NewUnresolvedTable(c.OptLike.LikeTable.Name.String(), c.OptLike.LikeTable.Qualifier.String()),
			plan.IfNotExistsOption(c.IfNotExists),
			plan.TempTableOption(c.Temporary),
		), nil
	}

	// In the case that no table spec is given but a SELECT Statement return the CREATE TABLE noder.
	// if the table spec != nil it will get parsed below.
	if c.TableSpec == nil && c.OptSelect != nil {
		tableSpec := &plan.TableSpec{}

		selectNode, err := convertSelectStatement(ctx, c.OptSelect.Select)
		if err != nil {
			return nil, err
		}

		return plan.NewCreateTableSelect(sql.UnresolvedDatabase(c.Table.Qualifier.String()), c.Table.Name.String(), selectNode, tableSpec, plan.IfNotExistsOption(c.IfNotExists), plan.TempTableOption(c.Temporary)), nil
	}

	var fkDefs []*sql.ForeignKeyConstraint
	var chDefs []*sql.CheckConstraint
	for _, unknownConstraint := range c.TableSpec.Constraints {
		parsedConstraint, err := convertConstraintDefinition(ctx, unknownConstraint)
		if err != nil {
			return nil, err
		}
		switch constraint := parsedConstraint.(type) {
		case *sql.ForeignKeyConstraint:
			constraint.Database = c.Table.Qualifier.String()
			constraint.Table = c.Table.Name.String()
			if constraint.Database == "" {
				constraint.Database = ctx.GetCurrentDatabase()
			}
			fkDefs = append(fkDefs, constraint)
		case *sql.CheckConstraint:
			chDefs = append(chDefs, constraint)
		default:
			return nil, sql.ErrUnknownConstraintDefinition.New(unknownConstraint.Name, unknownConstraint)
		}
	}

	// TODO: probably need to check for tiny, medium, and long
	// gather all columns names that are blob type
	blobCols := map[string]bool{}
	for _, col := range c.TableSpec.Columns {
		if col.Type.Type == "blob" {
			blobCols[col.Name.String()] = true
		}
	}

	var idxDefs []*plan.IndexDefinition
	for _, idxDef := range c.TableSpec.Indexes {
		constraint := sql.IndexConstraint_None
		if idxDef.Info.Primary {
			constraint = sql.IndexConstraint_Primary
		} else if idxDef.Info.Unique {
			constraint = sql.IndexConstraint_Unique
		} else if idxDef.Info.Spatial {
			constraint = sql.IndexConstraint_Spatial
		} else if idxDef.Info.Fulltext {
			// TODO: We do not support FULLTEXT indexes or keys
			return nil, sql.ErrUnsupportedFeature.New("fulltext keys are unsupported")
		}

		columns, err := gatherIndexColumns(idxDef.Columns)
		if err != nil {
			return nil, err
		}

		// TODO: helper method
		var hasBlob bool
		prefixLengths := make([]uint16, len(columns))
		for i, col := range columns {
			if blobCols[col.Name] {
				hasBlob = true
			}
			prefixLengths[i] = uint16(col.Length)
		}
		if !hasBlob {
			prefixLengths = nil
		}

		var comment string
		for _, option := range idxDef.Options {
			if strings.ToLower(option.Name) == strings.ToLower(sqlparser.KeywordString(sqlparser.COMMENT_KEYWORD)) {
				comment = string(option.Value.Val)
			}
		}

		idxDefs = append(idxDefs, &plan.IndexDefinition{
			IndexName:     idxDef.Info.Name.String(),
			Using:         sql.IndexUsing_Default, //TODO: add vitess support for USING
			Constraint:    constraint,
			Columns:       columns,
			Comment:       comment,
			PrefixLengths: prefixLengths,
		})
	}

	for _, colDef := range c.TableSpec.Columns {
		if colDef.Type.KeyOpt == colKeyFulltextKey {
			return nil, sql.ErrUnsupportedFeature.New("fulltext keys are unsupported")
		}
		if colDef.Type.KeyOpt == colKeyUnique || colDef.Type.KeyOpt == colKeyUniqueKey {
			idxDefs = append(idxDefs, &plan.IndexDefinition{
				IndexName:  "",
				Using:      sql.IndexUsing_Default,
				Constraint: sql.IndexConstraint_Unique,
				Comment:    "",
				Columns: []sql.IndexColumn{{
					Name:   colDef.Name.String(),
					Length: 0,
				}},
			})
		}
	}

	qualifier := c.Table.Qualifier.String()

	schema, collation, err := TableSpecToSchema(ctx, c.TableSpec, false)
	if err != nil {
		return nil, err
	}

	// TODO: consider putting other index prefix lengths into PrimaryKeySchema
	var hasTextPk bool
	for _, col := range schema.Schema {
		// TODO: maybe just check if it's blob
		if col.PrimaryKey && sql.IsTextBlob(col.Type) {
			hasTextPk = true
			break
		}
	}
	if hasTextPk && len(idxDefs) > 0 {
		for _, idx := range idxDefs {
			if idx.IndexName == "PRIMARY" && idx.PrefixLengths != nil {
				schema.PkPrefixLengths = idx.PrefixLengths
				break
			}
		}
	}

	tableSpec := &plan.TableSpec{
		Schema:    schema,
		IdxDefs:   idxDefs,
		FkDefs:    fkDefs,
		ChDefs:    chDefs,
		Collation: collation,
	}

	if c.OptSelect != nil {
		selectNode, err := convertSelectStatement(ctx, c.OptSelect.Select)
		if err != nil {
			return nil, err
		}

		return plan.NewCreateTableSelect(sql.UnresolvedDatabase(qualifier), c.Table.Name.String(), selectNode, tableSpec, plan.IfNotExistsOption(c.IfNotExists), plan.TempTableOption(c.Temporary)), nil
	}

	return plan.NewCreateTable(
		sql.UnresolvedDatabase(qualifier), c.Table.Name.String(), plan.IfNotExistsOption(c.IfNotExists), plan.TempTableOption(c.Temporary), tableSpec), nil
}

type namedConstraint struct {
	name string
}

func convertConstraintDefinition(ctx *sql.Context, cd *sqlparser.ConstraintDefinition) (interface{}, error) {
	if fkConstraint, ok := cd.Details.(*sqlparser.ForeignKeyDefinition); ok {
		columns := make([]string, len(fkConstraint.Source))
		for i, col := range fkConstraint.Source {
			columns[i] = col.String()
		}
		refColumns := make([]string, len(fkConstraint.ReferencedColumns))
		for i, col := range fkConstraint.ReferencedColumns {
			refColumns[i] = col.String()
		}
		refDatabase := fkConstraint.ReferencedTable.Qualifier.String()
		if refDatabase == "" {
			refDatabase = ctx.GetCurrentDatabase()
		}
		// The database and table are set in the calling function
		return &sql.ForeignKeyConstraint{
			Name:           cd.Name,
			Columns:        columns,
			ParentDatabase: refDatabase,
			ParentTable:    fkConstraint.ReferencedTable.Name.String(),
			ParentColumns:  refColumns,
			OnUpdate:       convertReferentialAction(fkConstraint.OnUpdate),
			OnDelete:       convertReferentialAction(fkConstraint.OnDelete),
			IsResolved:     false,
		}, nil
	} else if chConstraint, ok := cd.Details.(*sqlparser.CheckConstraintDefinition); ok {
		var c sql.Expression
		var err error
		if chConstraint.Expr != nil {
			c, err = ExprToExpression(ctx, chConstraint.Expr)
			if err != nil {
				return nil, err
			}
		}

		return &sql.CheckConstraint{
			Name:     cd.Name,
			Expr:     c,
			Enforced: chConstraint.Enforced,
		}, nil
	} else if len(cd.Name) > 0 && cd.Details == nil {
		return namedConstraint{cd.Name}, nil
	}
	return nil, sql.ErrUnknownConstraintDefinition.New(cd.Name, cd)
}

func convertReferentialAction(action sqlparser.ReferenceAction) sql.ForeignKeyReferentialAction {
	switch action {
	case sqlparser.Restrict:
		return sql.ForeignKeyReferentialAction_Restrict
	case sqlparser.Cascade:
		return sql.ForeignKeyReferentialAction_Cascade
	case sqlparser.NoAction:
		return sql.ForeignKeyReferentialAction_NoAction
	case sqlparser.SetNull:
		return sql.ForeignKeyReferentialAction_SetNull
	case sqlparser.SetDefault:
		return sql.ForeignKeyReferentialAction_SetDefault
	default:
		return sql.ForeignKeyReferentialAction_DefaultAction
	}
}

func convertCreateView(ctx *sql.Context, query string, c *sqlparser.DDL) (sql.Node, error) {
	selectStatement, ok := c.ViewSpec.ViewExpr.(sqlparser.SelectStatement)
	if !ok {
		return nil, sql.ErrUnsupportedSyntax.New(sqlparser.String(c.ViewSpec.ViewExpr))
	}

	queryNode, err := convertSelectStatement(ctx, selectStatement)
	if err != nil {
		return nil, err
	}

	selectStr := query[c.SubStatementPositionStart:c.SubStatementPositionEnd]
	queryAlias := plan.NewSubqueryAlias(c.ViewSpec.ViewName.Name.String(), selectStr, queryNode)

	return plan.NewCreateView(
		sql.UnresolvedDatabase(""), c.ViewSpec.ViewName.Name.String(), []string{}, queryAlias, c.OrReplace), nil
}

func convertDropView(ctx *sql.Context, c *sqlparser.DDL) (sql.Node, error) {
	plans := make([]sql.Node, len(c.FromViews))
	for i, v := range c.FromViews {
		plans[i] = plan.NewSingleDropView(sql.UnresolvedDatabase(""), v.Name.String())
	}
	return plan.NewDropView(plans, c.IfExists), nil
}

func convertInsert(ctx *sql.Context, i *sqlparser.Insert) (sql.Node, error) {
	onDupExprs, err := assignmentExprsToExpressions(ctx, sqlparser.AssignmentExprs(i.OnDup))
	if err != nil {
		return nil, err
	}

	isReplace := i.Action == sqlparser.ReplaceStr

	src, err := insertRowsToNode(ctx, i.Rows)
	if err != nil {
		return nil, err
	}

	ignore := false
	// TODO: make this a bool in vitess
	if strings.Contains(strings.ToLower(i.Ignore), "ignore") {
		ignore = true
	}

	var columns = columnsToStrings(i.Columns)

	var node sql.Node
	node, err = plan.NewInsertInto(sql.UnresolvedDatabase(i.Table.Qualifier.String()), tableNameToUnresolvedTable(i.Table), src, isReplace, columns, onDupExprs, ignore), nil
	if err != nil {
		return nil, err
	}

	if i.With != nil {
		node, err = ctesToWith(ctx, i.With, node)
		if err != nil {
			return nil, err
		}
	}

	return node, nil
}

func convertDelete(ctx *sql.Context, d *sqlparser.Delete) (sql.Node, error) {
	node, err := tableExprsToTable(ctx, d.TableExprs)
	if err != nil {
		return nil, err
	}

	if d.Where != nil {
		node, err = whereToFilter(ctx, d.Where, node)
		if err != nil {
			return nil, err
		}
	}

	if len(d.OrderBy) != 0 {
		node, err = orderByToSort(ctx, d.OrderBy, node)
		if err != nil {
			return nil, err
		}
	}

	// Limit must wrap offset, and not vice-versa, so that skipped rows don't count toward the returned row count.
	if d.Limit != nil && d.Limit.Offset != nil {
		node, err = offsetToOffset(ctx, d.Limit.Offset, node)
		if err != nil {
			return nil, err
		}
	}

	if d.Limit != nil {
		node, err = limitToLimit(ctx, d.Limit.Rowcount, node)
		if err != nil {
			return nil, err
		}
	}

	node = plan.NewDeleteFrom(node)

	if d.With != nil {
		node, err = ctesToWith(ctx, d.With, node)
		if err != nil {
			return nil, err
		}
	}

	return node, nil
}

func convertUpdate(ctx *sql.Context, u *sqlparser.Update) (sql.Node, error) {
	node, err := tableExprsToTable(ctx, u.TableExprs)
	if err != nil {
		return nil, err
	}

	// If the top level node can store comments and one was provided, store it.
	if cn, ok := node.(sql.CommentedNode); ok && len(u.Comments) > 0 {
		node = cn.WithComment(string(u.Comments[0]))
	}

	updateExprs, err := assignmentExprsToExpressions(ctx, u.Exprs)
	if err != nil {
		return nil, err
	}

	if u.Where != nil {
		node, err = whereToFilter(ctx, u.Where, node)
		if err != nil {
			return nil, err
		}
	}

	if len(u.OrderBy) != 0 {
		node, err = orderByToSort(ctx, u.OrderBy, node)
		if err != nil {
			return nil, err
		}
	}

	// Limit must wrap offset, and not vice-versa, so that skipped rows don't count toward the returned row count.
	if u.Limit != nil && u.Limit.Offset != nil {
		node, err = offsetToOffset(ctx, u.Limit.Offset, node)
		if err != nil {
			return nil, err
		}

	}

	if u.Limit != nil {
		node, err = limitToLimit(ctx, u.Limit.Rowcount, node)
		if err != nil {
			return nil, err
		}
	}

	ignore := u.Ignore != ""

	node, err = plan.NewUpdate(node, ignore, updateExprs), nil
	if err != nil {
		return nil, err
	}

	if u.With != nil {
		node, err = ctesToWith(ctx, u.With, node)
		if err != nil {
			return nil, err
		}
	}

	return node, nil
}

func convertLoad(ctx *sql.Context, d *sqlparser.Load) (sql.Node, error) {
	unresolvedTable := tableNameToUnresolvedTable(d.Table)

	var ignoreNumVal int64 = 0
	var err error
	if d.IgnoreNum != nil {
		ignoreNumVal, err = getInt64Value(ctx, d.IgnoreNum, "Cannot parse ignore Value")
		if err != nil {
			return nil, err
		}
	}

	ld := plan.NewLoadData(bool(d.Local), d.Infile, unresolvedTable, columnsToStrings(d.Columns), d.Fields, d.Lines, ignoreNumVal)

	return plan.NewInsertInto(sql.UnresolvedDatabase(d.Table.Qualifier.String()), tableNameToUnresolvedTable(d.Table), ld, false, ld.ColumnNames, nil, false), nil
}

func getPkOrdinals(ts *sqlparser.TableSpec) []int {
	for _, idxDef := range ts.Indexes {
		if idxDef.Info.Primary {

			pkOrdinals := make([]int, 0)
			colIdx := make(map[string]int)
			for i := 0; i < len(ts.Columns); i++ {
				colIdx[ts.Columns[i].Name.Lowered()] = i
			}

			for _, i := range idxDef.Columns {
				pkOrdinals = append(pkOrdinals, colIdx[i.Column.Lowered()])
			}

			return pkOrdinals
		}
	}

	// no primary key expression, check for inline PK column
	for i, col := range ts.Columns {
		if col.Type.KeyOpt == colKeyPrimary {
			return []int{i}
		}
	}

	return []int{}
}

// TableSpecToSchema creates a sql.Schema from a parsed TableSpec
func TableSpecToSchema(ctx *sql.Context, tableSpec *sqlparser.TableSpec, forceInvalidCollation bool) (sql.PrimaryKeySchema, sql.CollationID, error) {
	// TODO: This should probably use NewPrimaryKeySchemaWithPrefixLengths
	tableCollation := sql.Collation_Unspecified
	if !forceInvalidCollation {
		if len(tableSpec.Options) > 0 {
			charsetSubmatches := tableCharsetOptionRegex.FindStringSubmatch(tableSpec.Options)
			collationSubmatches := tableCollationOptionRegex.FindStringSubmatch(tableSpec.Options)
			if len(charsetSubmatches) == 5 && len(collationSubmatches) == 5 {
				var err error
				tableCollation, err = sql.ParseCollation(&charsetSubmatches[4], &collationSubmatches[4], false)
				if err != nil {
					return sql.PrimaryKeySchema{}, sql.Collation_Unspecified, err
				}
			} else if len(charsetSubmatches) == 5 {
				charset, err := sql.ParseCharacterSet(charsetSubmatches[4])
				if err != nil {
					return sql.PrimaryKeySchema{}, sql.Collation_Unspecified, err
				}
				tableCollation = charset.DefaultCollation()
			} else if len(collationSubmatches) == 5 {
				var err error
				tableCollation, err = sql.ParseCollation(nil, &collationSubmatches[4], false)
				if err != nil {
					return sql.PrimaryKeySchema{}, sql.Collation_Unspecified, err
				}
			}
		}
	}

	var schema sql.Schema
	for _, cd := range tableSpec.Columns {
		// Use the table's collation if no character or collation was specified for the table
		if len(cd.Type.Charset) == 0 && len(cd.Type.Collate) == 0 {
			if tableCollation != sql.Collation_Unspecified {
				cd.Type.Collate = tableCollation.Name()
			}
		}
		column, err := columnDefinitionToColumn(ctx, cd, tableSpec.Indexes)
		if err != nil {
			return sql.PrimaryKeySchema{}, sql.Collation_Unspecified, err
		}

		if column.PrimaryKey && bool(cd.Type.Null) {
			return sql.PrimaryKeySchema{}, sql.Collation_Unspecified, ErrPrimaryKeyOnNullField.New()
		}

		schema = append(schema, column)
	}

	return sql.NewPrimaryKeySchema(schema, getPkOrdinals(tableSpec)...), tableCollation, nil
}

// columnDefinitionToColumn returns the sql.Column for the column definition given, as part of a create table statement.
func columnDefinitionToColumn(ctx *sql.Context, cd *sqlparser.ColumnDefinition, indexes []*sqlparser.IndexDefinition) (*sql.Column, error) {
	internalTyp, err := sql.ColumnTypeToType(&cd.Type)
	if err != nil {
		return nil, err
	}

	// Primary key info can either be specified in the column's type info (for in-line declarations), or in a slice of
	// indexes attached to the table def. We have to check both places to find if a column is part of the primary key
	isPkey := cd.Type.KeyOpt == colKeyPrimary

	if !isPkey {
	OuterLoop:
		for _, index := range indexes {
			if index.Info.Primary {
				for _, indexCol := range index.Columns {
					if indexCol.Column.Equal(cd.Name) {
						isPkey = true
						break OuterLoop
					}
				}
			}
		}
	}

	var comment string
	if cd.Type.Comment != nil && cd.Type.Comment.Type == sqlparser.StrVal {
		comment = string(cd.Type.Comment.Val)
	}

	defaultVal, err := convertDefaultExpression(ctx, cd.Type.Default)
	if err != nil {
		return nil, err
	}

	extra := ""
	if cd.Type.Autoincrement {
		extra = "auto_increment"
	}

	if cd.Type.SRID != nil {
		sridVal, sErr := strconv.ParseInt(string(cd.Type.SRID.Val), 10, 32)
		if sErr != nil {
			return nil, sErr
		}
		if uint32(sridVal) != sql.CartesianSRID && uint32(sridVal) != sql.GeoSpatialSRID {
			return nil, sql.ErrUnsupportedFeature.New("unsupported SRID value")
		}
		if s, ok := internalTyp.(sql.SpatialColumnType); ok {
			internalTyp = s.SetSRID(uint32(sridVal))
		} else {
			return nil, sql.ErrInvalidType.New(fmt.Sprintf("cannot define SRID for %s", internalTyp))
		}
	}

	return &sql.Column{
		Nullable:      !isPkey && !bool(cd.Type.NotNull),
		Type:          internalTyp,
		Name:          cd.Name.String(),
		PrimaryKey:    isPkey,
		Default:       defaultVal,
		AutoIncrement: bool(cd.Type.Autoincrement),
		Comment:       comment,
		Extra:         extra,
	}, nil
}

func convertDefaultExpression(ctx *sql.Context, defaultExpr sqlparser.Expr) (*sql.ColumnDefaultValue, error) {
	if defaultExpr == nil {
		return nil, nil
	}
	parsedExpr, err := ExprToExpression(ctx, defaultExpr)
	if err != nil {
		return nil, err
	}

	// Function expressions must be enclosed in parentheses (except for current_timestamp() and now())
	_, isParenthesized := defaultExpr.(*sqlparser.ParenExpr)
	isLiteral := !isParenthesized

	// A literal will never have children, thus we can also check for that.
	if unaryExpr, is := defaultExpr.(*sqlparser.UnaryExpr); is {
		if _, lit := unaryExpr.Expr.(*sqlparser.SQLVal); lit {
			isLiteral = true
		}
	} else if !isParenthesized {
		if f, ok := parsedExpr.(*expression.UnresolvedFunction); ok {
			// Datetime and Timestamp columns allow now and current_timestamp to not be enclosed in parens,
			// but they still need to be treated as function expressions
			if f.Name() == "now" || f.Name() == "current_timestamp" {
				isLiteral = false
			} else {
				// All other functions must *always* be enclosed in parens
				return nil, sql.ErrSyntaxError.New("column default function expressions must be enclosed in parentheses")
			}
		}
	}

	return ExpressionToColumnDefaultValue(ctx, parsedExpr, isLiteral, isParenthesized)
}

func convertAccountName(names ...sqlparser.AccountName) []plan.UserName {
	userNames := make([]plan.UserName, len(names))
	for i, name := range names {
		userNames[i] = plan.UserName{
			Name:    name.Name,
			Host:    name.Host,
			AnyHost: name.AnyHost,
		}
	}
	return userNames
}

func convertPrivilege(privileges ...sqlparser.Privilege) []plan.Privilege {
	planPrivs := make([]plan.Privilege, len(privileges))
	for i, privilege := range privileges {
		var privType plan.PrivilegeType
		switch privilege.Type {
		case sqlparser.PrivilegeType_All:
			privType = plan.PrivilegeType_All
		case sqlparser.PrivilegeType_Alter:
			privType = plan.PrivilegeType_Alter
		case sqlparser.PrivilegeType_AlterRoutine:
			privType = plan.PrivilegeType_AlterRoutine
		case sqlparser.PrivilegeType_Create:
			privType = plan.PrivilegeType_Create
		case sqlparser.PrivilegeType_CreateRole:
			privType = plan.PrivilegeType_CreateRole
		case sqlparser.PrivilegeType_CreateRoutine:
			privType = plan.PrivilegeType_CreateRoutine
		case sqlparser.PrivilegeType_CreateTablespace:
			privType = plan.PrivilegeType_CreateTablespace
		case sqlparser.PrivilegeType_CreateTemporaryTables:
			privType = plan.PrivilegeType_CreateTemporaryTables
		case sqlparser.PrivilegeType_CreateUser:
			privType = plan.PrivilegeType_CreateUser
		case sqlparser.PrivilegeType_CreateView:
			privType = plan.PrivilegeType_CreateView
		case sqlparser.PrivilegeType_Delete:
			privType = plan.PrivilegeType_Delete
		case sqlparser.PrivilegeType_Drop:
			privType = plan.PrivilegeType_Drop
		case sqlparser.PrivilegeType_DropRole:
			privType = plan.PrivilegeType_DropRole
		case sqlparser.PrivilegeType_Event:
			privType = plan.PrivilegeType_Event
		case sqlparser.PrivilegeType_Execute:
			privType = plan.PrivilegeType_Execute
		case sqlparser.PrivilegeType_File:
			privType = plan.PrivilegeType_File
		case sqlparser.PrivilegeType_Index:
			privType = plan.PrivilegeType_Index
		case sqlparser.PrivilegeType_Insert:
			privType = plan.PrivilegeType_Insert
		case sqlparser.PrivilegeType_LockTables:
			privType = plan.PrivilegeType_LockTables
		case sqlparser.PrivilegeType_Process:
			privType = plan.PrivilegeType_Process
		case sqlparser.PrivilegeType_References:
			privType = plan.PrivilegeType_References
		case sqlparser.PrivilegeType_Reload:
			privType = plan.PrivilegeType_Reload
		case sqlparser.PrivilegeType_ReplicationClient:
			privType = plan.PrivilegeType_ReplicationClient
		case sqlparser.PrivilegeType_ReplicationSlave:
			privType = plan.PrivilegeType_ReplicationSlave
		case sqlparser.PrivilegeType_Select:
			privType = plan.PrivilegeType_Select
		case sqlparser.PrivilegeType_ShowDatabases:
			privType = plan.PrivilegeType_ShowDatabases
		case sqlparser.PrivilegeType_ShowView:
			privType = plan.PrivilegeType_ShowView
		case sqlparser.PrivilegeType_Shutdown:
			privType = plan.PrivilegeType_Shutdown
		case sqlparser.PrivilegeType_Super:
			privType = plan.PrivilegeType_Super
		case sqlparser.PrivilegeType_Trigger:
			privType = plan.PrivilegeType_Trigger
		case sqlparser.PrivilegeType_Update:
			privType = plan.PrivilegeType_Update
		case sqlparser.PrivilegeType_Usage:
			privType = plan.PrivilegeType_Usage
		case sqlparser.PrivilegeType_Dynamic:
			privType = plan.PrivilegeType_Dynamic
		default:
			// all privileges have been implemented, so if we hit the default something bad has happened
			panic("given privilege type parses but is not implemented")
		}
		planPrivs[i] = plan.Privilege{
			Type:    privType,
			Columns: privilege.Columns,
		}
	}
	return planPrivs
}

func convertObjectType(objType sqlparser.GrantObjectType) plan.ObjectType {
	switch objType {
	case sqlparser.GrantObjectType_Any:
		return plan.ObjectType_Any
	case sqlparser.GrantObjectType_Table:
		return plan.ObjectType_Table
	case sqlparser.GrantObjectType_Function:
		return plan.ObjectType_Function
	case sqlparser.GrantObjectType_Procedure:
		return plan.ObjectType_Procedure
	default:
		panic("no other grant object types exist")
	}
}

func convertPrivilegeLevel(privLevel sqlparser.PrivilegeLevel) plan.PrivilegeLevel {
	return plan.PrivilegeLevel{
		Database:     privLevel.Database,
		TableRoutine: privLevel.TableRoutine,
	}
}

func convertCreateUser(ctx *sql.Context, n *sqlparser.CreateUser) (*plan.CreateUser, error) {
	authUsers := make([]plan.AuthenticatedUser, len(n.Users))
	for i, user := range n.Users {
		authUser := plan.AuthenticatedUser{
			UserName: convertAccountName(user.AccountName)[0],
		}
		if user.Auth1 != nil {
			authUser.Identity = user.Auth1.Identity
			if user.Auth1.Plugin == "mysql_native_password" && len(user.Auth1.Password) > 0 {
				authUser.Auth1 = plan.AuthenticationMysqlNativePassword(user.Auth1.Password)
			} else if len(user.Auth1.Plugin) > 0 {
				authUser.Auth1 = plan.NewOtherAuthentication(user.Auth1.Password, user.Auth1.Plugin)
			} else {
				// We default to using the password, even if it's empty
				authUser.Auth1 = plan.NewDefaultAuthentication(user.Auth1.Password)
			}
		}
		if user.Auth2 != nil || user.Auth3 != nil || user.AuthInitial != nil {
			return nil, fmt.Errorf(`multi-factor authentication is not yet supported`)
		}
		//TODO: figure out how to represent the remaining authentication methods and multi-factor auth
		authUsers[i] = authUser
	}
	var tlsOptions *plan.TLSOptions
	if n.TLSOptions != nil {
		tlsOptions = &plan.TLSOptions{
			SSL:     n.TLSOptions.SSL,
			X509:    n.TLSOptions.X509,
			Cipher:  n.TLSOptions.Cipher,
			Issuer:  n.TLSOptions.Issuer,
			Subject: n.TLSOptions.Subject,
		}
	}
	var accountLimits *plan.AccountLimits
	if n.AccountLimits != nil {
		var maxQueries *int64
		if n.AccountLimits.MaxQueriesPerHour != nil {
			if val, err := strconv.ParseInt(string(n.AccountLimits.MaxQueriesPerHour.Val), 10, 64); err != nil {
				return nil, err
			} else {
				maxQueries = &val
			}
		}
		var maxUpdates *int64
		if n.AccountLimits.MaxUpdatesPerHour != nil {
			if val, err := strconv.ParseInt(string(n.AccountLimits.MaxUpdatesPerHour.Val), 10, 64); err != nil {
				return nil, err
			} else {
				maxUpdates = &val
			}
		}
		var maxConnections *int64
		if n.AccountLimits.MaxConnectionsPerHour != nil {
			if val, err := strconv.ParseInt(string(n.AccountLimits.MaxConnectionsPerHour.Val), 10, 64); err != nil {
				return nil, err
			} else {
				maxConnections = &val
			}
		}
		var maxUserConnections *int64
		if n.AccountLimits.MaxUserConnections != nil {
			if val, err := strconv.ParseInt(string(n.AccountLimits.MaxUserConnections.Val), 10, 64); err != nil {
				return nil, err
			} else {
				maxUserConnections = &val
			}
		}
		accountLimits = &plan.AccountLimits{
			MaxQueriesPerHour:     maxQueries,
			MaxUpdatesPerHour:     maxUpdates,
			MaxConnectionsPerHour: maxConnections,
			MaxUserConnections:    maxUserConnections,
		}
	}
	var passwordOptions *plan.PasswordOptions
	if n.PasswordOptions != nil {
		var expirationTime *int64
		if n.PasswordOptions.ExpirationTime != nil {
			if val, err := strconv.ParseInt(string(n.PasswordOptions.ExpirationTime.Val), 10, 64); err != nil {
				return nil, err
			} else {
				expirationTime = &val
			}
		}
		var history *int64
		if n.PasswordOptions.History != nil {
			if val, err := strconv.ParseInt(string(n.PasswordOptions.History.Val), 10, 64); err != nil {
				return nil, err
			} else {
				history = &val
			}
		}
		var reuseInterval *int64
		if n.PasswordOptions.ReuseInterval != nil {
			if val, err := strconv.ParseInt(string(n.PasswordOptions.ReuseInterval.Val), 10, 64); err != nil {
				return nil, err
			} else {
				reuseInterval = &val
			}
		}
		var failedAttempts *int64
		if n.PasswordOptions.FailedAttempts != nil {
			if val, err := strconv.ParseInt(string(n.PasswordOptions.FailedAttempts.Val), 10, 64); err != nil {
				return nil, err
			} else {
				failedAttempts = &val
			}
		}
		var lockTime *int64
		if n.PasswordOptions.LockTime != nil {
			if val, err := strconv.ParseInt(string(n.PasswordOptions.LockTime.Val), 10, 64); err != nil {
				return nil, err
			} else {
				lockTime = &val
			}
		}
		passwordOptions = &plan.PasswordOptions{
			RequireCurrentOptional: n.PasswordOptions.RequireCurrentOptional,
			ExpirationTime:         expirationTime,
			History:                history,
			ReuseInterval:          reuseInterval,
			FailedAttempts:         failedAttempts,
			LockTime:               lockTime,
		}
	}
	return &plan.CreateUser{
		IfNotExists:     n.IfNotExists,
		Users:           authUsers,
		DefaultRoles:    convertAccountName(n.DefaultRoles...),
		TLSOptions:      tlsOptions,
		AccountLimits:   accountLimits,
		PasswordOptions: passwordOptions,
		Locked:          n.Locked,
		Attribute:       n.Attribute,
		MySQLDb:         sql.UnresolvedDatabase("mysql"),
	}, nil
}

func convertRenameUser(ctx *sql.Context, n *sqlparser.RenameUser) (*plan.RenameUser, error) {
	oldNames := make([]plan.UserName, len(n.Accounts))
	newNames := make([]plan.UserName, len(n.Accounts))
	for i, account := range n.Accounts {
		oldNames[i] = convertAccountName(account.From)[0]
		newNames[i] = convertAccountName(account.To)[0]
	}
	return plan.NewRenameUser(oldNames, newNames), nil
}

func convertGrantPrivilege(ctx *sql.Context, n *sqlparser.GrantPrivilege) (*plan.Grant, error) {
	var gau *plan.GrantUserAssumption
	if n.As != nil {
		gauType := plan.GrantUserAssumptionType_Default
		switch n.As.Type {
		case sqlparser.GrantUserAssumptionType_None:
			gauType = plan.GrantUserAssumptionType_None
		case sqlparser.GrantUserAssumptionType_All:
			gauType = plan.GrantUserAssumptionType_All
		case sqlparser.GrantUserAssumptionType_AllExcept:
			gauType = plan.GrantUserAssumptionType_AllExcept
		case sqlparser.GrantUserAssumptionType_Roles:
			gauType = plan.GrantUserAssumptionType_Roles
		}
		gau = &plan.GrantUserAssumption{
			Type:  gauType,
			User:  convertAccountName(n.As.User)[0],
			Roles: convertAccountName(n.As.Roles...),
		}
	}
	return plan.NewGrant(
		sql.UnresolvedDatabase("mysql"),
		convertPrivilege(n.Privileges...),
		convertObjectType(n.ObjectType),
		convertPrivilegeLevel(n.PrivilegeLevel),
		convertAccountName(n.To...),
		n.WithGrantOption,
		gau,
	), nil
}

func convertShowGrants(ctx *sql.Context, n *sqlparser.ShowGrants) (*plan.ShowGrants, error) {
	var currentUser bool
	var user *plan.UserName
	if n.For != nil {
		currentUser = false
		user = &convertAccountName(*n.For)[0]
	} else {
		currentUser = true
		client := ctx.Session.Client()
		user = &plan.UserName{
			Name:    client.User,
			Host:    client.Address,
			AnyHost: client.Address == "%",
		}
	}
	return plan.NewShowGrants(currentUser, user, convertAccountName(n.Using...)), nil
}

func convertFlush(ctx *sql.Context, f *sqlparser.Flush) (sql.Node, error) {
	var writesToBinlog = true
	switch strings.ToLower(f.Type) {
	case "no_write_to_binlog", "local":
		//writesToBinlog = false
		return nil, fmt.Errorf("%s not supported", f.Type)
	}

	switch strings.ToLower(f.Option.Name) {
	case "privileges":
		return plan.NewFlushPrivileges(writesToBinlog), nil
	default:
		return nil, fmt.Errorf("%s not supported", f.Option.Name)
	}
}

func columnsToStrings(cols sqlparser.Columns) []string {
	res := make([]string, len(cols))
	for i, c := range cols {
		res[i] = c.String()
	}

	return res
}

func insertRowsToNode(ctx *sql.Context, ir sqlparser.InsertRows) (sql.Node, error) {
	switch v := ir.(type) {
	case sqlparser.SelectStatement:
		return convertSelectStatement(ctx, v)
	case sqlparser.Values:
		return valuesToValues(ctx, v)
	default:
		return nil, sql.ErrUnsupportedSyntax.New(sqlparser.String(ir))
	}
}

func valuesToValues(ctx *sql.Context, v sqlparser.Values) (*plan.Values, error) {
	exprTuples := make([][]sql.Expression, len(v))
	for i, vt := range v {
		exprs := make([]sql.Expression, len(vt))
		exprTuples[i] = exprs
		for j, e := range vt {
			expr, err := ExprToExpression(ctx, e)
			if err != nil {
				return nil, err
			}

			exprs[j] = expr
		}
	}

	return plan.NewValues(exprTuples), nil
}

func tableExprsToTable(
	ctx *sql.Context,
	te sqlparser.TableExprs,
) (sql.Node, error) {
	if len(te) == 0 {
		return plan.NewResolvedDualTable(), nil
	}

	var nodes []sql.Node
	for _, t := range te {
		n, err := tableExprToTable(ctx, t)
		if err != nil {
			return nil, err
		}

		nodes = append(nodes, n)
	}

	if len(nodes) == 1 {
		return nodes[0], nil
	}

	join := plan.NewCrossJoin(nodes[0], nodes[1])
	for i := 2; i < len(nodes); i++ {
		join = plan.NewCrossJoin(join, nodes[i])
	}

	return join, nil
}

func tableExprToTable(
	ctx *sql.Context,
	te sqlparser.TableExpr,
) (sql.Node, error) {
	switch t := (te).(type) {
	default:
		return nil, sql.ErrUnsupportedSyntax.New(sqlparser.String(te))
	case *sqlparser.AliasedTableExpr:
		// TODO: Add support for qualifier.
		switch e := t.Expr.(type) {
		case sqlparser.TableName:
			var node *plan.UnresolvedTable
			if t.AsOf != nil {
				asOfExpr, err := ExprToExpression(ctx, t.AsOf.Time)
				if err != nil {
					return nil, err
				}
				node = plan.NewUnresolvedTableAsOf(e.Name.String(), e.Qualifier.String(), asOfExpr)
			} else {
				node = tableNameToUnresolvedTable(e)
			}

			if !t.As.IsEmpty() {
				return plan.NewTableAlias(t.As.String(), node), nil
			}

			return node, nil
		case *sqlparser.Subquery:
			node, err := convert(ctx, e.Select, sqlparser.String(e.Select))
			if err != nil {
				return nil, err
			}

			if t.As.IsEmpty() {
				// This should be caught by the parser, but here just in case
				return nil, sql.ErrUnsupportedFeature.New("subquery without alias")
			}

			sq := plan.NewSubqueryAlias(t.As.String(), sqlparser.String(e.Select), node)

			if len(e.Columns) > 0 {
				columns := columnsToStrings(e.Columns)
				sq = sq.WithColumns(columns)
			}

			return sq, nil
		case *sqlparser.ValuesStatement:
			if t.As.IsEmpty() {
				// Parser should enforce this, but just to be safe
				return nil, sql.ErrUnsupportedSyntax.New("every derived table must have an alias")
			}
			values, err := valuesToValues(ctx, e.Rows)
			if err != nil {
				return nil, err
			}

			vdt := plan.NewValueDerivedTable(values, t.As.String())

			if len(e.Columns) > 0 {
				columns := columnsToStrings(e.Columns)
				vdt = vdt.WithColumns(columns)
			}

			return vdt, nil
		default:
			return nil, sql.ErrUnsupportedSyntax.New(sqlparser.String(te))
		}

	case *sqlparser.TableFuncExpr:
		exprs, err := selectExprsToExpressions(ctx, t.Exprs)
		if err != nil {
			return nil, err
		}

		return expression.NewUnresolvedTableFunction(t.Name, exprs), nil

	case *sqlparser.JoinTableExpr:
		return joinTableExpr(ctx, t)

	case *sqlparser.JSONTableExpr:
		return jsonTableExpr(ctx, t)

	case *sqlparser.ParenTableExpr:
		if len(t.Exprs) == 1 {
			switch j := t.Exprs[0].(type) {
			case *sqlparser.JoinTableExpr:
				return joinTableExpr(ctx, j)
			default:
				return nil, sql.ErrUnsupportedSyntax.New(sqlparser.String(t))
			}
		} else {
			return nil, sql.ErrUnsupportedSyntax.New(sqlparser.String(t))
		}
	}
}

func joinTableExpr(ctx *sql.Context, t *sqlparser.JoinTableExpr) (sql.Node, error) {
	// TODO: add support for using, once we have proper table
	// qualification of fields
	if len(t.Condition.Using) > 0 {
		return nil, sql.ErrUnsupportedFeature.New("USING clause on join")
	}

	left, err := tableExprToTable(ctx, t.LeftExpr)
	if err != nil {
		return nil, err
	}

	right, err := tableExprToTable(ctx, t.RightExpr)
	if err != nil {
		return nil, err
	}

	if t.Join == sqlparser.NaturalJoinStr {
		return plan.NewNaturalJoin(left, right), nil
	}

	if t.Condition.On == nil {
		return plan.NewCrossJoin(left, right), nil
	}

	cond, err := ExprToExpression(ctx, t.Condition.On)
	if err != nil {
		return nil, err
	}

	switch strings.ToLower(t.Join) {
	case sqlparser.JoinStr:
		return plan.NewInnerJoin(left, right, cond), nil
	case sqlparser.LeftJoinStr:
		return plan.NewLeftOuterJoin(left, right, cond), nil
	case sqlparser.RightJoinStr:
		return plan.NewRightOuterJoin(left, right, cond), nil
	case sqlparser.FullOuterJoinStr:
		return plan.NewFullOuterJoin(left, right, cond), nil
	default:
		return nil, sql.ErrUnsupportedFeature.New("Join type " + t.Join)
	}
}

func jsonTableExpr(ctx *sql.Context, t *sqlparser.JSONTableExpr) (sql.Node, error) {
	data, err := ExprToExpression(ctx, t.Data)
	if err != nil {
		return nil, err
	}

	paths := make([]string, len(t.Spec.Columns))
	for i, col := range t.Spec.Columns {
		paths[i] = col.Type.Path
	}

	sch, _, err := TableSpecToSchema(ctx, t.Spec, false)
	for _, col := range sch.Schema {
		col.Source = t.Alias.String()
	}
	if err != nil {
		return nil, err
	}

	return plan.NewJSONTable(ctx, data, t.Path, paths, t.Alias.String(), sch)
}

func whereToFilter(ctx *sql.Context, w *sqlparser.Where, child sql.Node) (*plan.Filter, error) {
	c, err := ExprToExpression(ctx, w.Expr)
	if err != nil {
		return nil, err
	}

	return plan.NewFilter(c, child), nil
}

func orderByToSort(ctx *sql.Context, ob sqlparser.OrderBy, child sql.Node) (*plan.Sort, error) {
	sortFields, err := orderByToSortFields(ctx, ob)
	if err != nil {
		return nil, err
	}

	return plan.NewSort(sortFields, child), nil
}

func orderByToSortFields(ctx *sql.Context, ob sqlparser.OrderBy) (sql.SortFields, error) {
	var sortFields sql.SortFields
	for _, o := range ob {
		e, err := ExprToExpression(ctx, o.Expr)
		if err != nil {
			return nil, err
		}

		var so sql.SortOrder
		switch strings.ToLower(o.Direction) {
		default:
			return nil, errInvalidSortOrder.New(o.Direction)
		case sqlparser.AscScr:
			so = sql.Ascending
		case sqlparser.DescScr:
			so = sql.Descending
		}

		e2, _ := e.(sql.Expression2)
		sf := sql.SortField{
			Column:  e,
			Column2: e2,
			Order:   so,
		}
		sortFields = append(sortFields, sf)
	}
	return sortFields, nil
}

func limitToLimit(
	ctx *sql.Context,
	limit sqlparser.Expr,
	child sql.Node,
) (*plan.Limit, error) {
	rowCount, err := ExprToExpression(ctx, limit)
	if err != nil {
		return nil, err
	}

	return plan.NewLimit(rowCount, child), nil
}

func havingToHaving(ctx *sql.Context, having *sqlparser.Where, node sql.Node) (sql.Node, error) {
	cond, err := ExprToExpression(ctx, having.Expr)
	if err != nil {
		return nil, err
	}

	return plan.NewHaving(cond, node), nil
}

// windowToWindow wraps a plan.Window node in a plan.NamedWindows node.
func windowToWindow(ctx *sql.Context, windowDefs sqlparser.Window, window *plan.Window) (sql.Node, error) {
	newWindowDefs := make(map[string]*sql.WindowDefinition, len(windowDefs))
	var err error
	for _, def := range windowDefs {
		newWindowDefs[def.Name.Lowered()], err = windowDefToWindow(ctx, def)
		if err != nil {
			return nil, err
		}
	}
	return plan.NewNamedWindows(newWindowDefs, window), nil
}

func offsetToOffset(
	ctx *sql.Context,
	offset sqlparser.Expr,
	child sql.Node,
) (*plan.Offset, error) {
	rowCount, err := ExprToExpression(ctx, offset)
	if err != nil {
		return nil, err
	}

	return plan.NewOffset(rowCount, child), nil
}

// getInt64Literal returns an int64 *expression.Literal for the value given, or an unsupported error with the string
// given if the expression doesn't represent an integer literal.
func getInt64Literal(ctx *sql.Context, expr sqlparser.Expr, errStr string) (*expression.Literal, error) {
	e, err := ExprToExpression(ctx, expr)
	if err != nil {
		return nil, err
	}

	switch e := e.(type) {
	case *expression.Literal:
		if !sql.IsInteger(e.Type()) {
			return nil, sql.ErrUnsupportedFeature.New(errStr)
		}
	}
	nl, ok := e.(*expression.Literal)
	if !ok || !sql.IsInteger(nl.Type()) {
		return nil, sql.ErrUnsupportedFeature.New(errStr)
	} else {
		i64, err := sql.Int64.Convert(nl.Value())
		if err != nil {
			return nil, sql.ErrUnsupportedFeature.New(errStr)
		}
		return expression.NewLiteral(i64, sql.Int64), nil
	}

	return nl, nil
}

// getInt64Value returns the int64 literal value in the expression given, or an error with the errStr given if it
// cannot.
func getInt64Value(ctx *sql.Context, expr sqlparser.Expr, errStr string) (int64, error) {
	ie, err := getInt64Literal(ctx, expr, errStr)
	if err != nil {
		return 0, err
	}

	i, err := ie.Eval(ctx, nil)
	if err != nil {
		return 0, err
	}

	return i.(int64), nil
}

func isAggregateExpr(e sql.Expression) bool {
	var isAgg bool
	sql.Inspect(e, func(e sql.Expression) bool {
		switch e := e.(type) {
		case *expression.UnresolvedFunction:
			isAgg = isAgg || e.IsAggregate
		case *aggregation.CountDistinct, *aggregation.GroupConcat:
			isAgg = true
		}

		return true
	})
	return isAgg
}

func selectToSelectionNode(
	ctx *sql.Context,
	se sqlparser.SelectExprs,
	g sqlparser.GroupBy,
	child sql.Node,
) (sql.Node, error) {
	selectExprs, err := selectExprsToExpressions(ctx, se)
	if err != nil {
		return nil, err
	}

	isWindow := false
	for _, e := range selectExprs {
		if isWindowExpr(e) {
			isWindow = true
			break
		}
	}

	if isWindow {
		if len(g) > 0 {
			return nil, sql.ErrUnsupportedFeature.New("group by with window functions")
		}
		return plan.NewWindow(selectExprs, child), nil
	}

	isAgg := len(g) > 0
	if !isAgg {
		for _, e := range selectExprs {
			if isAggregateExpr(e) {
				isAgg = true
				break
			}
		}
	}

	if isAgg {
		groupingExprs, err := groupByToExpressions(ctx, g)
		if err != nil {
			return nil, err
		}

		agglen := int64(len(selectExprs))
		for i, ge := range groupingExprs {
			// if GROUP BY index
			if l, ok := ge.(*expression.Literal); ok && sql.IsNumber(l.Type()) {
				if i64, err := sql.Int64.Convert(l.Value()); err == nil {
					if idx, ok := i64.(int64); ok && idx > 0 && idx <= agglen {
						aggexpr := selectExprs[idx-1]
						if alias, ok := aggexpr.(*expression.Alias); ok {
							aggexpr = expression.NewUnresolvedColumn(alias.Name())
						}
						groupingExprs[i] = aggexpr
					}
				}
			}
		}

		return plan.NewGroupBy(selectExprs, groupingExprs, child), nil
	}

	return plan.NewProject(selectExprs, child), nil
}

func isWindowExpr(e sql.Expression) bool {
	isWindow := false
	sql.Inspect(e, func(e sql.Expression) bool {
		if uf, ok := e.(*expression.UnresolvedFunction); ok {
			if uf.Window != nil {
				isWindow = true
				return false
			}
		}
		return true
	})

	return isWindow
}

func selectExprsToExpressions(ctx *sql.Context, se sqlparser.SelectExprs) ([]sql.Expression, error) {
	var exprs []sql.Expression
	for _, e := range se {
		pe, err := selectExprToExpression(ctx, e)
		if err != nil {
			return nil, err
		}

		exprs = append(exprs, pe)
	}

	return exprs, nil
}

// StringToColumnDefaultValue takes in a string representing a default value and returns the equivalent Expression.
func StringToColumnDefaultValue(ctx *sql.Context, exprStr string) (*sql.ColumnDefaultValue, error) {
	// all valid default expressions will parse correctly with SELECT prepended, as the parser will not parse raw expressions
	stmt, err := sqlparser.Parse("SELECT " + exprStr)
	if err != nil {
		return nil, err
	}
	parserSelect, ok := stmt.(*sqlparser.Select)
	if !ok {
		return nil, fmt.Errorf("DefaultStringToExpression expected sqlparser.Select but received %T", stmt)
	}
	if len(parserSelect.SelectExprs) != 1 {
		return nil, fmt.Errorf("default string does not have only one expression")
	}
	aliasedExpr, ok := parserSelect.SelectExprs[0].(*sqlparser.AliasedExpr)
	if !ok {
		return nil, fmt.Errorf("DefaultStringToExpression expected *sqlparser.AliasedExpr but received %T", parserSelect.SelectExprs[0])
	}
	parsedExpr, err := ExprToExpression(ctx, aliasedExpr.Expr)
	if err != nil {
		return nil, err
	}
	// The literal and function expression distinction is based primarily on the presence of parentheses,
	// with the exception that now/current_timestamp are not literal expressions but can be used without
	// parens
	_, isParenthesized := aliasedExpr.Expr.(*sqlparser.ParenExpr)

	var isLiteral bool
	switch e := parsedExpr.(type) {
	case *expression.UnaryMinus:
		_, isLiteral = e.Child.(*expression.Literal)
	case *expression.UnresolvedFunction:
		isLiteral = false
	default:
		isLiteral = len(parsedExpr.Children()) == 0 && !strings.HasPrefix(exprStr, "(")
	}
	return ExpressionToColumnDefaultValue(ctx, parsedExpr, isLiteral, isParenthesized)
}

// ExpressionToColumnDefaultValue takes in an Expression and returns the equivalent ColumnDefaultValue if the expression
// is valid for a default value. If the expression represents a literal (and not an expression that returns a literal, so "5"
// rather than "(5)"), then the parameter "isLiteral" should be true.
func ExpressionToColumnDefaultValue(_ *sql.Context, inputExpr sql.Expression, isLiteral, isParenthesized bool) (*sql.ColumnDefaultValue, error) {
	return sql.NewColumnDefaultValue(inputExpr, nil, isLiteral, isParenthesized, true)
}

// MustStringToColumnDefaultValue is used for creating default values on tables that do not go through the analyzer. Does not handle
// function nor column references.
func MustStringToColumnDefaultValue(ctx *sql.Context, exprStr string, outType sql.Type, nullable bool) *sql.ColumnDefaultValue {
	expr, err := StringToColumnDefaultValue(ctx, exprStr)
	if err != nil {
		panic(err)
	}
	expr, err = sql.NewColumnDefaultValue(expr.Expression, outType, expr.IsLiteral(), !expr.IsLiteral(), nullable)
	if err != nil {
		panic(err)
	}
	return expr
}

func ExprToExpression(ctx *sql.Context, e sqlparser.Expr) (sql.Expression, error) {
	switch v := e.(type) {
	default:
		return nil, sql.ErrUnsupportedSyntax.New(sqlparser.String(e))
	case *sqlparser.Default:
		return expression.NewDefaultColumn(v.ColName), nil
	case *sqlparser.SubstrExpr:
		var (
			name sql.Expression
			err  error
		)
		if v.Name != nil {
			name, err = ExprToExpression(ctx, v.Name)
		} else {
			name, err = ExprToExpression(ctx, v.StrVal)
		}
		if err != nil {
			return nil, err
		}
		from, err := ExprToExpression(ctx, v.From)
		if err != nil {
			return nil, err
		}

		if v.To == nil {
			return function.NewSubstring(name, from)
		}
		to, err := ExprToExpression(ctx, v.To)
		if err != nil {
			return nil, err
		}
		return function.NewSubstring(name, from, to)
	case *sqlparser.CurTimeFuncExpr:
		fsp, err := ExprToExpression(ctx, v.Fsp)
		if err != nil {
			return nil, err
		}
		return function.NewCurrTimestamp(fsp)
	case *sqlparser.TrimExpr:
		var (
			pat sql.Expression
			str sql.Expression
			err error
		)
		pat, err = ExprToExpression(ctx, v.Pattern)
		str, err = ExprToExpression(ctx, v.Str)
		return function.NewTrim(str, pat, v.Dir), err
	case *sqlparser.ComparisonExpr:
		return comparisonExprToExpression(ctx, v)
	case *sqlparser.IsExpr:
		return isExprToExpression(ctx, v)
	case *sqlparser.NotExpr:
		c, err := ExprToExpression(ctx, v.Expr)
		if err != nil {
			return nil, err
		}

		return expression.NewNot(c), nil
	case *sqlparser.SQLVal:
		return convertVal(ctx, v)
	case sqlparser.BoolVal:
		return expression.NewLiteral(bool(v), sql.Boolean), nil
	case *sqlparser.NullVal:
		return expression.NewLiteral(nil, sql.Null), nil
	case *sqlparser.ColName:
		if !v.Qualifier.IsEmpty() {
			return expression.NewUnresolvedQualifiedColumn(
				v.Qualifier.Name.String(),
				v.Name.String(),
			), nil
		}
		return expression.NewUnresolvedColumn(v.Name.String()), nil
	case *sqlparser.FuncExpr:
		exprs, err := selectExprsToExpressions(ctx, v.Exprs)
		if err != nil {
			return nil, err
		}

		// NOTE: The count distinct expressions work differently due to the * syntax. eg. COUNT(*)
		if v.Distinct && v.Name.Lowered() == "count" {
			return aggregation.NewCountDistinct(exprs...), nil
		}

		// NOTE: Not all aggregate functions support DISTINCT. Fortunately, the vitess parser will throw
		// errors for when DISTINCT is used on aggregate functions that don't support DISTINCT.
		if v.Distinct {
			if len(exprs) != 1 {
				return nil, sql.ErrUnsupportedSyntax.New("more than one expression with distinct")
			}

			exprs[0] = expression.NewDistinctExpression(exprs[0])
		}
		over, err := windowDefToWindow(ctx, (*sqlparser.WindowDef)(v.Over))
		if err != nil {
			return nil, err
		}
		return expression.NewUnresolvedFunction(v.Name.Lowered(),
			isAggregateFunc(v), over, exprs...), nil
	case *sqlparser.GroupConcatExpr:
		exprs, err := selectExprsToExpressions(ctx, v.Exprs)
		if err != nil {
			return nil, err
		}

		separatorS := ","
		if v.Separator != "" {
			separatorS = v.Separator
		}

		sortFields, err := orderByToSortFields(ctx, v.OrderBy)
		if err != nil {
			return nil, err
		}

		//TODO: this should be acquired at runtime, not at parse time, so fix this
		gcml, err := ctx.GetSessionVariable(ctx, "group_concat_max_len")
		if err != nil {
			return nil, err
		}
		groupConcatMaxLen := gcml.(uint64)

		return aggregation.NewGroupConcat(v.Distinct, sortFields, separatorS, exprs, int(groupConcatMaxLen))
	case *sqlparser.ParenExpr:
		return ExprToExpression(ctx, v.Expr)
	case *sqlparser.AndExpr:
		lhs, err := ExprToExpression(ctx, v.Left)
		if err != nil {
			return nil, err
		}

		rhs, err := ExprToExpression(ctx, v.Right)
		if err != nil {
			return nil, err
		}

		return expression.NewAnd(lhs, rhs), nil
	case *sqlparser.OrExpr:
		lhs, err := ExprToExpression(ctx, v.Left)
		if err != nil {
			return nil, err
		}

		rhs, err := ExprToExpression(ctx, v.Right)
		if err != nil {
			return nil, err
		}

		return expression.NewOr(lhs, rhs), nil
	case *sqlparser.XorExpr:
		lhs, err := ExprToExpression(ctx, v.Left)
		if err != nil {
			return nil, err
		}

		rhs, err := ExprToExpression(ctx, v.Right)
		if err != nil {
			return nil, err
		}

		return expression.NewXor(lhs, rhs), nil
	case *sqlparser.ConvertExpr:
		expr, err := ExprToExpression(ctx, v.Expr)
		if err != nil {
			return nil, err
		}

		return expression.NewConvert(expr, v.Type.Type), nil
	case *sqlparser.RangeCond:
		val, err := ExprToExpression(ctx, v.Left)
		if err != nil {
			return nil, err
		}

		lower, err := ExprToExpression(ctx, v.From)
		if err != nil {
			return nil, err
		}

		upper, err := ExprToExpression(ctx, v.To)
		if err != nil {
			return nil, err
		}

		switch strings.ToLower(v.Operator) {
		case sqlparser.BetweenStr:
			return expression.NewBetween(val, lower, upper), nil
		case sqlparser.NotBetweenStr:
			return expression.NewNot(expression.NewBetween(val, lower, upper)), nil
		default:
			return nil, sql.ErrUnsupportedFeature.New(fmt.Sprintf("RangeCond with operator: %s", v.Operator))
		}
	case sqlparser.ValTuple:
		var exprs = make([]sql.Expression, len(v))
		for i, e := range v {
			expr, err := ExprToExpression(ctx, e)
			if err != nil {
				return nil, err
			}
			exprs[i] = expr
		}
		return expression.NewTuple(exprs...), nil

	case *sqlparser.BinaryExpr:
		return binaryExprToExpression(ctx, v)
	case *sqlparser.UnaryExpr:
		return unaryExprToExpression(ctx, v)
	case *sqlparser.Subquery:
		node, err := convert(ctx, v.Select, "")
		if err != nil {
			return nil, err
		}

		// TODO: get the original select statement, not the reconstruction
		selectString := sqlparser.String(v.Select)
		return plan.NewSubquery(node, selectString), nil
	case *sqlparser.CaseExpr:
		return caseExprToExpression(ctx, v)
	case *sqlparser.IntervalExpr:
		return intervalExprToExpression(ctx, v)
	case *sqlparser.CollateExpr:
		return handleCollateExpr(ctx, ctx.GetCharacterSet(), v)
	case *sqlparser.ValuesFuncExpr:
		col, err := ExprToExpression(ctx, v.Name)
		if err != nil {
			return nil, err
		}
		return expression.NewUnresolvedFunction("values", false, nil, col), nil
	case *sqlparser.ExistsExpr:
		subqueryExp, err := ExprToExpression(ctx, v.Subquery)
		if err != nil {
			return nil, err
		}
		sq, ok := subqueryExp.(*plan.Subquery)
		if !ok {
			return nil, fmt.Errorf("expected subquery expression, found: %T", subqueryExp)
		}
		return plan.NewExistsSubquery(sq), nil
	case *sqlparser.TimestampFuncExpr:
		var (
			unit  sql.Expression
			expr1 sql.Expression
			expr2 sql.Expression
			err   error
		)

		unit = expression.NewLiteral(v.Unit, sql.LongText)
		expr1, err = ExprToExpression(ctx, v.Expr1)
		expr2, err = ExprToExpression(ctx, v.Expr2)

		if v.Name == "timestampdiff" {
			return function.NewTimestampDiff(unit, expr1, expr2), err
		} else if v.Name == "timestampadd" {
			return nil, fmt.Errorf("TIMESTAMPADD() not supported")
		}
		return nil, nil
	}
}

// handleCollateExpr is meant to handle generic text-returning expressions that should be reinterpreted as a different collation.
func handleCollateExpr(ctx *sql.Context, charSet sql.CharacterSetID, expr *sqlparser.CollateExpr) (sql.Expression, error) {
	innerExpr, err := ExprToExpression(ctx, expr.Expr)
	if err != nil {
		return nil, err
	}
	//TODO: rename this from Charset to Collation
	collation, err := sql.ParseCollation(nil, &expr.Charset, false)
	if err != nil {
		return nil, err
	}
	// If we're collating a string literal, we check that the charset and collation match now. Other string sources
	// (such as from tables) will have their own charset, which we won't know until after the parsing stage.
	if _, isLiteral := innerExpr.(*expression.Literal); isLiteral && collation.CharacterSet() != charSet {
		return nil, sql.ErrCollationInvalidForCharSet.New(collation.Name(), charSet.Name())
	}
	return expression.NewCollatedExpression(innerExpr, collation), nil
}

func windowDefToWindow(ctx *sql.Context, def *sqlparser.WindowDef) (*sql.WindowDefinition, error) {
	if def == nil {
		return nil, nil
	}

	sortFields, err := orderByToSortFields(ctx, def.OrderBy)
	if err != nil {
		return nil, err
	}

	partitions := make([]sql.Expression, len(def.PartitionBy))
	for i, expr := range def.PartitionBy {
		var err error
		partitions[i], err = ExprToExpression(ctx, expr)
		if err != nil {
			return nil, err
		}
	}

	frame, err := NewFrame(ctx, def.Frame)
	if err != nil {
		return nil, err
	}
	return sql.NewWindowDefinition(partitions, sortFields, frame, def.NameRef.Lowered(), def.Name.Lowered()), nil
}

func isAggregateFunc(v *sqlparser.FuncExpr) bool {
	switch v.Name.Lowered() {
	case "first", "last", "count", "sum", "avg", "max", "min",
		"count_distinct", "json_arrayagg",
		"row_number", "percent_rank", "lag", "first_value":
		return true
	}

	return v.IsAggregate()
}

// Convert an integer, represented by the specified string in the specified
// base, to its smallest representation possible, out of:
// int8, uint8, int16, uint16, int32, uint32, int64 and uint64
func convertInt(value string, base int) (sql.Expression, error) {
	if i8, err := strconv.ParseInt(value, base, 8); err == nil {
		return expression.NewLiteral(int8(i8), sql.Int8), nil
	}
	if ui8, err := strconv.ParseUint(value, base, 8); err == nil {
		return expression.NewLiteral(uint8(ui8), sql.Uint8), nil
	}
	if i16, err := strconv.ParseInt(value, base, 16); err == nil {
		return expression.NewLiteral(int16(i16), sql.Int16), nil
	}
	if ui16, err := strconv.ParseUint(value, base, 16); err == nil {
		return expression.NewLiteral(uint16(ui16), sql.Uint16), nil
	}
	if i32, err := strconv.ParseInt(value, base, 32); err == nil {
		return expression.NewLiteral(int32(i32), sql.Int32), nil
	}
	if ui32, err := strconv.ParseUint(value, base, 32); err == nil {
		return expression.NewLiteral(uint32(ui32), sql.Uint32), nil
	}
	if i64, err := strconv.ParseInt(value, base, 64); err == nil {
		return expression.NewLiteral(int64(i64), sql.Int64), nil
	}

	ui64, err := strconv.ParseUint(value, base, 64)
	if err != nil {
		return nil, err
	}

	return expression.NewLiteral(uint64(ui64), sql.Uint64), nil
}

func convertVal(ctx *sql.Context, v *sqlparser.SQLVal) (sql.Expression, error) {
	switch v.Type {
	case sqlparser.StrVal:
		return expression.NewLiteral(string(v.Val), sql.CreateLongText(ctx.GetCollation())), nil
	case sqlparser.IntVal:
		return convertInt(string(v.Val), 10)
	case sqlparser.FloatVal:
		val, err := strconv.ParseFloat(string(v.Val), 64)
		if err != nil {
			return nil, err
		}

		// use the value as string format to keep precision and scale as defined for DECIMAL data type to avoid rounded up float64 value
		if ps := strings.Split(string(v.Val), "."); len(ps) == 2 {
			ogVal := string(v.Val)
			floatVal := fmt.Sprintf("%v", val)
			if len(ogVal) >= len(floatVal) && ogVal != floatVal {
				p, s := expression.GetDecimalPrecisionAndScale(ogVal)
				dt, err := sql.CreateDecimalType(p, s)
				if err != nil {
					return expression.NewLiteral(string(v.Val), sql.CreateLongText(ctx.GetCollation())), nil
				}
				dVal, err := dt.Convert(ogVal)
				if err != nil {
					return expression.NewLiteral(string(v.Val), sql.CreateLongText(ctx.GetCollation())), nil
				}
				return expression.NewLiteral(dVal, dt), nil
			}
		}

		return expression.NewLiteral(val, sql.Float64), nil
	case sqlparser.HexNum:
		//TODO: binary collation?
		v := strings.ToLower(string(v.Val))
		if strings.HasPrefix(v, "0x") {
			v = v[2:]
		} else if strings.HasPrefix(v, "x") {
			v = strings.Trim(v[1:], "'")
		}

		valBytes := []byte(v)
		dst := make([]byte, hex.DecodedLen(len(valBytes)))
		_, err := hex.Decode(dst, valBytes)
		if err != nil {
			return nil, err
		}
		return expression.NewLiteral(dst, sql.LongBlob), nil
	case sqlparser.HexVal:
		//TODO: binary collation?
		val, err := v.HexDecode()
		if err != nil {
			return nil, err
		}
		return expression.NewLiteral(val, sql.LongBlob), nil
	case sqlparser.ValArg:
		return expression.NewBindVar(strings.TrimPrefix(string(v.Val), ":")), nil
	case sqlparser.BitVal:
		if len(v.Val) == 0 {
			return expression.NewLiteral(0, sql.Uint64), nil
		}

		res, err := strconv.ParseUint(string(v.Val), 2, 64)
		if err != nil {
			return nil, err
		}

		return expression.NewLiteral(res, sql.Uint64), nil
	}

	return nil, sql.ErrInvalidSQLValType.New(v.Type)
}

func isExprToExpression(ctx *sql.Context, c *sqlparser.IsExpr) (sql.Expression, error) {
	e, err := ExprToExpression(ctx, c.Expr)
	if err != nil {
		return nil, err
	}

	switch strings.ToLower(c.Operator) {
	case sqlparser.IsNullStr:
		return expression.NewIsNull(e), nil
	case sqlparser.IsNotNullStr:
		return expression.NewNot(expression.NewIsNull(e)), nil
	case sqlparser.IsTrueStr:
		return expression.NewIsTrue(e), nil
	case sqlparser.IsFalseStr:
		return expression.NewIsFalse(e), nil
	case sqlparser.IsNotTrueStr:
		return expression.NewNot(expression.NewIsTrue(e)), nil
	case sqlparser.IsNotFalseStr:
		return expression.NewNot(expression.NewIsFalse(e)), nil
	default:
		return nil, sql.ErrUnsupportedSyntax.New(sqlparser.String(c))
	}
}

func comparisonExprToExpression(ctx *sql.Context, c *sqlparser.ComparisonExpr) (sql.Expression, error) {
	left, err := ExprToExpression(ctx, c.Left)
	if err != nil {
		return nil, err
	}

	right, err := ExprToExpression(ctx, c.Right)
	if err != nil {
		return nil, err
	}

	var escape sql.Expression = nil
	if c.Escape != nil {
		escape, err = ExprToExpression(ctx, c.Escape)
		if err != nil {
			return nil, err
		}
	}

	switch strings.ToLower(c.Operator) {
	case sqlparser.RegexpStr:
		return expression.NewRegexp(left, right), nil
	case sqlparser.NotRegexpStr:
		return expression.NewNot(expression.NewRegexp(left, right)), nil
	case sqlparser.EqualStr:
		return expression.NewEquals(left, right), nil
	case sqlparser.LessThanStr:
		return expression.NewLessThan(left, right), nil
	case sqlparser.LessEqualStr:
		return expression.NewLessThanOrEqual(left, right), nil
	case sqlparser.GreaterThanStr:
		return expression.NewGreaterThan(left, right), nil
	case sqlparser.GreaterEqualStr:
		return expression.NewGreaterThanOrEqual(left, right), nil
	case sqlparser.NullSafeEqualStr:
		return expression.NewNullSafeEquals(left, right), nil
	case sqlparser.NotEqualStr:
		return expression.NewNot(
			expression.NewEquals(left, right),
		), nil
	case sqlparser.InStr:
		switch right.(type) {
		case expression.Tuple:
			return expression.NewInTuple(left, right), nil
		case *plan.Subquery:
			return plan.NewInSubquery(left, right), nil
		default:
			return nil, sql.ErrUnsupportedFeature.New(fmt.Sprintf("IN %T", right))
		}
	case sqlparser.NotInStr:
		switch right.(type) {
		case expression.Tuple:
			return expression.NewNotInTuple(left, right), nil
		case *plan.Subquery:
			return plan.NewNotInSubquery(left, right), nil
		default:
			return nil, sql.ErrUnsupportedFeature.New(fmt.Sprintf("NOT IN %T", right))
		}
	case sqlparser.LikeStr:
		return expression.NewLike(left, right, escape), nil
	case sqlparser.NotLikeStr:
		return expression.NewNot(expression.NewLike(left, right, escape)), nil
	default:
		return nil, sql.ErrUnsupportedFeature.New(c.Operator)
	}
}

func groupByToExpressions(ctx *sql.Context, g sqlparser.GroupBy) ([]sql.Expression, error) {
	es := make([]sql.Expression, len(g))
	for i, ve := range g {
		e, err := ExprToExpression(ctx, ve)
		if err != nil {
			return nil, err
		}

		es[i] = e
	}

	return es, nil
}

func selectExprToExpression(ctx *sql.Context, se sqlparser.SelectExpr) (sql.Expression, error) {
	switch e := se.(type) {
	default:
		return nil, sql.ErrUnsupportedSyntax.New(sqlparser.String(e))
	case *sqlparser.StarExpr:
		if e.TableName.IsEmpty() {
			return expression.NewStar(), nil
		}
		return expression.NewQualifiedStar(e.TableName.Name.String()), nil
	case *sqlparser.AliasedExpr:
		expr, err := ExprToExpression(ctx, e.Expr)
		if err != nil {
			return nil, err
		}

		if !e.As.IsEmpty() {
			return expression.NewAlias(e.As.String(), expr), nil
		}

		if selectExprNeedsAlias(e, expr) {
			return expression.NewAlias(e.InputExpression, expr), nil
		}

		return expr, nil
	}
}

func selectExprNeedsAlias(e *sqlparser.AliasedExpr, expr sql.Expression) bool {
	if len(e.InputExpression) == 0 {
		return false
	}

	// We want to avoid unnecessary wrapping of aliases, but not at the cost of blowing up parse time. So we examine
	// the expression tree to see if is likely to need an alias without first serializing the expression being
	// examined, which can be very expensive in memory.
	complex := false
	sql.Inspect(expr, func(expr sql.Expression) bool {
		switch expr.(type) {
		case *plan.Subquery, *expression.UnresolvedFunction, *expression.Case, *expression.InTuple, *plan.InSubquery, *expression.HashInTuple:
			complex = true
			return false
		default:
			return true
		}
	})

	return complex || e.InputExpression != expr.String()
}

func unaryExprToExpression(ctx *sql.Context, e *sqlparser.UnaryExpr) (sql.Expression, error) {
	switch strings.ToLower(e.Operator) {
	case sqlparser.MinusStr:
		expr, err := ExprToExpression(ctx, e.Expr)
		if err != nil {
			return nil, err
		}
		return expression.NewUnaryMinus(expr), nil
	case sqlparser.PlusStr:
		// Unary plus expressions do nothing (do not turn the expression positive). Just return the underlying expression.
		return ExprToExpression(ctx, e.Expr)
	case sqlparser.BinaryStr:
		expr, err := ExprToExpression(ctx, e.Expr)
		if err != nil {
			return nil, err
		}
		return expression.NewBinary(expr), nil
	default:
		lowerOperator := strings.TrimSpace(strings.ToLower(e.Operator))
		if strings.HasPrefix(lowerOperator, "_") {
			// This is a character set introducer, so we need to decode the string to our internal encoding (`utf8mb4`)
			charSet, err := sql.ParseCharacterSet(lowerOperator[1:])
			if err != nil {
				return nil, err
			}
			if charSet.Encoder() == nil {
				return nil, sql.ErrUnsupportedFeature.New("unsupported character set: " + charSet.Name())
			}

			// Due to how vitess orders expressions, COLLATE is a child rather than a parent, so we need to handle it in a special way
			collation := charSet.DefaultCollation()
			if collateExpr, ok := e.Expr.(*sqlparser.CollateExpr); ok {
				// We extract the expression out of CollateExpr as we're only concerned about the collation string
				e.Expr = collateExpr.Expr
				//TODO: rename this from Charset to Collation
				collation, err = sql.ParseCollation(nil, &collateExpr.Charset, false)
				if err != nil {
					return nil, err
				}
				if collation.CharacterSet() != charSet {
					return nil, sql.ErrCollationInvalidForCharSet.New(collation.Name(), charSet.Name())
				}
			}

			// Character set introducers only work on string literals
			expr, err := ExprToExpression(ctx, e.Expr)
			if err != nil {
				return nil, err
			}
			if _, ok := expr.(*expression.Literal); !ok || !sql.IsText(expr.Type()) {
				return nil, sql.ErrCharSetIntroducer.New()
			}
			literal, err := expr.Eval(ctx, nil)
			if err != nil {
				return nil, err
			}

			// Internally all strings are `utf8mb4`, so we need to decode the string (which applies the introducer)
			if strLiteral, ok := literal.(string); ok {
				decodedLiteral, ok := charSet.Encoder().Decode(encodings.StringToBytes(strLiteral))
				if !ok {
					return nil, sql.ErrCharSetInvalidString.New(charSet.Name(), strLiteral)
				}
				return expression.NewLiteral(encodings.BytesToString(decodedLiteral), sql.CreateLongText(collation)), nil
			} else if byteLiteral, ok := literal.([]byte); ok {
				decodedLiteral, ok := charSet.Encoder().Decode(byteLiteral)
				if !ok {
					return nil, sql.ErrCharSetInvalidString.New(charSet.Name(), strLiteral)
				}
				return expression.NewLiteral(decodedLiteral, sql.CreateLongText(collation)), nil
			} else {
				// Should not be possible
				return nil, fmt.Errorf("expression literal returned type `%s` but literal value had type `%T`",
					expr.Type().String(), literal)
			}
		}
		return nil, sql.ErrUnsupportedFeature.New("unary operator: " + e.Operator)
	}
}

func binaryExprToExpression(ctx *sql.Context, be *sqlparser.BinaryExpr) (sql.Expression, error) {
	switch strings.ToLower(be.Operator) {
	case
		sqlparser.PlusStr,
		sqlparser.MinusStr,
		sqlparser.MultStr,
		sqlparser.DivStr,
		sqlparser.ShiftLeftStr,
		sqlparser.ShiftRightStr,
		sqlparser.BitAndStr,
		sqlparser.BitOrStr,
		sqlparser.BitXorStr,
		sqlparser.IntDivStr,
		sqlparser.ModStr:

		l, err := ExprToExpression(ctx, be.Left)
		if err != nil {
			return nil, err
		}

		r, err := ExprToExpression(ctx, be.Right)
		if err != nil {
			return nil, err
		}

		_, lok := l.(*expression.Interval)
		_, rok := r.(*expression.Interval)
		if lok && be.Operator == "-" {
			return nil, sql.ErrUnsupportedSyntax.New("subtracting from an interval")
		} else if (lok || rok) && be.Operator != "+" && be.Operator != "-" {
			return nil, sql.ErrUnsupportedSyntax.New("only + and - can be used to add or subtract intervals from dates")
		} else if lok && rok {
			return nil, sql.ErrUnsupportedSyntax.New("intervals cannot be added or subtracted from other intervals")
		}

		return expression.NewArithmetic(l, r, be.Operator), nil
	case
		sqlparser.JSONExtractOp,
		sqlparser.JSONUnquoteExtractOp:
		return nil, sql.ErrUnsupportedFeature.New(fmt.Sprintf("(%s) JSON operators not supported", be.Operator))

	default:
		return nil, sql.ErrUnsupportedFeature.New(be.Operator)
	}
}

func caseExprToExpression(ctx *sql.Context, e *sqlparser.CaseExpr) (sql.Expression, error) {
	var expr sql.Expression
	var err error

	if e.Expr != nil {
		expr, err = ExprToExpression(ctx, e.Expr)
		if err != nil {
			return nil, err
		}
	}

	var branches []expression.CaseBranch
	for _, w := range e.Whens {
		var cond sql.Expression
		cond, err = ExprToExpression(ctx, w.Cond)
		if err != nil {
			return nil, err
		}

		var val sql.Expression
		val, err = ExprToExpression(ctx, w.Val)
		if err != nil {
			return nil, err
		}

		branches = append(branches, expression.CaseBranch{
			Cond:  cond,
			Value: val,
		})
	}

	var elseExpr sql.Expression
	if e.Else != nil {
		elseExpr, err = ExprToExpression(ctx, e.Else)
		if err != nil {
			return nil, err
		}
	}

	return expression.NewCase(expr, branches, elseExpr), nil
}

func intervalExprToExpression(ctx *sql.Context, e *sqlparser.IntervalExpr) (sql.Expression, error) {
	expr, err := ExprToExpression(ctx, e.Expr)
	if err != nil {
		return nil, err
	}

	return expression.NewInterval(expr, e.Unit), nil
}

func setExprsToExpressions(ctx *sql.Context, e sqlparser.SetVarExprs) ([]sql.Expression, error) {
	res := make([]sql.Expression, len(e))
	for i, setExpr := range e {
		if expr, ok := setExpr.Expr.(*sqlparser.SQLVal); ok && strings.ToLower(setExpr.Name.String()) == "transaction" &&
			(setExpr.Scope == sqlparser.SetScope_Global || setExpr.Scope == sqlparser.SetScope_Session || string(setExpr.Scope) == "") {
			scope := sql.SystemVariableScope_Session
			if setExpr.Scope == sqlparser.SetScope_Global {
				scope = sql.SystemVariableScope_Global
			}
			switch strings.ToLower(expr.String()) {
			case "'isolation level repeatable read'":
				varToSet := expression.NewSystemVar("transaction_isolation", scope)
				res[i] = expression.NewSetField(varToSet, expression.NewLiteral("REPEATABLE-READ", sql.LongText))
				continue
			case "'isolation level read committed'":
				varToSet := expression.NewSystemVar("transaction_isolation", scope)
				res[i] = expression.NewSetField(varToSet, expression.NewLiteral("READ-COMMITTED", sql.LongText))
				continue
			case "'isolation level read uncommitted'":
				varToSet := expression.NewSystemVar("transaction_isolation", scope)
				res[i] = expression.NewSetField(varToSet, expression.NewLiteral("READ-UNCOMMITTED", sql.LongText))
				continue
			case "'isolation level serializable'":
				varToSet := expression.NewSystemVar("transaction_isolation", scope)
				res[i] = expression.NewSetField(varToSet, expression.NewLiteral("SERIALIZABLE", sql.LongText))
				continue
			case "'read write'":
				varToSet := expression.NewSystemVar("transaction_read_only", scope)
				res[i] = expression.NewSetField(varToSet, expression.NewLiteral(false, sql.Boolean))
				continue
			case "'read only'":
				varToSet := expression.NewSystemVar("transaction_read_only", scope)
				res[i] = expression.NewSetField(varToSet, expression.NewLiteral(true, sql.Boolean))
				continue
			}
		}

		innerExpr, err := ExprToExpression(ctx, setExpr.Expr)
		if err != nil {
			return nil, err
		}
		switch setExpr.Scope {
		case sqlparser.SetScope_None:
			colName, err := ExprToExpression(ctx, setExpr.Name)
			if err != nil {
				return nil, err
			}
			res[i] = expression.NewSetField(colName, innerExpr)
		case sqlparser.SetScope_Global:
			varToSet := expression.NewSystemVar(setExpr.Name.String(), sql.SystemVariableScope_Global)
			res[i] = expression.NewSetField(varToSet, innerExpr)
		case sqlparser.SetScope_Persist:
			varToSet := expression.NewSystemVar(setExpr.Name.String(), sql.SystemVariableScope_Persist)
			res[i] = expression.NewSetField(varToSet, innerExpr)
		case sqlparser.SetScope_PersistOnly:
			varToSet := expression.NewSystemVar(setExpr.Name.String(), sql.SystemVariableScope_PersistOnly)
			res[i] = expression.NewSetField(varToSet, innerExpr)
			// TODO reset persist
		//case sqlparser.SetScope_ResetPersist:
		//	varToSet := expression.NewSystemVar(setExpr.Name.String(), sql.SystemVariableScope_ResetPersist)
		//	res[i] = expression.NewSetField(varToSet, innerExpr)
		case sqlparser.SetScope_Session:
			varToSet := expression.NewSystemVar(setExpr.Name.String(), sql.SystemVariableScope_Session)
			res[i] = expression.NewSetField(varToSet, innerExpr)
		case sqlparser.SetScope_User:
			varToSet := expression.NewUserVar(setExpr.Name.String())
			res[i] = expression.NewSetField(varToSet, innerExpr)
		default: // shouldn't happen
			return nil, fmt.Errorf("unknown set scope %v", setExpr.Scope)
		}
	}
	return res, nil
}

func assignmentExprsToExpressions(ctx *sql.Context, e sqlparser.AssignmentExprs) ([]sql.Expression, error) {
	res := make([]sql.Expression, len(e))
	for i, updateExpr := range e {
		colName, err := ExprToExpression(ctx, updateExpr.Name)
		if err != nil {
			return nil, err
		}
		innerExpr, err := ExprToExpression(ctx, updateExpr.Expr)
		if err != nil {
			return nil, err
		}
		res[i] = expression.NewSetField(colName, innerExpr)
	}
	return res, nil
}

func convertShowTableStatus(ctx *sql.Context, s *sqlparser.Show) (sql.Node, error) {
	var filter sql.Expression
	if s.Filter != nil {
		if s.Filter.Filter != nil {
			var err error
			filter, err = ExprToExpression(ctx, s.Filter.Filter)
			if err != nil {
				return nil, err
			}
		} else if s.Filter.Like != "" {
			filter = expression.NewLike(
				expression.NewUnresolvedColumn("Name"),
				expression.NewLiteral(s.Filter.Like, sql.LongText),
				nil,
			)
		}
	}

	db := ctx.GetCurrentDatabase()
	if s.Database != "" {
		db = s.Database
	}

	var node sql.Node = plan.NewShowTableStatus(sql.UnresolvedDatabase(db))

	if filter != nil {
		node = plan.NewFilter(filter, node)
	}

	return node, nil
}<|MERGE_RESOLUTION|>--- conflicted
+++ resolved
@@ -1532,17 +1532,6 @@
 func gatherIndexColumns(cols []*sqlparser.IndexColumn) ([]sql.IndexColumn, error) {
 	out := make([]sql.IndexColumn, len(cols))
 	for i, col := range cols {
-<<<<<<< HEAD
-		if col.Length != nil {
-			if col.Length.Type == sqlparser.IntVal {
-				length, err = strconv.ParseInt(string(col.Length.Val), 10, 64)
-				if err != nil {
-					return nil, err
-				}
-				if length < 1 {
-					return nil, sql.ErrInvalidIndexPrefixLength.New(length)
-				}
-=======
 		var length int64
 		var err error
 		if col.Length != nil && col.Length.Type == sqlparser.IntVal {
@@ -1551,8 +1540,7 @@
 				return nil, err
 			}
 			if length < 1 {
-				return nil, sql.ErrInvalidIndexPrefix.New(length)
->>>>>>> dfd9a24d
+				return nil, sql.ErrInvalidIndexPrefixLength.New(length)
 			}
 		}
 		out[i] = sql.IndexColumn{
@@ -1785,24 +1773,6 @@
 	schema, collation, err := TableSpecToSchema(ctx, c.TableSpec, false)
 	if err != nil {
 		return nil, err
-	}
-
-	// TODO: consider putting other index prefix lengths into PrimaryKeySchema
-	var hasTextPk bool
-	for _, col := range schema.Schema {
-		// TODO: maybe just check if it's blob
-		if col.PrimaryKey && sql.IsTextBlob(col.Type) {
-			hasTextPk = true
-			break
-		}
-	}
-	if hasTextPk && len(idxDefs) > 0 {
-		for _, idx := range idxDefs {
-			if idx.IndexName == "PRIMARY" && idx.PrefixLengths != nil {
-				schema.PkPrefixLengths = idx.PrefixLengths
-				break
-			}
-		}
 	}
 
 	tableSpec := &plan.TableSpec{
@@ -2113,7 +2083,6 @@
 
 // TableSpecToSchema creates a sql.Schema from a parsed TableSpec
 func TableSpecToSchema(ctx *sql.Context, tableSpec *sqlparser.TableSpec, forceInvalidCollation bool) (sql.PrimaryKeySchema, sql.CollationID, error) {
-	// TODO: This should probably use NewPrimaryKeySchemaWithPrefixLengths
 	tableCollation := sql.Collation_Unspecified
 	if !forceInvalidCollation {
 		if len(tableSpec.Options) > 0 {
