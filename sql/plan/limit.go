// Copyright 2020-2021 Dolthub, Inc.
//
// Licensed under the Apache License, Version 2.0 (the "License");
// you may not use this file except in compliance with the License.
// You may obtain a copy of the License at
//
//     http://www.apache.org/licenses/LICENSE-2.0
//
// Unless required by applicable law or agreed to in writing, software
// distributed under the License is distributed on an "AS IS" BASIS,
// WITHOUT WARRANTIES OR CONDITIONS OF ANY KIND, either express or implied.
// See the License for the specific language governing permissions and
// limitations under the License.

package plan

import (
<<<<<<< HEAD
	"fmt"
	"io"

	"go.opentelemetry.io/otel/attribute"
	"go.opentelemetry.io/otel/trace"

	"github.com/gabereiser/go-mysql-server/sql"
=======
	"github.com/dolthub/go-mysql-server/sql"
>>>>>>> 4678e45a
)

// Limit is a node that only allows up to N rows to be retrieved.
type Limit struct {
	UnaryNode
	Limit         sql.Expression
	CalcFoundRows bool
}

var _ sql.Node = (*Limit)(nil)
var _ sql.CollationCoercible = (*Limit)(nil)

// NewLimit creates a new Limit node with the given size.
func NewLimit(size sql.Expression, child sql.Node) *Limit {
	return &Limit{
		UnaryNode: UnaryNode{Child: child},
		Limit:     size,
	}
}

// Expressions implements sql.Expressioner
func (l *Limit) Expressions() []sql.Expression {
	return []sql.Expression{l.Limit}
}

// WithExpressions implements sql.Expressioner
func (l Limit) WithExpressions(exprs ...sql.Expression) (sql.Node, error) {
	if len(exprs) != 1 {
		return nil, sql.ErrInvalidChildrenNumber.New(l, len(exprs), 1)
	}
	nl := &l
	nl.Limit = exprs[0]
	return nl, nil
}

// Resolved implements the Resolvable interface.
func (l *Limit) Resolved() bool {
	return l.UnaryNode.Child.Resolved() && l.Limit.Resolved()
}

func (l Limit) WithCalcFoundRows(v bool) *Limit {
	l.CalcFoundRows = v
	return &l
}

func (l Limit) IsReadOnly() bool {
	return l.Child.IsReadOnly()
}

// WithChildren implements the Node interface.
func (l *Limit) WithChildren(children ...sql.Node) (sql.Node, error) {
	if len(children) != 1 {
		return nil, sql.ErrInvalidChildrenNumber.New(l, len(children), 1)
	}

	nl := *l
	nl.Child = children[0]
	return &nl, nil
}

// CollationCoercibility implements the interface sql.CollationCoercible.
func (l *Limit) CollationCoercibility(ctx *sql.Context) (collation sql.CollationID, coercibility byte) {
	return sql.GetCoercibility(ctx, l.Child)
}

func (l Limit) String() string {
	pr := sql.NewTreePrinter()
	_ = pr.WriteNode("Limit(%s)", l.Limit)
	_ = pr.WriteChildren(l.Child.String())
	return pr.String()
}

func (l Limit) DebugString() string {
	pr := sql.NewTreePrinter()
	_ = pr.WriteNode("Limit(%s)", l.Limit)
	_ = pr.WriteChildren(sql.DebugString(l.Child))
	return pr.String()
}<|MERGE_RESOLUTION|>--- conflicted
+++ resolved
@@ -15,17 +15,7 @@
 package plan
 
 import (
-<<<<<<< HEAD
-	"fmt"
-	"io"
-
-	"go.opentelemetry.io/otel/attribute"
-	"go.opentelemetry.io/otel/trace"
-
-	"github.com/gabereiser/go-mysql-server/sql"
-=======
 	"github.com/dolthub/go-mysql-server/sql"
->>>>>>> 4678e45a
 )
 
 // Limit is a node that only allows up to N rows to be retrieved.
