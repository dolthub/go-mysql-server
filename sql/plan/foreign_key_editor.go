// Copyright 2022 Dolthub, Inc.
//
// Licensed under the Apache License, Version 2.0 (the "License");
// you may not use this file except in compliance with the License.
// You may obtain a copy of the License at
//
//     http://www.apache.org/licenses/LICENSE-2.0
//
// Unless required by applicable law or agreed to in writing, software
// distributed under the License is distributed on an "AS IS" BASIS,
// WITHOUT WARRANTIES OR CONDITIONS OF ANY KIND, either express or implied.
// See the License for the specific language governing permissions and
// limitations under the License.

package plan

import (
	"fmt"
	"io"
	"strings"

<<<<<<< HEAD
	"github.com/gabereiser/go-mysql-server/sql"
=======
	"github.com/dolthub/go-mysql-server/sql"
	"github.com/dolthub/go-mysql-server/sql/types"
>>>>>>> 4678e45a
)

// ChildParentMapping is a mapping from the foreign key columns of a child schema to the parent schema. The position
// in the slice corresponds to the position in the child schema, while the value at a given position refers to the
// position in the parent schema. For all columns that are not in the foreign key definition, a value of -1 is returned.
//
// Here's an example:
// parent Schema: x1, x2, x3, x4, x5
// child Schema:  y1, y2, y3, y4
// FOREIGN KEY (y2) REFERENCES parent (x4)
//
// The slice for the above would be [-1, 3, -1, -1]. The foreign key uses the column "y2" on the child, which is the
// second position in the schema (and therefore the second position in the mapping). The equivalent parent column is
// "x4", which is in the fourth position (so 3 with zero-based indexed).
type ChildParentMapping []int

// ForeignKeyRefActionData contains the mapper, editor, and child to parent mapping for processing referential actions.
type ForeignKeyRefActionData struct {
	RowMapper          *ForeignKeyRowMapper
	Editor             *ForeignKeyEditor
	ForeignKey         sql.ForeignKeyConstraint
	ChildParentMapping ChildParentMapping
}

// ForeignKeyEditor handles update and delete operations, as they may have referential actions on other tables (such as
// cascading). If this editor is Cyclical, then that means that following the referential actions will eventually lead
// back to this same editor. Self-referential foreign keys are inherently cyclical.
type ForeignKeyEditor struct {
	Schema     sql.Schema
	Editor     sql.ForeignKeyEditor
	References []*ForeignKeyReferenceHandler
	RefActions []ForeignKeyRefActionData
	Cyclical   bool
}

// IsInitialized returns whether this editor has been initialized. The given map is used to prevent cycles, as editors
// will reference themselves if a cycle is formed between foreign keys.
func (fkEditor *ForeignKeyEditor) IsInitialized(editors map[*ForeignKeyEditor]struct{}) bool {
	if fkEditor == nil || fkEditor.Editor == nil {
		return false
	}
	if _, ok := editors[fkEditor]; ok {
		return true
	}
	editors[fkEditor] = struct{}{}
	for _, reference := range fkEditor.References {
		if !reference.IsInitialized() {
			return false
		}
	}
	for _, refAction := range fkEditor.RefActions {
		if !refAction.Editor.IsInitialized(editors) {
			return false
		}
	}
	return true
}

// Update handles both the standard UPDATE statement and propagated referential actions from a parent table's ON UPDATE.
func (fkEditor *ForeignKeyEditor) Update(ctx *sql.Context, old sql.Row, new sql.Row, depth int) error {
	for _, reference := range fkEditor.References {
		// Only check the reference for the columns that are updated
		hasChange := false
		for _, idx := range reference.RowMapper.IndexPositions {
			cmp, err := fkEditor.Schema[idx].Type.Compare(ctx, old[idx], new[idx])
			if err != nil {
				return err
			}
			if cmp != 0 {
				hasChange = true
				break
			}
		}
		if !hasChange {
			continue
		}
		if err := reference.CheckReference(ctx, new); err != nil {
			return err
		}
	}
	for _, refActionData := range fkEditor.RefActions {
		switch refActionData.ForeignKey.OnUpdate {
		default: // RESTRICT and friends
			if err := fkEditor.OnUpdateRestrict(ctx, refActionData, old, new); err != nil {
				return err
			}
		case sql.ForeignKeyReferentialAction_Cascade:
		case sql.ForeignKeyReferentialAction_SetNull:
		case sql.ForeignKeyReferentialAction_SetDefault:
		}
	}
	if err := fkEditor.Editor.Update(ctx, old, new); err != nil {
		return err
	}
	for _, refActionData := range fkEditor.RefActions {
		switch refActionData.ForeignKey.OnUpdate {
		case sql.ForeignKeyReferentialAction_Cascade:
			if err := fkEditor.OnUpdateCascade(ctx, refActionData, old, new, depth+1); err != nil {
				return err
			}
		case sql.ForeignKeyReferentialAction_SetNull:
			if err := fkEditor.OnUpdateSetNull(ctx, refActionData, old, new, depth+1); err != nil {
				return err
			}
		case sql.ForeignKeyReferentialAction_SetDefault:
			if err := fkEditor.OnUpdateSetDefault(ctx, refActionData, old, new, depth+1); err != nil {
				return err
			}
		}
	}
	return nil
}

// OnUpdateRestrict handles the ON UPDATE RESTRICT referential action.
func (fkEditor *ForeignKeyEditor) OnUpdateRestrict(ctx *sql.Context, refActionData ForeignKeyRefActionData, old sql.Row, new sql.Row) error {
	if ok, err := fkEditor.ColumnsUpdated(ctx, refActionData, old, new); err != nil {
		return err
	} else if !ok {
		return nil
	}

	rowIter, err := refActionData.RowMapper.GetIter(ctx, old, false)
	if err != nil {
		return err
	}
	defer rowIter.Close(ctx)
	if _, err = rowIter.Next(ctx); err == nil {
		return sql.ErrForeignKeyParentViolation.New(refActionData.ForeignKey.Name,
			refActionData.ForeignKey.Table, refActionData.ForeignKey.ParentTable, refActionData.RowMapper.GetKeyString(old))
	}
	if err != io.EOF {
		return err
	}
	return nil
}

// OnUpdateCascade handles the ON UPDATE CASCADE referential action.
func (fkEditor *ForeignKeyEditor) OnUpdateCascade(ctx *sql.Context, refActionData ForeignKeyRefActionData, old sql.Row, new sql.Row, depth int) error {
	if ok, err := fkEditor.ColumnsUpdated(ctx, refActionData, old, new); err != nil {
		return err
	} else if !ok {
		return nil
	}

	rowIter, err := refActionData.RowMapper.GetIter(ctx, old, false)
	if err != nil {
		return err
	}
	defer rowIter.Close(ctx)
	var rowToUpdate sql.Row
	for rowToUpdate, err = rowIter.Next(ctx); err == nil; rowToUpdate, err = rowIter.Next(ctx) {
		if depth > 15 {
			return sql.ErrForeignKeyDepthLimit.New()
		}
		updatedRow := make(sql.Row, len(rowToUpdate))
		for i := range rowToUpdate {
			mappedVal := refActionData.ChildParentMapping[i]
			if mappedVal == -1 {
				updatedRow[i] = rowToUpdate[i]
			} else {
				updatedRow[i] = new[mappedVal]
			}
		}
		err = refActionData.Editor.Update(ctx, rowToUpdate, updatedRow, depth)
		if err != nil {
			return err
		}
	}
	if err == io.EOF {
		return nil
	}
	return err
}

// OnUpdateSetDefault handles the ON UPDATE SET DEFAULT referential action.
func (fkEditor *ForeignKeyEditor) OnUpdateSetDefault(ctx *sql.Context, refActionData ForeignKeyRefActionData, old sql.Row, new sql.Row, depth int) error {
	if ok, err := fkEditor.ColumnsUpdated(ctx, refActionData, old, new); err != nil {
		return err
	} else if !ok {
		return nil
	}

	rowIter, err := refActionData.RowMapper.GetIter(ctx, old, false)
	if err != nil {
		return err
	}
	defer rowIter.Close(ctx)
	var rowToDefault sql.Row
	for rowToDefault, err = rowIter.Next(ctx); err == nil; rowToDefault, err = rowIter.Next(ctx) {
		// MySQL seems to have a bug where cyclical foreign keys return an error at a depth of 15 instead of 16.
		// This replicates the observed behavior, regardless of whether we're replicating a bug or intentional behavior.
		if depth >= 15 {
			if fkEditor.Cyclical {
				return sql.ErrForeignKeyDepthLimit.New()
			} else if depth > 15 {
				return sql.ErrForeignKeyDepthLimit.New()
			}
		}

		modifiedRow := make(sql.Row, len(rowToDefault))
		for i := range rowToDefault {
			// Row contents are nil by default, so we only need to assign the non-affected values
			if refActionData.ChildParentMapping[i] == -1 {
				modifiedRow[i] = rowToDefault[i]
			} else {
				col := refActionData.Editor.Schema[i]
				if col.Default != nil {
					newVal, err := col.Default.Eval(ctx, rowToDefault)
					if err != nil {
						return err
					}
					modifiedRow[i] = newVal
				}
			}
		}
		err = refActionData.Editor.Update(ctx, rowToDefault, modifiedRow, depth)
		if err != nil {
			return err
		}
	}
	if err == io.EOF {
		return nil
	}
	return err
}

// OnUpdateSetNull handles the ON UPDATE SET NULL referential action.
func (fkEditor *ForeignKeyEditor) OnUpdateSetNull(ctx *sql.Context, refActionData ForeignKeyRefActionData, old sql.Row, new sql.Row, depth int) error {
	if ok, err := fkEditor.ColumnsUpdated(ctx, refActionData, old, new); err != nil {
		return err
	} else if !ok {
		return nil
	}

	rowIter, err := refActionData.RowMapper.GetIter(ctx, old, false)
	if err != nil {
		return err
	}
	defer rowIter.Close(ctx)
	var rowToUpdate sql.Row
	for rowToUpdate, err = rowIter.Next(ctx); err == nil; rowToUpdate, err = rowIter.Next(ctx) {
		if depth > 15 {
			return sql.ErrForeignKeyDepthLimit.New()
		}
		updatedRow := make(sql.Row, len(rowToUpdate))
		for i := range rowToUpdate {
			// Row contents are nil by default, so we only need to assign the non-affected values
			if refActionData.ChildParentMapping[i] == -1 {
				updatedRow[i] = rowToUpdate[i]
			}
		}
		err = refActionData.Editor.Update(ctx, rowToUpdate, updatedRow, depth)
		if err != nil {
			return err
		}
	}
	if err == io.EOF {
		return nil
	}
	return err
}

// Delete handles both the standard DELETE statement and propagated referential actions from a parent table's ON DELETE.
func (fkEditor *ForeignKeyEditor) Delete(ctx *sql.Context, row sql.Row, depth int) error {
	// TODO: may need to process some cascades after the update to avoid recursive violations, write some tests on this
	for _, refActionData := range fkEditor.RefActions {
		switch refActionData.ForeignKey.OnDelete {
		default: // RESTRICT and friends
			if err := fkEditor.OnDeleteRestrict(ctx, refActionData, row); err != nil {
				return err
			}
		case sql.ForeignKeyReferentialAction_Cascade:
		case sql.ForeignKeyReferentialAction_SetNull:
		case sql.ForeignKeyReferentialAction_SetDefault:
		}
	}
	if err := fkEditor.Editor.Delete(ctx, row); err != nil {
		return err
	}
	for _, refActionData := range fkEditor.RefActions {
		switch refActionData.ForeignKey.OnDelete {
		case sql.ForeignKeyReferentialAction_Cascade:
			if err := fkEditor.OnDeleteCascade(ctx, refActionData, row, depth+1); err != nil {
				return err
			}
		case sql.ForeignKeyReferentialAction_SetNull:
			if err := fkEditor.OnDeleteSetNull(ctx, refActionData, row, depth+1); err != nil {
				return err
			}
		case sql.ForeignKeyReferentialAction_SetDefault:
			if err := fkEditor.OnDeleteSetDefault(ctx, refActionData, row, depth+1); err != nil {
				return err
			}
		}
	}
	return nil
}

// OnDeleteRestrict handles the ON DELETE RESTRICT referential action.
func (fkEditor *ForeignKeyEditor) OnDeleteRestrict(ctx *sql.Context, refActionData ForeignKeyRefActionData, row sql.Row) error {
	rowIter, err := refActionData.RowMapper.GetIter(ctx, row, false)
	if err != nil {
		return err
	}
	defer rowIter.Close(ctx)
	if _, err = rowIter.Next(ctx); err == nil {
		return sql.ErrForeignKeyParentViolation.New(refActionData.ForeignKey.Name,
			refActionData.ForeignKey.Table, refActionData.ForeignKey.ParentTable, refActionData.RowMapper.GetKeyString(row))
	}
	if err != io.EOF {
		return err
	}
	return nil
}

// OnDeleteCascade handles the ON DELETE CASCADE referential action.
func (fkEditor *ForeignKeyEditor) OnDeleteCascade(ctx *sql.Context, refActionData ForeignKeyRefActionData, row sql.Row, depth int) error {
	rowIter, err := refActionData.RowMapper.GetIter(ctx, row, false)
	if err != nil {
		return err
	}
	defer rowIter.Close(ctx)
	var rowToDelete sql.Row
	for rowToDelete, err = rowIter.Next(ctx); err == nil; rowToDelete, err = rowIter.Next(ctx) {
		// MySQL seems to have a bug where cyclical foreign keys return an error at a depth of 15 instead of 16.
		// This replicates the observed behavior, regardless of whether we're replicating a bug or intentional behavior.
		if depth >= 15 {
			if fkEditor.Cyclical {
				return sql.ErrForeignKeyDepthLimit.New()
			} else if depth > 15 {
				return sql.ErrForeignKeyDepthLimit.New()
			}
		}
		err = refActionData.Editor.Delete(ctx, rowToDelete, depth)
		if err != nil {
			return err
		}
	}
	if err == io.EOF {
		return nil
	}
	return err
}

// OnDeleteSetDefault handles the ON DELETE SET DEFAULT referential action.
func (fkEditor *ForeignKeyEditor) OnDeleteSetDefault(ctx *sql.Context, refActionData ForeignKeyRefActionData, row sql.Row, depth int) error {
	rowIter, err := refActionData.RowMapper.GetIter(ctx, row, false)
	if err != nil {
		return err
	}
	defer rowIter.Close(ctx)
	var rowToDefault sql.Row
	for rowToDefault, err = rowIter.Next(ctx); err == nil; rowToDefault, err = rowIter.Next(ctx) {
		// MySQL seems to have a bug where cyclical foreign keys return an error at a depth of 15 instead of 16.
		// This replicates the observed behavior, regardless of whether we're replicating a bug or intentional behavior.
		if depth >= 15 {
			if fkEditor.Cyclical {
				return sql.ErrForeignKeyDepthLimit.New()
			} else if depth > 15 {
				return sql.ErrForeignKeyDepthLimit.New()
			}
		}

		modifiedRow := make(sql.Row, len(rowToDefault))
		for i := range rowToDefault {
			// Row contents are nil by default, so we only need to assign the non-affected values
			if refActionData.ChildParentMapping[i] == -1 {
				modifiedRow[i] = rowToDefault[i]
			} else {
				col := refActionData.Editor.Schema[i]
				if col.Default != nil {
					newVal, err := col.Default.Eval(ctx, rowToDefault)
					if err != nil {
						return err
					}
					modifiedRow[i] = newVal
				}
			}
		}
		err = refActionData.Editor.Update(ctx, rowToDefault, modifiedRow, depth)
		if err != nil {
			return err
		}
	}
	if err == io.EOF {
		return nil
	}
	return err
}

// OnDeleteSetNull handles the ON DELETE SET NULL referential action.
func (fkEditor *ForeignKeyEditor) OnDeleteSetNull(ctx *sql.Context, refActionData ForeignKeyRefActionData, row sql.Row, depth int) error {
	rowIter, err := refActionData.RowMapper.GetIter(ctx, row, false)
	if err != nil {
		return err
	}
	defer rowIter.Close(ctx)
	var rowToNull sql.Row
	for rowToNull, err = rowIter.Next(ctx); err == nil; rowToNull, err = rowIter.Next(ctx) {
		// MySQL seems to have a bug where cyclical foreign keys return an error at a depth of 15 instead of 16.
		// This replicates the observed behavior, regardless of whether we're replicating a bug or intentional behavior.
		if depth >= 15 {
			if fkEditor.Cyclical {
				return sql.ErrForeignKeyDepthLimit.New()
			} else if depth > 15 {
				return sql.ErrForeignKeyDepthLimit.New()
			}
		}
		nulledRow := make(sql.Row, len(rowToNull))
		for i := range rowToNull {
			// Row contents are nil by default, so we only need to assign the non-affected values
			if refActionData.ChildParentMapping[i] == -1 {
				nulledRow[i] = rowToNull[i]
			}
		}
		err = refActionData.Editor.Update(ctx, rowToNull, nulledRow, depth)
		if err != nil {
			return err
		}
	}
	if err == io.EOF {
		return nil
	}
	return err
}

// ColumnsUpdated returns whether the columns involved in the foreign key were updated. Some updates may only update
// columns that are not involved in a foreign key, and therefore we should ignore a CASCADE or SET NULL referential
// action in such cases.
func (fkEditor *ForeignKeyEditor) ColumnsUpdated(ctx *sql.Context, refActionData ForeignKeyRefActionData, old sql.Row, new sql.Row) (bool, error) {
	for _, mappedVal := range refActionData.ChildParentMapping {
		if mappedVal == -1 {
			continue
		}
		oldVal := old[mappedVal]
		newVal := new[mappedVal]
		cmp, err := fkEditor.Schema[mappedVal].Type.Compare(ctx, oldVal, newVal)
		if err != nil {
			return false, err
		}
		if cmp != 0 {
			return true, nil
		}
	}
	return false, nil
}

// Close closes this handler along with all child handlers.
func (fkEditor *ForeignKeyEditor) Close(ctx *sql.Context) error {
	err := fkEditor.Editor.Close(ctx)
	for _, child := range fkEditor.RefActions {
		nErr := child.Editor.Close(ctx)
		if err == nil {
			err = nErr
		}
	}
	return err
}

// ForeignKeyReferenceHandler handles references to any parent rows to verify they exist.
type ForeignKeyReferenceHandler struct {
	ForeignKey sql.ForeignKeyConstraint
	RowMapper  ForeignKeyRowMapper
	SelfCols   map[string]int // SelfCols are used for self-referential fks to refer to a col position given a col name
}

// IsInitialized returns whether this reference handler has been initialized.
func (reference *ForeignKeyReferenceHandler) IsInitialized() bool {
	return reference.RowMapper.IsInitialized()
}

// CheckReference checks that the given row has an index entry in the referenced table.
func (reference *ForeignKeyReferenceHandler) CheckReference(ctx *sql.Context, row sql.Row) error {
	// If even one of the values are NULL then we don't check the parent
	for _, pos := range reference.RowMapper.IndexPositions {
		if row[pos] == nil {
			return nil
		}
	}

	rowIter, err := reference.RowMapper.GetIter(ctx, row, true)
	if err != nil {
		return err
	}
	defer rowIter.Close(ctx)

	parentRow, err := rowIter.Next(ctx)
	if err != nil && err != io.EOF {
		// For SET types, conversion failures during foreign key validation should be treated as foreign key violations
		if sql.ErrConvertingToSet.Is(err) || sql.ErrInvalidSetValue.Is(err) {
			return sql.ErrForeignKeyChildViolation.New(reference.ForeignKey.Name, reference.ForeignKey.Table,
				reference.ForeignKey.ParentTable, reference.RowMapper.GetKeyString(row))
		}
		return err
	}
	if err == nil {
		// We have a parent row, but check for type-specific validation
		if validationErr := reference.validateColumnTypeConstraints(ctx, row, parentRow); validationErr != nil {
			return validationErr
		}

		// We have a parent row so throw no error
		return nil
	}

	if reference.ForeignKey.IsSelfReferential() {
		allMatch := true
		for i := range reference.ForeignKey.Columns {
			colPos := reference.SelfCols[strings.ToLower(reference.ForeignKey.Columns[i])]
			refPos := reference.SelfCols[strings.ToLower(reference.ForeignKey.ParentColumns[i])]
			cmp, err := reference.RowMapper.SourceSch[colPos].Type.Compare(ctx, row[colPos], row[refPos])
			if err != nil {
				return err
			}
			if cmp != 0 {
				allMatch = false
				break
			}
		}
		if allMatch {
			return nil
		}
	}

	return sql.ErrForeignKeyChildViolation.New(reference.ForeignKey.Name, reference.ForeignKey.Table,
		reference.ForeignKey.ParentTable, reference.RowMapper.GetKeyString(row))
}

// validateColumnTypeConstraints enforces foreign key type validation between child and parent columns in a foreign key relationship.
func (reference *ForeignKeyReferenceHandler) validateColumnTypeConstraints(ctx *sql.Context, childRow sql.Row, parentRow sql.Row) error {
	mapper := reference.RowMapper
	if mapper.Index == nil {
		return nil
	}

	for parentIdx, parentCol := range mapper.Index.ColumnExpressionTypes() {
		if parentIdx >= len(mapper.IndexPositions) {
			break
		}

		parentType := parentCol.Type
		childType := mapper.SourceSch[mapper.IndexPositions[parentIdx]].Type
		hasViolation := false

		// For decimal types, scales must match exactly
		childDecimal, childOk := childType.(sql.DecimalType)
		parentDecimal, parentOk := parentType.(sql.DecimalType)
		if childOk && parentOk {
			hasViolation = childDecimal.Scale() != parentDecimal.Scale()
		}

		// For time types, require exact type matching (including precision)
		// TODO: The TIME type currently normalizes all precisions to TIME(6) internally,
		// which means TIME and TIME(n) are all treated as TIME(6). This prevents proper
		// precision validation between different TIME types in foreign keys.
		// See time.go:"TIME is implemented as TIME(6)."
		isChildTime := types.IsTime(childType) || types.IsTimespan(childType)
		isParentTime := types.IsTime(parentType) || types.IsTimespan(parentType)
		if isChildTime && isParentTime {
			hasViolation = hasViolation || !childType.Equals(parentType)
		}

		if hasViolation {
			return sql.ErrForeignKeyChildViolation.New(
				reference.ForeignKey.Name,
				reference.ForeignKey.Table,
				reference.ForeignKey.ParentTable,
				mapper.GetKeyString(childRow),
			)
		}
	}
	return nil
}

// CheckTable checks that every row in the table has an index entry in the referenced table.
func (reference *ForeignKeyReferenceHandler) CheckTable(ctx *sql.Context, tbl sql.ForeignKeyTable) error {
	partIter, err := tbl.Partitions(ctx)
	if err != nil {
		return err
	}
	rowIter := sql.NewTableRowIter(ctx, tbl, partIter)
	defer rowIter.Close(ctx)
	for row, err := rowIter.Next(ctx); err == nil; row, err = rowIter.Next(ctx) {
		err = reference.CheckReference(ctx, row)
		if err != nil {
			return err
		}
	}
	if err != io.EOF {
		return err
	}
	return nil
}

// ForeignKeyRowMapper takes a source row and returns all matching rows on the contained table according to the row
// mapping from the source columns to the contained index's columns.
type ForeignKeyRowMapper struct {
	Index     sql.Index
	Updater   sql.ForeignKeyEditor
	SourceSch sql.Schema
	// TargetTypeConversions are a set of functions to transform the value in the table to the corresponding value in the
	// other table. This is required when the types of the two tables are compatible but different (e.g. INT and BIGINT).
	TargetTypeConversions []ForeignKeyTypeConversionFn
	// IndexPositions hold the mapping between an index's column position and the source row's column position. Given
	// an index (x1, x2) and a source row (y1, y2, y3) and the relation (x1->y3, x2->y1), this slice would contain
	// [2, 0]. The first index column "x1" maps to the third source column "y3" (so position 2 since it's zero-based),
	// and the second index column "x2" maps to the first source column "y1" (position 0).
	IndexPositions []int
	// AppendTypes hold any types that may be needed to complete an index range's generation. Foreign keys are allowed
	// to use an index's prefix, and indexes expect ranges to reference all of their columns (not just the prefix), so
	// we grab the types of the suffix index columns to append to the range after the prefix columns that we're
	// referencing.
	AppendTypes []sql.Type
}

// IsInitialized returns whether this mapper has been initialized.
func (mapper *ForeignKeyRowMapper) IsInitialized() bool {
	return mapper.Updater != nil && mapper.Index != nil
}

// GetIter returns a row iterator for all rows that match the given source row.
func (mapper *ForeignKeyRowMapper) GetIter(ctx *sql.Context, row sql.Row, refCheck bool) (sql.RowIter, error) {
	rang := make(sql.MySQLRange, len(mapper.IndexPositions)+len(mapper.AppendTypes))
	for rangPosition, rowPos := range mapper.IndexPositions {
		rowVal := row[rowPos]
		// If any value is NULL then it is ignored by foreign keys
		if rowVal == nil {
			return sql.RowsToRowIter(), nil
		}

		targetType := mapper.SourceSch[rowPos].Type

		// Transform the type of the value in this row to the one in the other table for the index lookup, if necessary
		if mapper.TargetTypeConversions != nil && mapper.TargetTypeConversions[rowPos] != nil {
			var err error
			targetType, rowVal, err = mapper.TargetTypeConversions[rowPos](ctx, rowVal)
			// An error means the type conversion failed, which typically means there's no way to convert the value given to
			// the target value because of e.g. range constraints (trying to assign an INT to a TINYINT column). We treat
			// this as an empty result for this iterator, since this value cannot possibly be present in the other table.
			if err != nil {
				return sql.RowsToRowIter(), nil
			}
		}

		rang[rangPosition] = sql.ClosedRangeColumnExpr(rowVal, rowVal, targetType)
	}
	for i, appendType := range mapper.AppendTypes {
		rang[i+len(mapper.IndexPositions)] = sql.AllRangeColumnExpr(appendType)
	}

	if !mapper.Index.CanSupport(ctx, rang) {
		return nil, ErrInvalidLookupForIndexedTable.New(rang.DebugString())
	}
	// TODO: profile this, may need to redesign this or add a fast path
	lookup := sql.IndexLookup{Ranges: sql.MySQLRangeCollection{rang}, Index: mapper.Index}

	editorData := mapper.Updater.IndexedAccess(ctx, lookup)

	if rc, ok := editorData.(sql.ReferenceChecker); refCheck && ok {
		err := rc.SetReferenceCheck()
		if err != nil {
			return nil, err
		}
	}

	partIter, err := editorData.LookupPartitions(ctx, lookup)
	if err != nil {
		return nil, err
	}
	return sql.NewTableRowIter(ctx, editorData, partIter), nil
}

// GetKeyString returns a string representing the key used to access the index.
func (mapper *ForeignKeyRowMapper) GetKeyString(row sql.Row) string {
	keyStrParts := make([]string, len(mapper.IndexPositions))
	for i, rowPos := range mapper.IndexPositions {
		keyStrParts[i] = fmt.Sprint(row[rowPos])
	}
	return fmt.Sprintf("[%s]", strings.Join(keyStrParts, ","))
}

// GetChildParentMapping returns a mapping from the foreign key columns of a child schema to the parent schema.
func GetChildParentMapping(parentSch sql.Schema, childSch sql.Schema, fkDef sql.ForeignKeyConstraint) (ChildParentMapping, error) {
	mapping := make(ChildParentMapping, len(childSch))
	for i := range mapping {
		mapping[i] = -1
	}
	for i := range fkDef.Columns {
		childIndex := childSch.IndexOfColName(fkDef.Columns[i])
		if childIndex < 0 {
			return nil, fmt.Errorf("foreign key `%s` refers to column `%s` on table `%s` but it could not be found",
				fkDef.Name, fkDef.Columns[i], fkDef.Table)
		}
		parentIndex := parentSch.IndexOfColName(fkDef.ParentColumns[i])
		if parentIndex < 0 {
			return nil, fmt.Errorf("foreign key `%s` refers to column `%s` on referenced table `%s` but it could not be found",
				fkDef.Name, fkDef.ParentColumns[i], fkDef.ParentTable)
		}
		mapping[childIndex] = parentIndex
	}
	return mapping, nil
}

// ForeignKeyTypeConversionDirection specifies whether a child column type is being converted to its parent type for
// constraint enforcement, or vice versa.
type ForeignKeyTypeConversionDirection byte

const (
	ChildToParent ForeignKeyTypeConversionDirection = iota
	ParentToChild
)

// ForeignKeyTypeConversionFn is a function that transforms a value from one type to another for foreign key constraint
// enforcement. The target type is returned along with the transformed value, or an error if the transformation fails.
type ForeignKeyTypeConversionFn func(ctx *sql.Context, val any) (sql.Type, any, error)

// GetForeignKeyTypeConversions returns a set of functions to convert a type in a one foreign key column table to the
// type in the corresponding table. Specify the schema of both child and parent tables, as well as whether the
// transformation is from child to parent or vice versa.
func GetForeignKeyTypeConversions(
	parentSch sql.Schema,
	childSch sql.Schema,
	fkDef sql.ForeignKeyConstraint,
	direction ForeignKeyTypeConversionDirection,
) ([]ForeignKeyTypeConversionFn, error) {
	var convFns []ForeignKeyTypeConversionFn

	for i := range fkDef.Columns {
		childIndex := childSch.IndexOfColName(fkDef.Columns[i])
		if childIndex < 0 {
			return nil, fmt.Errorf("foreign key `%s` refers to column `%s` on table `%s` but it could not be found",
				fkDef.Name, fkDef.Columns[i], fkDef.Table)
		}
		parentIndex := parentSch.IndexOfColName(fkDef.ParentColumns[i])
		if parentIndex < 0 {
			return nil, fmt.Errorf("foreign key `%s` refers to column `%s` on referenced table `%s` but it could not be found",
				fkDef.Name, fkDef.ParentColumns[i], fkDef.ParentTable)
		}

		childType := childSch[childIndex].Type
		parentType := parentSch[parentIndex].Type

		childExtendedType, ok := childType.(types.ExtendedType)
		// if even one of the types is not an extended type, then we can't transform any values
		if !ok {
			return nil, nil
		}

		if !childType.Equals(parentType) {
			parentExtendedType, ok := parentType.(types.ExtendedType)
			if !ok {
				// this should be impossible (child and parent should both be extended types), but just in case
				return nil, nil
			}

			fromType := childExtendedType
			toType := parentExtendedType
			if direction == ParentToChild {
				fromType = parentExtendedType
				toType = childExtendedType
			}

			if convFns == nil {
				convFns = make([]ForeignKeyTypeConversionFn, len(childSch))
			}
			convFns[childIndex] = func(ctx *sql.Context, val any) (sql.Type, any, error) {
				convertedVal, err := toType.ConvertToType(ctx, fromType, val)
				return toType, convertedVal, err
			}
		}
	}

	return convFns, nil
}<|MERGE_RESOLUTION|>--- conflicted
+++ resolved
@@ -19,12 +19,8 @@
 	"io"
 	"strings"
 
-<<<<<<< HEAD
-	"github.com/gabereiser/go-mysql-server/sql"
-=======
 	"github.com/dolthub/go-mysql-server/sql"
 	"github.com/dolthub/go-mysql-server/sql/types"
->>>>>>> 4678e45a
 )
 
 // ChildParentMapping is a mapping from the foreign key columns of a child schema to the parent schema. The position
