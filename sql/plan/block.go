--- conflicted
+++ resolved
@@ -15,14 +15,8 @@
 package plan
 
 import (
-<<<<<<< HEAD
-	"io"
-
-	"github.com/gabereiser/go-mysql-server/sql"
-=======
 	"github.com/dolthub/go-mysql-server/sql"
 	"github.com/dolthub/go-mysql-server/sql/expression"
->>>>>>> 4678e45a
 )
 
 // Block represents a collection of statements that should be executed in sequence.
