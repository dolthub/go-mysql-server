// Copyright 2020-2021 Dolthub, Inc.
//
// Licensed under the Apache License, Version 2.0 (the "License");
// you may not use this file except in compliance with the License.
// You may obtain a copy of the License at
//
//     http://www.apache.org/licenses/LICENSE-2.0
//
// Unless required by applicable law or agreed to in writing, software
// distributed under the License is distributed on an "AS IS" BASIS,
// WITHOUT WARRANTIES OR CONDITIONS OF ANY KIND, either express or implied.
// See the License for the specific language governing permissions and
// limitations under the License.

package plan

import (
<<<<<<< HEAD
	"sort"
	"strings"

	"github.com/gabereiser/go-mysql-server/sql"
	"github.com/gabereiser/go-mysql-server/sql/types"
=======
	"github.com/dolthub/go-mysql-server/sql"
	"github.com/dolthub/go-mysql-server/sql/types"
>>>>>>> 4678e45a
)

// ShowDatabases is a node that shows the databases.
type ShowDatabases struct {
	Catalog sql.Catalog
}

var _ sql.Node = (*ShowDatabases)(nil)
var _ sql.CollationCoercible = (*ShowDatabases)(nil)

// NewShowDatabases creates a new show databases node.
func NewShowDatabases() *ShowDatabases {
	return new(ShowDatabases)
}

// Resolved implements the Resolvable interface.
func (p *ShowDatabases) Resolved() bool {
	return true
}

// Children implements the Node interface.
func (*ShowDatabases) Children() []sql.Node {
	return nil
}

func (*ShowDatabases) IsReadOnly() bool {
	return true
}

// Schema implements the Node interface.
func (*ShowDatabases) Schema() sql.Schema {
	return sql.Schema{{
		Name:     "Database",
		Type:     types.LongText,
		Nullable: false,
	}}
}

// WithChildren implements the Node interface.
func (p *ShowDatabases) WithChildren(children ...sql.Node) (sql.Node, error) {
	if len(children) != 0 {
		return nil, sql.ErrInvalidChildrenNumber.New(p, len(children), 0)
	}

	return p, nil
}

// CollationCoercibility implements the interface sql.CollationCoercible.
func (*ShowDatabases) CollationCoercibility(ctx *sql.Context) (collation sql.CollationID, coercibility byte) {
	return sql.Collation_binary, 7
}

func (p ShowDatabases) String() string {
	return "ShowDatabases"
}<|MERGE_RESOLUTION|>--- conflicted
+++ resolved
@@ -15,16 +15,8 @@
 package plan
 
 import (
-<<<<<<< HEAD
-	"sort"
-	"strings"
-
-	"github.com/gabereiser/go-mysql-server/sql"
-	"github.com/gabereiser/go-mysql-server/sql/types"
-=======
 	"github.com/dolthub/go-mysql-server/sql"
 	"github.com/dolthub/go-mysql-server/sql/types"
->>>>>>> 4678e45a
 )
 
 // ShowDatabases is a node that shows the databases.
