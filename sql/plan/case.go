--- conflicted
+++ resolved
@@ -17,13 +17,7 @@
 import (
 	"fmt"
 
-<<<<<<< HEAD
-	"github.com/dolthub/vitess/go/mysql"
-
-	"github.com/gabereiser/go-mysql-server/sql"
-=======
 	"github.com/dolthub/go-mysql-server/sql"
->>>>>>> 4678e45a
 )
 
 // CaseStatement represents CASE statements, which are different from CASE expressions. These are intended for use in
