--- conflicted
+++ resolved
@@ -57,8 +57,6 @@
 func (f *Fetch) String() string {
 	vars := make([]string, len(f.ToSet))
 	for i, e := range f.ToSet {
-<<<<<<< HEAD
-=======
 		vars[i] = e.String()
 	}
 	return fmt.Sprintf("FETCH %s INTO %s", f.Name, strings.Join(vars, ", "))
@@ -68,7 +66,6 @@
 func (f *Fetch) DebugString() string {
 	vars := make([]string, len(f.ToSet))
 	for i, e := range f.ToSet {
->>>>>>> 9e85715b
 		vars[i] = sql.DebugString(e)
 	}
 	return fmt.Sprintf("FETCH %s INTO %s", f.Name, strings.Join(vars, ", "))
