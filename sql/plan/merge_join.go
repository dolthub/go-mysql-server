// Copyright 2022 Dolthub, Inc.
//
// Licensed under the Apache License, Version 2.0 (the "License");
// you may not use this file except in compliance with the License.
// You may obtain a copy of the License at
//
//     http://www.apache.org/licenses/LICENSE-2.0
//
// Unless required by applicable law or agreed to in writing, software
// distributed under the License is distributed on an "AS IS" BASIS,
// WITHOUT WARRANTIES OR CONDITIONS OF ANY KIND, either express or implied.
// See the License for the specific language governing permissions and
// limitations under the License.

package plan

import (
	"errors"
	"io"

	"github.com/dolthub/go-mysql-server/sql"
	"github.com/dolthub/go-mysql-server/sql/expression"
)

var ErrMergeJoinExpectsComparerFilters = errors.New("merge join expects expression.Comparer filters, found: %T")

// NewMergeJoin returns a node that performs a presorted merge join on
// two relations. We require 1) the join filter is an equality with disjoint
// join attributes, 2) the free attributes for a relation are a prefix for
// an index that will be used to return sorted rows.
func NewMergeJoin(left, right sql.Node, cond sql.Expression) *JoinNode {
	return NewJoin(left, right, JoinTypeMerge, cond)
}

func NewLeftMergeJoin(left, right sql.Node, cond sql.Expression) *JoinNode {
	return NewJoin(left, right, JoinTypeLeftOuterMerge, cond)
}

func newMergeJoinIter(ctx *sql.Context, j *JoinNode, row sql.Row) (sql.RowIter, error) {
	l, err := j.left.RowIter(ctx, row)
	if err != nil {
		return nil, err
	}
	r, err := j.right.RowIter(ctx, row)
	if err != nil {
		return nil, err
	}

	fullRow := make(sql.Row, len(row)+len(j.left.Schema())+len(j.right.Schema()))
	fullRow[0] = row
	if len(row) > 0 {
		copy(fullRow[0:], row[:])
	}

	// a merge join's first filter provides direction information
	// for which iter to update next
	filters := expression.SplitConjunction(j.Filter)
	cmp, ok := filters[0].(expression.Comparer)
	if !ok {
		return nil, sql.ErrMergeJoinExpectsComparerFilters.New(filters[0])
	}

	if len(filters) == 0 {
		return nil, sql.ErrNoJoinFilters.New()
	}

	var iter sql.RowIter = &mergeJoinIter{
		left:        l,
		right:       r,
		filters:     filters[1:],
		cmp:         cmp,
		typ:         j.Op,
		fullRow:     fullRow,
		scopeLen:    j.ScopeLen,
		parentLen:   len(row) - j.ScopeLen,
		leftRowLen:  len(j.left.Schema()),
		rightRowLen: len(j.right.Schema()),
	}
	return iter, nil
}

// mergeJoinIter alternates incrementing two RowIters, assuming
// rows will be provided in a sorted order given the join |expr|
// (see sortedIndexScanForTableCol). Extra join |filters| that do
// not provide a directional ordering signal for index iteration
// are evaluated separately.
type mergeJoinIter struct {
	// cmp is a directional indicator for row iter increments
	cmp expression.Comparer
	// filters is the remaining set of join conditions
	filters []sql.Expression
	left    sql.RowIter
	right   sql.RowIter
	fullRow sql.Row

	// match lookahead buffers and state tracking (private to match)
	rightBuf  []sql.Row
	bufI      int
	rightPeek sql.Row
	leftPeek  sql.Row
	rightDone bool
	leftDone  bool

	// matchIncLeft indicates whether the most recent |i.incMatch|
	// call incremented the left row.
	matchIncLeft bool
	// leftMatched indicates whether the current left in |i.fullRow|
	// has satisfied the join condition.
	leftMatched bool

	// lifecycle maintenance
	init           bool
	leftExhausted  bool
	rightExhausted bool

	typ         JoinType
	scopeLen    int
	leftRowLen  int
	rightRowLen int
	parentLen   int
}

var _ sql.RowIter = (*mergeJoinIter)(nil)

func (i *mergeJoinIter) sel(ctx *sql.Context, row sql.Row) (bool, error) {
	for _, f := range i.filters {
		res, err := sql.EvaluateCondition(ctx, f, row)
		if err != nil {
			return false, err
		}

		if !sql.IsTrue(res) {
			return false, nil
		}
	}
	return true, nil
}

type mergeState uint8

const (
	msInit mergeState = iota
	msExhaustCheck
	msCompare
	msIncLeft
	msIncRight
	msSelect
	msRet
	msRetLeft
	msRejectNull
)

func (i *mergeJoinIter) Next(ctx *sql.Context) (sql.Row, error) {
	var err error
	var ret sql.Row
	var res int

	//  The common inner join match flow:
	//  1) check for io.EOF
	//  2) evaluate compare filter
	//  3) evaluate select filters
	//  4) initialize match state
	//  5) drain match state
	//  6) repeat
	//
	// Left-join matching is unique. At any given time, we need to know whether
	// a unique left row: 1) has already matched, 2) has more right rows
	// available for matching before we can return a nullified-row. Otherwise
	// we may accidentally return nullified rows that have matches (before or
	// after the current row), or fail to return a nullified row that has no
	// matches.
	//
	// We use two variables to manage the lookahead state management.
	// |matchedleft| is a forward-looking indicator of whether the current left
	// row has satisfied a join condition. It is reset to false when we
	// increment left. |matchincleft| is true when the most recent call to
	// |incmatch| incremented the left row. The two vars combined let us
	// lookahead during msSelect to 1) identify proper nullified row matches,
	// and 2) maintain forward-looking state for the next |i.fullrow|.
	//
	nextState := msInit
	for {
		switch nextState {
		case msInit:
			if !i.init {
				err = i.initIters(ctx)
				if err != nil {
					return nil, err
				}
			}
			nextState = msExhaustCheck
		case msExhaustCheck:
			if i.lojFinalize() {
				ret = i.copyReturnRow()
				nextState = msRetLeft
			} else if i.exhausted() {
				return nil, io.EOF
			} else {
				nextState = msCompare
			}
		case msCompare:
			res, err = i.cmp.Compare(ctx, i.fullRow)
			if expression.ErrNilOperand.Is(err) {
				nextState = msRejectNull
				break
			} else if err != nil {
				return nil, err
			}
			switch {
			case res < 0:
				if i.typ.IsLeftOuter() {
					if i.leftMatched {
						nextState = msIncLeft
					} else {
						ret = i.copyReturnRow()
						nextState = msRetLeft
					}
				} else {
					nextState = msIncLeft
				}
			case res > 0:
				nextState = msIncRight
			case res == 0:
				nextState = msSelect
			}
		case msRejectNull:
			j := i.scopeLen + i.parentLen
			for j < len(i.fullRow) {
				if i.fullRow[j] == nil {
					if j < i.scopeLen+i.parentLen+i.leftRowLen {
<<<<<<< HEAD
=======
						// this range corresponds to left-row fields
>>>>>>> d4404f33
						if i.typ.IsLeftOuter() && !i.leftMatched {
							ret = i.copyReturnRow()
							nextState = msRetLeft
						} else {
							nextState = msIncLeft
						}
					} else {
						nextState = msIncRight
					}
					break
				}
				j++
			}
		case msIncLeft:
			err = i.incLeft(ctx)
			nextState = msExhaustCheck
		case msIncRight:
			err = i.incRight(ctx)
			nextState = msExhaustCheck
		case msSelect:
			ret = i.copyReturnRow()
			currLeftMatched := i.leftMatched

			ok, err := i.sel(ctx, ret)
			if err != nil {
				return nil, err
			}
			err = i.incMatch(ctx)
			if err != nil {
				return nil, err
			}
			if ok {
				if !i.matchIncLeft {
					// |leftMatched| is forward-looking, sets state for
					// current |i.fullRow| (next |ret|)
					i.leftMatched = true
				}

				nextState = msRet
				break
			}

			if !i.typ.IsLeftOuter() {
				nextState = msExhaustCheck
				break
			}

			if i.matchIncLeft && !currLeftMatched {
				// |i.matchIncLeft| indicates whether the most recent
				// |i.incMatch| call incremented the left row.
				// |currLeftMatched| indicates whether |ret| has already
				// successfully met a join condition.
				return i.removeParentRow(i.nullifyRightRow(ret)), nil
			} else {
				nextState = msExhaustCheck
			}

		case msRet:
			return i.removeParentRow(ret), nil
			return ret, nil
		case msRetLeft:
			ret = i.removeParentRow(i.nullifyRightRow(ret))
			err = i.incLeft(ctx)
			if err != nil {
				return nil, err
			}
			return ret, nil
		}
	}
}

func (i *mergeJoinIter) copyReturnRow() sql.Row {
	ret := make(sql.Row, len(i.fullRow))
	copy(ret, i.fullRow)
	return ret
}

// incMatch uses two phases to find all left and right rows that match their
// companion rows for the given match stats:
//  1. collect all right rows that match the current left row into a buffer;
//  2. for every left row that matches the original right row, match every
//     right row.
//
// We maintain lookaheads for the first non-matching row in each iter. If
// there is no next non-matching row (io.EOF), we trigger |i.exhausted| at
// the appropriate time depending on whether we are left-joining.
func (i *mergeJoinIter) incMatch(ctx *sql.Context) error {
	i.matchIncLeft = false

	if !i.rightDone {
		// initialize right matches buffer
		right := make(sql.Row, i.rightRowLen)
		copy(right, i.fullRow[i.scopeLen+i.parentLen+i.leftRowLen:])
		i.rightBuf = append(i.rightBuf, right)

		match := true
		var err error
		var peek sql.Row
		for match {
			match, peek, err = i.peekMatch(ctx, i.right)
			if err != nil {
				return err
			} else if match {
				i.rightBuf = append(i.rightBuf, peek)
			} else {
				i.rightPeek = peek
				i.rightDone = true
			}
		}
		// left row 1 and right row 1 is a duplicate of the first match
		// captured in outer closure, slough one iteration
		err = i.incMatch(ctx)
		if err != nil {
			return err
		}

	}

	if i.bufI > len(i.rightBuf)-1 {
		// matched entire right buffer to the current left row, reset
		i.matchIncLeft = true
		i.bufI = 0
		match, peek, err := i.peekMatch(ctx, i.left)
		if err != nil {
			return err
		} else if !match {
			i.leftPeek = peek
			i.leftDone = true
		} else {
			i.leftMatched = false
		}
	}

	if !i.leftDone {
		// rightBuf has already been validated, we don't need compare
		copySubslice(i.fullRow, i.rightBuf[i.bufI], i.scopeLen+i.parentLen+i.leftRowLen)
		i.bufI++
		return nil
	}

	defer i.resetMatchState()

	if i.leftPeek == nil {
		i.leftExhausted = true
	}
	if i.rightPeek == nil {
		i.rightExhausted = true
	}

	if i.exhausted() {
		if i.lojFinalize() {
			// left joins expect the left row in |i.fullRow| as long
			// as the left iter is not exhausted.
			copySubslice(i.fullRow, i.leftPeek, i.scopeLen+i.parentLen)
		}
		return nil
	}

	// both lookaheads fail the join condition. Drain
	// lookahead rows / increment both iterators.
	i.matchIncLeft = true
	copySubslice(i.fullRow, i.leftPeek, i.scopeLen+i.parentLen)
	copySubslice(i.fullRow, i.rightPeek, i.scopeLen+i.parentLen+i.leftRowLen)

	return nil
}

// lojFinalize is a unique state where we have exhausted the outer iterator,
// but not the inner iterator we are outer joining against.
func (i *mergeJoinIter) lojFinalize() bool {
	return i.rightExhausted && !i.leftExhausted && i.typ.IsLeftOuter()
}

// nullifyRightRow sets the values corresponding to the right row to nil
func (i *mergeJoinIter) nullifyRightRow(r sql.Row) sql.Row {
	for j := i.scopeLen + i.parentLen + i.leftRowLen; j < len(r); j++ {
		r[j] = nil
	}
	return r
}

// initIters populates i.fullRow and clears the match state
func (i *mergeJoinIter) initIters(ctx *sql.Context) error {
	err := i.incLeft(ctx)
	if err != nil {
		return err
	}
	err = i.incRight(ctx)
	if err != nil {
		return err
	}
	i.init = true
	i.resetMatchState()
	return nil
}

// resetMatchState clears the match state variables to zero values
func (i *mergeJoinIter) resetMatchState() {
	i.leftPeek = nil
	i.rightPeek = nil
	i.leftDone = false
	i.rightDone = false
	i.rightBuf = i.rightBuf[:0]
	i.bufI = 0
}

// peekMatch reads the next row from an iterator, attempts to update i.fullRow
// to find a matching condition, rewinding the change in the case of failure.
// We return whether a successful match was found, the lookahead row for saving
// in the case of failure, and an error or nil. If the iterator io.EOFs, we return
// no match, no lookahead row, and no error.
func (i *mergeJoinIter) peekMatch(ctx *sql.Context, iter sql.RowIter) (bool, sql.Row, error) {
	var off int
	var restore sql.Row
	switch iter {
	case i.left:
		off = i.scopeLen + i.parentLen
		restore = make(sql.Row, i.leftRowLen)
		copy(restore, i.fullRow[off:off+i.leftRowLen])
	case i.right:
		off = i.scopeLen + i.parentLen + i.leftRowLen
		restore = make(sql.Row, i.rightRowLen)
		copy(restore, i.fullRow[off:off+i.rightRowLen])
	}

	// peek lookahead
	peek, err := iter.Next(ctx)
	if errors.Is(err, io.EOF) {
		// io.EOF is the only nil row nil err return
		return false, nil, nil
	} else if err != nil {
		return false, nil, err
	}

	// check if lookahead valid
	copySubslice(i.fullRow, peek, off)
	res, err := i.cmp.Compare(ctx, i.fullRow)
	if err != nil {
		return false, nil, err
	}
	if res != 0 {
		// revert change to output row if no match
		copySubslice(i.fullRow, restore, off)
	}
	return res == 0, peek, nil
}

// exhausted returns true if either iterator has io.EOF'd
func (i *mergeJoinIter) exhausted() bool {
	return i.leftExhausted || i.rightExhausted
}

// copySubslice copies |src| into |dst| starting at index |off|
func copySubslice(dst, src sql.Row, off int) {
	for i, v := range src {
		dst[off+i] = v
	}
}

// incLeft updates |i.fullRow|'s left row
func (i *mergeJoinIter) incLeft(ctx *sql.Context) error {
	i.leftMatched = false
	var row sql.Row
	var err error
	if i.leftPeek != nil {
		row = i.leftPeek
		i.leftPeek = nil
	} else {
		row, err = i.left.Next(ctx)
		if errors.Is(err, io.EOF) {
			i.leftExhausted = true
			return nil
		} else if err != nil {
			return err
		}
	}

	off := i.scopeLen + i.parentLen
	for j, v := range row {
		i.fullRow[off+j] = v
	}

	return nil
}

// incRight updates |i.fullRow|'s right row
func (i *mergeJoinIter) incRight(ctx *sql.Context) error {
	var row sql.Row
	var err error
	if i.rightPeek != nil {
		row = i.rightPeek
		i.rightPeek = nil
	} else {
		row, err = i.right.Next(ctx)
		if errors.Is(err, io.EOF) {
			i.rightExhausted = true
			return nil
		} else if err != nil {
			return err
		}
	}

	off := i.scopeLen + i.parentLen + i.leftRowLen
	for j, v := range row {
		i.fullRow[off+j] = v
	}
	return nil
}

// incLeft updates |i.fullRow|'s |inRow|
func (i *mergeJoinIter) incIter(ctx *sql.Context, iter sql.RowIter, off int) error {
	row, err := iter.Next(ctx)
	if err != nil {
		return err
	}
	for j, v := range row {
		i.fullRow[off+j] = v
	}
	return nil
}

func (i *mergeJoinIter) removeParentRow(r sql.Row) sql.Row {
	copy(r[i.scopeLen:], r[i.scopeLen+i.parentLen:])
	r = r[:len(r)-i.parentLen]
	return r
}

func (i *mergeJoinIter) Close(ctx *sql.Context) (err error) {
	if i.left != nil {
		err = i.left.Close(ctx)
	}

	if i.right != nil {
		if err == nil {
			err = i.right.Close(ctx)
		} else {
			i.right.Close(ctx)
		}
	}

	return err
}<|MERGE_RESOLUTION|>--- conflicted
+++ resolved
@@ -228,10 +228,7 @@
 			for j < len(i.fullRow) {
 				if i.fullRow[j] == nil {
 					if j < i.scopeLen+i.parentLen+i.leftRowLen {
-<<<<<<< HEAD
-=======
 						// this range corresponds to left-row fields
->>>>>>> d4404f33
 						if i.typ.IsLeftOuter() && !i.leftMatched {
 							ret = i.copyReturnRow()
 							nextState = msRetLeft
