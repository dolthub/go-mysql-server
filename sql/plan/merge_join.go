--- conflicted
+++ resolved
@@ -458,12 +458,7 @@
 	// check if lookahead valid
 	copySubslice(i.fullRow, peek, off)
 	res, err := i.cmp.Compare(ctx, i.fullRow)
-<<<<<<< HEAD
-	if sql.ErrValueOutOfRange.Is(err) {
-=======
-	if expression.ErrNilOperand.Is(err) {
-		// revert change to output row if no match
->>>>>>> 3b15f9f4
+	if expression.ErrNilOperand.Is(err) || sql.ErrValueOutOfRange.Is(err) {
 		copySubslice(i.fullRow, restore, off)
 	} else if err != nil {
 		return false, nil, err
