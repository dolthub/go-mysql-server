// Copyright 2020-2021 Dolthub, Inc.
//
// Licensed under the Apache License, Version 2.0 (the "License");
// you may not use this file except in compliance with the License.
// You may obtain a copy of the License at
//
//     http://www.apache.org/licenses/LICENSE-2.0
//
// Unless required by applicable law or agreed to in writing, software
// distributed under the License is distributed on an "AS IS" BASIS,
// WITHOUT WARRANTIES OR CONDITIONS OF ANY KIND, either express or implied.
// See the License for the specific language governing permissions and
// limitations under the License.

package plan

import (
	"fmt"

	"github.com/dolthub/go-mysql-server/sql"
	"github.com/dolthub/go-mysql-server/sql/expression"
	"github.com/dolthub/go-mysql-server/sql/transform"
)

//go:generate stringer -type=JoinType -linecomment

type JoinType uint16

const (
<<<<<<< HEAD
	JoinTypeUnknown         JoinType = iota // UnknownJoin
	JoinTypeCross                           // CrossJoin
	JoinTypeInner                           // InnerJoin
	JoinTypeSemi                            // SemiJoin
	JoinTypeAnti                            // AntiJoin
	JoinTypeLeftOuter                       // LeftOuterJoin
	JoinTypeFullOuter                       // FullOuterJoin
	JoinTypeGroupBy                         // GroupByJoin
	JoinTypeRightOuter                      // RightJoin
	JoinTypeLookup                          // LookupJoin
	JoinTypeLeftOuterLookup                 // LeftOuterLookupJoin
	JoinTypeHash                            // HashJoin
	JoinTypeLeftOuterHash                   // LeftOuterHashJoin
	JoinTypeMerge                           // MergeJoin
	JoinTypeLeftOuterMerge                  // LeftOuterMergeJoin
	JoinTypeSemiHash                        // SemiHashJoin
	JoinTypeAntiHash                        // AntiHashJoin
	JoinTypeSemiLookup                      // SemiLookupJoin
	JoinTypeAntiLookup                      // AntiLookupJoin
	JoinTypeSemiMerge                       // SemiMergeJoin
	JoinTypeAntiMerge                       // AntiMergeJoin
	JoinTypeNatural                         // NaturalJoin
=======
	JoinTypeUnknown                   JoinType = iota // UnknownJoin
	JoinTypeCross                                     // CrossJoin
	JoinTypeInner                                     // InnerJoin
	JoinTypeSemi                                      // SemiJoin
	JoinTypeAnti                                      // AntiJoin
	JoinTypeRightSemi                                 // RightSemiJoin
	JoinTypeLeftOuter                                 // LeftOuterJoin
	JoinTypeLeftOuterExcludeNulls                     // LeftOuterJoinExcludingNulls
	JoinTypeFullOuter                                 // FullOuterJoin
	JoinTypeGroupBy                                   // GroupByJoin
	JoinTypeRightOuter                                // RightJoin
	JoinTypeLookup                                    // LookupJoin
	JoinTypeLeftOuterLookup                           // LeftOuterLookupJoin
	JoinTypeHash                                      // HashJoin
	JoinTypeLeftOuterHash                             // LeftOuterHashJoin
	JoinTypeLeftOuterHashExcludeNulls                 // LeftOuterHashJoinExcludeNulls
	JoinTypeMerge                                     // MergeJoin
	JoinTypeLeftOuterMerge                            // LeftOuterMergeJoin
	JoinTypeSemiHash                                  // SemiHashJoin
	JoinTypeAntiHash                                  // AntiHashJoin
	JoinTypeSemiLookup                                // SemiLookupJoin
	JoinTypeAntiLookup                                // AntiLookupJoin
	JoinTypeRightSemiLookup                           // RightSemiLookupJoin
	JoinTypeSemiMerge                                 // SemiMergeJoin
	JoinTypeAntiMerge                                 // AntiMergeJoin
	JoinTypeNatural                                   // NaturalJoin
>>>>>>> 3036c6d7
)

func (i JoinType) IsLeftOuter() bool {
	switch i {
	case JoinTypeLeftOuter, JoinTypeLeftOuterExcludeNulls, JoinTypeLeftOuterLookup, JoinTypeLeftOuterHash, JoinTypeLeftOuterHashExcludeNulls, JoinTypeLeftOuterMerge:
		return true
	default:
		return false
	}
}

// IsExcludeNulls returns whether a join operation has the behavior that if a condition evaluates to NULL,
// that row is excluded from the result table.
func (i JoinType) IsExcludeNulls() bool {
	switch i {
	case JoinTypeAnti, JoinTypeLeftOuterExcludeNulls, JoinTypeLeftOuterHashExcludeNulls:
		return true
	default:
		return false
	}
}

func (i JoinType) IsRightOuter() bool {
	return i == JoinTypeRightOuter
}

func (i JoinType) IsFullOuter() bool {
	return i == JoinTypeFullOuter
}

func (i JoinType) IsPhysical() bool {
	switch i {
	case JoinTypeLookup, JoinTypeLeftOuterLookup,
<<<<<<< HEAD
		JoinTypeSemiLookup, JoinTypeSemiMerge, JoinTypeSemiHash,
		JoinTypeHash, JoinTypeLeftOuterHash,
=======
		JoinTypeSemiLookup, JoinTypeRightSemiLookup, JoinTypeSemiMerge, JoinTypeSemiHash,
		JoinTypeHash, JoinTypeLeftOuterHash, JoinTypeLeftOuterHashExcludeNulls,
>>>>>>> 3036c6d7
		JoinTypeMerge, JoinTypeLeftOuterMerge,
		JoinTypeAntiLookup, JoinTypeAntiMerge, JoinTypeAntiHash:
		return true
	default:
		return false
	}
}

func (i JoinType) IsInner() bool {
	switch i {
	case JoinTypeInner, JoinTypeCross:
		return true
	default:
		return false
	}
}

func (i JoinType) IsNatural() bool {
	return i == JoinTypeNatural
}

func (i JoinType) IsDegenerate() bool {
	return i == JoinTypeCross
}

func (i JoinType) IsMerge() bool {
	switch i {
	case JoinTypeMerge, JoinTypeSemiMerge, JoinTypeAntiMerge, JoinTypeLeftOuterMerge:
		return true
	default:
		return false
	}
}

func (i JoinType) IsHash() bool {
	switch i {
	case JoinTypeHash, JoinTypeSemiHash, JoinTypeAntiHash, JoinTypeLeftOuterHash, JoinTypeLeftOuterHashExcludeNulls:
		return true
	default:
		return false
	}
}

func (i JoinType) IsSemi() bool {
	switch i {
	case JoinTypeSemi, JoinTypeSemiLookup, JoinTypeSemiMerge, JoinTypeSemiHash:
		return true
	default:

		return false
	}
}

func (i JoinType) IsAnti() bool {
	switch i {
	case JoinTypeAnti, JoinTypeAntiLookup, JoinTypeAntiMerge, JoinTypeAntiHash:
		return true
	default:
		return false
	}
}

func (i JoinType) IsPartial() bool {
	return i == JoinTypeSemi ||
		i == JoinTypeAnti ||
		i == JoinTypeSemiHash ||
		i == JoinTypeAntiHash ||
		i == JoinTypeAntiLookup ||
		i == JoinTypeSemiLookup
}

func (i JoinType) IsPlaceholder() bool {
	return i == JoinTypeRightOuter ||
		i == JoinTypeNatural
}

func (i JoinType) IsLookup() bool {
	switch i {
	case JoinTypeLookup, JoinTypeLeftOuterLookup, JoinTypeAntiLookup:
		return true
	default:
		return false
	}
}

func (i JoinType) IsCross() bool {
	return i == JoinTypeCross
}

func (i JoinType) AsHash() JoinType {
	switch i {
	case JoinTypeInner:
		return JoinTypeHash
	case JoinTypeLeftOuter:
		return JoinTypeLeftOuterHash
	case JoinTypeLeftOuterExcludeNulls:
		return JoinTypeLeftOuterHashExcludeNulls
	case JoinTypeSemi:
		return JoinTypeSemiHash
	case JoinTypeAnti:
		return JoinTypeAntiHash
	default:
		return i
	}
}

func (i JoinType) AsMerge() JoinType {
	switch i {
	case JoinTypeInner:
		return JoinTypeMerge
	case JoinTypeLeftOuter, JoinTypeLeftOuterExcludeNulls:
		return JoinTypeLeftOuterMerge
	case JoinTypeSemi:
		return JoinTypeSemiMerge
	case JoinTypeAnti:
		return JoinTypeAntiMerge
	default:
		return i
	}
}

func (i JoinType) AsLookup() JoinType {
	switch i {
	case JoinTypeInner:
		return JoinTypeLookup
	case JoinTypeLeftOuter, JoinTypeLeftOuterExcludeNulls:
		return JoinTypeLeftOuterLookup
	case JoinTypeSemi:
		return JoinTypeSemiLookup
	case JoinTypeAnti:
		return JoinTypeAntiLookup
	default:
		return i
	}
}

// JoinNode contains all the common data fields and implements the common sql.Node getters for all join types.
type JoinNode struct {
	BinaryNode
	Filter     sql.Expression
	Op         JoinType
	CommentStr string
	ScopeLen   int
}

var _ sql.Node = (*JoinNode)(nil)
var _ sql.CollationCoercible = (*JoinNode)(nil)

func NewJoin(left, right sql.Node, op JoinType, cond sql.Expression) *JoinNode {
	return &JoinNode{
		Op:         op,
		BinaryNode: BinaryNode{left: left, right: right},
		Filter:     cond,
	}
}

// Expressions implements sql.Expression
func (j *JoinNode) Expressions() []sql.Expression {
	if j.Op.IsDegenerate() || j.Filter == nil {
		return nil
	}
	return []sql.Expression{j.Filter}
}

func (j *JoinNode) JoinCond() sql.Expression {
	return j.Filter
}

// Comment implements sql.CommentedNode
func (j *JoinNode) Comment() string {
	return j.CommentStr
}

// Resolved implements the Resolvable interface.
func (j *JoinNode) Resolved() bool {
	switch {
	case j.Op.IsNatural():
		return false
	case j.Op.IsDegenerate() || j.Filter == nil:
		return j.left.Resolved() && j.right.Resolved()
	default:
		return j.left.Resolved() && j.right.Resolved() && j.Filter.Resolved()
	}
}

func (j *JoinNode) WithExpressions(exprs ...sql.Expression) (sql.Node, error) {
	ret := *j
	switch {
	case j.Op.IsDegenerate() || j.Filter == nil:
		if len(exprs) != 0 {
			return nil, sql.ErrInvalidChildrenNumber.New(j, len(exprs), 0)
		}
	default:
		if len(exprs) != 1 {
			return nil, sql.ErrInvalidChildrenNumber.New(j, len(exprs), 1)
		}
		ret.Filter = exprs[0]
	}
	return &ret, nil
}

func (j *JoinNode) CheckPrivileges(ctx *sql.Context, opChecker sql.PrivilegedOperationChecker) bool {
	return j.left.CheckPrivileges(ctx, opChecker) && j.right.CheckPrivileges(ctx, opChecker)
}

// CollationCoercibility implements the interface sql.CollationCoercible.
func (*JoinNode) CollationCoercibility(ctx *sql.Context) (collation sql.CollationID, coercibility byte) {
	// Joins make use of coercibility, but they don't return anything themselves
	return sql.Collation_binary, 7
}

func (j *JoinNode) JoinType() JoinType {
	return j.Op
}

// Schema implements the Node interface.
func (j *JoinNode) Schema() sql.Schema {
	switch {
	case j.Op.IsLeftOuter():
		return append(j.left.Schema(), makeNullable(j.right.Schema())...)
	case j.Op.IsRightOuter():
		return append(makeNullable(j.left.Schema()), j.right.Schema()...)
	case j.Op.IsFullOuter():
		return append(makeNullable(j.left.Schema()), makeNullable(j.right.Schema())...)
	case j.Op.IsPartial():
		return j.Left().Schema()
	case j.Op.IsNatural():
		panic("NaturalJoin is a placeholder, Schema called")
	default:
		return append(j.left.Schema(), j.right.Schema()...)
	}
}

// makeNullable will return a copy of the received columns, but all of them
// will be turned into nullable columns.
func makeNullable(cols []*sql.Column) []*sql.Column {
	var result = make([]*sql.Column, len(cols))
	for i := 0; i < len(cols); i++ {
		col := *cols[i]
		col.Nullable = true
		result[i] = &col
	}
	return result
}

func (j *JoinNode) WithScopeLen(i int) *JoinNode {
	ret := *j
	ret.ScopeLen = i
	return &ret
}

func (j *JoinNode) WithChildren(children ...sql.Node) (sql.Node, error) {
	if len(children) != 2 {
		return nil, sql.ErrInvalidChildrenNumber.New(j, len(children), 2)
	}
	ret := *j
	ret.left = children[0]
	ret.right = children[1]
	return &ret, nil
}

// WithComment implements sql.CommentedNode
func (j *JoinNode) WithComment(comment string) sql.Node {
	ret := *j
	ret.CommentStr = comment
	return &ret
}

func (j *JoinNode) String() string {
	pr := sql.NewTreePrinter()
	var children []string
	if j.Filter != nil {
		if j.Op.IsMerge() {
			filters := expression.SplitConjunction(j.Filter)
			children = append(children, fmt.Sprintf("cmp: %s", filters[0]))
			if len(filters) > 1 {
				children = append(children, fmt.Sprintf("sel: %s", expression.JoinAnd(filters[1:]...)))
			}
		} else {
			children = append(children, j.Filter.String())
		}
	}
	children = append(children, j.left.String(), j.right.String())
	pr.WriteNode("%s", j.Op)
	pr.WriteChildren(children...)
	return pr.String()
}

func (j *JoinNode) DebugString() string {
	pr := sql.NewTreePrinter()
	var children []string
	if j.Filter != nil {
		if j.Op.IsMerge() {
			filters := expression.SplitConjunction(j.Filter)
			children = append(children, fmt.Sprintf("cmp: %s", sql.DebugString(filters[0])))
			if len(filters) > 1 {
				children = append(children, fmt.Sprintf("sel: %s", sql.DebugString(expression.JoinAnd(filters[1:]...))))
			}
		} else {
			children = append(children, sql.DebugString(j.Filter))
		}
	}
	children = append(children, sql.DebugString(j.left), sql.DebugString(j.right))
	pr.WriteNode("%s", j.Op)
	pr.WriteChildren(children...)
	return pr.String()
}

func NewInnerJoin(left, right sql.Node, cond sql.Expression) *JoinNode {
	return NewJoin(left, right, JoinTypeInner, cond)
}

func NewHashJoin(left, right sql.Node, cond sql.Expression) *JoinNode {
	return NewJoin(left, right, JoinTypeHash, cond)
}

func NewLeftOuterJoin(left, right sql.Node, cond sql.Expression) *JoinNode {
	return NewJoin(left, right, JoinTypeLeftOuter, cond)
}

func NewLeftOuterHashJoin(left, right sql.Node, cond sql.Expression) *JoinNode {
	return NewJoin(left, right, JoinTypeLeftOuterHash, cond)
}

func NewLeftOuterLookupJoin(left, right sql.Node, cond sql.Expression) *JoinNode {
	return NewJoin(left, right, JoinTypeLeftOuterLookup, cond)
}

func NewRightOuterJoin(left, right sql.Node, cond sql.Expression) *JoinNode {
	return NewJoin(left, right, JoinTypeRightOuter, cond)
}

func NewFullOuterJoin(left, right sql.Node, cond sql.Expression) *JoinNode {
	return NewJoin(left, right, JoinTypeFullOuter, cond)
}

func NewCrossJoin(left, right sql.Node) *JoinNode {
	return NewJoin(left, right, JoinTypeCross, nil)
}

// NaturalJoin is a join that automatically joins by all the columns with the
// same name.
// NaturalJoin is a placeholder node, it should be transformed into an INNER
// JOIN during analysis.
func NewNaturalJoin(left, right sql.Node) *JoinNode {
	return NewJoin(left, right, JoinTypeNatural, nil)
}

// An LookupJoin is a join that uses index lookups for the secondary table.
func NewLookupJoin(left, right sql.Node, cond sql.Expression) *JoinNode {
	return NewJoin(left, right, JoinTypeLookup, cond)
}

func NewAntiJoin(left, right sql.Node, cond sql.Expression) *JoinNode {
	return NewJoin(left, right, JoinTypeAnti, cond)
}

func NewSemiJoin(left, right sql.Node, cond sql.Expression) *JoinNode {
	return NewJoin(left, right, JoinTypeSemi, cond)
}

// IsNullRejecting returns whether the expression always returns false for
// nil inputs.
func IsNullRejecting(e sql.Expression) bool {
	return !transform.InspectExpr(e, func(e sql.Expression) bool {
		switch e.(type) {
		case *expression.NullSafeEquals, *expression.IsNull:
			return true
		default:
			return false
		}
	})
}<|MERGE_RESOLUTION|>--- conflicted
+++ resolved
@@ -27,36 +27,11 @@
 type JoinType uint16
 
 const (
-<<<<<<< HEAD
-	JoinTypeUnknown         JoinType = iota // UnknownJoin
-	JoinTypeCross                           // CrossJoin
-	JoinTypeInner                           // InnerJoin
-	JoinTypeSemi                            // SemiJoin
-	JoinTypeAnti                            // AntiJoin
-	JoinTypeLeftOuter                       // LeftOuterJoin
-	JoinTypeFullOuter                       // FullOuterJoin
-	JoinTypeGroupBy                         // GroupByJoin
-	JoinTypeRightOuter                      // RightJoin
-	JoinTypeLookup                          // LookupJoin
-	JoinTypeLeftOuterLookup                 // LeftOuterLookupJoin
-	JoinTypeHash                            // HashJoin
-	JoinTypeLeftOuterHash                   // LeftOuterHashJoin
-	JoinTypeMerge                           // MergeJoin
-	JoinTypeLeftOuterMerge                  // LeftOuterMergeJoin
-	JoinTypeSemiHash                        // SemiHashJoin
-	JoinTypeAntiHash                        // AntiHashJoin
-	JoinTypeSemiLookup                      // SemiLookupJoin
-	JoinTypeAntiLookup                      // AntiLookupJoin
-	JoinTypeSemiMerge                       // SemiMergeJoin
-	JoinTypeAntiMerge                       // AntiMergeJoin
-	JoinTypeNatural                         // NaturalJoin
-=======
 	JoinTypeUnknown                   JoinType = iota // UnknownJoin
 	JoinTypeCross                                     // CrossJoin
 	JoinTypeInner                                     // InnerJoin
 	JoinTypeSemi                                      // SemiJoin
 	JoinTypeAnti                                      // AntiJoin
-	JoinTypeRightSemi                                 // RightSemiJoin
 	JoinTypeLeftOuter                                 // LeftOuterJoin
 	JoinTypeLeftOuterExcludeNulls                     // LeftOuterJoinExcludingNulls
 	JoinTypeFullOuter                                 // FullOuterJoin
@@ -73,11 +48,9 @@
 	JoinTypeAntiHash                                  // AntiHashJoin
 	JoinTypeSemiLookup                                // SemiLookupJoin
 	JoinTypeAntiLookup                                // AntiLookupJoin
-	JoinTypeRightSemiLookup                           // RightSemiLookupJoin
 	JoinTypeSemiMerge                                 // SemiMergeJoin
 	JoinTypeAntiMerge                                 // AntiMergeJoin
 	JoinTypeNatural                                   // NaturalJoin
->>>>>>> 3036c6d7
 )
 
 func (i JoinType) IsLeftOuter() bool {
@@ -111,13 +84,8 @@
 func (i JoinType) IsPhysical() bool {
 	switch i {
 	case JoinTypeLookup, JoinTypeLeftOuterLookup,
-<<<<<<< HEAD
 		JoinTypeSemiLookup, JoinTypeSemiMerge, JoinTypeSemiHash,
-		JoinTypeHash, JoinTypeLeftOuterHash,
-=======
-		JoinTypeSemiLookup, JoinTypeRightSemiLookup, JoinTypeSemiMerge, JoinTypeSemiHash,
 		JoinTypeHash, JoinTypeLeftOuterHash, JoinTypeLeftOuterHashExcludeNulls,
->>>>>>> 3036c6d7
 		JoinTypeMerge, JoinTypeLeftOuterMerge,
 		JoinTypeAntiLookup, JoinTypeAntiMerge, JoinTypeAntiHash:
 		return true
