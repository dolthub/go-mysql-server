// Copyright 2022 Dolthub, Inc.
//
// Licensed under the Apache License, Version 2.0 (the "License");
// you may not use this file except in compliance with the License.
// You may obtain a copy of the License at
//
//     http://www.apache.org/licenses/LICENSE-2.0
//
// Unless required by applicable law or agreed to in writing, software
// distributed under the License is distributed on an "AS IS" BASIS,
// WITHOUT WARRANTIES OR CONDITIONS OF ANY KIND, either express or implied.
// See the License for the specific language governing permissions and
// limitations under the License.

package plan

import (
	"strings"

<<<<<<< HEAD
	"github.com/gabereiser/go-mysql-server/sql/expression"
	"github.com/gabereiser/go-mysql-server/sql/types"

	"github.com/gabereiser/go-mysql-server/sql"
=======
	"github.com/dolthub/go-mysql-server/sql"
	"github.com/dolthub/go-mysql-server/sql/types"
>>>>>>> 4678e45a
)

// Into is a node to wrap the top-level node in a query plan so that any result will set user-defined or others
// variables given
type Into struct {
	UnaryNode
	IntoVars []sql.Expression
	Dumpfile string
	Outfile  string

	Charset string

	FieldsTerminatedBy  string
	FieldsEnclosedBy    string
	FieldsEnclosedByOpt bool
	FieldsEscapedBy     string

	LinesStartingBy   string
	LinesTerminatedBy string
}

var _ sql.Node = (*Into)(nil)
var _ sql.CollationCoercible = (*Into)(nil)

// Default values as defined here: https://dev.mysql.com/doc/refman/8.0/en/load-data.html
const (
	defaultFieldsTerminatedBy  = "\t"
	defaultFieldsEnclosedBy    = ""
	defaultFieldsEnclosedByOpt = false
	defaultFieldsEscapedBy     = "\\"
	defaultLinesStartingBy     = ""
	defaultLinesTerminatedBy   = "\n"
)

func NewInto(
	child sql.Node,
	variables []sql.Expression,
	outfile, dumpfile string) *Into {
	return &Into{
		UnaryNode: UnaryNode{child},
		IntoVars:  variables,
		Dumpfile:  dumpfile,
		Outfile:   outfile,

		FieldsTerminatedBy:  defaultFieldsTerminatedBy,
		FieldsEnclosedBy:    defaultFieldsEnclosedBy,
		FieldsEnclosedByOpt: defaultFieldsEnclosedByOpt,
		FieldsEscapedBy:     defaultFieldsEscapedBy,

		LinesStartingBy:   defaultLinesStartingBy,
		LinesTerminatedBy: defaultLinesTerminatedBy,
	}
}

var emptySch = make(sql.Schema, 0)

// Schema implements the Node interface.
func (i *Into) Schema() sql.Schema {
	// SELECT INTO does not return results directly (only through SQL vars or files),
	// so it's result schema is always empty.
	return types.OkResultSchema
}

func (i *Into) IsReadOnly() bool {
	return i.Child.IsReadOnly()
}

func (i *Into) String() string {
	p := sql.NewTreePrinter()
	var vars = make([]string, len(i.IntoVars))
	for j, v := range i.IntoVars {
		vars[j] = v.String()
	}
	_ = p.WriteNode("Into(%s, Outfile %s, Dumpfile %s)", strings.Join(vars, ", "), i.Outfile, i.Dumpfile)
	_ = p.WriteChildren(i.Child.String())
	return p.String()
}

func (i *Into) DebugString() string {
	p := sql.NewTreePrinter()
	var vars = make([]string, len(i.IntoVars))
	for j, v := range i.IntoVars {
		vars[j] = sql.DebugString(v)
	}
	_ = p.WriteNode("Into(%s, Outfile %s, Dumpfile %s)", strings.Join(vars, ", "), i.Outfile, i.Dumpfile)
	_ = p.WriteChildren(sql.DebugString(i.Child))
	return p.String()
}

func (i *Into) WithChildren(children ...sql.Node) (sql.Node, error) {
	if len(children) != 1 {
		return nil, sql.ErrInvalidChildrenNumber.New(i, len(children), 1)
	}
	ni := *i
	ni.Child = children[0]
	return &ni, nil
}

// CollationCoercibility implements the interface sql.CollationCoercible.
func (i *Into) CollationCoercibility(ctx *sql.Context) (collation sql.CollationID, coercibility byte) {
	return sql.GetCoercibility(ctx, i.Child)
}

// WithExpressions implements the sql.Expressioner interface.
func (i *Into) WithExpressions(exprs ...sql.Expression) (sql.Node, error) {
	if len(exprs) != len(i.IntoVars) {
		return nil, sql.ErrInvalidChildrenNumber.New(i, len(exprs), len(i.IntoVars))
	}
	ni := *i
	ni.IntoVars = exprs
	return &ni, nil
}

// Expressions implements the sql.Expressioner interface.
func (i *Into) Expressions() []sql.Expression {
	return i.IntoVars
}<|MERGE_RESOLUTION|>--- conflicted
+++ resolved
@@ -17,15 +17,8 @@
 import (
 	"strings"
 
-<<<<<<< HEAD
-	"github.com/gabereiser/go-mysql-server/sql/expression"
-	"github.com/gabereiser/go-mysql-server/sql/types"
-
-	"github.com/gabereiser/go-mysql-server/sql"
-=======
 	"github.com/dolthub/go-mysql-server/sql"
 	"github.com/dolthub/go-mysql-server/sql/types"
->>>>>>> 4678e45a
 )
 
 // Into is a node to wrap the top-level node in a query plan so that any result will set user-defined or others
