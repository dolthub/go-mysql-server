// Copyright 2020-2021 Dolthub, Inc.
//
// Licensed under the Apache License, Version 2.0 (the "License");
// you may not use this file except in compliance with the License.
// You may obtain a copy of the License at
//
//     http://www.apache.org/licenses/LICENSE-2.0
//
// Unless required by applicable law or agreed to in writing, software
// distributed under the License is distributed on an "AS IS" BASIS,
// WITHOUT WARRANTIES OR CONDITIONS OF ANY KIND, either express or implied.
// See the License for the specific language governing permissions and
// limitations under the License.

package plan

import (
	"github.com/dolthub/go-mysql-server/sql"
	"github.com/dolthub/go-mysql-server/sql/expression"
	"github.com/dolthub/go-mysql-server/sql/transform"
)

// ApplyBindings replaces all `BindVar` expressions in the given sql.Node with
// their corresponding sql.Expression entries in the provided |bindings| map.
// If a binding for a |BindVar| expression is not found in the map, no error is
// returned and the |BindVar| expression is left in place. There is no check on
// whether all entries in |bindings| are used at least once throughout the |n|.
// sql.DeferredType instances will be resolved by the binding types.
func ApplyBindings(n sql.Node, bindings map[string]sql.Expression) (sql.Node, error) {
	fixBindings := func(_ sql.Node, expr sql.Expression) (sql.Expression, transform.TreeIdentity, error) {
		switch e := expr.(type) {
		case *expression.BindVar:
			val, found := bindings[e.Name]
			if found {
				return val, transform.NewTree, nil
			}
		case *Subquery:
			// *Subquery is a sql.Expression with a sql.Node not reachable
			// by the visitor. Manually apply bindings to [Query] field.
			q, err := ApplyBindings(e.Query, bindings)
			if err != nil {
				return nil, transform.SameTree, err
			}
			return e.WithQuery(q), transform.NewTree, nil
		}
		return expr, transform.SameTree, nil
	}

	n, _, err := transform.NodeWithOpaque(n, func(node sql.Node) (sql.Node, transform.TreeIdentity, error) {
		switch n := node.(type) {
		case *IndexedJoin:
			// *plan.IndexedJoin cannot implement sql.Expressioner
			// because the column indexes get mis-ordered by FixFieldIndexesForExpressions.
			cond, err := expression.TransformUp(n.Cond, fixBindings)
			if err != nil {
				return nil, err
			}
			return NewIndexedJoin(n.left, n.right, n.joinType, cond, n.scopeLen), nil
		case *InsertInto:
			// Manually apply bindings to [Source] because it is separated
			// from [Destination].
			newSource, err := ApplyBindings(n.Source, bindings)
			if err != nil {
				return nil, transform.SameTree, err
			}
<<<<<<< HEAD
			return n.WithSource(newSource), transform.NewTree, nil
		default:
			return transform.Node(node, func(n sql.Node) (sql.Node, transform.TreeIdentity, error) {
				return transform.OneNodeExprsWithNode(n, fixBindings)
			})
=======
			return TransformExpressionsUp(n.WithSource(newSource), fixBindings)
>>>>>>> b5db32ca
		}
		return TransformExpressionsUp(node, fixBindings)
	})
	if err != nil {
		return nil, err
	}
	return n, err
}<|MERGE_RESOLUTION|>--- conflicted
+++ resolved
@@ -27,7 +27,7 @@
 // whether all entries in |bindings| are used at least once throughout the |n|.
 // sql.DeferredType instances will be resolved by the binding types.
 func ApplyBindings(n sql.Node, bindings map[string]sql.Expression) (sql.Node, error) {
-	fixBindings := func(_ sql.Node, expr sql.Expression) (sql.Expression, transform.TreeIdentity, error) {
+	fixBindings := func(expr sql.Expression) (sql.Expression, transform.TreeIdentity, error) {
 		switch e := expr.(type) {
 		case *expression.BindVar:
 			val, found := bindings[e.Name]
@@ -51,11 +51,11 @@
 		case *IndexedJoin:
 			// *plan.IndexedJoin cannot implement sql.Expressioner
 			// because the column indexes get mis-ordered by FixFieldIndexesForExpressions.
-			cond, err := expression.TransformUp(n.Cond, fixBindings)
+			cond, same, err := transform.Expr(n.Cond, fixBindings)
 			if err != nil {
-				return nil, err
+				return nil, transform.SameTree, err
 			}
-			return NewIndexedJoin(n.left, n.right, n.joinType, cond, n.scopeLen), nil
+			return NewIndexedJoin(n.left, n.right, n.joinType, cond, n.scopeLen), same, nil
 		case *InsertInto:
 			// Manually apply bindings to [Source] because it is separated
 			// from [Destination].
@@ -63,17 +63,10 @@
 			if err != nil {
 				return nil, transform.SameTree, err
 			}
-<<<<<<< HEAD
-			return n.WithSource(newSource), transform.NewTree, nil
+			return transform.NodeExprs(n.WithSource(newSource), fixBindings)
 		default:
-			return transform.Node(node, func(n sql.Node) (sql.Node, transform.TreeIdentity, error) {
-				return transform.OneNodeExprsWithNode(n, fixBindings)
-			})
-=======
-			return TransformExpressionsUp(n.WithSource(newSource), fixBindings)
->>>>>>> b5db32ca
 		}
-		return TransformExpressionsUp(node, fixBindings)
+		return transform.NodeExprs(node, fixBindings)
 	})
 	if err != nil {
 		return nil, err
