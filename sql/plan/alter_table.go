--- conflicted
+++ resolved
@@ -134,138 +134,6 @@
 	return fmt.Sprintf("add column %s", a.column.Name)
 }
 
-<<<<<<< HEAD
-=======
-func (a *AddColumn) RowIter(ctx *sql.Context, row sql.Row) (sql.RowIter, error) {
-	table, err := getTableFromDatabase(ctx, a.Database(), a.Table)
-	if err != nil {
-		return nil, err
-	}
-
-	alterable, ok := table.(sql.AlterableTable)
-	if !ok {
-		return nil, sql.ErrAlterTableNotSupported.New(table.Name())
-	}
-
-	tbl := alterable.(sql.Table)
-	tblSch := a.targetSch
-	if a.order != nil && !a.order.First {
-		idx := tblSch.IndexOf(a.order.AfterColumn, tbl.Name())
-		if idx < 0 {
-			return nil, sql.ErrTableColumnNotFound.New(tbl.Name(), a.order.AfterColumn)
-		}
-	}
-
-	if err := a.validateDefaultPosition(tblSch); err != nil {
-		return nil, err
-	}
-	// MySQL assigns the column's type (which contains the collation) at column creation/modification. If a column has
-	// an invalid collation, then one has not been assigned at this point, so we assign it the table's collation. This
-	// does not create a reference to the table's collation, which may change at any point, and therefore will have no
-	// relation to this column after assignment.
-	if collatedType, ok := a.column.Type.(sql.TypeWithCollation); ok && collatedType.Collation() == sql.Collation_Unspecified {
-		a.column.Type, err = collatedType.WithNewCollation(alterable.Collation())
-		if err != nil {
-			return nil, err
-		}
-	}
-	for _, col := range a.targetSch {
-		if collatedType, ok := col.Type.(sql.TypeWithCollation); ok && collatedType.Collation() == sql.Collation_Unspecified {
-			col.Type, err = collatedType.WithNewCollation(alterable.Collation())
-			if err != nil {
-				return nil, err
-			}
-		}
-	}
-
-	return &addColumnIter{
-		a:         a,
-		alterable: alterable,
-	}, nil
-}
-
-// updateRowsWithDefaults iterates through an updatable table and applies an update to each row.
-func (a *AddColumn) updateRowsWithDefaults(ctx *sql.Context, table sql.Table) error {
-	rt := NewResolvedTable(table, a.db, nil)
-	updatable, ok := table.(sql.UpdatableTable)
-	if !ok {
-		return ErrUpdateNotSupported.New(rt.Name())
-	}
-
-	tableIter, err := rt.RowIter(ctx, nil)
-	if err != nil {
-		return err
-	}
-
-	schema := updatable.Schema()
-	idx := -1
-	for i, col := range schema {
-		if col.Name == a.column.Name {
-			idx = i
-		}
-	}
-
-	updater := updatable.Updater(ctx)
-
-	for {
-		r, err := tableIter.Next(ctx)
-		if err == io.EOF {
-			return updater.Close(ctx)
-		}
-
-		if err != nil {
-			_ = updater.Close(ctx)
-			return err
-		}
-
-		updatedRow, err := applyDefaults(ctx, schema, idx, r, a.column.Default)
-		if err != nil {
-			return err
-		}
-
-		err = updater.Update(ctx, r, updatedRow)
-		if err != nil {
-			return err
-		}
-	}
-}
-
-// applyDefaults applies the default value of the given column index to the given row, and returns a new row with the updated values.
-// This assumes that the given row has placeholder `nil` values for the default entries, and also that each column in a table is
-// present and in the order as represented by the schema.
-func applyDefaults(ctx *sql.Context, tblSch sql.Schema, col int, row sql.Row, cd *sql.ColumnDefaultValue) (sql.Row, error) {
-	newRow := row.Copy()
-	if len(tblSch) != len(row) {
-		return nil, fmt.Errorf("any row given to ApplyDefaults must be of the same length as the table it represents")
-	}
-
-	if col < 0 || col > len(tblSch) {
-		return nil, fmt.Errorf("column index `%d` is out of bounds, table schema has `%d` number of columns", col, len(tblSch))
-	}
-
-	columnDefaultExpr := cd
-	if columnDefaultExpr == nil && !tblSch[col].Nullable {
-		val := tblSch[col].Type.Zero()
-		var err error
-		newRow[col], _, err = tblSch[col].Type.Convert(val)
-		if err != nil {
-			return nil, err
-		}
-	} else {
-		val, err := columnDefaultExpr.Eval(ctx, newRow)
-		if err != nil {
-			return nil, err
-		}
-		newRow[col], _, err = tblSch[col].Type.Convert(val)
-		if err != nil {
-			return nil, err
-		}
-	}
-
-	return newRow, nil
-}
-
->>>>>>> 603151a3
 func (a *AddColumn) Expressions() []sql.Expression {
 	return append(transform.WrappedColumnDefaults(a.targetSch), expression.WrapExpressions(a.column.Default)...)
 }
@@ -383,213 +251,6 @@
 	return []sql.Node{a.Table}
 }
 
-<<<<<<< HEAD
-=======
-type addColumnIter struct {
-	a         *AddColumn
-	alterable sql.AlterableTable
-	runOnce   bool
-}
-
-func (i *addColumnIter) Next(ctx *sql.Context) (sql.Row, error) {
-	if i.runOnce {
-		return nil, io.EOF
-	}
-	i.runOnce = true
-
-	rwt, ok := i.alterable.(sql.RewritableTable)
-	if ok {
-		rewritten, err := i.rewriteTable(ctx, rwt)
-		if err != nil {
-			return nil, err
-		}
-		if rewritten {
-			return sql.NewRow(types.NewOkResult(0)), nil
-		}
-	}
-
-	err := i.alterable.AddColumn(ctx, i.a.column, i.a.order)
-	if err != nil {
-		return nil, err
-	}
-
-	// We only need to update all table rows if the new column is non-nil
-	if i.a.column.Nullable && i.a.column.Default == nil {
-		return sql.NewRow(types.NewOkResult(0)), nil
-	}
-
-	err = i.a.updateRowsWithDefaults(ctx, i.alterable)
-	if err != nil {
-		return nil, err
-	}
-
-	return sql.NewRow(types.NewOkResult(0)), nil
-}
-
-func (i addColumnIter) Close(context *sql.Context) error {
-	return nil
-}
-
-// rewriteTable rewrites the table given if required or requested, and returns the whether it was rewritten
-func (i *addColumnIter) rewriteTable(ctx *sql.Context, rwt sql.RewritableTable) (bool, error) {
-	newSch, projections, err := addColumnToSchema(i.a.targetSch, i.a.column, i.a.order)
-	if err != nil {
-		return false, err
-	}
-
-	oldPkSchema, newPkSchema := sql.SchemaToPrimaryKeySchema(rwt, rwt.Schema()), sql.SchemaToPrimaryKeySchema(rwt, newSch)
-
-	rewriteRequired := false
-	if i.a.column.Default != nil || !i.a.column.Nullable {
-		rewriteRequired = true
-	}
-
-	rewriteRequested := rwt.ShouldRewriteTable(ctx, oldPkSchema, newPkSchema, nil, i.a.column)
-	if !rewriteRequired && !rewriteRequested {
-		return false, nil
-	}
-
-	inserter, err := rwt.RewriteInserter(ctx, oldPkSchema, newPkSchema, nil, i.a.column, nil)
-	if err != nil {
-		return false, err
-	}
-
-	partitions, err := rwt.Partitions(ctx)
-	if err != nil {
-		return false, err
-	}
-
-	rowIter := sql.NewTableRowIter(ctx, rwt, partitions)
-
-	var val uint64
-	autoIncColIdx := -1
-	if newSch.HasAutoIncrement() && !i.a.targetSch.HasAutoIncrement() {
-		t, ok := rwt.(sql.AutoIncrementTable)
-		if !ok {
-			return false, ErrAutoIncrementNotSupported.New()
-		}
-
-		autoIncColIdx = newSch.IndexOf(i.a.column.Name, i.a.column.Source)
-		val, err = t.GetNextAutoIncrementValue(ctx, 0)
-		if err != nil {
-			return false, err
-		}
-	}
-
-	for {
-		r, err := rowIter.Next(ctx)
-		if err == io.EOF {
-			break
-		} else if err != nil {
-			return false, err
-		}
-
-		newRow, err := ProjectRow(ctx, projections, r)
-		if err != nil {
-			return false, err
-		}
-
-		if autoIncColIdx != -1 {
-			v, _, err := i.a.column.Type.Convert(val)
-			if err != nil {
-				return false, err
-			}
-			newRow[autoIncColIdx] = v
-			val++
-		}
-
-		err = inserter.Insert(ctx, newRow)
-		if err != nil {
-			return false, err
-		}
-	}
-
-	// TODO: move this into iter.close, probably
-	err = inserter.Close(ctx)
-	if err != nil {
-		return false, err
-	}
-
-	return true, nil
-}
-
-// addColumnToSchema returns a new schema and a set of projection expressions that when applied to rows from the old
-// schema will result in rows in the new schema.
-func addColumnToSchema(schema sql.Schema, column *sql.Column, order *sql.ColumnOrder) (sql.Schema, []sql.Expression, error) {
-	idx := -1
-	if order != nil && len(order.AfterColumn) > 0 {
-		idx = schema.IndexOf(order.AfterColumn, column.Source)
-		if idx == -1 {
-			// Should be checked in the analyzer already
-			return nil, nil, sql.ErrTableColumnNotFound.New(column.Source, order.AfterColumn)
-		}
-		idx++
-	} else if order != nil && order.First {
-		idx = 0
-	}
-
-	// Now build the new schema, keeping track of:
-	// 1) the new result schema
-	// 2) A set of projections to translate rows in the old schema to rows in the new schema
-	newSch := make(sql.Schema, 0, len(schema)+1)
-	projections := make([]sql.Expression, len(schema)+1)
-
-	if idx >= 0 {
-		newSch = append(newSch, schema[:idx]...)
-		newSch = append(newSch, column)
-		newSch = append(newSch, schema[idx:]...)
-
-		for i := range schema[:idx] {
-			projections[i] = expression.NewGetField(i, schema[i].Type, schema[i].Name, schema[i].Nullable)
-		}
-		projections[idx] = colDefaultExpression{column}
-		for i := range schema[idx:] {
-			schIdx := i + idx
-			projections[schIdx+1] = expression.NewGetField(schIdx, schema[schIdx].Type, schema[schIdx].Name, schema[schIdx].Nullable)
-		}
-	} else { // new column at end
-		newSch = append(newSch, schema...)
-		newSch = append(newSch, column)
-		for i := range schema {
-			projections[i] = expression.NewGetField(i, schema[i].Type, schema[i].Name, schema[i].Nullable)
-		}
-		projections[len(schema)] = colDefaultExpression{column}
-	}
-
-	// Alter the new default if it refers to other columns. The column indexes computed during analysis refer to the
-	// column indexes in the new result schema, which is not what we want here: we want the positions in the old
-	// (current) schema, since that is what we'll be evaluating when we rewrite the table.
-	for i := range projections {
-		switch p := projections[i].(type) {
-		case colDefaultExpression:
-			if p.column.Default != nil {
-				newExpr, _, err := transform.Expr(p.column.Default.Expression, func(s sql.Expression) (sql.Expression, transform.TreeIdentity, error) {
-					switch s := s.(type) {
-					case *expression.GetField:
-						idx := schema.IndexOf(s.Name(), schema[0].Source)
-						if idx < 0 {
-							return nil, transform.SameTree, sql.ErrTableColumnNotFound.New(schema[0].Source, s.Name())
-						}
-						return s.WithIndex(idx), transform.NewTree, nil
-					default:
-						return s, transform.SameTree, nil
-					}
-					return s, transform.SameTree, nil
-				})
-				if err != nil {
-					return nil, nil, err
-				}
-				p.column.Default.Expression = newExpr
-				projections[i] = p
-			}
-			break
-		}
-	}
-
-	return newSch, projections, nil
-}
-
->>>>>>> 603151a3
 // colDefault expression evaluates the column default for a row being inserted, correctly handling zero values and
 // nulls
 type ColDefaultExpression struct {
@@ -621,27 +282,17 @@
 func (c ColDefaultExpression) Eval(ctx *sql.Context, row sql.Row) (interface{}, error) {
 	columnDefaultExpr := c.Column.Default
 
-<<<<<<< HEAD
 	if columnDefaultExpr == nil && !c.Column.Nullable {
 		val := c.Column.Type.Zero()
-		return c.Column.Type.Convert(val)
-=======
-	if columnDefaultExpr == nil && !c.column.Nullable {
-		val := c.column.Type.Zero()
-		ret, _, err := c.column.Type.Convert(val)
+		ret, _, err := c.Column.Type.Convert(val)
 		return ret, err
->>>>>>> 603151a3
 	} else if columnDefaultExpr != nil {
 		val, err := columnDefaultExpr.Eval(ctx, row)
 		if err != nil {
 			return nil, err
 		}
-<<<<<<< HEAD
-		return c.Column.Type.Convert(val)
-=======
-		ret, _, err := c.column.Type.Convert(val)
+		ret, _, err := c.Column.Type.Convert(val)
 		return ret, err
->>>>>>> 603151a3
 	}
 
 	return nil, nil
@@ -970,398 +621,6 @@
 	return m.targetSchema
 }
 
-<<<<<<< HEAD
-=======
-type modifyColumnIter struct {
-	m         *ModifyColumn
-	alterable sql.AlterableTable
-	runOnce   bool
-}
-
-func (m *ModifyColumn) RowIter(ctx *sql.Context, row sql.Row) (sql.RowIter, error) {
-	tbl, err := getTableFromDatabase(ctx, m.Database(), m.Table)
-	if err != nil {
-		return nil, err
-	}
-
-	alterable, ok := tbl.(sql.AlterableTable)
-	if !ok {
-		return nil, sql.ErrAlterTableNotSupported.New(tbl.Name())
-	}
-
-	if err := m.validateDefaultPosition(m.targetSchema); err != nil {
-		return nil, err
-	}
-	// MySQL assigns the column's type (which contains the collation) at column creation/modification. If a column has
-	// an invalid collation, then one has not been assigned at this point, so we assign it the table's collation. This
-	// does not create a reference to the table's collation, which may change at any point, and therefore will have no
-	// relation to this column after assignment.
-	if collatedType, ok := m.column.Type.(sql.TypeWithCollation); ok && collatedType.Collation() == sql.Collation_Unspecified {
-		m.column.Type, err = collatedType.WithNewCollation(alterable.Collation())
-		if err != nil {
-			return nil, err
-		}
-	}
-	for _, col := range m.targetSchema {
-		if collatedType, ok := col.Type.(sql.TypeWithCollation); ok && collatedType.Collation() == sql.Collation_Unspecified {
-			col.Type, err = collatedType.WithNewCollation(alterable.Collation())
-			if err != nil {
-				return nil, err
-			}
-		}
-	}
-
-	return &modifyColumnIter{
-		m:         m,
-		alterable: alterable,
-	}, nil
-}
-
-func (i *modifyColumnIter) Next(ctx *sql.Context) (sql.Row, error) {
-	if i.runOnce {
-		return nil, io.EOF
-	}
-	i.runOnce = true
-
-	idx := i.m.targetSchema.IndexOf(i.m.columnName, i.alterable.Name())
-	if idx < 0 {
-		return nil, sql.ErrTableColumnNotFound.New(i.alterable.Name(), i.m.columnName)
-	}
-
-	if i.m.order != nil && !i.m.order.First {
-		idx = i.m.targetSchema.IndexOf(i.m.order.AfterColumn, i.alterable.Name())
-		if idx < 0 {
-			return nil, sql.ErrTableColumnNotFound.New(i.alterable.Name(), i.m.order.AfterColumn)
-		}
-	}
-
-	lowerColName := strings.ToLower(i.m.columnName)
-
-	// Update the foreign key columns as well
-	if fkTable, ok := i.alterable.(sql.ForeignKeyTable); ok {
-		// We only care if the column is used in a foreign key
-		usedInFk := false
-		fks, err := fkTable.GetDeclaredForeignKeys(ctx)
-		if err != nil {
-			return nil, err
-		}
-		parentFks, err := fkTable.GetReferencedForeignKeys(ctx)
-		if err != nil {
-			return nil, err
-		}
-	OuterChildFk:
-		for _, foreignKey := range fks {
-			for _, colName := range foreignKey.Columns {
-				if strings.ToLower(colName) == lowerColName {
-					usedInFk = true
-					break OuterChildFk
-				}
-			}
-		}
-		if !usedInFk {
-		OuterParentFk:
-			for _, foreignKey := range parentFks {
-				for _, colName := range foreignKey.ParentColumns {
-					if strings.ToLower(colName) == lowerColName {
-						usedInFk = true
-						break OuterParentFk
-					}
-				}
-			}
-		}
-
-		tblSch := i.m.targetSchema
-		if usedInFk {
-			if !i.m.targetSchema[idx].Type.Equals(i.m.column.Type) {
-				// There seems to be a special case where you can lengthen a CHAR/VARCHAR/BINARY/VARBINARY.
-				// Have not tested every type nor combination, but this seems specific to those 4 types.
-				if tblSch[idx].Type.Type() == i.m.column.Type.Type() {
-					switch i.m.column.Type.Type() {
-					case sqltypes.Char, sqltypes.VarChar, sqltypes.Binary, sqltypes.VarBinary:
-						oldType := tblSch[idx].Type.(sql.StringType)
-						newType := i.m.column.Type.(sql.StringType)
-						if oldType.Collation() != newType.Collation() || oldType.MaxCharacterLength() > newType.MaxCharacterLength() {
-							return nil, sql.ErrForeignKeyTypeChange.New(i.m.columnName)
-						}
-					default:
-						return nil, sql.ErrForeignKeyTypeChange.New(i.m.columnName)
-					}
-				} else {
-					return nil, sql.ErrForeignKeyTypeChange.New(i.m.columnName)
-				}
-			}
-			if !i.m.column.Nullable {
-				lowerColName := strings.ToLower(i.m.columnName)
-				for _, fk := range fks {
-					if fk.OnUpdate == sql.ForeignKeyReferentialAction_SetNull || fk.OnDelete == sql.ForeignKeyReferentialAction_SetNull {
-						for _, col := range fk.Columns {
-							if lowerColName == strings.ToLower(col) {
-								return nil, sql.ErrForeignKeyTypeChangeSetNull.New(i.m.columnName, fk.Name)
-							}
-						}
-					}
-				}
-			}
-			err = handleFkColumnRename(ctx, fkTable, i.m.db, i.m.columnName, i.m.column.Name)
-			if err != nil {
-				return nil, err
-			}
-		}
-	}
-
-	// TODO: replace with different node in analyzer
-	rwt, ok := i.alterable.(sql.RewritableTable)
-	if ok {
-		rewritten, err := i.rewriteTable(ctx, rwt)
-		if err != nil {
-			return nil, err
-		}
-		if rewritten {
-			return sql.NewRow(types.NewOkResult(0)), nil
-		}
-	}
-
-	// TODO: fix me
-	if err := updateDefaultsOnColumnRename(ctx, i.alterable, i.m.targetSchema, i.m.columnName, i.m.column.Name); err != nil {
-		return nil, err
-	}
-
-	err := i.alterable.ModifyColumn(ctx, i.m.columnName, i.m.column, i.m.order)
-	if err != nil {
-		return nil, err
-	}
-
-	return sql.NewRow(types.NewOkResult(0)), nil
-}
-
-func (i *modifyColumnIter) Close(context *sql.Context) error {
-	return nil
-}
-
-// rewriteTable rewrites the table given if required or requested, and returns the whether it was rewritten
-func (i *modifyColumnIter) rewriteTable(ctx *sql.Context, rwt sql.RewritableTable) (bool, error) {
-	oldColIdx := i.m.targetSchema.IndexOfColName(i.m.columnName)
-	if oldColIdx < 0 {
-		// Should be impossible, checked in analyzer
-		return false, sql.ErrTableColumnNotFound.New(rwt.Name(), i.m.columnName)
-	}
-
-	newSch, projections, err := modifyColumnInSchema(i.m.targetSchema, i.m.columnName, i.m.column, i.m.order)
-	if err != nil {
-		return false, err
-	}
-
-	// Wrap any auto increment columns in auto increment expressions. This mirrors what happens to row sources for normal
-	// INSERT statements during analysis.
-	for i, col := range newSch {
-		if col.AutoIncrement {
-			projections[i], err = expression.NewAutoIncrementForColumn(ctx, rwt, col, projections[i])
-			if err != nil {
-				return false, err
-			}
-		}
-	}
-
-	var renames []sql.ColumnRename
-	if i.m.columnName != i.m.column.Name {
-		renames = []sql.ColumnRename{{
-			Before: i.m.columnName, After: i.m.column.Name,
-		}}
-	}
-
-	oldPkSchema := sql.SchemaToPrimaryKeySchema(rwt, rwt.Schema())
-	newPkSchema := sql.SchemaToPrimaryKeySchema(rwt, newSch, renames...)
-
-	rewriteRequired := false
-	if i.m.targetSchema[oldColIdx].Nullable && !i.m.column.Nullable {
-		rewriteRequired = true
-	}
-
-	// TODO: codify rewrite requirements
-	rewriteRequested := rwt.ShouldRewriteTable(ctx, oldPkSchema, newPkSchema, i.m.targetSchema[oldColIdx], i.m.column)
-	if !rewriteRequired && !rewriteRequested {
-		return false, nil
-	}
-
-	inserter, err := rwt.RewriteInserter(ctx, oldPkSchema, newPkSchema, i.m.targetSchema[oldColIdx], i.m.column, nil)
-	if err != nil {
-		return false, err
-	}
-
-	partitions, err := rwt.Partitions(ctx)
-	if err != nil {
-		return false, err
-	}
-
-	rowIter := sql.NewTableRowIter(ctx, rwt, partitions)
-
-	for {
-		r, err := rowIter.Next(ctx)
-		if err == io.EOF {
-			break
-		} else if err != nil {
-			return false, err
-		}
-
-		newRow, err := projectRowWithTypes(ctx, newSch, projections, r)
-		if err != nil {
-			return false, err
-		}
-
-		err = i.validateNullability(ctx, newSch, newRow)
-		if err != nil {
-			return false, err
-		}
-
-		err = inserter.Insert(ctx, newRow)
-		if err != nil {
-			return false, err
-		}
-	}
-
-	// TODO: move this into iter.close, probably
-	err = inserter.Close(ctx)
-	if err != nil {
-		return false, err
-	}
-
-	return true, nil
-}
-
-// TODO: this shares logic with insert
-func (i *modifyColumnIter) validateNullability(ctx *sql.Context, dstSchema sql.Schema, row sql.Row) error {
-	for count, col := range dstSchema {
-		if !col.Nullable && row[count] == nil {
-			return sql.ErrInsertIntoNonNullableProvidedNull.New(col.Name)
-		}
-	}
-	return nil
-}
-
-// projectRowWithTypes projects the row given with the projections given and additionally converts them to the
-// corresponding types found in the schema given, using the standard type conversion logic.
-func projectRowWithTypes(ctx *sql.Context, sch sql.Schema, projections []sql.Expression, r sql.Row) (sql.Row, error) {
-	newRow, err := ProjectRow(ctx, projections, r)
-	if err != nil {
-		return nil, err
-	}
-
-	for i := range newRow {
-		converted, inRange, err := sch[i].Type.Convert(newRow[i])
-		if err != nil {
-			if sql.ErrNotMatchingSRID.Is(err) {
-				err = sql.ErrNotMatchingSRIDWithColName.New(sch[i].Name, err)
-			}
-			return nil, err
-		} else if !inRange {
-			return nil, sql.ErrValueOutOfRange.New(newRow[i], sch[i].Type)
-		}
-		newRow[i] = converted
-	}
-
-	return newRow, nil
-}
-
-// modifyColumnInSchema modifies the given column in given schema and returns the new schema, along with a set of
-// projections to adapt the old schema to the new one.
-func modifyColumnInSchema(schema sql.Schema, name string, column *sql.Column, order *sql.ColumnOrder) (sql.Schema, []sql.Expression, error) {
-	schema = schema.Copy()
-	currIdx := schema.IndexOf(name, column.Source)
-	if currIdx < 0 {
-		// Should be checked in the analyzer already
-		return nil, nil, sql.ErrTableColumnNotFound.New(column.Source, name)
-	}
-
-	// Primary key-ness isn't included in the column description as part of the ALTER statement, preserve it
-	if schema[currIdx].PrimaryKey {
-		column.PrimaryKey = true
-	}
-
-	newIdx := currIdx
-	if order != nil && len(order.AfterColumn) > 0 {
-		newIdx = schema.IndexOf(order.AfterColumn, column.Source)
-		if newIdx == -1 {
-			// Should be checked in the analyzer already
-			return nil, nil, sql.ErrTableColumnNotFound.New(column.Source, order.AfterColumn)
-		}
-		// if we're moving left in the schema, shift everything over one
-		if newIdx < currIdx {
-			newIdx++
-		}
-	} else if order != nil && order.First {
-		newIdx = 0
-	}
-
-	// establish a map from old column index to new column index
-	oldToNewIdxMapping := make(map[int]int)
-	var i, j int
-	for j < len(schema) || i < len(schema) {
-		if i == currIdx {
-			oldToNewIdxMapping[i] = newIdx
-			i++
-		} else if j == newIdx {
-			j++
-		} else {
-			oldToNewIdxMapping[i] = j
-			i, j = i+1, j+1
-		}
-	}
-
-	// Now build the new schema, keeping track of:
-	// 1) The new result schema
-	// 2) A set of projections to translate rows in the old schema to rows in the new schema
-	newSch := make(sql.Schema, len(schema))
-	projections := make([]sql.Expression, len(schema))
-
-	for i := range schema {
-		j := oldToNewIdxMapping[i]
-		oldCol := schema[i]
-		c := oldCol
-		if j == newIdx {
-			c = column
-		}
-		newSch[j] = c
-		projections[j] = expression.NewGetField(i, oldCol.Type, oldCol.Name, oldCol.Nullable)
-	}
-
-	// If a column was renamed or moved, we need to update any column defaults that refer to it
-	for i := range newSch {
-		newCol := newSch[oldToNewIdxMapping[i]]
-
-		if newCol.Default != nil {
-			newDefault, _, err := transform.Expr(newCol.Default.Expression, func(e sql.Expression) (sql.Expression, transform.TreeIdentity, error) {
-				gf, ok := e.(*expression.GetField)
-				if !ok {
-					return e, transform.SameTree, nil
-				}
-
-				colName := gf.Name()
-				// handle column renames
-				if strings.ToLower(colName) == strings.ToLower(name) {
-					colName = column.Name
-				}
-
-				newSchemaIdx := newSch.IndexOfColName(colName)
-				return expression.NewGetFieldWithTable(newSchemaIdx, gf.Type(), gf.Table(), colName, gf.IsNullable()), transform.NewTree, nil
-			})
-			if err != nil {
-				return nil, nil, err
-			}
-
-			newDefault, err = newCol.Default.WithChildren(newDefault)
-			if err != nil {
-				return nil, nil, err
-			}
-
-			newCol.Default = newDefault.(*sql.ColumnDefaultValue)
-		}
-	}
-
-	// TODO: do we need col defaults here? probably when changing a column to be non-null?
-	return newSch, projections, nil
-}
-
->>>>>>> 603151a3
 func (m *ModifyColumn) Children() []sql.Node {
 	return []sql.Node{m.Table}
 }
