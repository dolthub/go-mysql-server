--- conflicted
+++ resolved
@@ -479,11 +479,7 @@
 		return false, nil
 	}
 
-<<<<<<< HEAD
-	inserter, err := rwt.RewriteInserter(ctx, newPkSchema)
-=======
 	inserter, err := rwt.RewriteInserter(ctx, oldPkSchema, newPkSchema, nil, i.a.column)
->>>>>>> f1bd8e0f
 	if err != nil {
 		return false, err
 	}
@@ -713,11 +709,7 @@
 		return false, nil
 	}
 
-<<<<<<< HEAD
-	inserter, err := rwt.RewriteInserter(ctx, newPkSchema)
-=======
 	inserter, err := rwt.RewriteInserter(ctx, oldPkSchema, newPkSchema, oldPkSchema.Schema[droppedColIdx], nil)
->>>>>>> f1bd8e0f
 	if err != nil {
 		return false, err
 	}
@@ -1330,11 +1322,7 @@
 		return false, nil
 	}
 
-<<<<<<< HEAD
-	inserter, err := rwt.RewriteInserter(ctx, newPkSchema)
-=======
 	inserter, err := rwt.RewriteInserter(ctx, oldPkSchema, newPkSchema, i.m.targetSchema[oldColIdx], i.m.column)
->>>>>>> f1bd8e0f
 	if err != nil {
 		return false, err
 	}
