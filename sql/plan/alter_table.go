// Copyright 2021 Dolthub, Inc.
//
// Licensed under the Apache License, Version 2.0 (the "License");
// you may not use this file except in compliance with the License.
// You may obtain a copy of the License at
//
//     http://www.apache.org/licenses/LICENSE-2.0
//
// Unless required by applicable law or agreed to in writing, software
// distributed under the License is distributed on an "AS IS" BASIS,
// WITHOUT WARRANTIES OR CONDITIONS OF ANY KIND, either express or implied.
// See the License for the specific language governing permissions and
// limitations under the License.

package plan

import (
	"fmt"
	"strings"

	"github.com/dolthub/go-mysql-server/sql"
	"github.com/dolthub/go-mysql-server/sql/expression"
	"github.com/dolthub/go-mysql-server/sql/transform"
	"github.com/dolthub/go-mysql-server/sql/types"
)

type RenameTable struct {
	ddlNode
	OldNames    []string
	NewNames    []string
	alterTblDef bool
}

var _ sql.Node = (*RenameTable)(nil)
var _ sql.Databaser = (*RenameTable)(nil)
var _ sql.CollationCoercible = (*RenameTable)(nil)

// NewRenameTable creates a new RenameTable node
func NewRenameTable(db sql.Database, oldNames, newNames []string, alterTbl bool) *RenameTable {
	return &RenameTable{
		ddlNode:     ddlNode{db},
		OldNames:    oldNames,
		NewNames:    newNames,
		alterTblDef: alterTbl,
	}
}

func (r *RenameTable) WithDatabase(db sql.Database) (sql.Node, error) {
	nr := *r
	nr.Db = db
	return &nr, nil
}

func (r *RenameTable) String() string {
	return fmt.Sprintf("Rename table %s to %s", r.OldNames, r.NewNames)
}

func (r *RenameTable) RowIter(ctx *sql.Context, row sql.Row) (sql.RowIter, error) {
	renamer, _ := r.Db.(sql.TableRenamer)
	viewDb, _ := r.Db.(sql.ViewDatabase)
	viewRegistry := ctx.GetViewRegistry()

	for i, oldName := range r.OldNames {
		if tbl, exists := r.tableExists(ctx, oldName); exists {
			err := r.renameTable(ctx, renamer, tbl, oldName, r.NewNames[i])
			if err != nil {
				return nil, err
			}
		} else {
			success, err := r.renameView(ctx, viewDb, viewRegistry, oldName, r.NewNames[i])
			if err != nil {
				return nil, err
			} else if !success {
				return nil, sql.ErrTableNotFound.New(oldName)
			}
		}
	}

	return sql.RowsToRowIter(sql.NewRow(types.NewOkResult(0))), nil
}

func (r *RenameTable) WithChildren(children ...sql.Node) (sql.Node, error) {
	return NillaryWithChildren(r, children...)
}

// CheckPrivileges implements the interface sql.Node.
func (r *RenameTable) CheckPrivileges(ctx *sql.Context, opChecker sql.PrivilegedOperationChecker) bool {
	var operations []sql.PrivilegedOperation
	for _, oldName := range r.OldNames {
		operations = append(operations, sql.NewPrivilegedOperation(r.Db.Name(), oldName, "", sql.PrivilegeType_Alter, sql.PrivilegeType_Drop))
	}
	for _, newName := range r.NewNames {
		operations = append(operations, sql.NewPrivilegedOperation(r.Db.Name(), newName, "", sql.PrivilegeType_Create, sql.PrivilegeType_Insert))
	}
	return opChecker.UserHasPrivileges(ctx, operations...)
}

// CollationCoercibility implements the interface sql.CollationCoercible.
func (*RenameTable) CollationCoercibility(ctx *sql.Context) (collation sql.CollationID, coercibility byte) {
	return sql.Collation_binary, 7
}

func (r *RenameTable) tableExists(ctx *sql.Context, name string) (sql.Table, bool) {
	tbl, ok, err := r.Db.GetTableInsensitive(ctx, name)
	if err != nil || !ok {
		return nil, false
	}
	return tbl, true
}

func (r *RenameTable) renameTable(ctx *sql.Context, renamer sql.TableRenamer, tbl sql.Table, oldName, newName string) error {
	if renamer == nil {
		return sql.ErrRenameTableNotSupported.New(r.Db.Name())
	}

	if fkTable, ok := tbl.(sql.ForeignKeyTable); ok {
		parentFks, err := fkTable.GetReferencedForeignKeys(ctx)
		if err != nil {
			return err
		}
		for _, parentFk := range parentFks {
			//TODO: support renaming tables across databases for foreign keys
			if strings.ToLower(parentFk.Database) != strings.ToLower(parentFk.ParentDatabase) {
				return fmt.Errorf("updating foreign key table names across databases is not yet supported")
			}
			parentFk.ParentTable = newName
			childTbl, ok, err := r.Db.GetTableInsensitive(ctx, parentFk.Table)
			if err != nil {
				return err
			}
			if !ok {
				return sql.ErrTableNotFound.New(parentFk.Table)
			}
			childFkTbl, ok := childTbl.(sql.ForeignKeyTable)
			if !ok {
				return fmt.Errorf("referenced table `%s` supports foreign keys but declaring table `%s` does not", parentFk.ParentTable, parentFk.Table)
			}
			err = childFkTbl.UpdateForeignKey(ctx, parentFk.Name, parentFk)
			if err != nil {
				return err
			}
		}

		fks, err := fkTable.GetDeclaredForeignKeys(ctx)
		if err != nil {
			return err
		}
		for _, fk := range fks {
			fk.Table = newName
			err = fkTable.UpdateForeignKey(ctx, fk.Name, fk)
			if err != nil {
				return err
			}
		}
	}

	err := renamer.RenameTable(ctx, oldName, newName)
	if err != nil {
		return err
	}

	return nil
}

func (r *RenameTable) renameView(ctx *sql.Context, viewDb sql.ViewDatabase, vr *sql.ViewRegistry, oldName, newName string) (bool, error) {
	if viewDb != nil {
		oldView, exists, err := viewDb.GetViewDefinition(ctx, oldName)
		if err != nil {
			return false, err
		} else if !exists {
			return false, nil
		}

		if r.alterTblDef {
			return false, sql.ErrNotBaseTable.New(fmt.Sprintf("'%s.%s'", r.Db.Name(), oldName))
		}

		err = viewDb.DropView(ctx, oldName)
		if err != nil {
			return false, err
		}

		err = viewDb.CreateView(ctx, newName, oldView.TextDefinition, oldView.CreateViewStatement)
		if err != nil {
			return false, err
		}

		return true, nil
	} else {
		view, exists := vr.View(r.Db.Name(), oldName)
		if !exists {
			return false, nil
		}

		if r.alterTblDef {
			return false, sql.ErrNotBaseTable.New(fmt.Sprintf("'%s.%s'", r.Db.Name(), oldName))
		}

		err := vr.Delete(r.Db.Name(), oldName)
		if err != nil {
			return false, nil
		}
		err = vr.Register(r.Db.Name(), sql.NewView(newName, view.Definition(), view.TextDefinition(), view.CreateStatement()))
		if err != nil {
			return false, nil
		}
		return true, nil
	}
}

type AddColumn struct {
	ddlNode
	Table     sql.Node
	column    *sql.Column
	order     *sql.ColumnOrder
	targetSch sql.Schema
}

var _ sql.Node = (*AddColumn)(nil)
var _ sql.Expressioner = (*AddColumn)(nil)
var _ sql.SchemaTarget = (*AddColumn)(nil)
var _ sql.CollationCoercible = (*AddColumn)(nil)

func (a *AddColumn) DebugString() string {
	pr := sql.NewTreePrinter()
	pr.WriteNode("add column %s to %s", a.column.Name, a.Table)

	var children []string
	children = append(children, sql.DebugString(a.column))
	for _, col := range a.targetSch {
		children = append(children, sql.DebugString(col))
	}

	pr.WriteChildren(children...)
	return pr.String()
}

<<<<<<< HEAD
func NewAddColumnResolved(table *ResolvedTable, column *sql.Column, order *sql.ColumnOrder) *AddColumn {
=======
func NewAddColumnResolved(table *ResolvedTable, column sql.Column, order *sql.ColumnOrder) *AddColumn {
>>>>>>> fabfa5e8
	column.Source = table.Name()
	return &AddColumn{
		ddlNode: ddlNode{Db: table.Database},
		Table:   table,
<<<<<<< HEAD
		column:  column,
=======
		column:  &column,
>>>>>>> fabfa5e8
		order:   order,
	}
}

func NewAddColumn(database sql.Database, table *UnresolvedTable, column *sql.Column, order *sql.ColumnOrder) *AddColumn {
	column.Source = table.name
	return &AddColumn{
		ddlNode: ddlNode{Db: database},
		Table:   table,
		column:  column,
		order:   order,
	}
}

func (a *AddColumn) Column() *sql.Column {
	return a.column
}

func (a *AddColumn) Order() *sql.ColumnOrder {
	return a.order
}

func (a *AddColumn) WithDatabase(db sql.Database) (sql.Node, error) {
	na := *a
	na.Db = db
	return &na, nil
}

// Schema implements the sql.Node interface.
func (a *AddColumn) Schema() sql.Schema {
	return types.OkResultSchema
}

func (a *AddColumn) String() string {
	return fmt.Sprintf("add column %s", a.column.Name)
}

func (a *AddColumn) Expressions() []sql.Expression {
	return append(transform.WrappedColumnDefaults(a.targetSch), expression.WrapExpressions(a.column.Default)...)
}

func (a AddColumn) WithExpressions(exprs ...sql.Expression) (sql.Node, error) {
	if len(exprs) != 1+len(a.targetSch) {
		return nil, sql.ErrInvalidChildrenNumber.New(a, len(exprs), 1+len(a.targetSch))
	}

	a.targetSch = transform.SchemaWithDefaults(a.targetSch, exprs[:len(a.targetSch)])

	unwrappedColDefVal, ok := exprs[len(exprs)-1].(*expression.Wrapper).Unwrap().(*sql.ColumnDefaultValue)

	// *sql.Column is a reference type, make a copy before we modify it so we don't affect the original node
	a.column = a.column.Copy()
	if ok {
		a.column.Default = unwrappedColDefVal
	} else { // nil fails type check
		a.column.Default = nil
	}
	return &a, nil
}

// Resolved implements the Resolvable interface.
func (a *AddColumn) Resolved() bool {
	if !(a.ddlNode.Resolved() && a.Table.Resolved() && a.column.Default.Resolved()) {
		return false
	}

	for _, col := range a.targetSch {
		if !col.Default.Resolved() {
			return false
		}
	}

	return true
}

// WithTargetSchema implements sql.SchemaTarget
func (a AddColumn) WithTargetSchema(schema sql.Schema) (sql.Node, error) {
	a.targetSch = schema
	return &a, nil
}

func (a *AddColumn) TargetSchema() sql.Schema {
	return a.targetSch
}

func (a *AddColumn) ValidateDefaultPosition(tblSch sql.Schema) error {
	colsAfterThis := map[string]*sql.Column{a.column.Name: a.column}
	if a.order != nil {
		if a.order.First {
			for i := 0; i < len(tblSch); i++ {
				colsAfterThis[tblSch[i].Name] = tblSch[i]
			}
		} else {
			i := 1
			for ; i < len(tblSch); i++ {
				if tblSch[i-1].Name == a.order.AfterColumn {
					break
				}
			}
			for ; i < len(tblSch); i++ {
				colsAfterThis[tblSch[i].Name] = tblSch[i]
			}
		}
	}

	err := inspectDefaultForInvalidColumns(a.column, colsAfterThis)
	if err != nil {
		return err
	}

	return nil
}

func inspectDefaultForInvalidColumns(col *sql.Column, columnsAfterThis map[string]*sql.Column) error {
	if col.Default == nil {
		return nil
	}
	var err error
	sql.Inspect(col.Default, func(expr sql.Expression) bool {
		switch expr := expr.(type) {
		case *expression.GetField:
			if col, ok := columnsAfterThis[expr.Name()]; ok && col.Default != nil && !col.Default.IsLiteral() {
				err = sql.ErrInvalidDefaultValueOrder.New(col.Name)
				return false
			}
		}
		return true
	})
	return err
}

func (a AddColumn) WithChildren(children ...sql.Node) (sql.Node, error) {
	if len(children) != 1 {
		return nil, sql.ErrInvalidChildrenNumber.New(a, len(children), 1)
	}
	a.Table = children[0]
	return &a, nil
}

// CheckPrivileges implements the interface sql.Node.
func (a *AddColumn) CheckPrivileges(ctx *sql.Context, opChecker sql.PrivilegedOperationChecker) bool {
	return opChecker.UserHasPrivileges(ctx,
		sql.NewPrivilegedOperation(a.Db.Name(), getTableName(a.Table), "", sql.PrivilegeType_Alter))
}

// CollationCoercibility implements the interface sql.CollationCoercible.
func (*AddColumn) CollationCoercibility(ctx *sql.Context) (collation sql.CollationID, coercibility byte) {
	return sql.Collation_binary, 7
}

func (a *AddColumn) Children() []sql.Node {
	return []sql.Node{a.Table}
}

// colDefault expression evaluates the column default for a row being inserted, correctly handling zero values and
// nulls
type ColDefaultExpression struct {
	Column *sql.Column
}

var _ sql.Expression = ColDefaultExpression{}
var _ sql.CollationCoercible = ColDefaultExpression{}

func (c ColDefaultExpression) Resolved() bool   { return true }
func (c ColDefaultExpression) String() string   { return "" }
func (c ColDefaultExpression) Type() sql.Type   { return c.Column.Type }
func (c ColDefaultExpression) IsNullable() bool { return c.Column.Default == nil }
func (c ColDefaultExpression) CollationCoercibility(ctx *sql.Context) (collation sql.CollationID, coercibility byte) {
	if c.Column != nil && c.Column.Default != nil {
		return c.Column.Default.CollationCoercibility(ctx)
	}
	return sql.Collation_binary, 6
}

func (c ColDefaultExpression) Children() []sql.Expression {
	panic("ColDefaultExpression is only meant for immediate evaluation and should never be modified")
}

func (c ColDefaultExpression) WithChildren(children ...sql.Expression) (sql.Expression, error) {
	panic("ColDefaultExpression is only meant for immediate evaluation and should never be modified")
}

func (c ColDefaultExpression) Eval(ctx *sql.Context, row sql.Row) (interface{}, error) {
	columnDefaultExpr := c.Column.Default

	if columnDefaultExpr == nil && !c.Column.Nullable {
		val := c.Column.Type.Zero()
		ret, _, err := c.Column.Type.Convert(val)
		return ret, err
	} else if columnDefaultExpr != nil {
		val, err := columnDefaultExpr.Eval(ctx, row)
		if err != nil {
			return nil, err
		}
		ret, _, err := c.Column.Type.Convert(val)
		return ret, err
	}

	return nil, nil
}

type DropColumn struct {
	ddlNode
	Table        sql.Node
	Column       string
	Checks       sql.CheckConstraints
	targetSchema sql.Schema
}

var _ sql.Node = (*DropColumn)(nil)
var _ sql.Databaser = (*DropColumn)(nil)
var _ sql.SchemaTarget = (*DropColumn)(nil)
var _ sql.CollationCoercible = (*DropColumn)(nil)

func NewDropColumnResolved(table *ResolvedTable, column string) *DropColumn {
	return &DropColumn{
		ddlNode: ddlNode{Db: table.Database},
		Table:   table,
		Column:  column,
	}
}

func NewDropColumn(database sql.Database, table *UnresolvedTable, column string) *DropColumn {
	return &DropColumn{
		ddlNode: ddlNode{Db: database},
		Table:   table,
		Column:  column,
	}
}

func (d *DropColumn) WithDatabase(db sql.Database) (sql.Node, error) {
	nd := *d
	nd.Db = db
	return &nd, nil
}

func (d *DropColumn) String() string {
	return fmt.Sprintf("drop column %s", d.Column)
}

// Validate returns an error if this drop column operation is invalid (because it would invalidate a column default
// or other constraint).
// TODO: move this check to analyzer
func (d *DropColumn) Validate(ctx *sql.Context, tbl sql.Table) error {
	colIdx := d.targetSchema.IndexOfColName(d.Column)
	if colIdx == -1 {
		return sql.ErrTableColumnNotFound.New(tbl.Name(), d.Column)
	}

	for _, col := range d.targetSchema {
		if col.Default == nil {
			continue
		}
		var err error
		sql.Inspect(col.Default, func(expr sql.Expression) bool {
			switch expr := expr.(type) {
			case *expression.GetField:
				if expr.Name() == d.Column {
					err = sql.ErrDropColumnReferencedInDefault.New(d.Column, expr.Name())
					return false
				}
			}
			return true
		})
		if err != nil {
			return err
		}
	}

	if fkTable, ok := tbl.(sql.ForeignKeyTable); ok {
		lowercaseColumn := strings.ToLower(d.Column)
		fks, err := fkTable.GetDeclaredForeignKeys(ctx)
		if err != nil {
			return err
		}
		for _, fk := range fks {
			for _, fkCol := range fk.Columns {
				if lowercaseColumn == strings.ToLower(fkCol) {
					return sql.ErrForeignKeyDropColumn.New(d.Column, fk.Name)
				}
			}
		}
		parentFks, err := fkTable.GetReferencedForeignKeys(ctx)
		if err != nil {
			return err
		}
		for _, parentFk := range parentFks {
			for _, parentFkCol := range parentFk.Columns {
				if lowercaseColumn == strings.ToLower(parentFkCol) {
					return sql.ErrForeignKeyDropColumn.New(d.Column, parentFk.Name)
				}
			}
		}
	}

	return nil
}

func (d *DropColumn) Schema() sql.Schema {
	return types.OkResultSchema
}

func (d *DropColumn) Resolved() bool {
	if !d.Table.Resolved() && !d.ddlNode.Resolved() {
		return false
	}

	for _, col := range d.targetSchema {
		if !col.Default.Resolved() {
			return false
		}
	}

	return true
}

func (d *DropColumn) Children() []sql.Node {
	return []sql.Node{d.Table}
}

func (d DropColumn) WithChildren(children ...sql.Node) (sql.Node, error) {
	if len(children) != 1 {
		return nil, sql.ErrInvalidChildrenNumber.New(d, len(children), 1)
	}
	d.Table = children[0]
	return &d, nil
}

// CheckPrivileges implements the interface sql.Node.
func (d *DropColumn) CheckPrivileges(ctx *sql.Context, opChecker sql.PrivilegedOperationChecker) bool {
	return opChecker.UserHasPrivileges(ctx,
		sql.NewPrivilegedOperation(d.Database().Name(), getTableName(d.Table), "", sql.PrivilegeType_Alter))
}

// CollationCoercibility implements the interface sql.CollationCoercible.
func (*DropColumn) CollationCoercibility(ctx *sql.Context) (collation sql.CollationID, coercibility byte) {
	return sql.Collation_binary, 7
}

func (d DropColumn) WithTargetSchema(schema sql.Schema) (sql.Node, error) {
	d.targetSchema = schema
	return &d, nil
}

func (d *DropColumn) TargetSchema() sql.Schema {
	return d.targetSchema
}

func (d *DropColumn) Expressions() []sql.Expression {
	return transform.WrappedColumnDefaults(d.targetSchema)
}

func (d DropColumn) WithExpressions(exprs ...sql.Expression) (sql.Node, error) {
	if len(exprs) != len(d.targetSchema) {
		return nil, sql.ErrInvalidChildrenNumber.New(d, len(exprs), len(d.targetSchema))
	}

	d.targetSchema = transform.SchemaWithDefaults(d.targetSchema, exprs)
	return &d, nil
}

type RenameColumn struct {
	ddlNode
	Table         sql.Node
	ColumnName    string
	NewColumnName string
	Checks        sql.CheckConstraints
	targetSchema  sql.Schema
}

var _ sql.Node = (*RenameColumn)(nil)
var _ sql.Databaser = (*RenameColumn)(nil)
var _ sql.SchemaTarget = (*RenameColumn)(nil)
var _ sql.CollationCoercible = (*RenameColumn)(nil)

func NewRenameColumnResolved(table *ResolvedTable, columnName string, newColumnName string) *RenameColumn {
	return &RenameColumn{
		ddlNode:       ddlNode{Db: table.Database},
		Table:         table,
		ColumnName:    columnName,
		NewColumnName: newColumnName,
	}
}

func NewRenameColumn(database sql.Database, table *UnresolvedTable, columnName string, newColumnName string) *RenameColumn {
	return &RenameColumn{
		ddlNode:       ddlNode{Db: database},
		Table:         table,
		ColumnName:    columnName,
		NewColumnName: newColumnName,
	}
}

func (r *RenameColumn) WithDatabase(db sql.Database) (sql.Node, error) {
	nr := *r
	nr.Db = db
	return &nr, nil
}

func (r RenameColumn) WithTargetSchema(schema sql.Schema) (sql.Node, error) {
	r.targetSchema = schema
	return &r, nil
}

func (r *RenameColumn) TargetSchema() sql.Schema {
	return r.targetSchema
}

func (r *RenameColumn) String() string {
	return fmt.Sprintf("rename column %s to %s", r.ColumnName, r.NewColumnName)
}

func (r *RenameColumn) DebugString() string {
	pr := sql.NewTreePrinter()
	pr.WriteNode("rename column %s to %s", r.ColumnName, r.NewColumnName)

	var children []string
	for _, col := range r.targetSchema {
		children = append(children, sql.DebugString(col))
	}

	pr.WriteChildren(children...)
	return pr.String()
}

func (r *RenameColumn) Resolved() bool {
	if !r.Table.Resolved() && r.ddlNode.Resolved() {
		return false
	}

	for _, col := range r.targetSchema {
		if !col.Default.Resolved() {
			return false
		}
	}

	return true
}

func (r *RenameColumn) Schema() sql.Schema {
	return types.OkResultSchema
}

func (r *RenameColumn) Expressions() []sql.Expression {
	return transform.WrappedColumnDefaults(r.targetSchema)
}

func (r RenameColumn) WithExpressions(exprs ...sql.Expression) (sql.Node, error) {
	if len(exprs) != len(r.targetSchema) {
		return nil, sql.ErrInvalidChildrenNumber.New(r, len(exprs), len(r.targetSchema))
	}

	r.targetSchema = transform.SchemaWithDefaults(r.targetSchema, exprs)
	return &r, nil
}

func (r *RenameColumn) Children() []sql.Node {
	return []sql.Node{r.Table}
}

func (r RenameColumn) WithChildren(children ...sql.Node) (sql.Node, error) {
	if len(children) != 1 {
		return nil, sql.ErrInvalidChildrenNumber.New(r, len(children), 1)
	}
	r.Table = children[0]
	return &r, nil
}

// CheckPrivileges implements the interface sql.Node.
func (r *RenameColumn) CheckPrivileges(ctx *sql.Context, opChecker sql.PrivilegedOperationChecker) bool {
	return opChecker.UserHasPrivileges(ctx,
		sql.NewPrivilegedOperation(r.Db.Name(), getTableName(r.Table), "", sql.PrivilegeType_Alter))
}

// CollationCoercibility implements the interface sql.CollationCoercible.
func (*RenameColumn) CollationCoercibility(ctx *sql.Context) (collation sql.CollationID, coercibility byte) {
	return sql.Collation_binary, 7
}

type ModifyColumn struct {
	ddlNode
	Table        sql.Node
	columnName   string
	column       *sql.Column
	order        *sql.ColumnOrder
	targetSchema sql.Schema
}

var _ sql.Node = (*ModifyColumn)(nil)
var _ sql.Expressioner = (*ModifyColumn)(nil)
var _ sql.Databaser = (*ModifyColumn)(nil)
var _ sql.SchemaTarget = (*ModifyColumn)(nil)
var _ sql.CollationCoercible = (*ModifyColumn)(nil)

<<<<<<< HEAD
func NewModifyColumnResolved(table *ResolvedTable, columnName string, column *sql.Column, order *sql.ColumnOrder) *ModifyColumn {
=======
func NewModifyColumnResolved(table *ResolvedTable, columnName string, column sql.Column, order *sql.ColumnOrder) *ModifyColumn {
>>>>>>> fabfa5e8
	column.Source = table.Name()
	return &ModifyColumn{
		ddlNode:    ddlNode{Db: table.Database},
		Table:      table,
		columnName: columnName,
<<<<<<< HEAD
		column:     column,
=======
		column:     &column,
>>>>>>> fabfa5e8
		order:      order,
	}
}

func NewModifyColumn(database sql.Database, table *UnresolvedTable, columnName string, column *sql.Column, order *sql.ColumnOrder) *ModifyColumn {
	column.Source = table.name
	return &ModifyColumn{
		ddlNode:    ddlNode{Db: database},
		Table:      table,
		columnName: columnName,
		column:     column,
		order:      order,
	}
}

func (m *ModifyColumn) WithDatabase(db sql.Database) (sql.Node, error) {
	nm := *m
	nm.Db = db
	return &nm, nil
}

func (m *ModifyColumn) Column() string {
	return m.columnName
}

func (m *ModifyColumn) NewColumn() *sql.Column {
	return m.column
}

func (m *ModifyColumn) Order() *sql.ColumnOrder {
	return m.order
}

// Schema implements the sql.Node interface.
func (m *ModifyColumn) Schema() sql.Schema {
	return types.OkResultSchema
}

func (m *ModifyColumn) String() string {
	return fmt.Sprintf("modify column %s", m.column.Name)
}

func (m ModifyColumn) WithTargetSchema(schema sql.Schema) (sql.Node, error) {
	m.targetSchema = schema
	return &m, nil
}

func (m *ModifyColumn) TargetSchema() sql.Schema {
	return m.targetSchema
}

func (m *ModifyColumn) Children() []sql.Node {
	return []sql.Node{m.Table}
}

func (m ModifyColumn) WithChildren(children ...sql.Node) (sql.Node, error) {
	if len(children) != 1 {
		return nil, sql.ErrInvalidChildrenNumber.New(m, len(children), 1)
	}
	m.Table = children[0]
	return &m, nil
}

// CheckPrivileges implements the interface sql.Node.
func (m *ModifyColumn) CheckPrivileges(ctx *sql.Context, opChecker sql.PrivilegedOperationChecker) bool {
	return opChecker.UserHasPrivileges(ctx,
		sql.NewPrivilegedOperation(m.Database().Name(), getTableName(m.Table), "", sql.PrivilegeType_Alter))
}

// CollationCoercibility implements the interface sql.CollationCoercible.
func (*ModifyColumn) CollationCoercibility(ctx *sql.Context) (collation sql.CollationID, coercibility byte) {
	return sql.Collation_binary, 7
}

func (m *ModifyColumn) Expressions() []sql.Expression {
	return append(transform.WrappedColumnDefaults(m.targetSchema), expression.WrapExpressions(m.column.Default)...)
}

func (m ModifyColumn) WithExpressions(exprs ...sql.Expression) (sql.Node, error) {
	if len(exprs) != 1+len(m.targetSchema) {
		return nil, sql.ErrInvalidChildrenNumber.New(m, len(exprs), 1+len(m.targetSchema))
	}

	m.targetSchema = transform.SchemaWithDefaults(m.targetSchema, exprs[:len(m.targetSchema)])

	unwrappedColDefVal, ok := exprs[len(exprs)-1].(*expression.Wrapper).Unwrap().(*sql.ColumnDefaultValue)
	if ok {
		m.column.Default = unwrappedColDefVal
	} else { // nil fails type check
		m.column.Default = nil
	}
	return &m, nil
}

// Resolved implements the Resolvable interface.
func (m *ModifyColumn) Resolved() bool {
	if !(m.Table.Resolved() && m.column.Default.Resolved() && m.ddlNode.Resolved()) {
		return false
	}

	for _, col := range m.targetSchema {
		if !col.Default.Resolved() {
			return false
		}
	}

	return true
}

func (m *ModifyColumn) ValidateDefaultPosition(tblSch sql.Schema) error {
	colsBeforeThis := make(map[string]*sql.Column)
	colsAfterThis := make(map[string]*sql.Column) // includes the modified column
	if m.order == nil {
		i := 0
		for ; i < len(tblSch); i++ {
			if tblSch[i].Name == m.column.Name {
				colsAfterThis[m.column.Name] = m.column
				break
			}
			colsBeforeThis[tblSch[i].Name] = tblSch[i]
		}
		for ; i < len(tblSch); i++ {
			colsAfterThis[tblSch[i].Name] = tblSch[i]
		}
	} else if m.order.First {
		for i := 0; i < len(tblSch); i++ {
			colsAfterThis[tblSch[i].Name] = tblSch[i]
		}
	} else {
		i := 1
		for ; i < len(tblSch); i++ {
			colsBeforeThis[tblSch[i].Name] = tblSch[i]
			if tblSch[i-1].Name == m.order.AfterColumn {
				break
			}
		}
		for ; i < len(tblSch); i++ {
			colsAfterThis[tblSch[i].Name] = tblSch[i]
		}
		delete(colsBeforeThis, m.column.Name)
		colsAfterThis[m.column.Name] = m.column
	}

	err := inspectDefaultForInvalidColumns(m.column, colsAfterThis)
	if err != nil {
		return err
	}
	thisCol := map[string]*sql.Column{m.column.Name: m.column}
	for _, colBefore := range colsBeforeThis {
		err = inspectDefaultForInvalidColumns(colBefore, thisCol)
		if err != nil {
			return err
		}
	}

	return nil
}

type AlterTableCollation struct {
	ddlNode
	Table     sql.Node
	Collation sql.CollationID
}

var _ sql.Node = (*AlterTableCollation)(nil)
var _ sql.Databaser = (*AlterTableCollation)(nil)

// NewAlterTableCollationResolved returns a new *AlterTableCollation
func NewAlterTableCollationResolved(table *ResolvedTable, collation sql.CollationID) *AlterTableCollation {
	return &AlterTableCollation{
		ddlNode:   ddlNode{Db: table.Database},
		Table:     table,
		Collation: collation,
	}
}

// NewAlterTableCollation returns a new *AlterTableCollation
func NewAlterTableCollation(database sql.Database, table *UnresolvedTable, collation sql.CollationID) *AlterTableCollation {
	return &AlterTableCollation{
		ddlNode:   ddlNode{Db: database},
		Table:     table,
		Collation: collation,
	}
}

// WithDatabase implements the interface sql.Databaser.
func (atc *AlterTableCollation) WithDatabase(db sql.Database) (sql.Node, error) {
	natc := *atc
	natc.Db = db
	return &natc, nil
}

// String implements the interface sql.Node.
func (atc *AlterTableCollation) String() string {
	return fmt.Sprintf("alter table %s collate %s", atc.Table.String(), atc.Collation.Name())
}

// DebugString implements the interface sql.Node.
func (atc *AlterTableCollation) DebugString() string {
	return atc.String()
}

// Resolved implements the interface sql.Node.
func (atc *AlterTableCollation) Resolved() bool {
	return atc.Table.Resolved() && atc.ddlNode.Resolved()
}

// Schema implements the interface sql.Node.
func (atc *AlterTableCollation) Schema() sql.Schema {
	return types.OkResultSchema
}

// Children implements the interface sql.Node.
func (atc *AlterTableCollation) Children() []sql.Node {
	return []sql.Node{atc.Table}
}

// WithChildren implements the interface sql.Node.
func (atc *AlterTableCollation) WithChildren(children ...sql.Node) (sql.Node, error) {
	if len(children) != 1 {
		return nil, sql.ErrInvalidChildrenNumber.New(atc, len(children), 1)
	}
	natc := *atc
	natc.Table = children[0]
	return &natc, nil
}

// CheckPrivileges implements the interface sql.Node.
func (atc *AlterTableCollation) CheckPrivileges(ctx *sql.Context, opChecker sql.PrivilegedOperationChecker) bool {
	return opChecker.UserHasPrivileges(ctx,
		sql.NewPrivilegedOperation(atc.Db.Name(), getTableName(atc.Table), "", sql.PrivilegeType_Alter))
}<|MERGE_RESOLUTION|>--- conflicted
+++ resolved
@@ -235,20 +235,12 @@
 	return pr.String()
 }
 
-<<<<<<< HEAD
-func NewAddColumnResolved(table *ResolvedTable, column *sql.Column, order *sql.ColumnOrder) *AddColumn {
-=======
 func NewAddColumnResolved(table *ResolvedTable, column sql.Column, order *sql.ColumnOrder) *AddColumn {
->>>>>>> fabfa5e8
 	column.Source = table.Name()
 	return &AddColumn{
 		ddlNode: ddlNode{Db: table.Database},
 		Table:   table,
-<<<<<<< HEAD
-		column:  column,
-=======
 		column:  &column,
->>>>>>> fabfa5e8
 		order:   order,
 	}
 }
@@ -743,21 +735,13 @@
 var _ sql.SchemaTarget = (*ModifyColumn)(nil)
 var _ sql.CollationCoercible = (*ModifyColumn)(nil)
 
-<<<<<<< HEAD
-func NewModifyColumnResolved(table *ResolvedTable, columnName string, column *sql.Column, order *sql.ColumnOrder) *ModifyColumn {
-=======
 func NewModifyColumnResolved(table *ResolvedTable, columnName string, column sql.Column, order *sql.ColumnOrder) *ModifyColumn {
->>>>>>> fabfa5e8
 	column.Source = table.Name()
 	return &ModifyColumn{
 		ddlNode:    ddlNode{Db: table.Database},
 		Table:      table,
 		columnName: columnName,
-<<<<<<< HEAD
-		column:     column,
-=======
 		column:     &column,
->>>>>>> fabfa5e8
 		order:      order,
 	}
 }
