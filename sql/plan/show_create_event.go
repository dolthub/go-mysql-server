--- conflicted
+++ resolved
@@ -23,14 +23,8 @@
 )
 
 type ShowCreateEvent struct {
-<<<<<<< HEAD
-	db        sql.Database
-	EventName string
-	Event     sql.EventDefinition
-=======
 	db    sql.Database
 	Event sql.EventDefinition
->>>>>>> 87fce68a
 }
 
 var _ sql.Databaser = (*ShowCreateEvent)(nil)
@@ -80,45 +74,6 @@
 	return showCreateEventSchema
 }
 
-<<<<<<< HEAD
-// RowIter implements the sql.Node interface.
-func (s *ShowCreateEvent) RowIter(ctx *sql.Context, row sql.Row) (sql.RowIter, error) {
-	characterSetClient, err := ctx.GetSessionVariable(ctx, "character_set_client")
-	if err != nil {
-		return nil, err
-	}
-	collationConnection, err := ctx.GetSessionVariable(ctx, "collation_connection")
-	if err != nil {
-		return nil, err
-	}
-	collationServer, err := ctx.GetSessionVariable(ctx, "collation_server")
-	if err != nil {
-		return nil, err
-	}
-
-	e := s.Event.ConvertTimesFromUTCToTz(gmstime.SystemTimezoneOffset())
-	sysVal, err := ctx.Session.GetSessionVariable(ctx, "sql_mode")
-	if err != nil {
-		return nil, err
-	}
-	sqlMode, sok := sysVal.(string)
-	if !sok {
-		return nil, sql.ErrSystemVariableCodeFail.New("sql_mode", sysVal)
-	}
-	// TODO: fill time_zone with appropriate value, for now it's default to SYSTEM
-	return sql.RowsToRowIter(sql.Row{
-		e.Name,                   // Event
-		sqlMode,                  // sql_mode
-		"SYSTEM",                 // time_zone
-		e.CreateEventStatement(), // Create Event
-		characterSetClient,       // character_set_client
-		collationConnection,      // collation_connection
-		collationServer,          // Database Collation
-	}), nil
-}
-
-=======
->>>>>>> 87fce68a
 // WithChildren implements the sql.Node interface.
 func (s *ShowCreateEvent) WithChildren(children ...sql.Node) (sql.Node, error) {
 	return NillaryWithChildren(s, children...)
