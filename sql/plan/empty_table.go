--- conflicted
+++ resolved
@@ -14,12 +14,8 @@
 
 package plan
 
-<<<<<<< HEAD
-import "github.com/gabereiser/go-mysql-server/sql"
-=======
 import (
 	"io"
->>>>>>> 4678e45a
 
 	"github.com/dolthub/go-mysql-server/sql"
 )
