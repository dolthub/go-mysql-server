--- conflicted
+++ resolved
@@ -53,11 +53,7 @@
 var _ sql.Databaser = (*InsertInto)(nil)
 
 // NewInsertInto creates an InsertInto node.
-<<<<<<< HEAD
-func NewInsertInto(db sql.Database, dst, src sql.Node, isReplace bool, cols []string, onDupExprs []sql.Expression) *InsertInto {
-=======
-func NewInsertInto(dst, src sql.Node, isReplace bool, cols []string, onDupExprs []sql.Expression, checks []sql.Expression) *InsertInto {
->>>>>>> 6bf8f187
+func NewInsertInto(db sql.Database, dst, src sql.Node, isReplace bool, cols []string, onDupExprs []sql.Expression, checks []sql.Expression) *InsertInto {
 	return &InsertInto{
 		db:          db,
 		Destination: dst,
@@ -426,11 +422,7 @@
 		return nil, sql.ErrInvalidChildrenNumber.New(p, len(p.OnDupExprs)+len(p.Checks), 1)
 	}
 
-<<<<<<< HEAD
-	return NewInsertInto(p.db, p.Destination, p.Source, p.IsReplace, p.ColumnNames, newExprs), nil
-=======
-	return NewInsertInto(p.Destination, p.Source, p.IsReplace, p.ColumnNames, newExprs[:len(p.OnDupExprs)], newExprs[len(p.OnDupExprs):]), nil
->>>>>>> 6bf8f187
+	return NewInsertInto(p.db, p.Destination, p.Source, p.IsReplace, p.ColumnNames, newExprs[:len(p.OnDupExprs)], newExprs[len(p.OnDupExprs):]), nil
 }
 
 // Resolved implements the Resolvable interface.
