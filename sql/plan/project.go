// Copyright 2020-2021 Dolthub, Inc.
//
// Licensed under the Apache License, Version 2.0 (the "License");
// you may not use this file except in compliance with the License.
// You may obtain a copy of the License at
//
//     http://www.apache.org/licenses/LICENSE-2.0
//
// Unless required by applicable law or agreed to in writing, software
// distributed under the License is distributed on an "AS IS" BASIS,
// WITHOUT WARRANTIES OR CONDITIONS OF ANY KIND, either express or implied.
// See the License for the specific language governing permissions and
// limitations under the License.

package plan

import (
	"fmt"
	"strings"

	"github.com/dolthub/go-mysql-server/sql"
	"github.com/dolthub/go-mysql-server/sql/expression"
	"github.com/dolthub/go-mysql-server/sql/transform"
)

// Project is a projection of certain expression from the children node.
type Project struct {
	UnaryNode
	// Projections are the expressions to be projected on the row returned by the child node
	Projections []sql.Expression
	// CanDefer is true when the projection evaluation can be deferred to row spooling, which allows us to avoid a
	// separate iterator for the project node.
	CanDefer bool
	// IncludesNestedIters is true when the projection includes nested iterators because of expressions that return
	// a RowIter.
	IncludesNestedIters bool
	deps                sql.ColSet
<<<<<<< HEAD
	// AliasDeps maps string representations of projected GetField expressions to whether it is projected alias
	// dependency
	AliasDeps map[string]bool
=======

	sch sql.Schema
>>>>>>> f9276850
}

var _ sql.Expressioner = (*Project)(nil)
var _ sql.Node = (*Project)(nil)
var _ sql.Projector = (*Project)(nil)
var _ sql.CollationCoercible = (*Project)(nil)

// NewProject creates a new projection.
func NewProject(expressions []sql.Expression, child sql.Node) *Project {
	return &Project{
		UnaryNode:   UnaryNode{child},
		Projections: expressions,
	}
}

// findDefault finds the matching GetField in the node's Schema and fills the default value in the column.
func findDefault(node sql.Node, gf *expression.GetField) *sql.ColumnDefaultValue {
	colSet := sql.NewColSet()
	switch n := node.(type) {
	case TableIdNode:
		colSet = n.Columns()
	case *GroupBy:
		return findDefault(n.Child, gf)
	case *HashLookup:
		return findDefault(n.Child, gf)
	case *Filter:
		return findDefault(n.Child, gf)
	case *JoinNode:
		if defVal := findDefault(n.Left(), gf); defVal != nil {
			return defVal
		}
		if defVal := findDefault(n.Right(), gf); defVal != nil {
			return defVal
		}
		return nil
	default:
		return nil
	}

	if !colSet.Contains(gf.Id()) {
		return nil
	}
	firstColId, ok := colSet.Next(1)
	if !ok {
		return nil
	}

	sch := node.Schema()
	idx := gf.Id() - firstColId
	if idx < 0 || int(idx) >= len(sch) {
		return nil
	}
	return sch[idx].Default
}

func unwrapGetField(expr sql.Expression) *expression.GetField {
	switch e := expr.(type) {
	case *expression.GetField:
		return e
	case *expression.Alias:
		return unwrapGetField(e.Child)
	default:
		return nil
	}
}

// ExprDeps returns a column set of the ids referenced
// in this list of expressions.
func ExprDeps(exprs ...sql.Expression) sql.ColSet {
	var deps sql.ColSet
	for _, e := range exprs {
		sql.Inspect(e, func(e sql.Expression) bool {
			switch e := e.(type) {
			case sql.IdExpression:
				deps.Add(e.Id())
			case *Subquery:
				deps.Union(e.Correlated())
			default:
			}
			return true
		})
	}
	return deps
}

// Schema implements the Node interface.
func (p *Project) Schema() sql.Schema {
	if p.sch == nil {
		p.sch = make(sql.Schema, len(p.Projections))
		for i, expr := range p.Projections {
			p.sch[i] = transform.ExpressionToColumn(expr, AliasSubqueryString(expr))
			if gf := unwrapGetField(expr); gf != nil {
				p.sch[i].Default = findDefault(p.Child, gf)
			}
		}
	}
	return p.sch
}

// Resolved implements the Resolvable interface.
func (p *Project) Resolved() bool {
	return p.UnaryNode.Child.Resolved() &&
		expression.ExpressionsResolved(p.Projections...)
}

func (p *Project) IsReadOnly() bool {
	return p.Child.IsReadOnly()
}

// Describe implements the sql.Describable interface.
func (p *Project) Describe(options sql.DescribeOptions) string {
	pr := sql.NewTreePrinter()
	_ = pr.WriteNode("Project")
	var exprs = make([]string, len(p.Projections))
	for i, expr := range p.Projections {
		exprs[i] = sql.Describe(expr, options)
	}
	columns := fmt.Sprintf("columns: [%s]", strings.Join(exprs, ", "))
	_ = pr.WriteChildren(columns, sql.Describe(p.Child, options))
	return pr.String()
}

// String implements the fmt.Stringer interface.
func (p *Project) String() string {
	return p.Describe(sql.DescribeOptions{
		Analyze:   false,
		Estimates: false,
		Debug:     false,
	})
}

// DebugString implements the sql.DebugStringer interface.
func (p *Project) DebugString() string {
	return p.Describe(sql.DescribeOptions{
		Analyze:   false,
		Estimates: false,
		Debug:     true,
	})
}

// Expressions implements the Expressioner interface.
func (p *Project) Expressions() []sql.Expression {
	return p.Projections
}

// ProjectedExprs implements sql.Projector
func (p *Project) ProjectedExprs() []sql.Expression {
	return p.Projections
}

// WithChildren implements the Node interface.
func (p *Project) WithChildren(children ...sql.Node) (sql.Node, error) {
	if len(children) != 1 {
		return nil, sql.ErrInvalidChildrenNumber.New(p, len(children), 1)
	}
	np := *p
	np.Child = children[0]
	np.sch = nil
	return &np, nil
}

// CollationCoercibility implements the interface sql.CollationCoercible.
func (p *Project) CollationCoercibility(ctx *sql.Context) (collation sql.CollationID, coercibility byte) {
	return sql.GetCoercibility(ctx, p.Child)
}

// WithExpressions implements the Expressioner interface.
func (p *Project) WithExpressions(exprs ...sql.Expression) (sql.Node, error) {
	if len(exprs) != len(p.Projections) {
		return nil, sql.ErrInvalidChildrenNumber.New(p, len(exprs), len(p.Projections))
	}
	np := *p
	np.Projections = exprs
	np.sch = nil
	return &np, nil
}

// WithCanDefer returns a new Project with the CanDefer field set to the given value.
func (p *Project) WithCanDefer(canDefer bool) *Project {
	np := *p
	np.CanDefer = canDefer
	return &np
}

// WithIncludesNestedIters returns a new Project with the IncludesNestedIters field set to the given value.
func (p *Project) WithIncludesNestedIters(includesNestedIters bool) *Project {
	np := *p
	np.IncludesNestedIters = includesNestedIters
	np.CanDefer = false
	return &np
}

func (p *Project) WithAliasDeps(aliasDeps map[string]bool) *Project {
	np := *p
	np.AliasDeps = aliasDeps
	return &np
}<|MERGE_RESOLUTION|>--- conflicted
+++ resolved
@@ -35,14 +35,10 @@
 	// a RowIter.
 	IncludesNestedIters bool
 	deps                sql.ColSet
-<<<<<<< HEAD
 	// AliasDeps maps string representations of projected GetField expressions to whether it is projected alias
 	// dependency
 	AliasDeps map[string]bool
-=======
-
 	sch sql.Schema
->>>>>>> f9276850
 }
 
 var _ sql.Expressioner = (*Project)(nil)
