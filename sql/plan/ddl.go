// Copyright 2020-2021 Dolthub, Inc.
//
// Licensed under the Apache License, Version 2.0 (the "License");
// you may not use this file except in compliance with the License.
// You may obtain a copy of the License at
//
//     http://www.apache.org/licenses/LICENSE-2.0
//
// Unless required by applicable law or agreed to in writing, software
// distributed under the License is distributed on an "AS IS" BASIS,
// WITHOUT WARRANTIES OR CONDITIONS OF ANY KIND, either express or implied.
// See the License for the specific language governing permissions and
// limitations under the License.

package plan

import (
	"fmt"
	"strings"

<<<<<<< HEAD
	"github.com/gabereiser/go-mysql-server/sql/mysql_db"
	"github.com/gabereiser/go-mysql-server/sql/types"

	"github.com/gabereiser/go-mysql-server/sql"
	"github.com/gabereiser/go-mysql-server/sql/expression"
)

type IfNotExistsOption bool

const (
	IfNotExists       IfNotExistsOption = true
	IfNotExistsAbsent IfNotExistsOption = false
)

type TempTableOption bool

const (
	IsTempTable       TempTableOption = true
	IsTempTableAbsent TempTableOption = false
=======
	"github.com/dolthub/go-mysql-server/sql"
	"github.com/dolthub/go-mysql-server/sql/transform"
	"github.com/dolthub/go-mysql-server/sql/types"
>>>>>>> 4678e45a
)

// Ddl nodes have a reference to a database, but no children and a nil schema.
type ddlNode struct {
	Db sql.Database
}

// Resolved implements the Resolvable interface.
func (c *ddlNode) Resolved() bool {
	_, ok := c.Db.(sql.UnresolvedDatabase)
	return !ok
}

// Database implements the sql.Databaser interface.
func (c *ddlNode) Database() sql.Database {
	return c.Db
}

// Schema implements the Node interface.
func (*ddlNode) Schema() sql.Schema {
	return types.OkResultSchema
}

// Children implements the Node interface.
func (c *ddlNode) Children() []sql.Node { return nil }

// TableSpec is a node describing the schema of a table.
type TableSpec struct {
	Schema    sql.PrimaryKeySchema
	FkDefs    sql.ForeignKeyConstraints
	ChDefs    sql.CheckConstraints
	IdxDefs   sql.IndexDefs
	Collation sql.CollationID
	TableOpts map[string]interface{}
	Comment   string
}

// CreateTable is a node describing the creation of some table.
type CreateTable struct {
	ddlNode
	name         string
	pkSch        sql.PrimaryKeySchema
	fkDefs       sql.ForeignKeyConstraints
	fkParentTbls sql.ForeignKeyTables
	checks       sql.CheckConstraints
	idxDefs      sql.IndexDefs

	ifNotExists bool
	temporary   bool

	like       sql.Node
	selectNode sql.Node

	Collation sql.CollationID
	TableOpts map[string]interface{}
}

var _ sql.Databaser = (*CreateTable)(nil)
var _ sql.Node = (*CreateTable)(nil)
var _ sql.Expressioner = (*CreateTable)(nil)
var _ sql.SchemaTarget = (*CreateTable)(nil)
var _ sql.CheckConstraintNode = (*CreateTable)(nil)
var _ sql.CollationCoercible = (*CreateTable)(nil)

// NewCreateTable creates a new CreateTable node
func NewCreateTable(db sql.Database, name string, ifn, temp bool, tableSpec *TableSpec) *CreateTable {
	for _, s := range tableSpec.Schema.Schema {
		s.Source = name
	}

	return &CreateTable{
		ddlNode:     ddlNode{db},
		name:        name,
		ifNotExists: ifn,
		temporary:   temp,
		pkSch:       tableSpec.Schema,
		fkDefs:      tableSpec.FkDefs,
		checks:      tableSpec.ChDefs,
		idxDefs:     tableSpec.IdxDefs,
		Collation:   tableSpec.Collation,
		TableOpts:   tableSpec.TableOpts,
	}
}

// NewCreateTableSelect create a new CreateTable node for CREATE TABLE [AS] SELECT
func NewCreateTableSelect(db sql.Database, name string, ifn, temp bool, selectNode sql.Node, tableSpec *TableSpec) *CreateTable {
	for _, s := range tableSpec.Schema.Schema {
		s.Source = name
	}

	return &CreateTable{
		ddlNode:     ddlNode{Db: db},
		name:        name,
		ifNotExists: ifn,
		temporary:   temp,
		selectNode:  selectNode,
		pkSch:       tableSpec.Schema,
		fkDefs:      tableSpec.FkDefs,
		checks:      tableSpec.ChDefs,
		idxDefs:     tableSpec.IdxDefs,
		Collation:   tableSpec.Collation,
		TableOpts:   tableSpec.TableOpts,
	}
}

// WithDatabase implements the sql.Databaser interface.
func (c *CreateTable) WithDatabase(db sql.Database) (sql.Node, error) {
	nc := *c
	nc.Db = db
	return &nc, nil
}

// WithIndexDefs returns a copy of this CreateTable instance, with the index definitions
// set to |idxDefs|.
func (c *CreateTable) WithIndexDefs(idxDefs sql.IndexDefs) (*CreateTable, error) {
	nc := *c
	nc.idxDefs = idxDefs
	return &nc, nil
}

// Name implements the Nameable interface.
func (c *CreateTable) Name() string {
	return c.name
}

// Resolved implements the Resolvable interface.
func (c *CreateTable) Resolved() bool {
	if !c.ddlNode.Resolved() || !c.pkSch.Schema.Resolved() {
		return false
	}

	for _, chDef := range c.checks {
		if !chDef.Expr.Resolved() {
			return false
		}
	}

	if c.like != nil {
		if !c.like.Resolved() {
			return false
		}
	}

	if c.selectNode != nil {
		if !c.selectNode.Resolved() {
			return false
		}
	}

	return true
}

// String implements the fmt.Stringer interface.
func (c *CreateTable) String() string {
	ifNotExists := ""
	if c.ifNotExists {
		ifNotExists = "if not exists "
	}
	return fmt.Sprintf("Create table %s%s", ifNotExists, c.name)
}

// DebugString implements the sql.DebugStringer interface.
func (c *CreateTable) DebugString() string {
	p := sql.NewTreePrinter()

	ifNotExists := ""
	if c.ifNotExists {
		ifNotExists = "if not exists "
	}

	if c.selectNode != nil {
		p.WriteNode("Create table %s%s as", ifNotExists, c.name)
		p.WriteChildren(sql.DebugString(c.selectNode))
		return p.String()
	}

	p.WriteNode("Create table %s%s", ifNotExists, c.name)

	var children []string
	children = append(children, c.schemaDebugString())

	if len(c.fkDefs) > 0 {
		children = append(children, c.foreignKeysDebugString())
	}
	if len(c.idxDefs) > 0 {
		children = append(children, c.indexesDebugString())
	}
	if len(c.checks) > 0 {
		children = append(children, c.checkConstraintsDebugString())
	}

	p.WriteChildren(children...)
	return p.String()
}

func (c *CreateTable) foreignKeysDebugString() string {
	p := sql.NewTreePrinter()
	p.WriteNode("ForeignKeys")
	var children []string
	for _, def := range c.fkDefs {
		children = append(children, sql.DebugString(def))
	}
	p.WriteChildren(children...)
	return p.String()
}

func (c *CreateTable) indexesDebugString() string {
	p := sql.NewTreePrinter()
	p.WriteNode("Indexes")
	var children []string
	for _, def := range c.idxDefs {
		children = append(children, sql.DebugString(def))
	}
	p.WriteChildren(children...)
	return p.String()
}

func (c *CreateTable) checkConstraintsDebugString() string {
	p := sql.NewTreePrinter()
	p.WriteNode("CheckConstraints")
	var children []string
	for _, def := range c.checks {
		children = append(children, sql.DebugString(def))
	}
	p.WriteChildren(children...)
	return p.String()
}

func (c *CreateTable) schemaDebugString() string {
	p := sql.NewTreePrinter()
	p.WriteNode("Columns")
	var children []string
	for _, col := range c.pkSch.Schema {
		children = append(children, sql.DebugString(col))
	}
	p.WriteChildren(children...)
	return p.String()
}

// Schema implements the sql.Node interface.
func (c *CreateTable) Schema() sql.Schema {
	return types.OkResultSchema
}

func (c *CreateTable) PkSchema() sql.PrimaryKeySchema {
	return c.pkSch
}

// TargetSchema implements the sql.TargetSchema interface.
func (c *CreateTable) TargetSchema() sql.Schema {
	return c.pkSch.Schema
}

// WithTargetSchema  implements the sql.TargetSchema interface.
func (c *CreateTable) WithTargetSchema(_ sql.Schema) (sql.Node, error) {
	return nil, fmt.Errorf("unable to set target schema without primary key info")
}

// Children implements the Node interface.
func (c *CreateTable) Children() []sql.Node {
	if c.like != nil {
		return []sql.Node{c.like}
	}
	if c.selectNode != nil {
		return []sql.Node{c.selectNode}
	}
	return nil
}

// WithChildren implements the Node interface.
func (c *CreateTable) WithChildren(children ...sql.Node) (sql.Node, error) {
	nc := *c
	if len(children) == 0 {
		return &nc, nil
	}
	if len(children) == 1 {
		if c.like != nil {
			nc.like = children[0]
		} else {
			nc.selectNode = children[0]
		}
		return &nc, nil
	}
	return nil, sql.ErrInvalidChildrenNumber.New(c, len(children), 1)
}

// IsReadOnly implements the Node interface.
func (c *CreateTable) IsReadOnly() bool {
	return false
}

// Expressions implements the sql.Expressioner interface.
func (c *CreateTable) Expressions() []sql.Expression {
	exprs := transform.WrappedColumnDefaults(c.pkSch.Schema)

	for _, ch := range c.checks {
		exprs = append(exprs, ch.Expr)
	}

	return exprs
}

// WithExpressions implements the sql.Expressioner interface.
func (c *CreateTable) WithExpressions(exprs ...sql.Expression) (sql.Node, error) {
	schemaLen := len(c.pkSch.Schema)
	length := schemaLen + len(c.checks)
	if len(exprs) != length {
		return nil, sql.ErrInvalidChildrenNumber.New(c, len(exprs), length)
	}

	nc := *c

	// Make sure to make a deep copy of any slices here so we aren't modifying the original pointer
	ns, err := transform.SchemaWithDefaults(c.pkSch.Schema, exprs[:schemaLen])
	if err != nil {
		return nil, err
	}

	nc.pkSch = sql.NewPrimaryKeySchema(ns, c.pkSch.PkOrdinals...)

	ncd, err := c.checks.FromExpressions(exprs[schemaLen:])
	if err != nil {
		return nil, err
	}

	nc.checks = ncd
	return &nc, nil
}

// CollationCoercibility implements the sql.CollationCoercible interface.
func (*CreateTable) CollationCoercibility(_ *sql.Context) (collation sql.CollationID, coercibility byte) {
	return sql.Collation_binary, 7
}

// CreateForeignKeys creates the foreign keys on the table.
func (c *CreateTable) CreateForeignKeys(ctx *sql.Context, tableNode sql.Table) error {
	fkTbl, ok := tableNode.(sql.ForeignKeyTable)
	if !ok {
		return sql.ErrNoForeignKeySupport.New(c.name)
	}

	fkChecks, err := ctx.GetSessionVariable(ctx, "foreign_key_checks")
	if err != nil {
		return err
	}

	for i, fkDef := range c.fkDefs {
		if fkChecks.(int8) == 1 {
			fkParentTbl := c.fkParentTbls[i]
			// If a foreign key is self-referential then the analyzer uses a nil since the table does not yet exist
			if fkParentTbl == nil {
				fkParentTbl = fkTbl
			}
			// If foreign_key_checks are true, then the referenced tables will be populated
			err = ResolveForeignKey(ctx, fkTbl, fkParentTbl, *fkDef, true, true, true)
			if err != nil {
				return err
			}
		} else {
			// If foreign_key_checks are true, then the referenced tables will be populated
			err = ResolveForeignKey(ctx, fkTbl, nil, *fkDef, true, false, false)
			if err != nil {
				return err
			}
		}
	}

	return nil
}

// ForeignKeys returns any foreign keys that will be declared on this table.
func (c *CreateTable) ForeignKeys() []*sql.ForeignKeyConstraint {
	return c.fkDefs
}

// WithParentForeignKeyTables adds the tables that are referenced in each foreign key. The table indices is assumed
// to match the foreign key indices in their respective slices.
func (c *CreateTable) WithParentForeignKeyTables(refTbls []sql.ForeignKeyTable) (*CreateTable, error) {
	if len(c.fkDefs) != len(refTbls) {
		return nil, fmt.Errorf("table `%s` defines `%d` foreign keys but found `%d` referenced tables",
			c.name, len(c.fkDefs), len(refTbls))
	}
	nc := *c
	nc.fkParentTbls = refTbls
	return &nc, nil
}

// CreateChecks creates the check constraints on the table.
func (c *CreateTable) CreateChecks(ctx *sql.Context, tableNode sql.Table) error {
	chAlterable, ok := tableNode.(sql.CheckAlterableTable)
	if !ok {
		return ErrNoCheckConstraintSupport.New(c.name)
	}

	for _, ch := range c.checks {
		check, err := NewCheckDefinition(ctx, ch)
		if err != nil {
			return err
		}
		err = chAlterable.CreateCheck(ctx, check)
		if err != nil {
			return err
		}
	}

	return nil
}

// Checks returns any check constraints that will be declared on this table.
func (c *CreateTable) Checks() sql.CheckConstraints {
	return c.checks
}

// WithChecks returns a new CreateTable node with the given check constraints.
func (c *CreateTable) WithChecks(checks sql.CheckConstraints) sql.Node {
	ret := *c
	ret.checks = checks
	return &ret
}

// Indexes returns any indexes that will be declared on this table.
func (c *CreateTable) Indexes() sql.IndexDefs {
	return c.idxDefs
}

func (c *CreateTable) IfNotExists() bool {
	return c.ifNotExists
}

func (c *CreateTable) Temporary() bool {
	return c.temporary
}

func (c *CreateTable) Like() sql.Node {
	return c.like
}

func (c *CreateTable) Select() sql.Node {
	return c.selectNode
}

func (c *CreateTable) ValidateDefaultPosition() error {
	colsAfterThis := make(map[string]*sql.Column)
	for i := len(c.pkSch.Schema) - 1; i >= 0; i-- {
		col := c.pkSch.Schema[i]
		colsAfterThis[col.Name] = col
		if err := inspectDefaultForInvalidColumns(col, colsAfterThis); err != nil {
			return err
		}
	}

	return nil
}

// DropTable is a node describing dropping one or more tables
type DropTable struct {
	Tables       []sql.Node
	ifExists     bool
	TriggerNames []string
}

var _ sql.Node = (*DropTable)(nil)
var _ sql.CollationCoercible = (*DropTable)(nil)

// NewDropTable creates a new DropTable node
func NewDropTable(tbls []sql.Node, ifExists bool) *DropTable {
	return &DropTable{
		Tables:   tbls,
		ifExists: ifExists,
	}
}

// WithTriggers returns this node but with the given triggers.
func (d *DropTable) WithTriggers(triggers []string) sql.Node {
	nd := *d
	nd.TriggerNames = triggers
	return &nd
}

// TableNames returns the names of the tables to drop.
func (d *DropTable) TableNames() ([]string, error) {
	tblNames := make([]string, len(d.Tables))
	for i, t := range d.Tables {
		// either *ResolvedTable OR *UnresolvedTable here
		if uTable, ok := t.(*UnresolvedTable); ok {
			tblNames[i] = uTable.Name()
		} else if rTable, ok := t.(*ResolvedTable); ok {
			tblNames[i] = rTable.Name()
		} else {
			return []string{}, sql.ErrInvalidType.New(t)
		}
	}
	return tblNames, nil
}

// IfExists returns ifExists variable.
func (d *DropTable) IfExists() bool {
	return d.ifExists
}

// Children implements the Node interface.
func (d *DropTable) Children() []sql.Node {
	return d.Tables
}

// Resolved implements the sql.Expression interface.
func (d *DropTable) Resolved() bool {
	for _, table := range d.Tables {
		if !table.Resolved() {
			return false
		}
	}

	return true
}

func (d *DropTable) IsReadOnly() bool {
	return false
}

// Schema implements the sql.Expression interface.
func (d *DropTable) Schema() sql.Schema {
	return types.OkResultSchema
}

// WithChildren implements the Node interface.
func (d *DropTable) WithChildren(children ...sql.Node) (sql.Node, error) {
	// Number of children can be smaller than original as the non-existent
	// tables get filtered out in some cases
	var newChildren = make([]sql.Node, len(children))
	copy(newChildren, children)
	nd := *d
	nd.Tables = newChildren
	return &nd, nil
}

// CollationCoercibility implements the interface sql.CollationCoercible.
func (*DropTable) CollationCoercibility(ctx *sql.Context) (collation sql.CollationID, coercibility byte) {
	return sql.Collation_binary, 7
}

// String implements the sql.Node interface.
func (d *DropTable) String() string {
	ifExists := ""
	tblNames, _ := d.TableNames()
	names := strings.Join(tblNames, ", ")
	if d.ifExists {
		ifExists = "if exists "
	}
	return fmt.Sprintf("Drop table %s%s", ifExists, names)
}<|MERGE_RESOLUTION|>--- conflicted
+++ resolved
@@ -18,31 +18,9 @@
 	"fmt"
 	"strings"
 
-<<<<<<< HEAD
-	"github.com/gabereiser/go-mysql-server/sql/mysql_db"
-	"github.com/gabereiser/go-mysql-server/sql/types"
-
-	"github.com/gabereiser/go-mysql-server/sql"
-	"github.com/gabereiser/go-mysql-server/sql/expression"
-)
-
-type IfNotExistsOption bool
-
-const (
-	IfNotExists       IfNotExistsOption = true
-	IfNotExistsAbsent IfNotExistsOption = false
-)
-
-type TempTableOption bool
-
-const (
-	IsTempTable       TempTableOption = true
-	IsTempTableAbsent TempTableOption = false
-=======
 	"github.com/dolthub/go-mysql-server/sql"
 	"github.com/dolthub/go-mysql-server/sql/transform"
 	"github.com/dolthub/go-mysql-server/sql/types"
->>>>>>> 4678e45a
 )
 
 // Ddl nodes have a reference to a database, but no children and a nil schema.
