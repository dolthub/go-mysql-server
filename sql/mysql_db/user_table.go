--- conflicted
+++ resolved
@@ -215,13 +215,8 @@
 	}
 }
 
-<<<<<<< HEAD
-func addSuperUser(userTable *mysqlTable, username string, host string, password string, identity string) {
-	err := userTable.data.Put(sql.NewEmptyContext(), &User{
-=======
 func addSuperUser(ed *Editor, username string, host string, authString string, ephemeral bool) {
 	ed.PutUser(&User{
->>>>>>> 4678e45a
 		User:                username,
 		Host:                host,
 		PrivilegeSet:        NewPrivilegeSetWithAllPrivileges(),
@@ -232,11 +227,7 @@
 		Attributes:          nil,
 		IsRole:              false,
 		IsSuperUser:         true,
-<<<<<<< HEAD
-		Identity:            identity,
-=======
 		IsEphemeral:         ephemeral,
->>>>>>> 4678e45a
 	})
 }
 
