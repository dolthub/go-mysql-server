--- conflicted
+++ resolved
@@ -55,21 +55,12 @@
 		}
 	}
 	//TODO: once the remaining fields are added, fill those in as well
-<<<<<<< HEAD
 	row.SetValue(userTblColIndex_User, u.User)
 	row.SetValue(userTblColIndex_Host, u.Host)
 	row.SetValue(userTblColIndex_plugin, u.Plugin)
-	row.SetValue(userTblColIndex_authentication_string, u.Password)
+	row.SetValue(userTblColIndex_authentication_string, u.AuthString)
 	row.SetValue(userTblColIndex_password_last_changed, u.PasswordLastChanged)
 	row.SetValue(userTblColIndex_identity, u.Identity)
-=======
-	row[userTblColIndex_User] = u.User
-	row[userTblColIndex_Host] = u.Host
-	row[userTblColIndex_plugin] = u.Plugin
-	row[userTblColIndex_authentication_string] = u.AuthString
-	row[userTblColIndex_password_last_changed] = u.PasswordLastChanged
-	row[userTblColIndex_identity] = u.Identity
->>>>>>> 5425a890
 	if u.Locked {
 		row.SetValue(userTblColIndex_account_locked, uint16(2))
 	}
@@ -97,13 +88,8 @@
 		User:                row.GetValue(userTblColIndex_User).(string),
 		Host:                row.GetValue(userTblColIndex_Host).(string),
 		PrivilegeSet:        UserRowToPrivSet(ctx, row),
-<<<<<<< HEAD
 		Plugin:              row.GetValue(userTblColIndex_plugin).(string),
-		Password:            row.GetValue(userTblColIndex_authentication_string).(string),
-=======
-		Plugin:              row[userTblColIndex_plugin].(string),
-		AuthString:          row[userTblColIndex_authentication_string].(string),
->>>>>>> 5425a890
+		AuthString:          row.GetValue(userTblColIndex_authentication_string).(string),
 		PasswordLastChanged: passwordLastChanged,
 		Locked:              row.GetValue(userTblColIndex_account_locked).(uint16) == 2,
 		Attributes:          attributes,
