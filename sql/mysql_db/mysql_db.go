--- conflicted
+++ resolved
@@ -28,18 +28,10 @@
 
 	flatbuffers "github.com/dolthub/flatbuffers/v23/go"
 	"github.com/dolthub/vitess/go/mysql"
-<<<<<<< HEAD
-	flatbuffers "github.com/google/flatbuffers/go"
-	"github.com/google/uuid"
-
-	"github.com/gabereiser/go-mysql-server/sql"
-	"github.com/gabereiser/go-mysql-server/sql/mysql_db/serial"
-=======
 
 	"github.com/dolthub/go-mysql-server/sql"
 	"github.com/dolthub/go-mysql-server/sql/in_mem_table"
 	"github.com/dolthub/go-mysql-server/sql/mysql_db/serial"
->>>>>>> 4678e45a
 )
 
 // MySQLDbPersistence is used to determine the behavior of how certain tables in MySQLDb will be persisted.
@@ -521,11 +513,6 @@
 
 // AddRootAccount adds the root account to the list of accounts.
 func (db *MySQLDb) AddRootAccount() {
-<<<<<<< HEAD
-	db.Enabled = true
-	addSuperUser(db.user, "root", "localhost", "", uuid.MustParse("00000000-0000-0000-00000000000").String())
-	db.updateCounter++
-=======
 	ed := db.Editor()
 	defer ed.Close()
 	db.AddSuperUser(ed, "root", "localhost", "")
@@ -553,16 +540,11 @@
 	}); !ok {
 		addSuperUser(ed, username, host, password, true)
 	}
->>>>>>> 4678e45a
 }
 
 // AddSuperUser adds the given username and password to the list of accounts. This is a temporary function, which is
 // meant to replace the "auth.New..." functions while the remaining functions are added.
-<<<<<<< HEAD
-func (db *MySQLDb) AddSuperUser(username string, host string, password string, identity string) {
-=======
 func (db *MySQLDb) AddSuperUser(ed *Editor, username string, host string, password string) {
->>>>>>> 4678e45a
 	//TODO: remove this function and the called function
 	db.SetEnabled(true)
 
@@ -575,10 +557,6 @@
 		s2 := hash.Sum(nil)
 		password = "*" + strings.ToUpper(hex.EncodeToString(s2))
 	}
-<<<<<<< HEAD
-	addSuperUser(db.user, username, host, password, identity)
-	db.updateCounter++
-=======
 
 	if _, ok := ed.GetUser(UserPrimaryKey{
 		Host: host,
@@ -628,7 +606,6 @@
 
 	matched, err := regexp.MatchString(regexPattern, host)
 	return err == nil && matched
->>>>>>> 4678e45a
 }
 
 // GetUser returns a user matching the given user and host if it exists. Due to the slight difference between users and
