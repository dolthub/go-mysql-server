--- conflicted
+++ resolved
@@ -346,25 +346,19 @@
 }
 
 // ValidateHash implements the interface mysql.AuthServer. This is called when the method used is "mysql_native_password".
-<<<<<<< HEAD
-func (t *MySQLDb) ValidateHash(salt []byte, user string, authResponse []byte, addr net.Addr) (mysql.Getter, error) {
+func (db *MySQLDb) ValidateHash(salt []byte, user string, authResponse []byte, addr net.Addr) (mysql.Getter, error) {
 	var host string
 	var err error
 	if addr.Network() == "unix" {
 		host = "localhost"
 	} else {
 		host, _, err = net.SplitHostPort(addr.String())
-=======
-func (db *MySQLDb) ValidateHash(salt []byte, user string, authResponse []byte, addr net.Addr) (mysql.Getter, error) {
-	if !db.Enabled {
-		host, _, err := net.SplitHostPort(addr.String())
->>>>>>> 7ff7cdf2
 		if err != nil {
 			return nil, err
 		}
 	}
 
-	if !t.Enabled {
+	if !db.Enabled {
 		return MysqlConnectionUser{User: user, Host: host}, nil
 	}
 
