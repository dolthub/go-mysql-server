// Copyright 2022 Dolthub, Inc.
//
// Licensed under the Apache License, Version 2.0 (the "License");
// you may not use this file except in compliance with the License.
// You may obtain a copy of the License at
//
//     http://www.apache.org/licenses/LICENSE-2.0
//
// Unless required by applicable law or agreed to in writing, software
// distributed under the License is distributed on an "AS IS" BASIS,
// WITHOUT WARRANTIES OR CONDITIONS OF ANY KIND, either express or implied.
// See the License for the specific language governing permissions and
// limitations under the License.

package mysql_db

import (
	"bytes"
	"crypto/sha1"
	"encoding/hex"
	"encoding/json"
	"fmt"
	"net"
	"sort"
	"strings"

	"github.com/dolthub/vitess/go/mysql"
	flatbuffers "github.com/google/flatbuffers/go"

	"github.com/dolthub/go-mysql-server/sql"
	"github.com/dolthub/go-mysql-server/sql/mysql_db/serial"
)

// MySQLDbPersistence is used to determine the behavior of how certain tables in MySQLDb will be persisted.
type MySQLDbPersistence interface {
	Persist(ctx *sql.Context, data []byte) error
}

// NoopPersister is used when nothing in mysql db should be persisted
type NoopPersister struct{}

var _ MySQLDbPersistence = &NoopPersister{}

// Persist implements the MySQLDbPersistence interface
func (p *NoopPersister) Persist(ctx *sql.Context, data []byte) error {
	return nil
}

type PlaintextAuthPlugin interface {
	Authenticate(db *MySQLDb, user string, userEntry *User, pass string) (bool, error)
}

// MySQLDb are the collection of tables that are in the MySQL database
type MySQLDb struct {
	Enabled bool

	user                *mysqlTable
	role_edges          *mysqlTable
	replica_source_info *mysqlTable

	db          *mysqlTableShim
	tables_priv *mysqlTableShim
	//TODO: add the rest of these tables
	//global_grants    *mysqlTable
	//columns_priv     *mysqlTable
	//procs_priv       *mysqlTable
	//proxies_priv     *mysqlTable
	//default_roles    *mysqlTable
	//password_history *mysqlTable

	persister MySQLDbPersistence
	plugins   map[string]PlaintextAuthPlugin

	updateCounter uint64
}

var _ sql.Database = (*MySQLDb)(nil)
var _ mysql.AuthServer = (*MySQLDb)(nil)

// CreateEmptyMySQLDb returns a collection of MySQL Tables that do not contain any data.
func CreateEmptyMySQLDb() *MySQLDb {
	// original tables
	mysqlDb := &MySQLDb{}
	mysqlDb.user = newMySQLTable(
		userTblName,
		userTblSchema,
		mysqlDb,
		&User{},
		UserPrimaryKey{},
		UserSecondaryKey{},
	)
	mysqlDb.role_edges = newMySQLTable(
		roleEdgesTblName,
		roleEdgesTblSchema,
		mysqlDb,
		&RoleEdge{},
		RoleEdgesPrimaryKey{},
		RoleEdgesFromKey{},
		RoleEdgesToKey{},
	)
	mysqlDb.replica_source_info = newMySQLTable(
		replicaSourceInfoTblName,
		replicaSourceInfoTblSchema,
		mysqlDb,
		&ReplicaSourceInfo{},
		ReplicaSourceInfoPrimaryKey{},
	)

	// mysqlTable shims
	mysqlDb.db = newMySQLTableShim(dbTblName, dbTblSchema, mysqlDb.user, DbConverter{})
	mysqlDb.tables_priv = newMySQLTableShim(tablesPrivTblName, tablesPrivTblSchema, mysqlDb.user, TablesPrivConverter{})

	// Start the counter at 1, all new sessions will start at zero so this forces an update for any new session
	mysqlDb.updateCounter = 1

	return mysqlDb
}

// LoadPrivilegeData adds the given data to the MySQL Tables. It does not remove any current data, but will overwrite any
// pre-existing data.
func (db *MySQLDb) LoadPrivilegeData(ctx *sql.Context, users []*User, roleConnections []*RoleEdge) error {
	db.Enabled = true
	for _, user := range users {
		if user == nil {
			continue
		}
		if err := db.user.data.Put(ctx, user); err != nil {
			return err
		}
	}
	for _, role := range roleConnections {
		if role == nil {
			continue
		}
		if err := db.role_edges.data.Put(ctx, role); err != nil {
			return err
		}
	}

	db.updateCounter++

	return nil
}

// LoadData adds the given data to the MySQL Tables. It does not remove any current data, but will overwrite any
// pre-existing data.
func (db *MySQLDb) LoadData(ctx *sql.Context, buf []byte) (err error) {
	// Do nothing if data file doesn't exist or is empty
	if buf == nil || len(buf) == 0 {
		return nil
	}

	type privDataJson struct {
		Users []*User
		Roles []*RoleEdge
	}

	// if it's a json file, read it; will be rewritten as flatbuffer later
	data := &privDataJson{}
	if err := json.Unmarshal(buf, data); err == nil {
		return db.LoadPrivilegeData(ctx, data.Users, data.Roles)
	}

	// Indicate that mysql db exists
	db.Enabled = true

	// Recover from panics
	defer func() {
		if recover() != nil {
			err = fmt.Errorf("ill formatted privileges file")
		}
	}()

	// Deserialize the flatbuffer
	serialMySQLDb := serial.GetRootAsMySQLDb(buf, 0)

	// Fill in user table
	for i := 0; i < serialMySQLDb.UserLength(); i++ {
		serialUser := new(serial.User)
		if !serialMySQLDb.User(serialUser, i) {
			continue
		}
		user := LoadUser(serialUser)
		if err := db.user.data.Put(ctx, user); err != nil {
			return err
		}
	}

	// Fill in Roles table
	for i := 0; i < serialMySQLDb.RoleEdgesLength(); i++ {
		serialRoleEdge := new(serial.RoleEdge)
		if !serialMySQLDb.RoleEdges(serialRoleEdge, i) {
			continue
		}
		role := LoadRoleEdge(serialRoleEdge)
		if err := db.role_edges.data.Put(ctx, role); err != nil {
			return err
		}
	}

	// Fill in the ReplicaSourceInfo table
	for i := 0; i < serialMySQLDb.ReplicaSourceInfoLength(); i++ {
		serialReplicaSourceInfo := new(serial.ReplicaSourceInfo)
		if !serialMySQLDb.ReplicaSourceInfo(serialReplicaSourceInfo, i) {
			continue
		}
		replicaSourceInfo := LoadReplicaSourceInfo(serialReplicaSourceInfo)
		if err := db.replica_source_info.data.Put(ctx, replicaSourceInfo); err != nil {
			return err
		}
	}

	db.updateCounter++

	// TODO: fill in other tables when they exist
	return
}

// SetPersister sets the custom persister to be used when the MySQL Db tables have been updated and need to be persisted.
func (db *MySQLDb) SetPersister(persister MySQLDbPersistence) {
	db.persister = persister
}

func (db *MySQLDb) SetPlugins(plugins map[string]PlaintextAuthPlugin) {
	db.plugins = plugins
}

func (db *MySQLDb) VerifyPlugin(plugin string) error {
	_, ok := db.plugins[plugin]
	if ok {
		return nil
	}
	return fmt.Errorf(`must provide authentication plugin for unsupported authentication format`)
}

// AddRootAccount adds the root account to the list of accounts.
func (db *MySQLDb) AddRootAccount() {
	db.Enabled = true
	addSuperUser(db.user, "root", "localhost", "")
	db.updateCounter++
}

// AddSuperUser adds the given username and password to the list of accounts. This is a temporary function, which is
// meant to replace the "auth.New..." functions while the remaining functions are added.
func (db *MySQLDb) AddSuperUser(username string, host string, password string) {
	//TODO: remove this function and the called function
	db.Enabled = true
	if len(password) > 0 {
		hash := sha1.New()
		hash.Write([]byte(password))
		s1 := hash.Sum(nil)
		hash.Reset()
		hash.Write(s1)
		s2 := hash.Sum(nil)
		password = "*" + strings.ToUpper(hex.EncodeToString(s2))
	}
	addSuperUser(db.user, username, host, password)
	db.updateCounter++
}

// GetUser returns a user matching the given user and host if it exists. Due to the slight difference between users and
// roles, roleSearch changes whether the search matches against user or role rules.
func (db *MySQLDb) GetUser(user string, host string, roleSearch bool) *User {
	//TODO: Determine what the localhost is on the machine, then handle the conversion between IP and localhost.
	// For now, this just treats localhost and 127.0.0.1 as the same.
	//TODO: Determine how to match anonymous roles (roles with an empty user string), which differs from users
	//TODO: Treat '%' as a proper wildcard for hostnames, allowing for regex-like matches.
	// Hostnames representing an IP address that have a wildcard have additional restrictions on what may match
	//TODO: Match non-existent users to the most relevant anonymous user if multiple exist (''@'localhost' vs ''@'%')
	// It appears that ''@'localhost' can use the privileges set on ''@'%', which seems to be unique behavior.
	// For example, 'abc'@'localhost' CANNOT use any privileges set on 'abc'@'%'.
	// Unknown if this is special for ''@'%', or applies to any matching anonymous user.
	//TODO: Hostnames representing IPs can use masks, such as 'abc'@'54.244.85.0/255.255.255.0'
	//TODO: Allow for CIDR notation in hostnames
	//TODO: Which user do we choose when multiple host names match (e.g. host name with most characters matched, etc.)
	userEntries := db.user.data.Get(UserPrimaryKey{
		Host: host,
		User: user,
	})

	if len(userEntries) == 1 {
		return userEntries[0].(*User)
	}

	// First we check for matches on the same user, then we try the anonymous user
	for _, targetUser := range []string{user, ""} {
		userEntries = db.user.data.Get(UserSecondaryKey{
			User: targetUser,
		})
		for _, readUserEntry := range userEntries {
			readUserEntry := readUserEntry.(*User)
			//TODO: use the most specific match first, using "%" only if there isn't a more specific match
			if host == readUserEntry.Host ||
				(host == "127.0.0.1" && readUserEntry.Host == "localhost") ||
				(host == "localhost" && readUserEntry.Host == "127.0.0.1") ||
				(readUserEntry.Host == "%" && (!roleSearch || host == "")) {
				return readUserEntry
			}
		}
	}
	return nil
}

// UserActivePrivilegeSet fetches the User, and returns their entire active privilege set. This takes into account the
// active roles, which are set in the context, therefore the user is also pulled from the context.
func (db *MySQLDb) UserActivePrivilegeSet(ctx *sql.Context) PrivilegeSet {
	if privSet, counter := ctx.Session.GetPrivilegeSet(); db.updateCounter == counter {
		// If the counters are equal, we can guarantee that the privilege set exists and is valid
		return privSet.(PrivilegeSet)
	}

	client := ctx.Session.Client()
	user := db.GetUser(client.User, client.Address, false)
	if user == nil {
		return NewPrivilegeSet()
	}

	privSet := user.PrivilegeSet.Copy()
	roleEdgeEntries := db.role_edges.data.Get(RoleEdgesToKey{
		ToHost: user.Host,
		ToUser: user.User,
	})
	//TODO: filter the active roles using the context, rather than using every granted roles
	//TODO: System variable "activate_all_roles_on_login", if set, will set all roles as active upon logging in
	for _, roleEdgeEntry := range roleEdgeEntries {
		roleEdge := roleEdgeEntry.(*RoleEdge)
		role := db.GetUser(roleEdge.FromUser, roleEdge.FromHost, true)
		if role != nil {
			privSet.UnionWith(role.PrivilegeSet)
		}
	}

	ctx.Session.SetPrivilegeSet(privSet, db.updateCounter)
	return privSet
}

// UserHasPrivileges fetches the User, and returns whether they have the desired privileges necessary to perform the
// privileged operation. This takes into account the active roles, which are set in the context, therefore the user is
// also pulled from the context.
func (db *MySQLDb) UserHasPrivileges(ctx *sql.Context, operations ...sql.PrivilegedOperation) bool {
	if !db.Enabled {
		return true
	}
	privSet := db.UserActivePrivilegeSet(ctx)
	for _, operation := range operations {
		for _, operationPriv := range operation.Privileges {
			if privSet.Has(operationPriv) {
				//TODO: Handle partial revokes
				continue
			}
			database := operation.Database
			if database == "" {
				database = ctx.GetCurrentDatabase()
			}
			dbSet := privSet.Database(database)
			if dbSet.Has(operationPriv) {
				continue
			}
			tblSet := dbSet.Table(operation.Table)
			if tblSet.Has(operationPriv) {
				continue
			}
			colSet := tblSet.Column(operation.Column)
			if !colSet.Has(operationPriv) {
				return false
			}
		}
	}
	return true
}

// Name implements the interface sql.Database.
func (db *MySQLDb) Name() string {
	return "mysql"
}

// GetTableInsensitive implements the interface sql.Database.
func (db *MySQLDb) GetTableInsensitive(_ *sql.Context, tblName string) (sql.Table, bool, error) {
	switch strings.ToLower(tblName) {
	case userTblName:
		return db.user, true, nil
	case roleEdgesTblName:
		return db.role_edges, true, nil
	case dbTblName:
		return db.db, true, nil
	case tablesPrivTblName:
		return db.tables_priv, true, nil
	case replicaSourceInfoTblName:
		return db.replica_source_info, true, nil
	default:
		return nil, false, nil
	}
}

// GetTableNames implements the interface sql.Database.
func (db *MySQLDb) GetTableNames(ctx *sql.Context) ([]string, error) {
	return []string{
		userTblName,
		dbTblName,
		tablesPrivTblName,
		roleEdgesTblName,
		replicaSourceInfoTblName,
	}, nil
}

// AuthMethod implements the interface mysql.AuthServer.
func (db *MySQLDb) AuthMethod(user, addr string) (string, error) {
	if !db.Enabled {
		return "mysql_native_password", nil
	}
	var host string
	// TODO : need to check for network type instead of addr string if it's unix socket network,
	//  macOS passes empty addr, but ubuntu returns "@" as addr for `localhost`
	if addr == "@" || addr == "" {
		host = "localhost"
	} else {
		splitHost, _, err := net.SplitHostPort(addr)
		if err != nil {
			return "", err
		}
		host = splitHost
	}

	u := db.GetUser(user, host, false)
	if u == nil {
		return "", mysql.NewSQLError(mysql.ERAccessDeniedError, mysql.SSAccessDeniedError, "User not found '%v'", user)
	}
	if _, ok := db.plugins[u.Plugin]; ok {
		return "mysql_clear_password", nil
	}
	return u.Plugin, nil
}

// Salt implements the interface mysql.AuthServer.
func (db *MySQLDb) Salt() ([]byte, error) {
	return mysql.NewSalt()
}

// ValidateHash implements the interface mysql.AuthServer. This is called when the method used is "mysql_native_password".
func (db *MySQLDb) ValidateHash(salt []byte, user string, authResponse []byte, addr net.Addr) (mysql.Getter, error) {
	var host string
	var err error
	if addr.Network() == "unix" {
		host = "localhost"
	} else {
		host, _, err = net.SplitHostPort(addr.String())
		if err != nil {
			return nil, err
		}
	}

	if !db.Enabled {
		return MysqlConnectionUser{User: user, Host: host}, nil
	}

	userEntry := db.GetUser(user, host, false)
	if userEntry == nil || userEntry.Locked {
		return nil, mysql.NewSQLError(mysql.ERAccessDeniedError, mysql.SSAccessDeniedError, "Access denied for user '%v'", user)
	}
	if len(userEntry.Password) > 0 {
		if !validateMysqlNativePassword(authResponse, salt, userEntry.Password) {
			return nil, mysql.NewSQLError(mysql.ERAccessDeniedError, mysql.SSAccessDeniedError, "Access denied for user '%v'", user)
		}
	} else if len(authResponse) > 0 { // password is nil or empty, therefore no password is set
		// a password was given and the account has no password set, therefore access is denied
		return nil, mysql.NewSQLError(mysql.ERAccessDeniedError, mysql.SSAccessDeniedError, "Access denied for user '%v'", user)
	}

	return MysqlConnectionUser{User: userEntry.User, Host: userEntry.Host}, nil
}

// Negotiate implements the interface mysql.AuthServer. This is called when the method used is not "mysql_native_password".
func (db *MySQLDb) Negotiate(c *mysql.Conn, user string, addr net.Addr) (mysql.Getter, error) {
	var host string
	var err error
	if addr.Network() == "unix" {
		host = "localhost"
	} else {
		host, _, err = net.SplitHostPort(addr.String())
		if err != nil {
			return nil, err
		}
	}

	connUser := MysqlConnectionUser{User: user, Host: host}
	if !db.Enabled {
		return connUser, nil
	}
	userEntry := db.GetUser(user, host, false)

	if userEntry.Plugin != "" {
		authplugin, ok := db.plugins[userEntry.Plugin]
		if !ok {
			return nil, mysql.NewSQLError(mysql.ERAccessDeniedError, mysql.SSAccessDeniedError, "Access denied for user '%v'; auth plugin %s not registered with server", user, userEntry.Plugin)
		}
		pass, err := mysql.AuthServerReadPacketString(c)
		if err != nil {
			return nil, err
		}
		authed, err := authplugin.Authenticate(db, user, userEntry, pass)
		if err != nil {
			return nil, mysql.NewSQLError(mysql.ERAccessDeniedError, mysql.SSAccessDeniedError, "Access denied for user '%v': %v", user, err)
		}
		if !authed {
			return nil, mysql.NewSQLError(mysql.ERAccessDeniedError, mysql.SSAccessDeniedError, "Access denied for user '%v'", user)
		}
		return connUser, nil
	}
	return nil, fmt.Errorf(`the only user login interface currently supported is "mysql_native_password"`)
}

// Persist passes along all changes to the integrator.
func (db *MySQLDb) Persist(ctx *sql.Context) error {
	db.updateCounter++
	// Extract all user entries from table, and sort
	userEntries := db.user.data.ToSlice(ctx)
	users := make([]*User, 0)
	for _, userEntry := range userEntries {
		user := userEntry.(*User)
		if user.IsSuperUser {
			continue
		}
		users = append(users, user)
	}
	sort.Slice(users, func(i, j int) bool {
		if users[i].Host == users[j].Host {
			return users[i].User < users[j].User
		}
		return users[i].Host < users[j].Host
	})

	// Extract all role entries from table, and sort
	roleEntries := db.role_edges.data.ToSlice(ctx)
	roles := make([]*RoleEdge, len(roleEntries))
	for i, roleEntry := range roleEntries {
		roles[i] = roleEntry.(*RoleEdge)
	}
	sort.Slice(roles, func(i, j int) bool {
		if roles[i].FromHost == roles[j].FromHost {
			if roles[i].FromUser == roles[j].FromUser {
				if roles[i].ToHost == roles[j].ToHost {
					return roles[i].ToUser < roles[j].ToUser
				}
				return roles[i].ToHost < roles[j].ToHost
			}
			return roles[i].FromUser < roles[j].FromUser
		}
		return roles[i].FromHost < roles[j].FromHost
	})

	// Extract all replica source info entries from table, and sort
	replicaSourceInfoEntries := db.replica_source_info.data.ToSlice(ctx)
	replicaSourceInfos := make([]*ReplicaSourceInfo, len(replicaSourceInfoEntries))
	for i, replicaSourceInfoEntry := range replicaSourceInfoEntries {
		replicaSourceInfos[i] = replicaSourceInfoEntry.(*ReplicaSourceInfo)
	}
	sort.Slice(replicaSourceInfos, func(i, j int) bool {
		if replicaSourceInfos[i].Host == replicaSourceInfos[j].Host {
			if replicaSourceInfos[i].Port == replicaSourceInfos[j].Port {
				return replicaSourceInfos[i].User < replicaSourceInfos[j].User
			}
			return replicaSourceInfos[i].Port < replicaSourceInfos[j].Port
		}
		return replicaSourceInfos[i].Host < replicaSourceInfos[j].Host
	})

	// TODO: serialize other tables when they exist

	// Create flatbuffer
	b := flatbuffers.NewBuilder(0)
	user := serializeUser(b, users)
	roleEdge := serializeRoleEdge(b, roles)
	replicaSourceInfo := serializeReplicaSourceInfo(b, replicaSourceInfos)

	// Write MySQL DB
	serial.MySQLDbStart(b)
	serial.MySQLDbAddUser(b, user)
	serial.MySQLDbAddRoleEdges(b, roleEdge)
	serial.MySQLDbAddReplicaSourceInfo(b, replicaSourceInfo)
	mysqlDbOffset := serial.MySQLDbEnd(b)

	// Finish writing
	b.Finish(mysqlDbOffset)

	// Persist data
	return db.persister.Persist(ctx, b.FinishedBytes())
}

// UserTable returns the "user" table.
func (db *MySQLDb) UserTable() *mysqlTable {
	return db.user
}

// RoleEdgesTable returns the "role_edges" table.
func (db *MySQLDb) RoleEdgesTable() *mysqlTable {
	return db.role_edges
}

<<<<<<< HEAD
// DbTable returns the "db" table.
func (db *MySQLDb) DbTable() *mysqlTable {
	return db.db.original
=======
// ReplicaSourceInfoTable returns the "slave_master_info" table.
func (db *MySQLDb) ReplicaSourceInfoTable() *mysqlTable {
	return db.replica_source_info
>>>>>>> 020f13f2
}

// columnTemplate takes in a column as a template, and returns a new column with a different name based on the given
// template.
func columnTemplate(name string, source string, isPk bool, template *sql.Column) *sql.Column {
	newCol := *template
	if newCol.Default != nil {
		newCol.Default = &(*newCol.Default)
	}
	newCol.Name = name
	newCol.Source = source
	newCol.PrimaryKey = isPk
	return &newCol
}

// validateMysqlNativePassword was taken directly from vitess and validates the password hash for "mysql_native_password".
func validateMysqlNativePassword(authResponse, salt []byte, mysqlNativePassword string) bool {
	// SERVER: recv(authResponse)
	// 		   hash_stage1=xor(authResponse, sha1(salt,hash))
	// 		   candidate_hash2=sha1(hash_stage1)
	// 		   check(candidate_hash2==hash)
	if len(authResponse) == 0 || len(mysqlNativePassword) == 0 {
		return false
	}
	if mysqlNativePassword[0] == '*' {
		mysqlNativePassword = mysqlNativePassword[1:]
	}

	hash, err := hex.DecodeString(mysqlNativePassword)
	if err != nil {
		return false
	}

	// scramble = SHA1(salt+hash)
	crypt := sha1.New()
	crypt.Write(salt)
	crypt.Write(hash)
	scramble := crypt.Sum(nil)

	// token = scramble XOR stage1Hash
	for i := range scramble {
		scramble[i] ^= authResponse[i]
	}
	stage1Hash := scramble
	crypt.Reset()
	crypt.Write(stage1Hash)
	candidateHash2 := crypt.Sum(nil)

	return bytes.Equal(candidateHash2, hash)
}

// mustDefault enforces that no error occurred when constructing the column default value.
func mustDefault(expr sql.Expression, outType sql.Type, representsLiteral bool, mayReturnNil bool) *sql.ColumnDefaultValue {
	colDef, err := sql.NewColumnDefaultValue(expr, outType, representsLiteral, !representsLiteral, mayReturnNil)
	if err != nil {
		panic(err)
	}
	return colDef
}

type dummyPartition struct{}

var _ sql.Partition = dummyPartition{}

// Key implements the interface sql.Partition.
func (d dummyPartition) Key() []byte {
	return nil
}<|MERGE_RESOLUTION|>--- conflicted
+++ resolved
@@ -596,15 +596,9 @@
 	return db.role_edges
 }
 
-<<<<<<< HEAD
-// DbTable returns the "db" table.
-func (db *MySQLDb) DbTable() *mysqlTable {
-	return db.db.original
-=======
 // ReplicaSourceInfoTable returns the "slave_master_info" table.
 func (db *MySQLDb) ReplicaSourceInfoTable() *mysqlTable {
 	return db.replica_source_info
->>>>>>> 020f13f2
 }
 
 // columnTemplate takes in a column as a template, and returns a new column with a different name based on the given
