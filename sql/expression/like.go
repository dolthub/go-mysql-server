--- conflicted
+++ resolved
@@ -17,16 +17,10 @@
 import (
 	"bytes"
 	"fmt"
-<<<<<<< HEAD
-		"regexp"
-=======
 	"regexp"
->>>>>>> e216384b
 	"strings"
 	"sync"
 	"unicode/utf8"
-
-	"go.opentelemetry.io/otel/trace"
 
 	"github.com/dolthub/go-mysql-server/internal/regex"
 	"github.com/dolthub/go-mysql-server/sql"
