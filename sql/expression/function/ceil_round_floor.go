--- conflicted
+++ resolved
@@ -325,11 +325,7 @@
 
 // IsNullable implements the Expression interface.
 func (r *Round) IsNullable() bool {
-<<<<<<< HEAD
-	return r.LeftChild.IsNullable() || (r.RightChild != nil && r.RightChild.IsNullable())
-=======
-	return r.Num.IsNullable() && (r == nil || r.Dec.IsNullable())
->>>>>>> 60f4b0ac
+	return r.Num.IsNullable() || (r.Dec != nil && r.Dec.IsNullable())
 }
 
 func (r *Round) String() string {
