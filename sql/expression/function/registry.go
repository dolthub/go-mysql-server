--- conflicted
+++ resolved
@@ -83,11 +83,8 @@
 	sql.Function1{Name: "dayofweek", Fn: NewDayOfWeek},
 	sql.Function1{Name: "dayofyear", Fn: NewDayOfYear},
 	sql.Function1{Name: "degrees", Fn: NewDegrees},
-<<<<<<< HEAD
 	sql.FunctionN{Name: "elt", Fn: NewElt},
-=======
 	sql.Function1{Name: "exp", Fn: NewExp},
->>>>>>> b8cef381
 	sql.Function2{Name: "extract", Fn: NewExtract},
 	sql.FunctionN{Name: "field", Fn: NewField},
 	sql.Function2{Name: "find_in_set", Fn: NewFindInSet},
