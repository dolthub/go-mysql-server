// Copyright 2020-2021 Dolthub, Inc.
//
// Licensed under the Apache License, Version 2.0 (the "License");
// you may not use this file except in compliance with the License.
// You may obtain a copy of the License at
//
//     http://www.apache.org/licenses/LICENSE-2.0
//
// Unless required by applicable law or agreed to in writing, software
// distributed under the License is distributed on an "AS IS" BASIS,
// WITHOUT WARRANTIES OR CONDITIONS OF ANY KIND, either express or implied.
// See the License for the specific language governing permissions and
// limitations under the License.

package sql

import (
	"encoding/hex"
	"fmt"
	"math"
	"reflect"
	"strconv"
	"time"

	"github.com/dolthub/vitess/go/sqltypes"
	"github.com/dolthub/vitess/go/vt/proto/query"
	"github.com/shopspring/decimal"
	"gopkg.in/src-d/go-errors.v1"

	"github.com/dolthub/go-mysql-server/sql/values"
)

const (
	// Numeric representation of False as defined by MySQL.
	False = int8(0)
	// Numeric representation of True as defined by MySQL.
	True = int8(1)
)

var (
	ErrOutOfRange = errors.NewKind("%v out of range for %v")

	// Boolean is a synonym for TINYINT
	Boolean = Int8
	// Int8 is an integer of 8 bits
	Int8 = MustCreateNumberType(sqltypes.Int8)
	// Uint8 is an unsigned integer of 8 bits
	Uint8 = MustCreateNumberType(sqltypes.Uint8)
	// Int16 is an integer of 16 bits
	Int16 = MustCreateNumberType(sqltypes.Int16)
	// Uint16 is an unsigned integer of 16 bits
	Uint16 = MustCreateNumberType(sqltypes.Uint16)
	// Int24 is an integer of 24 bits.
	Int24 = MustCreateNumberType(sqltypes.Int24)
	// Uint24 is an unsigned integer of 24 bits.
	Uint24 = MustCreateNumberType(sqltypes.Uint24)
	// Int32 is an integer of 32 bits.
	Int32 = MustCreateNumberType(sqltypes.Int32)
	// Uint32 is an unsigned integer of 32 bits.
	Uint32 = MustCreateNumberType(sqltypes.Uint32)
	// Int64 is an integer of 64 bytes.
	Int64 = MustCreateNumberType(sqltypes.Int64)
	// Uint64 is an unsigned integer of 64 bits.
	Uint64 = MustCreateNumberType(sqltypes.Uint64)
	// Float32 is a floating point number of 32 bits.
	Float32 = MustCreateNumberType(sqltypes.Float32)
	// Float64 is a floating point number of 64 bits.
	Float64 = MustCreateNumberType(sqltypes.Float64)

	// decimal that represents the max value an uint64 can hold
	dec_uint64_max = decimal.NewFromInt(math.MaxInt64).Mul(decimal.NewFromInt(2).Add(decimal.NewFromInt(1)))
	// decimal that represents the max value an int64 can hold
	dec_int64_max = decimal.NewFromInt(math.MaxInt64)
	// decimal that represents the min value an int64 can hold
	dec_int64_min = decimal.NewFromInt(math.MinInt64)
	// decimal that represents the zero value
	dec_zero = decimal.NewFromInt(0)

	numberInt8ValueType    = reflect.TypeOf(int8(0))
	numberInt16ValueType   = reflect.TypeOf(int16(0))
	numberInt32ValueType   = reflect.TypeOf(int32(0))
	numberInt64ValueType   = reflect.TypeOf(int64(0))
	numberUint8ValueType   = reflect.TypeOf(uint8(0))
	numberUint16ValueType  = reflect.TypeOf(uint16(0))
	numberUint32ValueType  = reflect.TypeOf(uint32(0))
	numberUint64ValueType  = reflect.TypeOf(uint64(0))
	numberFloat32ValueType = reflect.TypeOf(float32(0))
	numberFloat64ValueType = reflect.TypeOf(float64(0))
)

// NumberType represents all integer and floating point types.
// https://dev.mysql.com/doc/refman/8.0/en/integer-types.html
// https://dev.mysql.com/doc/refman/8.0/en/floating-point-types.html
// The type of the returned value is one of the following: int8, int16, int32, int64, uint8, uint16, uint32, uint64, float32, float64.
type NumberType interface {
	Type
	IsSigned() bool
	IsFloat() bool
}

type numberTypeImpl struct {
	baseType query.Type
	length   int64
}

var _ Type = numberTypeImpl{}
var _ Type2 = numberTypeImpl{}

// CreateNumberType creates a NumberType.
func CreateNumberType(baseType query.Type) (NumberType, error) {
	switch baseType {
	case sqltypes.Int8, sqltypes.Uint8, sqltypes.Int16, sqltypes.Uint16, sqltypes.Int24, sqltypes.Uint24,
		sqltypes.Int32, sqltypes.Uint32, sqltypes.Int64, sqltypes.Uint64, sqltypes.Float32, sqltypes.Float64:
		return numberTypeImpl{
			baseType: baseType,
		}, nil
	}
	return nil, fmt.Errorf("%v is not a valid number base type", baseType.String())
}

// CreateNumberTypeWithLength creates a NumberType with length
func CreateNumberTypeWithLength(baseType query.Type, length int64) (NumberType, error) {
	switch baseType {
	case sqltypes.Int8, sqltypes.Uint8, sqltypes.Int16, sqltypes.Uint16, sqltypes.Int24, sqltypes.Uint24,
		sqltypes.Int32, sqltypes.Uint32, sqltypes.Int64, sqltypes.Uint64, sqltypes.Float32, sqltypes.Float64:
		return numberTypeImpl{
			baseType: baseType,
			length:   length,
		}, nil
	}
	return nil, fmt.Errorf("%v is not a valid number base type", baseType.String())
}

// MustCreateNumberType is the same as CreateNumberType except it panics on errors.
func MustCreateNumberType(baseType query.Type) NumberType {
	nt, err := CreateNumberType(baseType)
	if err != nil {
		panic(err)
	}
	return nt
}

func NumericUnaryValue(t Type) interface{} {
	nt := t.(numberTypeImpl)
	switch nt.baseType {
	case sqltypes.Int8:
		return int8(1)
	case sqltypes.Uint8:
		return uint8(1)
	case sqltypes.Int16:
		return int16(1)
	case sqltypes.Uint16:
		return uint16(1)
	case sqltypes.Int24:
		return int32(1)
	case sqltypes.Uint24:
		return uint32(1)
	case sqltypes.Int32:
		return int32(1)
	case sqltypes.Uint32:
		return uint32(1)
	case sqltypes.Int64:
		return int64(1)
	case sqltypes.Uint64:
		return uint64(1)
	case sqltypes.Float32:
		return float32(1)
	case sqltypes.Float64:
		return float64(1)
	default:
		panic(fmt.Sprintf("%v is not a valid number base type", nt.baseType.String()))
	}
}

// Compare implements Type interface.
func (t numberTypeImpl) Compare(a interface{}, b interface{}) (int, error) {
	if hasNulls, res := compareNulls(a, b); hasNulls {
		return res, nil
	}

	switch t.baseType {
	case sqltypes.Uint8, sqltypes.Uint16, sqltypes.Uint24, sqltypes.Uint32, sqltypes.Uint64:
		ca, err := convertToUint64(t, a)
		if err != nil {
			return 0, err
		}
		cb, err := convertToUint64(t, b)
		if err != nil {
			return 0, err
		}

		if ca == cb {
			return 0, nil
		}
		if ca < cb {
			return -1, nil
		}
		return +1, nil
	case sqltypes.Float32, sqltypes.Float64:
		ca, err := convertToFloat64(t, a)
		if err != nil {
			return 0, err
		}
		cb, err := convertToFloat64(t, b)
		if err != nil {
			return 0, err
		}

		if ca == cb {
			return 0, nil
		}
		if ca < cb {
			return -1, nil
		}
		return +1, nil
	default:
		ca, err := convertToInt64(t, a)
		if err != nil {
			return 0, err
		}
		cb, err := convertToInt64(t, b)
		if err != nil {
			return 0, err
		}

		if ca == cb {
			return 0, nil
		}
		if ca < cb {
			return -1, nil
		}
		return +1, nil
	}
}

// Convert implements Type interface.
func (t numberTypeImpl) Convert(v interface{}) (interface{}, error) {
	if v == nil {
		return nil, nil
	}

	if ti, ok := v.(time.Time); ok {
		v = ti.UTC().Unix()
	}

	if jv, ok := v.(JSONValue); ok {
		jd, err := jv.Unmarshall(nil)
		if err != nil {
			return nil, err
		}
		v = jd.Val
	}

	switch t.baseType {
	case sqltypes.Int8:
		num, err := convertToInt64(t, v)
		if err != nil {
			return nil, err
		}
		if num > math.MaxInt8 || num < math.MinInt8 {
			return nil, ErrOutOfRange.New(num, t)
		}
		return int8(num), nil
	case sqltypes.Uint8:
		num, err := convertToUint64(t, v)
		if err != nil {
			return nil, err
		}
		if num > math.MaxUint8 {
			return nil, ErrOutOfRange.New(num, t)
		}
		return uint8(num), nil
	case sqltypes.Int16:
		num, err := convertToInt64(t, v)
		if err != nil {
			return nil, err
		}
		if num > math.MaxInt16 || num < math.MinInt16 {
			return nil, ErrOutOfRange.New(num, t)
		}
		return int16(num), nil
	case sqltypes.Uint16:
		num, err := convertToUint64(t, v)
		if err != nil {
			return nil, err
		}
		if num > math.MaxUint16 {
			return nil, ErrOutOfRange.New(num, t)
		}
		return uint16(num), nil
	case sqltypes.Int24:
		num, err := convertToInt64(t, v)
		if err != nil {
			return nil, err
		}
		if num > (1<<23-1) || num < (-1<<23) {
			return nil, ErrOutOfRange.New(num, t)
		}
		return int32(num), nil
	case sqltypes.Uint24:
		num, err := convertToUint64(t, v)
		if err != nil {
			return nil, err
		}
		if num > (1<<24 - 1) {
			return nil, ErrOutOfRange.New(num, t)
		}
		return uint32(num), nil
	case sqltypes.Int32:
		num, err := convertToInt64(t, v)
		if err != nil {
			return nil, err
		}
		if num > math.MaxInt32 || num < math.MinInt32 {
			return nil, ErrOutOfRange.New(num, t)
		}
		return int32(num), nil
	case sqltypes.Uint32:
		num, err := convertToUint64(t, v)
		if err != nil {
			return nil, err
		}
		if num > math.MaxUint32 {
			return nil, ErrOutOfRange.New(num, t)
		}
		return uint32(num), nil
	case sqltypes.Int64:
		return convertToInt64(t, v)
	case sqltypes.Uint64:
		return convertToUint64(t, v)
	case sqltypes.Float32:
		num, err := convertToFloat64(t, v)
		if err != nil {
			return nil, err
		}
		if num > math.MaxFloat32 || num < -math.MaxFloat32 {
			return nil, ErrOutOfRange.New(num, t)
		}
		return float32(num), nil
	case sqltypes.Float64:
		return convertToFloat64(t, v)
	default:
		return nil, ErrInvalidType.New(t.baseType.String())
	}
}

// MaxTextResponseByteLength implements the Type interface
func (t numberTypeImpl) MaxTextResponseByteLength() uint32 {
	// MySQL integer type limits: https://dev.mysql.com/doc/refman/8.0/en/integer-types.html
	// This is for a text response format, NOT a binary encoding
	switch t.baseType {
	case sqltypes.Uint8:
		return 3
	case sqltypes.Int8:
		return 4
	case sqltypes.Uint16:
		return 5
	case sqltypes.Int16:
		return 6
	case sqltypes.Uint24:
		return 8
	case sqltypes.Int24:
		return 9
	case sqltypes.Uint32:
		return 10
	case sqltypes.Int32:
		return 11
	case sqltypes.Uint64:
		return 20
	case sqltypes.Int64:
		return 20
	case sqltypes.Float32:
		return 12
	case sqltypes.Float64:
		return 22
	default:
		panic(fmt.Sprintf("%v is not a valid number base type", t.baseType.String()))
	}
}

// MustConvert implements the Type interface.
func (t numberTypeImpl) MustConvert(v interface{}) interface{} {
	value, err := t.Convert(v)
	if err != nil {
		panic(err)
	}
	return value
}

// Equals implements the Type interface.
func (t numberTypeImpl) Equals(otherType Type) bool {
	return t.baseType == otherType.Type()
}

// Promote implements the Type interface.
func (t numberTypeImpl) Promote() Type {
	switch t.baseType {
	case sqltypes.Int8, sqltypes.Int16, sqltypes.Int24, sqltypes.Int32, sqltypes.Int64:
		return Int64
	case sqltypes.Uint8, sqltypes.Uint16, sqltypes.Uint24, sqltypes.Uint32, sqltypes.Uint64:
		return Uint64
	case sqltypes.Float32, sqltypes.Float64:
		return Float64
	default:
		panic(ErrInvalidBaseType.New(t.baseType.String(), "number"))
	}
}

// SQL implements Type interface.
func (t numberTypeImpl) SQL(dest []byte, v interface{}) (sqltypes.Value, error) {
	if v == nil {
		return sqltypes.NULL, nil
	}

	stop := len(dest)
	switch t.baseType {
	case sqltypes.Int8, sqltypes.Int16, sqltypes.Int24, sqltypes.Int32, sqltypes.Int64:
		dest = strconv.AppendInt(dest, mustInt64(v), 10)
	case sqltypes.Uint8, sqltypes.Uint16, sqltypes.Uint24, sqltypes.Uint32, sqltypes.Uint64:
		dest = strconv.AppendUint(dest, mustUint64(v), 10)
	case sqltypes.Float32:
		dest = strconv.AppendFloat(dest, float64(v.(float32)), 'g', -1, 32)
	case sqltypes.Float64:
		dest = strconv.AppendFloat(dest, v.(float64), 'g', -1, 64)
	default:
		panic(ErrInvalidBaseType.New(t.baseType.String(), "number"))
	}

	val := dest[stop:]

	return sqltypes.MakeTrusted(t.baseType, val), nil
}

func (t numberTypeImpl) Compare2(a Value, b Value) (int, error) {
	switch t.baseType {
	case sqltypes.Uint8, sqltypes.Uint16, sqltypes.Uint24, sqltypes.Uint32, sqltypes.Uint64:
		ca, err := convertValueToUint64(t, a)
		if err != nil {
			return 0, err
		}
		cb, err := convertValueToUint64(t, b)
		if err != nil {
			return 0, err
		}

		if ca == cb {
			return 0, nil
		}
		if ca < cb {
			return -1, nil
		}
		return +1, nil
	case sqltypes.Float32, sqltypes.Float64:
		ca, err := convertValueToFloat64(t, a)
		if err != nil {
			return 0, err
		}
		cb, err := convertValueToFloat64(t, b)
		if err != nil {
			return 0, err
		}

		if ca == cb {
			return 0, nil
		}
		if ca < cb {
			return -1, nil
		}
		return +1, nil
	default:
		ca, err := convertValueToInt64(t, a)
		if err != nil {
			return 0, err
		}
		cb, err := convertValueToInt64(t, b)
		if err != nil {
			return 0, err
		}

		if ca == cb {
			return 0, nil
		}
		if ca < cb {
			return -1, nil
		}
		return +1, nil
	}
}

func (t numberTypeImpl) Convert2(value Value) (Value, error) {
	panic("implement me")
}

func (t numberTypeImpl) Zero2() Value {
	switch t.baseType {
	case sqltypes.Int8:
		x := values.WriteInt8(make([]byte, values.Int8Size), 0)
		return Value{
			Typ: query.Type_INT8,
			Val: x,
		}
	case sqltypes.Int16:
		x := values.WriteInt16(make([]byte, values.Int16Size), 0)
		return Value{
			Typ: query.Type_INT16,
			Val: x,
		}
	case sqltypes.Int24:
		x := values.WriteInt24(make([]byte, values.Int24Size), 0)
		return Value{
			Typ: query.Type_INT24,
			Val: x,
		}
	case sqltypes.Int32:
		x := values.WriteInt32(make([]byte, values.Int32Size), 0)
		return Value{
			Typ: query.Type_INT32,
			Val: x,
		}
	case sqltypes.Int64:
		x := values.WriteInt64(make([]byte, values.Int64Size), 0)
		return Value{
			Typ: query.Type_INT64,
			Val: x,
		}
	case sqltypes.Uint8:
		x := values.WriteUint8(make([]byte, values.Uint8Size), 0)
		return Value{
			Typ: query.Type_UINT8,
			Val: x,
		}
	case sqltypes.Uint16:
		x := values.WriteUint16(make([]byte, values.Uint16Size), 0)
		return Value{
			Typ: query.Type_UINT16,
			Val: x,
		}
	case sqltypes.Uint24:
		x := values.WriteUint24(make([]byte, values.Uint24Size), 0)
		return Value{
			Typ: query.Type_UINT24,
			Val: x,
		}
	case sqltypes.Uint32:
		x := values.WriteUint32(make([]byte, values.Uint32Size), 0)
		return Value{
			Typ: query.Type_UINT32,
			Val: x,
		}
	case sqltypes.Uint64:
		x := values.WriteUint64(make([]byte, values.Uint64Size), 0)
		return Value{
			Typ: query.Type_UINT64,
			Val: x,
		}
	case sqltypes.Float32:
		x := values.WriteFloat32(make([]byte, values.Float32Size), 0)
		return Value{
			Typ: query.Type_FLOAT32,
			Val: x,
		}
	case sqltypes.Float64:
		x := values.WriteUint64(make([]byte, values.Uint64Size), 0)
		return Value{
			Typ: query.Type_UINT64,
			Val: x,
		}
	default:
		panic(ErrInvalidBaseType.New(t.baseType.String(), "number"))
	}
}

// SQL2 implements Type2 interface.
func (t numberTypeImpl) SQL2(v Value) (sqltypes.Value, error) {
	if v.IsNull() {
		return sqltypes.NULL, nil
	}

	var val []byte
	switch t.baseType {
	case sqltypes.Int8:
		x := values.ReadInt8(v.Val)
		val = []byte(strconv.FormatInt(int64(x), 10))
	case sqltypes.Int16:
		x := values.ReadInt16(v.Val)
		val = []byte(strconv.FormatInt(int64(x), 10))
	case sqltypes.Int24:
		x := values.ReadInt24(v.Val)
		val = []byte(strconv.FormatInt(int64(x), 10))
	case sqltypes.Int32:
		x := values.ReadInt32(v.Val)
		val = []byte(strconv.FormatInt(int64(x), 10))
	case sqltypes.Int64:
		x := values.ReadInt64(v.Val)
		val = []byte(strconv.FormatInt(x, 10))
	case sqltypes.Uint8:
		x := values.ReadUint8(v.Val)
		val = []byte(strconv.FormatUint(uint64(x), 10))
	case sqltypes.Uint16:
		x := values.ReadUint16(v.Val)
		val = []byte(strconv.FormatUint(uint64(x), 10))
	case sqltypes.Uint24:
		x := values.ReadUint24(v.Val)
		val = []byte(strconv.FormatUint(uint64(x), 10))
	case sqltypes.Uint32:
		x := values.ReadUint32(v.Val)
		val = []byte(strconv.FormatUint(uint64(x), 10))
	case sqltypes.Uint64:
		x := values.ReadUint64(v.Val)
		val = []byte(strconv.FormatUint(x, 10))
	case sqltypes.Float32:
		x := values.ReadFloat32(v.Val)
		val = []byte(strconv.FormatFloat(float64(x), 'f', -1, 32))
	case sqltypes.Float64:
		x := values.ReadFloat64(v.Val)
		val = []byte(strconv.FormatFloat(x, 'f', -1, 64))
	default:
		panic(ErrInvalidBaseType.New(t.baseType.String(), "number"))
	}

	return sqltypes.MakeTrusted(t.baseType, val), nil
}

// String implements Type interface.
func (t numberTypeImpl) String() string {
	sizeInfo := ""
	if t.length > 0 {
		sizeInfo = fmt.Sprintf("(%d)", t.length)
	}

	switch t.baseType {
	case sqltypes.Int8:
<<<<<<< HEAD
		return "TINYINT" + sizeInfo
	case sqltypes.Uint8:
		return "TINYINT UNSIGNED" + sizeInfo
=======
		return "tinyint"
	case sqltypes.Uint8:
		return "tinyint unsigned"
>>>>>>> 0dddf1f3
	case sqltypes.Int16:
		return "smallint"
	case sqltypes.Uint16:
		return "smallint unsigned"
	case sqltypes.Int24:
		return "mediumint"
	case sqltypes.Uint24:
		return "mediumint unsigned"
	case sqltypes.Int32:
		return "int"
	case sqltypes.Uint32:
		return "int unsigned"
	case sqltypes.Int64:
		return "bigint"
	case sqltypes.Uint64:
		return "bigint unsigned"
	case sqltypes.Float32:
		return "float"
	case sqltypes.Float64:
		return "double"
	default:
		panic(fmt.Sprintf("%v is not a valid number base type", t.baseType.String()))
	}
}

// Type implements Type interface.
func (t numberTypeImpl) Type() query.Type {
	return t.baseType
}

// ValueType implements Type interface.
func (t numberTypeImpl) ValueType() reflect.Type {
	switch t.baseType {
	case sqltypes.Int8:
		return numberInt8ValueType
	case sqltypes.Uint8:
		return numberUint8ValueType
	case sqltypes.Int16:
		return numberInt16ValueType
	case sqltypes.Uint16:
		return numberUint16ValueType
	case sqltypes.Int24:
		return numberInt32ValueType
	case sqltypes.Uint24:
		return numberUint32ValueType
	case sqltypes.Int32:
		return numberInt32ValueType
	case sqltypes.Uint32:
		return numberUint32ValueType
	case sqltypes.Int64:
		return numberInt64ValueType
	case sqltypes.Uint64:
		return numberUint64ValueType
	case sqltypes.Float32:
		return numberFloat32ValueType
	case sqltypes.Float64:
		return numberFloat64ValueType
	default:
		panic(fmt.Sprintf("%v is not a valid number base type", t.baseType.String()))
	}
}

// Zero implements Type interface.
func (t numberTypeImpl) Zero() interface{} {
	switch t.baseType {
	case sqltypes.Int8:
		return int8(0)
	case sqltypes.Uint8:
		return uint8(0)
	case sqltypes.Int16:
		return int16(0)
	case sqltypes.Uint16:
		return uint16(0)
	case sqltypes.Int24:
		return int32(0)
	case sqltypes.Uint24:
		return uint32(0)
	case sqltypes.Int32:
		return int32(0)
	case sqltypes.Uint32:
		return uint32(0)
	case sqltypes.Int64:
		return int64(0)
	case sqltypes.Uint64:
		return uint64(0)
	case sqltypes.Float32:
		return float32(0)
	case sqltypes.Float64:
		return float64(0)
	default:
		panic(fmt.Sprintf("%v is not a valid number base type", t.baseType.String()))
	}
}

// IsFloat implements NumberType interface.
func (t numberTypeImpl) IsFloat() bool {
	switch t.baseType {
	case sqltypes.Float32, sqltypes.Float64:
		return true
	}
	return false
}

// IsSigned implements NumberType interface.
func (t numberTypeImpl) IsSigned() bool {
	switch t.baseType {
	case sqltypes.Int8, sqltypes.Int16, sqltypes.Int24, sqltypes.Int32, sqltypes.Int64, sqltypes.Float32, sqltypes.Float64:
		return true
	}
	return false
}

func convertToInt64(t numberTypeImpl, v interface{}) (int64, error) {
	switch v := v.(type) {
	case int:
		return int64(v), nil
	case int8:
		return int64(v), nil
	case int16:
		return int64(v), nil
	case int32:
		return int64(v), nil
	case int64:
		return v, nil
	case uint:
		return int64(v), nil
	case uint8:
		return int64(v), nil
	case uint16:
		return int64(v), nil
	case uint32:
		return int64(v), nil
	case uint64:
		if v > math.MaxInt64 {
			return 0, ErrOutOfRange.New(v, t)
		}
		return int64(v), nil
	case float32:
		if float32(math.MaxInt64) >= v && v >= float32(math.MinInt64) {
			return int64(v), nil
		}
		return 0, ErrOutOfRange.New(v, t)
	case float64:
		if float64(math.MaxInt64) >= v && v >= float64(math.MinInt64) {
			return int64(v), nil
		}
		return 0, ErrOutOfRange.New(v, t)
	case decimal.Decimal:
		if v.GreaterThan(dec_int64_max) || v.LessThan(dec_int64_min) {
			return 0, ErrOutOfRange.New(v.String(), t)
		}
		return v.IntPart(), nil
	case []byte:
		i, err := strconv.ParseInt(hex.EncodeToString(v), 16, 64)
		if err != nil {
			return 0, ErrInvalidValue.New(v, t.String())
		}
		return i, nil
	case string:
		// Parse first an integer, which allows for more values than float64
		i, err := strconv.ParseInt(v, 10, 64)
		if err == nil {
			return i, nil
		}
		// If that fails, try as a float and truncate it to integral
		f, err := strconv.ParseFloat(v, 64)
		if err != nil {
			return 0, ErrInvalidValue.New(v, t.String())
		}
		return int64(f), nil
	case bool:
		if v {
			return 1, nil
		}
		return 0, nil
	case nil:
		return 0, nil
	default:
		return 0, ErrInvalidValueType.New(v, t.String())
	}
}

func convertValueToInt64(t numberTypeImpl, v Value) (int64, error) {
	switch v.Typ {
	case query.Type_INT8:
		return int64(values.ReadInt8(v.Val)), nil
	case query.Type_INT16:
		return int64(values.ReadInt16(v.Val)), nil
	case query.Type_INT24:
		return int64(values.ReadInt24(v.Val)), nil
	case query.Type_INT32:
		return int64(values.ReadInt32(v.Val)), nil
	case query.Type_INT64:
		return values.ReadInt64(v.Val), nil
	case query.Type_UINT8:
		return int64(values.ReadUint8(v.Val)), nil
	case query.Type_UINT16:
		return int64(values.ReadUint16(v.Val)), nil
	case query.Type_UINT24:
		return int64(values.ReadUint24(v.Val)), nil
	case query.Type_UINT32:
		return int64(values.ReadUint32(v.Val)), nil
	case query.Type_UINT64:
		v := values.ReadUint64(v.Val)
		if v > math.MaxInt64 {
			return 0, ErrOutOfRange.New(v, t)
		}
		return int64(v), nil
	case query.Type_FLOAT32:
		v := values.ReadFloat32(v.Val)
		if float32(math.MaxInt64) >= v && v >= float32(math.MinInt64) {
			return int64(v), nil
		}
		return 0, ErrOutOfRange.New(v, t)
	case query.Type_FLOAT64:
		v := values.ReadFloat64(v.Val)
		if float64(math.MaxInt64) >= v && v >= float64(math.MinInt64) {
			return int64(v), nil
		}
		return 0, ErrOutOfRange.New(v, t)
		// TODO: add more conversions
	default:
		panic(ErrInvalidBaseType.New(t.baseType.String(), "number"))
	}
}

func convertValueToUint64(t numberTypeImpl, v Value) (uint64, error) {
	switch v.Typ {
	case query.Type_INT8:
		return uint64(values.ReadInt8(v.Val)), nil
	case query.Type_INT16:
		return uint64(values.ReadInt16(v.Val)), nil
	case query.Type_INT24:
		return uint64(values.ReadInt24(v.Val)), nil
	case query.Type_INT32:
		return uint64(values.ReadInt32(v.Val)), nil
	case query.Type_INT64:
		return uint64(values.ReadInt64(v.Val)), nil
	case query.Type_UINT8:
		return uint64(values.ReadUint8(v.Val)), nil
	case query.Type_UINT16:
		return uint64(values.ReadUint16(v.Val)), nil
	case query.Type_UINT24:
		return uint64(values.ReadUint24(v.Val)), nil
	case query.Type_UINT32:
		return uint64(values.ReadUint32(v.Val)), nil
	case query.Type_UINT64:
		return values.ReadUint64(v.Val), nil
	case query.Type_FLOAT32:
		v := values.ReadFloat32(v.Val)
		if float32(math.MaxUint64) >= v {
			return uint64(v), nil
		}
		return 0, ErrOutOfRange.New(v, t)
	case query.Type_FLOAT64:
		v := values.ReadFloat64(v.Val)
		if float64(math.MaxUint64) >= v {
			return uint64(v), nil
		}
		return 0, ErrOutOfRange.New(v, t)
		// TODO: add more conversions
	default:
		panic(ErrInvalidBaseType.New(t.baseType.String(), "number"))
	}
}

func convertToUint64(t numberTypeImpl, v interface{}) (uint64, error) {
	switch v := v.(type) {
	case int:
		if v < 0 {
			return 0, ErrOutOfRange.New(v, t)
		}
		return uint64(v), nil
	case int8:
		if v < 0 {
			return 0, ErrOutOfRange.New(v, t)
		}
		return uint64(v), nil
	case int16:
		if v < 0 {
			return 0, ErrOutOfRange.New(v, t)
		}
		return uint64(v), nil
	case int32:
		if v < 0 {
			return 0, ErrOutOfRange.New(v, t)
		}
		return uint64(v), nil
	case int64:
		if v < 0 {
			return 0, ErrOutOfRange.New(v, t)
		}
		return uint64(v), nil
	case uint:
		return uint64(v), nil
	case uint8:
		return uint64(v), nil
	case uint16:
		return uint64(v), nil
	case uint32:
		return uint64(v), nil
	case uint64:
		return v, nil
	case float32:
		if float32(math.MaxUint64) >= v && v >= 0 {
			return uint64(v), nil
		}
		return 0, ErrOutOfRange.New(v, t)
	case float64:
		if float64(math.MaxUint64) >= v && v >= 0 {
			return uint64(v), nil
		}
		return 0, ErrOutOfRange.New(v, t)
	case decimal.Decimal:
		if v.GreaterThan(dec_uint64_max) || v.LessThan(dec_zero) {
			return 0, ErrOutOfRange.New(v.String(), t)
		}
		// TODO: If we ever internally switch to using Decimal for large numbers, this will need to be updated
		f, _ := v.Float64()
		return uint64(f), nil
	case []byte:
		i, err := strconv.ParseUint(hex.EncodeToString(v), 16, 64)
		if err != nil {
			return 0, ErrInvalidValue.New(v, t.String())
		}
		return i, nil
	case string:
		i, err := strconv.ParseUint(v, 10, 64)
		if err != nil {
			return 0, ErrInvalidValue.New(v, t.String())
		}
		return i, nil
	case bool:
		if v {
			return 1, nil
		}
		return 0, nil
	case nil:
		return 0, nil
	default:
		return 0, ErrInvalidValueType.New(v, t.String())
	}
}

func convertToFloat64(t numberTypeImpl, v interface{}) (float64, error) {
	switch v := v.(type) {
	case int:
		return float64(v), nil
	case int8:
		return float64(v), nil
	case int16:
		return float64(v), nil
	case int32:
		return float64(v), nil
	case int64:
		return float64(v), nil
	case uint:
		return float64(v), nil
	case uint8:
		return float64(v), nil
	case uint16:
		return float64(v), nil
	case uint32:
		return float64(v), nil
	case uint64:
		return float64(v), nil
	case float32:
		return float64(v), nil
	case float64:
		return v, nil
	case decimal.Decimal:
		f, _ := v.Float64()
		return f, nil
	case []byte:
		i, err := strconv.ParseUint(hex.EncodeToString(v), 16, 64)
		if err != nil {
			return 0, ErrInvalidValue.New(v, t.String())
		}
		return float64(i), nil
	case string:
		i, err := strconv.ParseFloat(v, 64)
		if err != nil {
			return 0, ErrInvalidValue.New(v, t.String())
		}
		return i, nil
	case bool:
		if v {
			return 1, nil
		}
		return 0, nil
	case nil:
		return 0, nil
	default:
		return 0, ErrInvalidValueType.New(v, t.String())
	}
}

func convertValueToFloat64(t numberTypeImpl, v Value) (float64, error) {
	switch v.Typ {
	case query.Type_INT8:
		return float64(values.ReadInt8(v.Val)), nil
	case query.Type_INT16:
		return float64(values.ReadInt16(v.Val)), nil
	case query.Type_INT24:
		return float64(values.ReadInt24(v.Val)), nil
	case query.Type_INT32:
		return float64(values.ReadInt32(v.Val)), nil
	case query.Type_INT64:
		return float64(values.ReadInt64(v.Val)), nil
	case query.Type_UINT8:
		return float64(values.ReadUint8(v.Val)), nil
	case query.Type_UINT16:
		return float64(values.ReadUint16(v.Val)), nil
	case query.Type_UINT24:
		return float64(values.ReadUint24(v.Val)), nil
	case query.Type_UINT32:
		return float64(values.ReadUint32(v.Val)), nil
	case query.Type_UINT64:
		return float64(values.ReadUint64(v.Val)), nil
	case query.Type_FLOAT32:
		return float64(values.ReadFloat32(v.Val)), nil
	case query.Type_FLOAT64:
		return values.ReadFloat64(v.Val), nil
	default:
		panic(ErrInvalidBaseType.New(t.baseType.String(), "number"))
	}
}

func mustInt64(v interface{}) int64 {
	switch tv := v.(type) {
	case int:
		return int64(tv)
	case int8:
		return int64(tv)
	case int16:
		return int64(tv)
	case int32:
		return int64(tv)
	case int64:
		return int64(tv)
	case bool:
		if tv {
			return int64(1)
		}
		return int64(0)
	case uint:
		return int64(tv)
	case uint8:
		return int64(tv)
	case uint16:
		return int64(tv)
	case uint32:
		return int64(tv)
	case uint64:
		return int64(tv)
	default:
		panic(fmt.Sprintf("unexpected type %v", v))
	}
}

func mustUint64(v interface{}) uint64 {
	switch tv := v.(type) {
	case uint:
		return uint64(tv)
	case uint8:
		return uint64(tv)
	case uint16:
		return uint64(tv)
	case uint32:
		return uint64(tv)
	case uint64:
		return uint64(tv)
	case bool:
		if tv {
			return uint64(1)
		}
		return uint64(0)
	case int:
		return uint64(tv)
	case int8:
		return uint64(tv)
	case int16:
		return uint64(tv)
	case int32:
		return uint64(tv)
	case int64:
		return uint64(tv)
	default:
		panic(fmt.Sprintf("unexpected type %v", v))
	}
}<|MERGE_RESOLUTION|>--- conflicted
+++ resolved
@@ -630,15 +630,9 @@
 
 	switch t.baseType {
 	case sqltypes.Int8:
-<<<<<<< HEAD
-		return "TINYINT" + sizeInfo
+		return "tinyint" + sizeInfo
 	case sqltypes.Uint8:
-		return "TINYINT UNSIGNED" + sizeInfo
-=======
-		return "tinyint"
-	case sqltypes.Uint8:
-		return "tinyint unsigned"
->>>>>>> 0dddf1f3
+		return "tinyint unsigned" + sizeInfo
 	case sqltypes.Int16:
 		return "smallint"
 	case sqltypes.Uint16:
