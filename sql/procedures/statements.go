--- conflicted
+++ resolved
@@ -38,17 +38,10 @@
 
 // AppendOperations implements the interface Statement.
 func (stmt Assignment) AppendOperations(ops *[]InterpreterOperation, stack *InterpreterStack) error {
-<<<<<<< HEAD
 	//*ops = append(*ops, InterpreterOperation{
-	//	OpCode:        OpCode_Assign,
-	//	Target:        stmt.VariableName,
+	//	OpCode: OpCode_Assign,
+	//	Target: stmt.VariableName,
 	//})
-=======
-	*ops = append(*ops, InterpreterOperation{
-		OpCode: OpCode_Assign,
-		Target: stmt.VariableName,
-	})
->>>>>>> 0ce24166
 	return nil
 }
 
@@ -161,20 +154,11 @@
 
 // AppendOperations implements the interface Statement.
 func (stmt If) AppendOperations(ops *[]InterpreterOperation, stack *InterpreterStack) error {
-<<<<<<< HEAD
 	//*ops = append(*ops, InterpreterOperation{
-	//	OpCode:        OpCode_If,
-	//	PrimaryData:   "SELECT ;",
-	//	Index:         len(*ops) + int(stmt.GotoOffset),
+	//	OpCode:      OpCode_If,
+	//	PrimaryData: "SELECT ;",
+	//	Index:       len(*ops) + int(stmt.GotoOffset),
 	//})
-=======
-
-	*ops = append(*ops, InterpreterOperation{
-		OpCode:      OpCode_If,
-		PrimaryData: "SELECT ;",
-		Index:       len(*ops) + int(stmt.GotoOffset),
-	})
->>>>>>> 0ce24166
 	return nil
 }
 
@@ -192,16 +176,9 @@
 
 // AppendOperations implements the interface Statement.
 func (stmt Perform) AppendOperations(ops *[]InterpreterOperation, stack *InterpreterStack) error {
-<<<<<<< HEAD
 	//*ops = append(*ops, InterpreterOperation{
-	//	OpCode:        OpCode_Perform,
+	//	OpCode: OpCode_Perform,
 	//})
-=======
-
-	*ops = append(*ops, InterpreterOperation{
-		OpCode: OpCode_Perform,
-	})
->>>>>>> 0ce24166
 	return nil
 }
 
