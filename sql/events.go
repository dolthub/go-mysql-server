--- conflicted
+++ resolved
@@ -67,13 +67,10 @@
 	CreatedAt time.Time
 	// The time that the event was last altered at.
 	LastAltered time.Time
-<<<<<<< HEAD
+	// The SQL_MODE string in use when this event was defined.
+	SqlMode string
 	// The time that the event was last executed at.
 	LastExecuted time.Time
-=======
-	// The SQL_MODE string in use when this event was defined.
-	SqlMode string
->>>>>>> b2303e01
 }
 
 // EventDetails are the details of the event.
