// Copyright 2020-2021 Dolthub, Inc.
//
// Licensed under the Apache License, Version 2.0 (the "License");
// you may not use this file except in compliance with the License.
// You may obtain a copy of the License at
//
//     http://www.apache.org/licenses/LICENSE-2.0
//
// Unless required by applicable law or agreed to in writing, software
// distributed under the License is distributed on an "AS IS" BASIS,
// WITHOUT WARRANTIES OR CONDITIONS OF ANY KIND, either express or implied.
// See the License for the specific language governing permissions and
// limitations under the License.

package sql

import (
	"fmt"
	"reflect"
	"strconv"
	"strings"
	"unicode/utf8"

	"github.com/dolthub/vitess/go/sqltypes"
	"github.com/dolthub/vitess/go/vt/proto/query"
	"github.com/shopspring/decimal"
	"gopkg.in/src-d/go-errors.v1"

	"github.com/dolthub/go-mysql-server/sql/encodings"
)

const (
	// EnumTypeMinElements returns the minimum number of enumerations for the Enum type.
	EnumTypeMinElements = 1
	// EnumTypeMaxElements returns the maximum number of enumerations for the Enum type.
	EnumTypeMaxElements = 65535
	/// An ENUM column can have a maximum of 65,535 distinct elements.
)

var (
	ErrConvertingToEnum  = errors.NewKind("value %v is not valid for this Enum")
	ErrUnmarshallingEnum = errors.NewKind("value %v is not a marshalled value for this Enum")

	enumValueType = reflect.TypeOf(uint16(0))
)

// Comments with three slashes were taken directly from the linked documentation.

// EnumType represents the ENUM type.
// https://dev.mysql.com/doc/refman/8.0/en/enum.html
// The type of the returned value is uint16.
type EnumType interface {
	Type
	// At returns the string at the given index, as well if the string was found.
	At(index int) (string, bool)
	CharacterSet() CharacterSetID
	Collation() CollationID
	// IndexOf returns the index of the given string. If the string was not found, then this returns -1.
	IndexOf(v string) int
	// NumberOfElements returns the number of enumerations.
	NumberOfElements() uint16
	// Values returns the elements, in order, of every enumeration.
	Values() []string
}

type enumType struct {
	collation             CollationID
	hashedValToIndex      map[uint64]int
	indexToVal            []string
	maxResponseByteLength uint32
}

var _ EnumType = enumType{}
var _ TypeWithCollation = enumType{}

// CreateEnumType creates a EnumType.
func CreateEnumType(values []string, collation CollationID) (EnumType, error) {
	if len(values) < EnumTypeMinElements {
		return nil, fmt.Errorf("number of values may not be zero")
	}
	if len(values) > EnumTypeMaxElements {
		return nil, fmt.Errorf("number of values is too large")
	}

	// maxResponseByteLength for an enum type is the bytes required to send back the largest enum value,
	// including accounting for multibyte character representations.
	var maxResponseByteLength uint32
	maxCharLength := collation.Collation().CharacterSet.MaxLength()
	valToIndex := make(map[uint64]int)
	for i, value := range values {
		if !collation.Equals(Collation_binary) {
<<<<<<< HEAD
			// Trailing spaces are automatically deleted from ENUM member values in the table definition when a table
			// is created, unless the binary charset and collation is in use
=======
			// Trailing spaces are automatically deleted from ENUM member values in the table definition when a table is created.
>>>>>>> 6c185bc7
			value = strings.TrimRight(value, " ")
		}
		values[i] = value
		hashedVal, err := collation.HashToUint(value)
		if err != nil {
			return nil, err
		}
		if _, ok := valToIndex[hashedVal]; ok {
			return nil, fmt.Errorf("duplicate entry: %v", value)
		}
		// The elements listed in the column specification are assigned index numbers, beginning with 1.
<<<<<<< HEAD
		valToIndex[value] = i + 1
=======
		valToIndex[hashedVal] = i + 1
>>>>>>> 6c185bc7

		byteLength := uint32(utf8.RuneCountInString(value) * int(maxCharLength))
		if byteLength > maxResponseByteLength {
			maxResponseByteLength = byteLength
		}
	}
	return enumType{
		collation:             collation,
		hashedValToIndex:      valToIndex,
		indexToVal:            values,
		maxResponseByteLength: maxResponseByteLength,
	}, nil
}

// MustCreateEnumType is the same as CreateEnumType except it panics on errors.
func MustCreateEnumType(values []string, collation CollationID) EnumType {
	et, err := CreateEnumType(values, collation)
	if err != nil {
		panic(err)
	}
	return et
}

// MaxTextResponseByteLength implements the Type interface
func (t enumType) MaxTextResponseByteLength() uint32 {
	return t.maxResponseByteLength
}

// Compare implements Type interface.
func (t enumType) Compare(a interface{}, b interface{}) (int, error) {
	if hasNulls, res := compareNulls(a, b); hasNulls {
		return res, nil
	}

	ai, err := t.Convert(a)
	if err != nil {
		return 0, err
	}
	bi, err := t.Convert(b)
	if err != nil {
		return 0, err
	}
	au := ai.(uint16)
	bu := bi.(uint16)

	if au < bu {
		return -1, nil
	} else if au > bu {
		return 1, nil
	}
	return 0, nil
}

// Convert implements Type interface.
func (t enumType) Convert(v interface{}) (interface{}, error) {
	if v == nil {
		return nil, nil
	}

	switch value := v.(type) {
	case int:
		if _, ok := t.At(value); ok {
			return uint16(value), nil
		}
	case uint:
		return t.Convert(int(value))
	case int8:
		return t.Convert(int(value))
	case uint8:
		return t.Convert(int(value))
	case int16:
		return t.Convert(int(value))
	case uint16:
		return t.Convert(int(value))
	case int32:
		return t.Convert(int(value))
	case uint32:
		return t.Convert(int(value))
	case int64:
		return t.Convert(int(value))
	case uint64:
		return t.Convert(int(value))
	case float32:
		return t.Convert(int(value))
	case float64:
		return t.Convert(int(value))
	case decimal.Decimal:
		return t.Convert(value.IntPart())
	case decimal.NullDecimal:
		if !value.Valid {
			return nil, nil
		}
		return t.Convert(value.Decimal.IntPart())
	case string:
		if index := t.IndexOf(value); index != -1 {
			return uint16(index), nil
		}
	case []byte:
		return t.Convert(string(value))
	}

	return nil, ErrConvertingToEnum.New(v)
}

// MustConvert implements the Type interface.
func (t enumType) MustConvert(v interface{}) interface{} {
	value, err := t.Convert(v)
	if err != nil {
		panic(err)
	}
	return value
}

// Equals implements the Type interface.
func (t enumType) Equals(otherType Type) bool {
	if ot, ok := otherType.(enumType); ok && t.collation.Equals(ot.collation) && len(t.indexToVal) == len(ot.indexToVal) {
		for i, val := range t.indexToVal {
			if ot.indexToVal[i] != val {
				return false
			}
		}
		return true
	}
	return false
}

// Promote implements the Type interface.
func (t enumType) Promote() Type {
	return t
}

// SQL implements Type interface.
func (t enumType) SQL(dest []byte, v interface{}) (sqltypes.Value, error) {
	if v == nil {
		return sqltypes.NULL, nil
	}
	convertedValue, err := t.Convert(v)
	if err != nil {
		return sqltypes.Value{}, err
	}
	value, _ := t.At(int(convertedValue.(uint16)))

	encodedBytes, ok := t.collation.CharacterSet().Encoder().Encode(encodings.StringToBytes(value))
	if !ok {
		return sqltypes.Value{}, ErrCharSetFailedToEncode.New(t.collation.CharacterSet().Name())
	}
	val := appendAndSliceBytes(dest, encodedBytes)

	return sqltypes.MakeTrusted(sqltypes.Enum, val), nil
}

// String implements Type interface.
func (t enumType) String() string {
	s := fmt.Sprintf("enum('%v')", strings.Join(t.indexToVal, `','`))
	if t.CharacterSet() != Collation_Default.CharacterSet() {
		s += " CHARACTER SET " + t.CharacterSet().String()
	}
	if !t.collation.Equals(Collation_Default) {
		s += " COLLATE " + t.collation.String()
	}
	return s
}

// Type implements Type interface.
func (t enumType) Type() query.Type {
	return sqltypes.Enum
}

// ValueType implements Type interface.
func (t enumType) ValueType() reflect.Type {
	return enumValueType
}

// Zero implements Type interface.
func (t enumType) Zero() interface{} {
	/// If an ENUM column is declared NOT NULL, its default value is the first element of the list of permitted values.
	return t.indexToVal[0]
}

// At implements EnumType interface.
func (t enumType) At(index int) (string, bool) {
	/// The elements listed in the column specification are assigned index numbers, beginning with 1.
	index -= 1
	if index < 0 || index >= len(t.indexToVal) {
		return "", false
	}
	return t.indexToVal[index], true
}

// CharacterSet implements EnumType interface.
func (t enumType) CharacterSet() CharacterSetID {
	return t.collation.CharacterSet()
}

// Collation implements EnumType interface.
func (t enumType) Collation() CollationID {
	return t.collation
}

// IndexOf implements EnumType interface.
func (t enumType) IndexOf(v string) int {
	hashedVal, err := t.collation.HashToUint(v)
	if err == nil {
		if index, ok := t.hashedValToIndex[hashedVal]; ok {
			return index
		}
	}
	/// ENUM('0','1','2')
	/// If you store '3', it does not match any enumeration value, so it is treated as an index and becomes '2' (the value with index 3).
	if parsedIndex, err := strconv.ParseInt(v, 10, 32); err == nil {
		if _, ok := t.At(int(parsedIndex)); ok {
			return int(parsedIndex)
		}
	}
	return -1
}

// NumberOfElements implements EnumType interface.
func (t enumType) NumberOfElements() uint16 {
	return uint16(len(t.indexToVal))
}

// Values implements EnumType interface.
func (t enumType) Values() []string {
	vals := make([]string, len(t.indexToVal))
	copy(vals, t.indexToVal)
	return vals
}

// WithNewCollation implements TypeWithCollation interface.
func (t enumType) WithNewCollation(collation CollationID) Type {
	return MustCreateEnumType(t.Values(), collation)
}<|MERGE_RESOLUTION|>--- conflicted
+++ resolved
@@ -89,12 +89,8 @@
 	valToIndex := make(map[uint64]int)
 	for i, value := range values {
 		if !collation.Equals(Collation_binary) {
-<<<<<<< HEAD
 			// Trailing spaces are automatically deleted from ENUM member values in the table definition when a table
 			// is created, unless the binary charset and collation is in use
-=======
-			// Trailing spaces are automatically deleted from ENUM member values in the table definition when a table is created.
->>>>>>> 6c185bc7
 			value = strings.TrimRight(value, " ")
 		}
 		values[i] = value
@@ -106,11 +102,7 @@
 			return nil, fmt.Errorf("duplicate entry: %v", value)
 		}
 		// The elements listed in the column specification are assigned index numbers, beginning with 1.
-<<<<<<< HEAD
-		valToIndex[value] = i + 1
-=======
 		valToIndex[hashedVal] = i + 1
->>>>>>> 6c185bc7
 
 		byteLength := uint32(utf8.RuneCountInString(value) * int(maxCharLength))
 		if byteLength > maxResponseByteLength {
