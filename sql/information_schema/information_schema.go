// Copyright 2020-2022 Dolthub, Inc.
//
// Licensed under the Apache License, Version 2.0 (the "License");
// you may not use this file except in compliance with the License.
// You may obtain a copy of the License at
//
//     http://www.apache.org/licenses/LICENSE-2.0
//
// Unless required by applicable law or agreed to in writing, software
// distributed under the License is distributed on an "AS IS" BASIS,
// WITHOUT WARRANTIES OR CONDITIONS OF ANY KIND, either express or implied.
// See the License for the specific language governing permissions and
// limitations under the License.

package information_schema

import (
	"bytes"
	"errors"
	"fmt"
	"io"
	"sort"
	"strings"
	"time"

	"github.com/dolthub/vitess/go/sqltypes"
	"github.com/dolthub/vitess/go/vt/sqlparser"

	. "github.com/dolthub/go-mysql-server/sql"
	"github.com/dolthub/go-mysql-server/sql/mysql_db"
	"github.com/dolthub/go-mysql-server/sql/parse"
	"github.com/dolthub/go-mysql-server/sql/plan"
)

const (
	// AdministrableRoleAuthorizationsTableName is the name of the ADMINISTRABLE_ROLE_AUTHORIZATIONS table.
	AdministrableRoleAuthorizationsTableName = "administrable_role_authorizations"
	// ApplicableRolesTableName is the name of the APPLICABLE_ROLES table.
	ApplicableRolesTableName = "applicable_roles"
	// CharacterSetsTableName is the name of the CHARACTER_SETS table
	CharacterSetsTableName = "character_sets"
	// CheckConstraintsTableName is the name of CHECK_CONSTRAINTS table
	CheckConstraintsTableName = "check_constraints"
	// CollationCharSetApplicabilityTableName is the name of COLLATION_CHARACTER_SET_APPLICABILITY table.
	CollationCharSetApplicabilityTableName = "collation_character_set_applicability"
	// CollationsTableName is the name of the COLLATIONS table.
	CollationsTableName = "collations"
	// ColumnPrivilegesTableName is the name of the COLUMN_PRIVILEGES table.
	ColumnPrivilegesTableName = "column_privileges"
	// ColumnStatisticsTableName is the name of the COLUMN_STATISTICS table.
	ColumnStatisticsTableName = "column_statistics"
	// ColumnsTableName is the name of the COLUMNS table.
	ColumnsTableName = "columns"
	// ColumnsExtensionsTableName is the name of the COLUMN_EXTENSIONS table.
	ColumnsExtensionsTableName = "columns_extensions"
	// EnabledRolesTablesName is the name of the ENABLED_ROLES table.
	EnabledRolesTablesName = "enabled_roles"
	// EnginesTableName is the name of the ENGINES table
	EnginesTableName = "engines"
	// EventsTableName is the name of the EVENTS table.
	EventsTableName = "events"
	// FilesTableName is the name of the FILES table.
	FilesTableName = "files"
	// KeyColumnUsageTableName is the name of the KEY_COLUMN_USAGE table.
	KeyColumnUsageTableName = "key_column_usage"
	// KeywordsTableName is the name of the KEYWORDS table.
	KeywordsTableName = "keywords"
	// OptimizerTraceTableName is the name of the OPTIMIZER_TRACE table.
	OptimizerTraceTableName = "optimizer_trace"
	// ParametersTableName is the name of the PARAMETERS table.
	ParametersTableName = "parameters"
	// PartitionsTableName is the name of the PARTITIONS table
	PartitionsTableName = "partitions"
	// PluginsTableName is the name of the PLUGINS table.
	PluginsTableName = "plugins"
	// ProcessListTableName is the name of the PROCESSLIST table
	ProcessListTableName = "processlist"
	// ProfilingTableName is the name of the PROFILING table.
	ProfilingTableName = "profiling"
	// ReferentialConstraintsTableName is the name of the TABLE_CONSTRAINTS table.
	ReferentialConstraintsTableName = "referential_constraints"
	// ResourceGroupsTableName is the name of the RESOURCE_GROUPS table.
	ResourceGroupsTableName = "resource_groups"
	// RoleColumnGrantsTableName is the name of the ROLE_COLUMNS_GRANTS table.
	RoleColumnGrantsTableName = "role_column_grants"
	// RoleRoutineGrantsTableName is the name of the ROLE_ROUTINE_GRANTS table.
	RoleRoutineGrantsTableName = "role_routine_grants"
	// RoleTableGrantsTableName is the name of the ROLE_TABLE_GRANTS table.
	RoleTableGrantsTableName = "role_table_grants"
	// RoutinesTableName is the name of the ROUTINES table.
	RoutinesTableName = "routines"
	// SchemaPrivilegesTableName is the name of the SCHEMA_PRIVILEGES table.
	SchemaPrivilegesTableName = "schema_privileges"
	// SchemataTableName is the name of the SCHEMATA table.
	SchemataTableName = "schemata"
	// SchemataExtensionsTableName is the name of the SCHEMATA_EXTENSIONS table.
	SchemataExtensionsTableName = "schemata_extensions"
	// StGeometryColumnsTableName is the name of the ST_GEOMETRY_COLUMNS table.
	StGeometryColumnsTableName = "st_geometry_columns"
	// StSpatialReferenceSystemsTableName is the name of the ST_SPATIAL_REFERENCE_SYSTEMS table.
	StSpatialReferenceSystemsTableName = "st_spatial_reference_systems"
	// StUnitsOfMeasureTableName is the name of the ST_UNITS_OF_MEASURE
	StUnitsOfMeasureTableName = "st_units_of_measure"
	// StatisticsTableName is the name of the STATISTICS table.
	StatisticsTableName = "statistics"
	// TableConstraintsTableName is the name of the TABLE_CONSTRAINTS table.
	TableConstraintsTableName = "table_constraints"
	// TableConstraintsExtensionsTableName is the name of the TABLE_CONSTRAINTS_EXTENSIONS table.
	TableConstraintsExtensionsTableName = "table_constraints_extensions"
	// TablePrivilegesTableName is the name of the TABLE_PRIVILEGES table.
	TablePrivilegesTableName = "table_privileges"
	// TablesTableName is the name of the TABLES table.
	TablesTableName = "tables"
	// TablesExtensionsTableName is the name of TABLE_EXTENSIONS table.
	TablesExtensionsTableName = "tables_extensions"
	// TablespacesTableName is the names of the TABLESPACES table.
	TablespacesTableName = "tablespaces"
	// TablespacesExtensionsTableName is the name of the TABLESPACES_EXTENSIONS table.
	TablespacesExtensionsTableName = "tablespaces_extensions"
	// TriggersTableName is the name of the TRIGGERS table.
	TriggersTableName = "triggers"
	// UserAttributesTableName is the name of the USER_ATTRIBUTES table.
	UserAttributesTableName = "user_attributes"
	// UserPrivilegesTableName is the name of the USER_PRIVILEGES table
	UserPrivilegesTableName = "user_privileges"
	// ViewRoutineUsageTableName is the name of VIEW_ROUTINE_USAGE table.
	ViewRoutineUsageTableName = "view_routine_usage"
	// ViewTableUsageTableName is the name of the VIEW_TABLE_USAGE table.
	ViewTableUsageTableName = "view_table_usage"
	// ViewsTableName is the name of the VIEWS table.
	ViewsTableName = "views"
)

var sqlModeSetType = MustCreateSetType([]string{
	"REAL_AS_FLOAT", "PIPES_AS_CONCAT", "ANSI_QUOTES", "IGNORE_SPACE", "NOT_USED", "ONLY_FULL_GROUP_BY",
	"NO_UNSIGNED_SUBTRACTION", "NO_DIR_IN_CREATE", "NOT_USED_9", "NOT_USED_10", "NOT_USED_11", "NOT_USED_12",
	"NOT_USED_13", "NOT_USED_14", "NOT_USED_15", "NOT_USED_16", "NOT_USED_17", "NOT_USED_18", "ANSI",
	"NO_AUTO_VALUE_ON_ZERO", "NO_BACKSLASH_ESCAPES", "STRICT_TRANS_TABLES", "STRICT_ALL_TABLES", "NO_ZERO_IN_DATE",
	"NO_ZERO_DATE", "ALLOW_INVALID_DATES", "ERROR_FOR_DIVISION_BY_ZERO", "TRADITIONAL", "NOT_USED_29",
	"HIGH_NOT_PRECEDENCE", "NO_ENGINE_SUBSTITUTION", "PAD_CHAR_TO_FULL_LENGTH", "TIME_TRUNCATE_FRACTIONAL"}, Collation_Default)

var _ Database = (*informationSchemaDatabase)(nil)

type informationSchemaDatabase struct {
	name   string
	tables map[string]Table
}

type informationSchemaTable struct {
	name    string
	schema  Schema
	catalog Catalog
	reader  func(*Context, Catalog) (RowIter, error)
}

type informationSchemaPartition struct {
	key []byte
}

type informationSchemaPartitionIter struct {
	informationSchemaPartition
	pos int
}

var (
	_ Database      = (*informationSchemaDatabase)(nil)
	_ Table         = (*informationSchemaTable)(nil)
	_ Partition     = (*informationSchemaPartition)(nil)
	_ PartitionIter = (*informationSchemaPartitionIter)(nil)
)

var administrableRoleAuthorizationsSchema = Schema{
	{Name: "USER", Type: MustCreateStringWithDefaults(sqltypes.VarChar, 97), Default: nil, Nullable: true, Source: AdministrableRoleAuthorizationsTableName},
	{Name: "HOST", Type: MustCreateStringWithDefaults(sqltypes.VarChar, 256), Default: nil, Nullable: true, Source: AdministrableRoleAuthorizationsTableName},
	{Name: "GRANTEE", Type: MustCreateStringWithDefaults(sqltypes.VarChar, 97), Default: nil, Nullable: true, Source: AdministrableRoleAuthorizationsTableName},
	{Name: "GRANTEE_HOST", Type: MustCreateStringWithDefaults(sqltypes.VarChar, 256), Default: nil, Nullable: true, Source: AdministrableRoleAuthorizationsTableName},
	{Name: "ROLE_NAME", Type: MustCreateStringWithDefaults(sqltypes.VarChar, 255), Default: nil, Nullable: true, Source: AdministrableRoleAuthorizationsTableName},
	{Name: "ROLE_HOST", Type: MustCreateStringWithDefaults(sqltypes.VarChar, 256), Default: nil, Nullable: true, Source: AdministrableRoleAuthorizationsTableName},
	{Name: "IS_GRANTABLE", Type: MustCreateStringWithDefaults(sqltypes.VarChar, 3), Default: parse.MustStringToColumnDefaultValue(NewEmptyContext(), `""`, LongText, false), Nullable: false, Source: AdministrableRoleAuthorizationsTableName},
	{Name: "IS_DEFAULT", Type: MustCreateStringWithDefaults(sqltypes.VarChar, 3), Default: nil, Nullable: true, Source: AdministrableRoleAuthorizationsTableName},
	{Name: "IS_MANDATORY", Type: MustCreateStringWithDefaults(sqltypes.VarChar, 3), Default: parse.MustStringToColumnDefaultValue(NewEmptyContext(), `""`, LongText, false), Nullable: false, Source: AdministrableRoleAuthorizationsTableName},
}

var applicableRolesSchema = Schema{
	{Name: "USER", Type: MustCreateStringWithDefaults(sqltypes.VarChar, 97), Default: nil, Nullable: true, Source: ApplicableRolesTableName},
	{Name: "HOST", Type: MustCreateStringWithDefaults(sqltypes.VarChar, 256), Default: nil, Nullable: true, Source: ApplicableRolesTableName},
	{Name: "GRANTEE", Type: MustCreateStringWithDefaults(sqltypes.VarChar, 97), Default: nil, Nullable: true, Source: ApplicableRolesTableName},
	{Name: "GRANTEE_HOST", Type: MustCreateStringWithDefaults(sqltypes.VarChar, 256), Default: nil, Nullable: true, Source: ApplicableRolesTableName},
	{Name: "ROLE_NAME", Type: MustCreateStringWithDefaults(sqltypes.VarChar, 255), Default: nil, Nullable: true, Source: ApplicableRolesTableName},
	{Name: "ROLE_HOST", Type: MustCreateStringWithDefaults(sqltypes.VarChar, 256), Default: nil, Nullable: true, Source: ApplicableRolesTableName},
	{Name: "IS_GRANTABLE", Type: MustCreateStringWithDefaults(sqltypes.VarChar, 3), Default: parse.MustStringToColumnDefaultValue(NewEmptyContext(), `""`, LongText, false), Nullable: false, Source: ApplicableRolesTableName},
	{Name: "IS_DEFAULT", Type: MustCreateStringWithDefaults(sqltypes.VarChar, 3), Default: nil, Nullable: true, Source: ApplicableRolesTableName},
	{Name: "IS_MANDATORY", Type: MustCreateStringWithDefaults(sqltypes.VarChar, 3), Default: parse.MustStringToColumnDefaultValue(NewEmptyContext(), `""`, LongText, false), Nullable: false, Source: ApplicableRolesTableName},
}

var characterSetsSchema = Schema{
	{Name: "CHARACTER_SET_NAME", Type: MustCreateStringWithDefaults(sqltypes.VarChar, 64), Default: nil, Nullable: false, Source: CharacterSetsTableName},
	{Name: "DEFAULT_COLLATE_NAME", Type: MustCreateStringWithDefaults(sqltypes.VarChar, 64), Default: nil, Nullable: false, Source: CharacterSetsTableName},
	{Name: "DESCRIPTION", Type: MustCreateStringWithDefaults(sqltypes.VarChar, 2048), Default: nil, Nullable: false, Source: CharacterSetsTableName},
	{Name: "MAXLEN", Type: Uint32, Default: nil, Nullable: false, Source: CharacterSetsTableName},
}

var checkConstraintsSchema = Schema{
	{Name: "CONSTRAINT_CATALOG", Type: MustCreateStringWithDefaults(sqltypes.VarChar, 64), Default: nil, Nullable: true, Source: CheckConstraintsTableName},
	{Name: "CONSTRAINT_SCHEMA", Type: MustCreateStringWithDefaults(sqltypes.VarChar, 64), Default: nil, Nullable: true, Source: CheckConstraintsTableName},
	{Name: "CONSTRAINT_NAME", Type: MustCreateStringWithDefaults(sqltypes.VarChar, 64), Default: nil, Nullable: false, Source: CheckConstraintsTableName},
	{Name: "CHECK_CLAUSE", Type: LongText, Default: nil, Nullable: false, Source: CheckConstraintsTableName},
}

var collationCharacterSetApplicabilitySchema = Schema{
	{Name: "COLLATION_NAME", Type: MustCreateStringWithDefaults(sqltypes.VarChar, 64), Default: nil, Nullable: false, Source: CollationCharSetApplicabilityTableName},
	{Name: "CHARACTER_SET_NAME", Type: MustCreateStringWithDefaults(sqltypes.VarChar, 64), Default: nil, Nullable: false, Source: CollationCharSetApplicabilityTableName},
}

var collationsSchema = Schema{
	{Name: "COLLATION_NAME", Type: MustCreateStringWithDefaults(sqltypes.VarChar, 64), Default: nil, Nullable: false, Source: CollationsTableName},
	{Name: "CHARACTER_SET_NAME", Type: MustCreateStringWithDefaults(sqltypes.VarChar, 64), Default: nil, Nullable: false, Source: CollationsTableName},
	{Name: "ID", Type: Uint64, Default: parse.MustStringToColumnDefaultValue(NewEmptyContext(), "0", Uint64, false), Nullable: false, Source: CollationsTableName},
	{Name: "IS_DEFAULT", Type: MustCreateStringWithDefaults(sqltypes.VarChar, 3), Default: parse.MustStringToColumnDefaultValue(NewEmptyContext(), `""`, LongText, false), Nullable: false, Source: CollationsTableName},
	{Name: "IS_COMPILED", Type: MustCreateStringWithDefaults(sqltypes.VarChar, 3), Default: parse.MustStringToColumnDefaultValue(NewEmptyContext(), `""`, LongText, false), Nullable: true, Source: CollationsTableName},
	{Name: "SORTLEN", Type: Uint32, Default: nil, Nullable: false, Source: CollationsTableName},
	{Name: "PAD_ATTRIBUTE", Type: MustCreateEnumType([]string{"PAD SPACE", "NO PAD"}, Collation_Default), Default: nil, Nullable: false, Source: CollationsTableName},
}

var columnPrivilegesSchema = Schema{
	{Name: "GRANTEE", Type: MustCreateStringWithDefaults(sqltypes.VarChar, 292), Default: parse.MustStringToColumnDefaultValue(NewEmptyContext(), `""`, LongText, false), Nullable: false, Source: ColumnPrivilegesTableName},
	{Name: "TABLE_CATALOG", Type: MustCreateStringWithDefaults(sqltypes.VarChar, 512), Default: parse.MustStringToColumnDefaultValue(NewEmptyContext(), `""`, LongText, false), Nullable: false, Source: ColumnPrivilegesTableName},
	{Name: "TABLE_SCHEMA", Type: MustCreateStringWithDefaults(sqltypes.VarChar, 64), Default: parse.MustStringToColumnDefaultValue(NewEmptyContext(), `""`, LongText, false), Nullable: false, Source: ColumnPrivilegesTableName},
	{Name: "TABLE_NAME", Type: MustCreateStringWithDefaults(sqltypes.VarChar, 64), Default: parse.MustStringToColumnDefaultValue(NewEmptyContext(), `""`, LongText, false), Nullable: false, Source: ColumnPrivilegesTableName},
	{Name: "COLUMN_NAME", Type: MustCreateStringWithDefaults(sqltypes.VarChar, 64), Default: parse.MustStringToColumnDefaultValue(NewEmptyContext(), `""`, LongText, false), Nullable: false, Source: ColumnPrivilegesTableName},
	{Name: "PRIVILEGE_TYPE", Type: MustCreateStringWithDefaults(sqltypes.VarChar, 64), Default: parse.MustStringToColumnDefaultValue(NewEmptyContext(), `""`, LongText, false), Nullable: false, Source: ColumnPrivilegesTableName},
	{Name: "IS_GRANTABLE", Type: MustCreateStringWithDefaults(sqltypes.VarChar, 3), Default: parse.MustStringToColumnDefaultValue(NewEmptyContext(), `""`, LongText, false), Nullable: false, Source: ColumnPrivilegesTableName},
}

var columnStatisticsSchema = Schema{
	{Name: "SCHEMA_NAME", Type: MustCreateStringWithDefaults(sqltypes.VarChar, 64), Default: nil, Nullable: false, Source: ColumnStatisticsTableName},
	{Name: "TABLE_NAME", Type: MustCreateStringWithDefaults(sqltypes.VarChar, 64), Default: nil, Nullable: false, Source: ColumnStatisticsTableName},
	{Name: "COLUMN_NAME", Type: MustCreateStringWithDefaults(sqltypes.VarChar, 64), Default: nil, Nullable: false, Source: ColumnStatisticsTableName},
	{Name: "HISTOGRAM", Type: JSON, Default: nil, Nullable: false, Source: ColumnStatisticsTableName},
}

var columnsSchema = Schema{
	{Name: "TABLE_CATALOG", Type: MustCreateStringWithDefaults(sqltypes.VarChar, 64), Default: nil, Nullable: true, Source: ColumnsTableName},
	{Name: "TABLE_SCHEMA", Type: MustCreateStringWithDefaults(sqltypes.VarChar, 64), Default: nil, Nullable: true, Source: ColumnsTableName},
	{Name: "TABLE_NAME", Type: MustCreateStringWithDefaults(sqltypes.VarChar, 64), Default: nil, Nullable: true, Source: ColumnsTableName},
	{Name: "COLUMN_NAME", Type: MustCreateStringWithDefaults(sqltypes.VarChar, 64), Default: nil, Nullable: true, Source: ColumnsTableName},
	{Name: "ORDINAL_POSITION", Type: Uint32, Default: nil, Nullable: false, Source: ColumnsTableName},
	{Name: "COLUMN_DEFAULT", Type: Text, Default: nil, Nullable: true, Source: ColumnsTableName},
	{Name: "IS_NULLABLE", Type: MustCreateStringWithDefaults(sqltypes.VarChar, 3), Default: parse.MustStringToColumnDefaultValue(NewEmptyContext(), `""`, MustCreateStringWithDefaults(sqltypes.VarChar, 3), false), Nullable: false, Source: ColumnsTableName},
	{Name: "DATA_TYPE", Type: LongText, Default: nil, Nullable: true, Source: ColumnsTableName},
	{Name: "CHARACTER_MAXIMUM_LENGTH", Type: Int64, Default: nil, Nullable: true, Source: ColumnsTableName},
	{Name: "CHARACTER_OCTET_LENGTH", Type: Int64, Default: nil, Nullable: true, Source: ColumnsTableName},
	{Name: "NUMERIC_PRECISION", Type: Uint64, Default: nil, Nullable: true, Source: ColumnsTableName},
	{Name: "NUMERIC_SCALE", Type: Uint64, Default: nil, Nullable: true, Source: ColumnsTableName},
	{Name: "DATETIME_PRECISION", Type: Uint32, Default: nil, Nullable: true, Source: ColumnsTableName},
	{Name: "CHARACTER_SET_NAME", Type: MustCreateStringWithDefaults(sqltypes.VarChar, 64), Default: nil, Nullable: true, Source: ColumnsTableName},
	{Name: "COLLATION_NAME", Type: MustCreateStringWithDefaults(sqltypes.VarChar, 64), Default: nil, Nullable: true, Source: ColumnsTableName},
	{Name: "COLUMN_TYPE", Type: MediumText, Default: nil, Nullable: false, Source: ColumnsTableName},
	{Name: "COLUMN_KEY", Type: MustCreateEnumType([]string{"", "PRI", "UNI", "MUL"}, Collation_Default), Default: nil, Nullable: false, Source: ColumnsTableName},
	{Name: "EXTRA", Type: MustCreateStringWithDefaults(sqltypes.VarChar, 256), Default: nil, Nullable: true, Source: ColumnsTableName},
	{Name: "PRIVILEGES", Type: MustCreateStringWithDefaults(sqltypes.VarChar, 154), Default: nil, Nullable: true, Source: ColumnsTableName},
	{Name: "COLUMN_COMMENT", Type: Text, Default: nil, Nullable: false, Source: ColumnsTableName},
	{Name: "GENERATION_EXPRESSION", Type: LongText, Default: nil, Nullable: false, Source: ColumnsTableName},
	{Name: "SRS_ID", Type: Uint32, Default: nil, Nullable: true, Source: ColumnsTableName},
}

var columnsExtensionsSchema = Schema{
	{Name: "TABLE_CATALOG", Type: MustCreateStringWithDefaults(sqltypes.VarChar, 64), Default: nil, Nullable: false, Source: ColumnsExtensionsTableName},
	{Name: "TABLE_SCHEMA", Type: MustCreateStringWithDefaults(sqltypes.VarChar, 64), Default: nil, Nullable: false, Source: ColumnsExtensionsTableName},
	{Name: "TABLE_NAME", Type: MustCreateStringWithDefaults(sqltypes.VarChar, 64), Default: nil, Nullable: false, Source: ColumnsExtensionsTableName},
	{Name: "COLUMN_NAME", Type: MustCreateStringWithDefaults(sqltypes.VarChar, 64), Default: nil, Nullable: true, Source: ColumnsExtensionsTableName},
	{Name: "ENGINE_ATTRIBUTE", Type: JSON, Default: nil, Nullable: true, Source: ColumnsExtensionsTableName},
	{Name: "SECONDARY_ENGINE_ATTRIBUTE", Type: JSON, Default: nil, Nullable: true, Source: ColumnsExtensionsTableName},
}

var enabledRolesSchema = Schema{
	{Name: "ROLE_NAME", Type: MustCreateStringWithDefaults(sqltypes.VarChar, 255), Default: nil, Nullable: true, Source: EnabledRolesTablesName},
	{Name: "ROLE_HOST", Type: MustCreateStringWithDefaults(sqltypes.VarChar, 255), Default: nil, Nullable: true, Source: EnabledRolesTablesName},
	{Name: "IS_DEFAULT", Type: MustCreateStringWithDefaults(sqltypes.VarChar, 3), Default: nil, Nullable: true, Source: EnabledRolesTablesName},
	{Name: "IS_MANDATORY", Type: MustCreateStringWithDefaults(sqltypes.VarChar, 3), Default: parse.MustStringToColumnDefaultValue(NewEmptyContext(), `""`, LongText, false), Nullable: false, Source: EnabledRolesTablesName},
}

var enginesSchema = Schema{
	{Name: "ENGINE", Type: MustCreateStringWithDefaults(sqltypes.VarChar, 64), Default: parse.MustStringToColumnDefaultValue(NewEmptyContext(), `""`, LongText, false), Nullable: false, Source: EnginesTableName},
	{Name: "SUPPORT", Type: MustCreateStringWithDefaults(sqltypes.VarChar, 8), Default: parse.MustStringToColumnDefaultValue(NewEmptyContext(), `""`, LongText, false), Nullable: false, Source: EnginesTableName},
	{Name: "COMMENT", Type: MustCreateStringWithDefaults(sqltypes.VarChar, 80), Default: parse.MustStringToColumnDefaultValue(NewEmptyContext(), `""`, LongText, false), Nullable: false, Source: EnginesTableName},
	{Name: "TRANSACTIONS", Type: MustCreateStringWithDefaults(sqltypes.VarChar, 3), Default: parse.MustStringToColumnDefaultValue(NewEmptyContext(), `""`, LongText, false), Nullable: true, Source: EnginesTableName},
	{Name: "XA", Type: MustCreateStringWithDefaults(sqltypes.VarChar, 3), Default: parse.MustStringToColumnDefaultValue(NewEmptyContext(), `""`, LongText, false), Nullable: true, Source: EnginesTableName},
	{Name: "SAVEPOINTS", Type: MustCreateStringWithDefaults(sqltypes.VarChar, 3), Default: parse.MustStringToColumnDefaultValue(NewEmptyContext(), `""`, LongText, false), Nullable: true, Source: EnginesTableName},
}

var eventsSchema = Schema{
	{Name: "EVENT_CATALOG", Type: MustCreateStringWithDefaults(sqltypes.VarChar, 64), Default: nil, Nullable: true, Source: EventsTableName},
	{Name: "EVENT_SCHEMA", Type: MustCreateStringWithDefaults(sqltypes.VarChar, 64), Default: nil, Nullable: true, Source: EventsTableName},
	{Name: "EVENT_NAME", Type: MustCreateStringWithDefaults(sqltypes.VarChar, 64), Default: nil, Nullable: false, Source: EventsTableName},
	{Name: "DEFINER", Type: MustCreateStringWithDefaults(sqltypes.VarChar, 288), Default: nil, Nullable: false, Source: EventsTableName},
	{Name: "TIME_ZONE", Type: MustCreateStringWithDefaults(sqltypes.VarChar, 64), Default: nil, Nullable: false, Source: EventsTableName},
	{Name: "EVENT_BODY", Type: MustCreateStringWithDefaults(sqltypes.VarChar, 3), Default: parse.MustStringToColumnDefaultValue(NewEmptyContext(), `""`, LongText, false), Nullable: false, Source: EventsTableName},
	{Name: "EVENT_DEFINITION", Type: LongText, Default: nil, Nullable: false, Source: EventsTableName},
	{Name: "EVENT_TYPE", Type: MustCreateStringWithDefaults(sqltypes.VarChar, 9), Default: parse.MustStringToColumnDefaultValue(NewEmptyContext(), `""`, LongText, false), Nullable: false, Source: EventsTableName},
	{Name: "EXECUTE_AT", Type: Datetime, Default: nil, Nullable: true, Source: EventsTableName},
	{Name: "INTERVAL_VALUE", Type: MustCreateStringWithDefaults(sqltypes.VarChar, 256), Default: nil, Nullable: true, Source: EventsTableName},
	{Name: "INTERVAL_FIELD", Type: MustCreateEnumType([]string{
		"YEAR", "QUARTER", "MONTH", "DAY", "HOUR", "MINUTE", "WEEK", "SECOND", "MICROSECOND", "YEAR_MONTH",
		"DAY_HOUR", "DAY_MINUTE", "DAY_SECOND", "HOUR_MINUTE", "HOUR_SECOND", "MINUTE_SECOND",
		"DAY_MICROSECOND", "HOUR_MICROSECOND", "MINUTE_MICROSECOND", "SECOND_MICROSECOND"}, Collation_Default), Default: nil, Nullable: true, Source: EventsTableName},
	{Name: "SQL_MODE", Type: sqlModeSetType, Default: nil, Nullable: false, Source: EventsTableName},
	{Name: "STARTS", Type: Datetime, Default: nil, Nullable: true, Source: EventsTableName},
	{Name: "ENDS", Type: Datetime, Default: nil, Nullable: true, Source: EventsTableName},
	{Name: "STATUS", Type: MustCreateEnumType([]string{"ENABLED", "DISABLED", "SLAVESIDE_DISABLED"}, Collation_Default), Default: nil, Nullable: false, Source: EventsTableName},
	{Name: "ON_COMPLETION", Type: MustCreateStringWithDefaults(sqltypes.VarChar, 12), Default: parse.MustStringToColumnDefaultValue(NewEmptyContext(), `""`, MustCreateStringWithDefaults(sqltypes.VarChar, 12), false), Nullable: false, Source: EventsTableName},
	{Name: "CREATED", Type: Timestamp, Default: nil, Nullable: false, Source: EventsTableName},
	{Name: "LAST_ALTERED", Type: Timestamp, Default: nil, Nullable: false, Source: EventsTableName},
	{Name: "LAST_EXECUTED", Type: Datetime, Default: nil, Nullable: true, Source: EventsTableName},
	{Name: "EVENT_COMMENT", Type: MustCreateStringWithDefaults(sqltypes.VarChar, 2048), Default: nil, Nullable: false, Source: EventsTableName},
	{Name: "ORIGINATOR", Type: Uint32, Default: nil, Nullable: false, Source: EventsTableName},
	{Name: "CHARACTER_SET_CLIENT", Type: MustCreateStringWithDefaults(sqltypes.VarChar, 64), Default: nil, Nullable: false, Source: EventsTableName},
	{Name: "COLLATION_CONNECTION", Type: MustCreateStringWithDefaults(sqltypes.VarChar, 64), Default: nil, Nullable: false, Source: EventsTableName},
	{Name: "DATABASE_COLLATION", Type: MustCreateStringWithDefaults(sqltypes.VarChar, 64), Default: nil, Nullable: false, Source: EventsTableName},
}

var filesSchema = Schema{
	{Name: "FILE_ID", Type: Int64, Default: nil, Nullable: true, Source: FilesTableName},
	{Name: "FILE_NAME", Type: Text, Default: nil, Nullable: true, Source: FilesTableName},
	{Name: "FILE_TYPE", Type: MustCreateStringWithDefaults(sqltypes.VarChar, 256), Default: nil, Nullable: true, Source: FilesTableName},
	{Name: "TABLESPACE_NAME", Type: MustCreateStringWithDefaults(sqltypes.VarChar, 268), Default: nil, Nullable: true, Source: FilesTableName},
	{Name: "TABLE_CATALOG", Type: MustCreateStringWithDefaults(sqltypes.Char, 0), Default: parse.MustStringToColumnDefaultValue(NewEmptyContext(), `""`, MustCreateStringWithDefaults(sqltypes.Char, 0), false), Nullable: true, Source: FilesTableName},
	{Name: "TABLE_SCHEMA", Type: MustCreateBinary(sqltypes.Binary, 0), Default: nil, Nullable: true, Source: FilesTableName},
	{Name: "TABLE_NAME", Type: MustCreateBinary(sqltypes.Binary, 0), Default: nil, Nullable: true, Source: FilesTableName},
	{Name: "LOGFILE_GROUP_NAME", Type: MustCreateStringWithDefaults(sqltypes.VarChar, 256), Default: nil, Nullable: true, Source: FilesTableName},
	{Name: "LOGFILE_GROUP_NUMBER", Type: Int64, Default: nil, Nullable: true, Source: FilesTableName},
	{Name: "ENGINE", Type: MustCreateStringWithDefaults(sqltypes.VarChar, 64), Default: nil, Nullable: true, Source: FilesTableName},
	{Name: "FULLTEXT_KEYS", Type: MustCreateBinary(sqltypes.Binary, 0), Default: nil, Nullable: true, Source: FilesTableName},
	{Name: "DELETED_ROWS", Type: MustCreateBinary(sqltypes.Binary, 0), Default: nil, Nullable: true, Source: FilesTableName},
	{Name: "UPDATE_COUNT", Type: MustCreateBinary(sqltypes.Binary, 0), Default: nil, Nullable: true, Source: FilesTableName},
	{Name: "FREE_EXTENTS", Type: Int64, Default: nil, Nullable: true, Source: FilesTableName},
	{Name: "TOTAL_EXTENTS", Type: Int64, Default: nil, Nullable: true, Source: FilesTableName},
	{Name: "EXTENT_SIZE", Type: Int64, Default: nil, Nullable: true, Source: FilesTableName},
	{Name: "INITIAL_SIZE", Type: Int64, Default: nil, Nullable: true, Source: FilesTableName},
	{Name: "MAXIMUM_SIZE", Type: Int64, Default: nil, Nullable: true, Source: FilesTableName},
	{Name: "AUTOEXTEND_SIZE", Type: Int64, Default: nil, Nullable: true, Source: FilesTableName},
	{Name: "CREATION_TIME", Type: MustCreateBinary(sqltypes.Binary, 0), Default: nil, Nullable: true, Source: FilesTableName},
	{Name: "LAST_UPDATE_TIME", Type: MustCreateBinary(sqltypes.Binary, 0), Default: nil, Nullable: true, Source: FilesTableName},
	{Name: "LAST_ACCESS_TIME", Type: MustCreateBinary(sqltypes.Binary, 0), Default: nil, Nullable: true, Source: FilesTableName},
	{Name: "RECOVER_TIME", Type: MustCreateBinary(sqltypes.Binary, 0), Default: nil, Nullable: true, Source: FilesTableName},
	{Name: "TRANSACTION_COUNTER", Type: MustCreateBinary(sqltypes.Binary, 0), Default: nil, Nullable: true, Source: FilesTableName},
	{Name: "VERSION", Type: Int64, Default: nil, Nullable: true, Source: FilesTableName},
	{Name: "ROW_FORMAT", Type: MustCreateStringWithDefaults(sqltypes.VarChar, 256), Default: nil, Nullable: true, Source: FilesTableName},
	{Name: "TABLE_ROWS", Type: MustCreateBinary(sqltypes.Binary, 0), Default: nil, Nullable: true, Source: FilesTableName},
	{Name: "AVG_ROW_LENGTH", Type: MustCreateBinary(sqltypes.Binary, 0), Default: nil, Nullable: true, Source: FilesTableName},
	{Name: "DATA_LENGTH", Type: MustCreateBinary(sqltypes.Binary, 0), Default: nil, Nullable: true, Source: FilesTableName},
	{Name: "MAX_DATA_LENGTH", Type: MustCreateBinary(sqltypes.Binary, 0), Default: nil, Nullable: true, Source: FilesTableName},
	{Name: "INDEX_LENGTH", Type: MustCreateBinary(sqltypes.Binary, 0), Default: nil, Nullable: true, Source: FilesTableName},
	{Name: "DATA_FREE", Type: Int64, Default: nil, Nullable: true, Source: FilesTableName},
	{Name: "CREATE_TIME", Type: MustCreateBinary(sqltypes.Binary, 0), Default: nil, Nullable: true, Source: FilesTableName},
	{Name: "UPDATE_TIME", Type: MustCreateBinary(sqltypes.Binary, 0), Default: nil, Nullable: true, Source: FilesTableName},
	{Name: "CHECK_TIME", Type: MustCreateBinary(sqltypes.Binary, 0), Default: nil, Nullable: true, Source: FilesTableName},
	{Name: "CHECKSUM", Type: MustCreateBinary(sqltypes.Binary, 0), Default: nil, Nullable: true, Source: FilesTableName},
	{Name: "STATUS", Type: MustCreateStringWithDefaults(sqltypes.VarChar, 256), Default: nil, Nullable: true, Source: FilesTableName},
	{Name: "EXTRA", Type: MustCreateStringWithDefaults(sqltypes.VarChar, 256), Default: nil, Nullable: true, Source: FilesTableName},
}

var keyColumnUsageSchema = Schema{
	{Name: "CONSTRAINT_CATALOG", Type: MustCreateStringWithDefaults(sqltypes.VarChar, 64), Default: nil, Nullable: true, Source: KeyColumnUsageTableName},
	{Name: "CONSTRAINT_SCHEMA", Type: MustCreateStringWithDefaults(sqltypes.VarChar, 64), Default: nil, Nullable: true, Source: KeyColumnUsageTableName},
	{Name: "CONSTRAINT_NAME", Type: MustCreateStringWithDefaults(sqltypes.VarChar, 64), Default: nil, Nullable: true, Source: KeyColumnUsageTableName},
	{Name: "TABLE_CATALOG", Type: MustCreateStringWithDefaults(sqltypes.VarChar, 64), Default: nil, Nullable: true, Source: KeyColumnUsageTableName},
	{Name: "TABLE_SCHEMA", Type: MustCreateStringWithDefaults(sqltypes.VarChar, 64), Default: nil, Nullable: true, Source: KeyColumnUsageTableName},
	{Name: "TABLE_NAME", Type: MustCreateStringWithDefaults(sqltypes.VarChar, 64), Default: nil, Nullable: true, Source: KeyColumnUsageTableName},
	{Name: "COLUMN_NAME", Type: MustCreateStringWithDefaults(sqltypes.VarChar, 64), Default: nil, Nullable: true, Source: KeyColumnUsageTableName},
	{Name: "ORDINAL_POSITION", Type: Uint32, Default: parse.MustStringToColumnDefaultValue(NewEmptyContext(), "0", Uint32, false), Nullable: false, Source: KeyColumnUsageTableName},
	{Name: "POSITION_IN_UNIQUE_CONSTRAINT", Type: Uint32, Default: nil, Nullable: true, Source: KeyColumnUsageTableName},
	{Name: "REFERENCED_TABLE_SCHEMA", Type: MustCreateStringWithDefaults(sqltypes.VarChar, 64), Default: nil, Nullable: true, Source: KeyColumnUsageTableName},
	{Name: "REFERENCED_TABLE_NAME", Type: MustCreateStringWithDefaults(sqltypes.VarChar, 64), Default: nil, Nullable: true, Source: KeyColumnUsageTableName},
	{Name: "REFERENCED_COLUMN_NAME", Type: MustCreateStringWithDefaults(sqltypes.VarChar, 64), Default: nil, Nullable: true, Source: KeyColumnUsageTableName},
}

var keywordsSchema = Schema{
	{Name: "WORD", Type: MustCreateStringWithDefaults(sqltypes.VarChar, 128), Default: nil, Nullable: true, Source: KeywordsTableName},
	{Name: "RESERVED", Type: Int32, Default: nil, Nullable: true, Source: KeywordsTableName},
}

var optimizerTraceSchema = Schema{
	{Name: "QUERY", Type: MustCreateStringWithDefaults(sqltypes.VarChar, 65535), Default: nil, Nullable: false, Source: OptimizerTraceTableName},
	{Name: "TRACE", Type: MustCreateStringWithDefaults(sqltypes.VarChar, 65535), Default: nil, Nullable: false, Source: OptimizerTraceTableName},
	{Name: "MISSING_BYTES_BEYOND_MAX_MEM_SIZE", Type: Int32, Default: nil, Nullable: false, Source: OptimizerTraceTableName},
	{Name: "INSUFFICIENT_PRIVILEGES", Type: MustCreateBitType(1), Default: nil, Nullable: false, Source: OptimizerTraceTableName},
}

var parametersSchema = Schema{
	{Name: "SPECIFIC_CATALOG", Type: MustCreateStringWithDefaults(sqltypes.VarChar, 64), Default: nil, Nullable: true, Source: ParametersTableName},
	{Name: "SPECIFIC_SCHEMA", Type: MustCreateStringWithDefaults(sqltypes.VarChar, 64), Default: nil, Nullable: true, Source: ParametersTableName},
	{Name: "SPECIFIC_NAME", Type: MustCreateStringWithDefaults(sqltypes.VarChar, 64), Default: nil, Nullable: false, Source: ParametersTableName},
	{Name: "ORDINAL_POSITION", Type: Uint64, Default: parse.MustStringToColumnDefaultValue(NewEmptyContext(), "0", Uint64, false), Nullable: false, Source: ParametersTableName},
	{Name: "PARAMETER_MODE", Type: MustCreateStringWithDefaults(sqltypes.VarChar, 5), Default: nil, Nullable: true, Source: ParametersTableName},
	{Name: "PARAMETER_NAME", Type: MustCreateStringWithDefaults(sqltypes.VarChar, 64), Default: nil, Nullable: true, Source: ParametersTableName},
	{Name: "DATA_TYPE", Type: LongText, Default: nil, Nullable: true, Source: ParametersTableName},
	{Name: "CHARACTER_MAXIMUM_LENGTH", Type: Int64, Default: nil, Nullable: true, Source: ParametersTableName},
	{Name: "CHARACTER_OCTET_LENGTH", Type: Int64, Default: nil, Nullable: true, Source: ParametersTableName},
	{Name: "NUMERIC_PRECISION", Type: Uint32, Default: nil, Nullable: true, Source: ParametersTableName},
	{Name: "NUMERIC_SCALE", Type: Int64, Default: nil, Nullable: true, Source: ParametersTableName},
	{Name: "CHARACTER_SET_NAME", Type: MustCreateStringWithDefaults(sqltypes.VarChar, 64), Default: nil, Nullable: true, Source: ParametersTableName},
	{Name: "COLLATION_NAME", Type: MustCreateStringWithDefaults(sqltypes.VarChar, 64), Default: nil, Nullable: true, Source: ParametersTableName},
	{Name: "DTD_IDENTIFIER", Type: MediumText, Default: nil, Nullable: false, Source: ParametersTableName},
	{Name: "RESOURCE_GROUP_TYPE", Type: MustCreateEnumType([]string{"FUNCTION", "PROCEDURE"}, Collation_Default), Default: nil, Nullable: false, Source: ParametersTableName},
}

var partitionsSchema = Schema{
	{Name: "TABLE_CATALOG", Type: MustCreateStringWithDefaults(sqltypes.VarChar, 64), Default: nil, Nullable: true, Source: PartitionsTableName},
	{Name: "TABLE_SCHEMA", Type: MustCreateStringWithDefaults(sqltypes.VarChar, 64), Default: nil, Nullable: true, Source: PartitionsTableName},
	{Name: "TABLE_NAME", Type: MustCreateStringWithDefaults(sqltypes.VarChar, 64), Default: nil, Nullable: false, Source: PartitionsTableName},
	{Name: "PARTITION_NAME", Type: MustCreateStringWithDefaults(sqltypes.VarChar, 64), Default: nil, Nullable: true, Source: PartitionsTableName},
	{Name: "SUBPARTITION_NAME", Type: MustCreateStringWithDefaults(sqltypes.VarChar, 64), Default: nil, Nullable: true, Source: PartitionsTableName},
	{Name: "PARTITION_ORDINAL_POSITION", Type: Uint32, Default: nil, Nullable: true, Source: PartitionsTableName},
	{Name: "SUBPARTITION_ORDINAL_POSITION", Type: Uint32, Default: nil, Nullable: true, Source: PartitionsTableName},
	{Name: "PARTITION_METHOD", Type: MustCreateStringWithDefaults(sqltypes.VarChar, 13), Default: nil, Nullable: true, Source: PartitionsTableName},
	{Name: "SUBPARTITION_METHOD", Type: MustCreateStringWithDefaults(sqltypes.VarChar, 13), Default: nil, Nullable: true, Source: PartitionsTableName},
	{Name: "PARTITION_EXPRESSION", Type: MustCreateStringWithDefaults(sqltypes.VarChar, 2048), Default: nil, Nullable: true, Source: PartitionsTableName},
	{Name: "SUBPARTITION_EXPRESSION", Type: MustCreateStringWithDefaults(sqltypes.VarChar, 2048), Default: nil, Nullable: true, Source: PartitionsTableName},
	{Name: "PARTITION_DESCRIPTION", Type: Text, Default: nil, Nullable: true, Source: PartitionsTableName},
	{Name: "TABLE_ROWS", Type: Uint64, Default: nil, Nullable: true, Source: PartitionsTableName},
	{Name: "AVG_ROW_LENGTH", Type: Uint64, Default: nil, Nullable: true, Source: PartitionsTableName},
	{Name: "DATA_LENGTH", Type: Uint64, Default: nil, Nullable: true, Source: PartitionsTableName},
	{Name: "MAX_DATA_LENGTH", Type: Uint64, Default: nil, Nullable: true, Source: PartitionsTableName},
	{Name: "INDEX_LENGTH", Type: Uint64, Default: nil, Nullable: true, Source: PartitionsTableName},
	{Name: "DATA_FREE", Type: Uint64, Default: nil, Nullable: true, Source: PartitionsTableName},
	{Name: "CREATE_TIME", Type: Timestamp, Default: nil, Nullable: false, Source: PartitionsTableName},
	{Name: "UPDATE_TIME", Type: Datetime, Default: nil, Nullable: true, Source: PartitionsTableName},
	{Name: "CHECK_TIME", Type: Datetime, Default: nil, Nullable: true, Source: PartitionsTableName},
	{Name: "CHECKSUM", Type: Int64, Default: nil, Nullable: true, Source: PartitionsTableName},
	{Name: "PARTITION_COMMENT", Type: Text, Default: nil, Nullable: false, Source: PartitionsTableName},
	{Name: "NODEGROUP", Type: MustCreateStringWithDefaults(sqltypes.VarChar, 256), Default: nil, Nullable: true, Source: PartitionsTableName},
	{Name: "TABLESPACE_NAME", Type: MustCreateStringWithDefaults(sqltypes.VarChar, 268), Default: nil, Nullable: true, Source: PartitionsTableName},
}

var pluginsSchema = Schema{
	{Name: "PLUGIN_NAME", Type: MustCreateStringWithDefaults(sqltypes.VarChar, 64), Default: nil, Nullable: false, Source: PluginsTableName},
	{Name: "PLUGIN_VERSION", Type: MustCreateStringWithDefaults(sqltypes.VarChar, 20), Default: nil, Nullable: false, Source: PluginsTableName},
	{Name: "PLUGIN_STATUS", Type: MustCreateStringWithDefaults(sqltypes.VarChar, 10), Default: nil, Nullable: false, Source: PluginsTableName},
	{Name: "PLUGIN_TYPE", Type: MustCreateStringWithDefaults(sqltypes.VarChar, 80), Default: nil, Nullable: false, Source: PluginsTableName},
	{Name: "PLUGIN_TYPE_VERSION", Type: MustCreateStringWithDefaults(sqltypes.VarChar, 20), Default: nil, Nullable: false, Source: PluginsTableName},
	{Name: "PLUGIN_LIBRARY", Type: MustCreateStringWithDefaults(sqltypes.VarChar, 64), Default: nil, Nullable: true, Source: PluginsTableName},
	{Name: "PLUGIN_LIBRARY_VERSION", Type: MustCreateStringWithDefaults(sqltypes.VarChar, 20), Default: nil, Nullable: true, Source: PluginsTableName},
	{Name: "PLUGIN_AUTHOR", Type: MustCreateStringWithDefaults(sqltypes.VarChar, 64), Default: nil, Nullable: true, Source: PluginsTableName},
	{Name: "PLUGIN_DESCRIPTION", Type: MustCreateStringWithDefaults(sqltypes.VarChar, 65535), Default: nil, Nullable: true, Source: PluginsTableName},
	{Name: "PLUGIN_LICENSE", Type: MustCreateStringWithDefaults(sqltypes.VarChar, 80), Default: nil, Nullable: true, Source: PluginsTableName},
	{Name: "LOAD_OPTION", Type: MustCreateStringWithDefaults(sqltypes.VarChar, 64), Default: nil, Nullable: false, Source: PluginsTableName},
}

var processListSchema = Schema{
	{Name: "ID", Type: Uint64, Default: nil, Nullable: false, Source: ProcessListTableName},
	{Name: "USER", Type: MustCreateStringWithDefaults(sqltypes.VarChar, 32), Default: nil, Nullable: false, Source: ProcessListTableName},
	{Name: "HOST", Type: MustCreateStringWithDefaults(sqltypes.VarChar, 261), Default: nil, Nullable: false, Source: ProcessListTableName},
	{Name: "DB", Type: MustCreateStringWithDefaults(sqltypes.VarChar, 64), Default: nil, Nullable: true, Source: ProcessListTableName},
	{Name: "COMMAND", Type: MustCreateStringWithDefaults(sqltypes.VarChar, 16), Default: nil, Nullable: false, Source: ProcessListTableName},
	{Name: "TIME", Type: Int32, Default: nil, Nullable: false, Source: ProcessListTableName},
	{Name: "STATE", Type: MustCreateStringWithDefaults(sqltypes.VarChar, 64), Default: nil, Nullable: true, Source: ProcessListTableName},
	{Name: "INFO", Type: MustCreateStringWithDefaults(sqltypes.VarChar, 65535), Default: nil, Nullable: true, Source: ProcessListTableName},
}

var profilingSchema = Schema{
	{Name: "QUERY_ID", Type: Int32, Default: nil, Nullable: false, Source: ProfilingTableName},
	{Name: "SEQ", Type: Int32, Default: nil, Nullable: false, Source: ProfilingTableName},
	{Name: "STATE", Type: MustCreateStringWithDefaults(sqltypes.VarChar, 30), Default: nil, Nullable: false, Source: ProfilingTableName},
	{Name: "DURATION", Type: MustCreateDecimalType(DecimalTypeMaxPrecision, 0), Default: nil, Nullable: false, Source: ProfilingTableName},
	{Name: "CPU_USER", Type: MustCreateDecimalType(DecimalTypeMaxPrecision, 0), Default: nil, Nullable: true, Source: ProfilingTableName},
	{Name: "CPU_SYSTEM", Type: MustCreateDecimalType(DecimalTypeMaxPrecision, 0), Default: nil, Nullable: true, Source: ProfilingTableName},
	{Name: "CONTEXT_VOLUNTARY", Type: Int32, Default: nil, Nullable: true, Source: ProfilingTableName},
	{Name: "CONTEXT_INVOLUNTARY", Type: Int32, Default: nil, Nullable: true, Source: ProfilingTableName},
	{Name: "BLOCK_OPS_IN", Type: Int32, Default: nil, Nullable: true, Source: ProfilingTableName},
	{Name: "BLOCK_OPS_OUT", Type: Int32, Default: nil, Nullable: true, Source: ProfilingTableName},
	{Name: "MESSAGES_SENT", Type: Int32, Default: nil, Nullable: true, Source: ProfilingTableName},
	{Name: "MESSAGES_RECEIVED", Type: Int32, Default: nil, Nullable: true, Source: ProfilingTableName},
	{Name: "PAGE_FAULTS_MAJOR", Type: Int32, Default: nil, Nullable: true, Source: ProfilingTableName},
	{Name: "PAGE_FAULTS_MINOR", Type: Int32, Default: nil, Nullable: true, Source: ProfilingTableName},
	{Name: "SWAPS", Type: Int32, Default: nil, Nullable: true, Source: ProfilingTableName},
	{Name: "SOURCE_FUNCTION", Type: MustCreateStringWithDefaults(sqltypes.VarChar, 30), Default: nil, Nullable: true, Source: ProfilingTableName},
	{Name: "SOURCE_FILE", Type: MustCreateStringWithDefaults(sqltypes.VarChar, 20), Default: nil, Nullable: true, Source: ProfilingTableName},
	{Name: "SOURCE_LINE", Type: Int32, Default: nil, Nullable: true, Source: ProfilingTableName},
}

var referentialConstraintsSchema = Schema{
	{Name: "CONSTRAINT_CATALOG", Type: MustCreateStringWithDefaults(sqltypes.VarChar, 64), Default: nil, Nullable: false, Source: ReferentialConstraintsTableName},
	{Name: "CONSTRAINT_SCHEMA", Type: MustCreateStringWithDefaults(sqltypes.VarChar, 64), Default: nil, Nullable: false, Source: ReferentialConstraintsTableName},
	{Name: "CONSTRAINT_NAME", Type: MustCreateStringWithDefaults(sqltypes.VarChar, 64), Default: nil, Nullable: true, Source: ReferentialConstraintsTableName},
	{Name: "UNIQUE_CONSTRAINT_CATALOG", Type: MustCreateStringWithDefaults(sqltypes.VarChar, 64), Default: nil, Nullable: false, Source: ReferentialConstraintsTableName},
	{Name: "UNIQUE_CONSTRAINT_SCHEMA", Type: MustCreateStringWithDefaults(sqltypes.VarChar, 64), Default: nil, Nullable: false, Source: ReferentialConstraintsTableName},
	{Name: "UNIQUE_CONSTRAINT_NAME", Type: MustCreateStringWithDefaults(sqltypes.VarChar, 64), Default: nil, Nullable: true, Source: ReferentialConstraintsTableName},
	{Name: "MATCH_OPTION", Type: MustCreateEnumType([]string{"NONE", "PARTIAL", "FULL"}, Collation_Default), Default: nil, Nullable: false, Source: ReferentialConstraintsTableName},
	{Name: "UPDATE_RULE", Type: MustCreateEnumType([]string{"NO ACTION", "RESTRICT", "CASCADE", "SET NULL", "SET DEFAULT"}, Collation_Default), Default: nil, Nullable: false, Source: ReferentialConstraintsTableName},
	{Name: "DELETE_RULE", Type: MustCreateEnumType([]string{"NO ACTION", "RESTRICT", "CASCADE", "SET NULL", "SET DEFAULT"}, Collation_Default), Default: nil, Nullable: false, Source: ReferentialConstraintsTableName},
	{Name: "TABLE_NAME", Type: MustCreateStringWithDefaults(sqltypes.VarChar, 64), Default: nil, Nullable: false, Source: ReferentialConstraintsTableName},
	{Name: "REFERENCED_TABLE_NAME", Type: MustCreateStringWithDefaults(sqltypes.VarChar, 64), Default: nil, Nullable: false, Source: ReferentialConstraintsTableName},
}

var resourceGroupsSchema = Schema{
	{Name: "RESOURCE_GROUP_NAME", Type: MustCreateStringWithDefaults(sqltypes.VarChar, 64), Default: nil, Nullable: false, Source: ResourceGroupsTableName},
	{Name: "RESOURCE_GROUP_TYPE", Type: MustCreateEnumType([]string{"SYSTEM", "USER"}, Collation_Default), Default: nil, Nullable: false, Source: ResourceGroupsTableName},
	{Name: "RESOURCE_GROUP_ENABLE", Type: MustCreateBitType(1), Default: nil, Nullable: false, Source: ResourceGroupsTableName},
	{Name: "VPCUS_IDS", Type: Blob, Default: nil, Nullable: true, Source: ResourceGroupsTableName},
	{Name: "THREAD_PRIORITY", Type: Int32, Default: nil, Nullable: false, Source: ResourceGroupsTableName},
}

var roleColumnGrantsSchema = Schema{
	{Name: "GRANTOR", Type: MustCreateStringWithDefaults(sqltypes.VarChar, 97), Default: nil, Nullable: true, Source: RoleColumnGrantsTableName},
	{Name: "GRANTOR_HOST", Type: MustCreateStringWithDefaults(sqltypes.VarChar, 256), Default: nil, Nullable: true, Source: RoleColumnGrantsTableName},
	{Name: "GRANTEE", Type: MustCreateStringWithDefaults(sqltypes.Char, 32), Default: nil, Nullable: false, Source: RoleColumnGrantsTableName},
	{Name: "GRANTEE_HOST", Type: MustCreateStringWithDefaults(sqltypes.Char, 255), Default: nil, Nullable: false, Source: RoleColumnGrantsTableName},
	{Name: "TABLE_CATALOG", Type: MustCreateStringWithDefaults(sqltypes.VarChar, 3), Default: nil, Nullable: false, Source: RoleColumnGrantsTableName},
	{Name: "TABLE_SCHEMA", Type: MustCreateStringWithDefaults(sqltypes.Char, 64), Default: nil, Nullable: false, Source: RoleColumnGrantsTableName},
	{Name: "TABLE_NAME", Type: MustCreateStringWithDefaults(sqltypes.Char, 64), Default: nil, Nullable: false, Source: RoleColumnGrantsTableName},
	{Name: "COLUMN_NAME", Type: MustCreateStringWithDefaults(sqltypes.Char, 64), Default: nil, Nullable: false, Source: RoleColumnGrantsTableName},
	{Name: "PRIVILEGE_TYPE", Type: MustCreateSetType([]string{"Select", "Insert", "Update", "References"}, Collation_Default), Default: nil, Nullable: false, Source: RoleColumnGrantsTableName},
	{Name: "IS_GRANTABLE", Type: MustCreateStringWithDefaults(sqltypes.VarChar, 3), Default: nil, Nullable: false, Source: RoleColumnGrantsTableName},
}

var roleRoutineGrantsSchema = Schema{
	{Name: "GRANTOR", Type: MustCreateStringWithDefaults(sqltypes.VarChar, 97), Default: nil, Nullable: true, Source: RoleRoutineGrantsTableName},
	{Name: "GRANTOR_HOST", Type: MustCreateStringWithDefaults(sqltypes.VarChar, 256), Default: nil, Nullable: true, Source: RoleRoutineGrantsTableName},
	{Name: "GRANTEE", Type: MustCreateStringWithDefaults(sqltypes.Char, 32), Default: nil, Nullable: false, Source: RoleRoutineGrantsTableName},
	{Name: "GRANTEE_HOST", Type: MustCreateStringWithDefaults(sqltypes.Char, 255), Default: nil, Nullable: false, Source: RoleRoutineGrantsTableName},
	{Name: "SPECIFIC_CATALOG", Type: MustCreateStringWithDefaults(sqltypes.VarChar, 3), Default: nil, Nullable: false, Source: RoleRoutineGrantsTableName},
	{Name: "SPECIFIC_SCHEMA", Type: MustCreateStringWithDefaults(sqltypes.Char, 64), Default: nil, Nullable: false, Source: RoleRoutineGrantsTableName},
	{Name: "SPECIFIC_NAME", Type: MustCreateStringWithDefaults(sqltypes.Char, 64), Default: nil, Nullable: false, Source: RoleRoutineGrantsTableName},
	{Name: "ROUTINE_CATALOG", Type: MustCreateStringWithDefaults(sqltypes.VarChar, 3), Default: nil, Nullable: false, Source: RoleRoutineGrantsTableName},
	{Name: "ROUTINE_SCHEMA", Type: MustCreateStringWithDefaults(sqltypes.Char, 64), Default: nil, Nullable: false, Source: RoleRoutineGrantsTableName},
	{Name: "ROUTINE_NAME", Type: MustCreateStringWithDefaults(sqltypes.Char, 64), Default: nil, Nullable: false, Source: RoleRoutineGrantsTableName},
	{Name: "PRIVILEGE_TYPE", Type: MustCreateSetType([]string{"Execute", "Alter Routine", "Grant"}, Collation_Default), Default: nil, Nullable: false, Source: RoleRoutineGrantsTableName},
	{Name: "IS_GRANTABLE", Type: MustCreateStringWithDefaults(sqltypes.VarChar, 3), Default: nil, Nullable: false, Source: RoleRoutineGrantsTableName},
}

var roleTableGrantsSchema = Schema{
	{Name: "GRANTOR", Type: MustCreateStringWithDefaults(sqltypes.VarChar, 97), Default: nil, Nullable: true, Source: RoleTableGrantsTableName},
	{Name: "GRANTOR_HOST", Type: MustCreateStringWithDefaults(sqltypes.VarChar, 256), Default: nil, Nullable: true, Source: RoleTableGrantsTableName},
	{Name: "GRANTEE", Type: MustCreateStringWithDefaults(sqltypes.Char, 32), Default: nil, Nullable: false, Source: RoleTableGrantsTableName},
	{Name: "GRANTEE_HOST", Type: MustCreateStringWithDefaults(sqltypes.Char, 255), Default: nil, Nullable: false, Source: RoleTableGrantsTableName},
	{Name: "TABLE_CATALOG", Type: MustCreateStringWithDefaults(sqltypes.VarChar, 3), Default: nil, Nullable: false, Source: RoleTableGrantsTableName},
	{Name: "TABLE_SCHEMA", Type: MustCreateStringWithDefaults(sqltypes.Char, 64), Default: nil, Nullable: false, Source: RoleTableGrantsTableName},
	{Name: "TABLE_NAME", Type: MustCreateStringWithDefaults(sqltypes.Char, 64), Default: nil, Nullable: false, Source: RoleTableGrantsTableName},
	{Name: "PRIVILEGE_TYPE", Type: MustCreateSetType([]string{"Select", "Insert", "Update", "Delete", "Create", "Drop", "Grant", "References", "Index", "Alter", "Create View", "Show view", "Trigger"}, Collation_Default), Default: nil, Nullable: false, Source: RoleTableGrantsTableName},
	{Name: "IS_GRANTABLE", Type: MustCreateStringWithDefaults(sqltypes.VarChar, 3), Default: nil, Nullable: false, Source: RoleTableGrantsTableName},
}

var routinesSchema = Schema{
	{Name: "SPECIFIC_NAME", Type: MustCreateStringWithDefaults(sqltypes.VarChar, 64), Default: nil, Nullable: false, Source: RoutinesTableName},
	{Name: "ROUTINE_CATALOG", Type: MustCreateStringWithDefaults(sqltypes.VarChar, 64), Default: nil, Nullable: true, Source: RoutinesTableName},
	{Name: "ROUTINE_SCHEMA", Type: MustCreateStringWithDefaults(sqltypes.VarChar, 64), Default: nil, Nullable: true, Source: RoutinesTableName},
	{Name: "ROUTINE_NAME", Type: MustCreateStringWithDefaults(sqltypes.VarChar, 64), Default: nil, Nullable: false, Source: RoutinesTableName},
	{Name: "ROUTINE_TYPE", Type: MustCreateEnumType([]string{"FUNCTION", "PROCEDURE"}, Collation_Default), Default: nil, Nullable: false, Source: RoutinesTableName},
	{Name: "DATA_TYPE", Type: LongText, Default: nil, Nullable: true, Source: RoutinesTableName},
	{Name: "CHARACTER_MAXIMUM_LENGTH", Type: Int64, Default: nil, Nullable: true, Source: RoutinesTableName},
	{Name: "CHARACTER_OCTET_LENGTH", Type: Int64, Default: nil, Nullable: true, Source: RoutinesTableName},
	{Name: "NUMERIC_PRECISION", Type: Uint32, Default: nil, Nullable: true, Source: RoutinesTableName},
	{Name: "NUMERIC_SCALE", Type: Uint32, Default: nil, Nullable: true, Source: RoutinesTableName},
	{Name: "DATETIME_PRECISION", Type: Uint32, Default: nil, Nullable: true, Source: RoutinesTableName},
	{Name: "CHARACTER_SET_NAME", Type: MustCreateStringWithDefaults(sqltypes.VarChar, 64), Default: nil, Nullable: true, Source: RoutinesTableName},
	{Name: "COLLATION_NAME", Type: MustCreateStringWithDefaults(sqltypes.VarChar, 64), Default: nil, Nullable: true, Source: RoutinesTableName},
	{Name: "DTD_IDENTIFIER", Type: LongText, Default: nil, Nullable: true, Source: RoutinesTableName},
	{Name: "ROUTINE_BODY", Type: MustCreateStringWithDefaults(sqltypes.VarChar, 3), Default: parse.MustStringToColumnDefaultValue(NewEmptyContext(), `""`, MustCreateStringWithDefaults(sqltypes.VarChar, 3), false), Nullable: false, Source: RoutinesTableName},
	{Name: "ROUTINE_DEFINITION", Type: LongText, Default: nil, Nullable: true, Source: RoutinesTableName},
	{Name: "EXTERNAL_NAME", Type: MustCreateBinary(sqltypes.Binary, 0), Default: nil, Nullable: true, Source: RoutinesTableName},
	{Name: "EXTERNAL_LANGUAGE", Type: MustCreateStringWithDefaults(sqltypes.VarChar, 64), Default: parse.MustStringToColumnDefaultValue(NewEmptyContext(), `"SQL"`, MustCreateStringWithDefaults(sqltypes.VarChar, 64), false), Nullable: false, Source: RoutinesTableName},
	{Name: "PARAMETER_STYLE", Type: MustCreateStringWithDefaults(sqltypes.VarChar, 3), Default: nil, Nullable: false, Source: RoutinesTableName},
	{Name: "IS_DETERMINISTIC", Type: MustCreateStringWithDefaults(sqltypes.VarChar, 3), Default: nil, Nullable: false, Source: RoutinesTableName},
	{Name: "SQL_DATA_ACCESS", Type: MustCreateEnumType([]string{"CONTAINS SQL", "NO SQL", "READS SQL DATA", "MODIFIES SQL DATA"}, Collation_Default), Default: nil, Nullable: false, Source: RoutinesTableName},
	{Name: "SQL_PATH", Type: MustCreateBinary(sqltypes.Binary, 0), Default: nil, Nullable: true, Source: RoutinesTableName},
	{Name: "SECURITY_TYPE", Type: MustCreateEnumType([]string{"DEFAULT", "INVOKER", "DEFINER"}, Collation_Default), Default: nil, Nullable: false, Source: RoutinesTableName},
	{Name: "CREATED", Type: Timestamp, Default: nil, Nullable: false, Source: RoutinesTableName},
	{Name: "LAST_ALTERED", Type: Timestamp, Default: nil, Nullable: false, Source: RoutinesTableName},
	{Name: "SQL_MODE", Type: sqlModeSetType, Default: nil, Nullable: false, Source: RoutinesTableName},
	{Name: "ROUTINE_COMMENT", Type: Text, Default: nil, Nullable: false, Source: RoutinesTableName},
	{Name: "DEFINER", Type: MustCreateStringWithDefaults(sqltypes.VarChar, 288), Default: nil, Nullable: false, Source: RoutinesTableName},
	{Name: "CHARACTER_SET_CLIENT", Type: MustCreateStringWithDefaults(sqltypes.VarChar, 64), Default: nil, Nullable: false, Source: RoutinesTableName},
	{Name: "COLLATION_CONNECTION", Type: MustCreateStringWithDefaults(sqltypes.VarChar, 64), Default: nil, Nullable: false, Source: RoutinesTableName},
	{Name: "DATABASE_COLLATION", Type: MustCreateStringWithDefaults(sqltypes.VarChar, 64), Default: nil, Nullable: false, Source: RoutinesTableName},
}

var schemaPrivilegesSchema = Schema{
	{Name: "GRANTEE", Type: MustCreateStringWithDefaults(sqltypes.VarChar, 292), Default: nil, Nullable: false, Source: SchemaPrivilegesTableName},
	{Name: "TABLE_CATALOG", Type: MustCreateStringWithDefaults(sqltypes.VarChar, 512), Default: nil, Nullable: false, Source: SchemaPrivilegesTableName},
	{Name: "TABLE_SCHEMA", Type: MustCreateStringWithDefaults(sqltypes.VarChar, 64), Default: nil, Nullable: false, Source: SchemaPrivilegesTableName},
	{Name: "PRIVILEGE_TYPE", Type: MustCreateStringWithDefaults(sqltypes.VarChar, 64), Default: nil, Nullable: false, Source: SchemaPrivilegesTableName},
	{Name: "IS_GRANTABLE", Type: MustCreateStringWithDefaults(sqltypes.VarChar, 3), Default: nil, Nullable: false, Source: SchemaPrivilegesTableName},
}

var schemataSchema = Schema{
	{Name: "CATALOG_NAME", Type: MustCreateStringWithDefaults(sqltypes.VarChar, 64), Default: nil, Nullable: true, Source: SchemataTableName},
	{Name: "SCHEMA_NAME", Type: MustCreateStringWithDefaults(sqltypes.VarChar, 64), Default: nil, Nullable: true, Source: SchemataTableName},
	{Name: "DEFAULT_CHARACTER_SET_NAME", Type: MustCreateStringWithDefaults(sqltypes.VarChar, 64), Default: nil, Nullable: false, Source: SchemataTableName},
	{Name: "DEFAULT_COLLATION_NAME", Type: MustCreateStringWithDefaults(sqltypes.VarChar, 64), Default: nil, Nullable: false, Source: SchemataTableName},
	{Name: "SQL_PATH", Type: MustCreateBinary(sqltypes.Binary, 0), Default: nil, Nullable: true, Source: SchemataTableName},
	{Name: "DEFAULT_ENCRYPTION", Type: MustCreateEnumType([]string{"NO", "YES"}, Collation_Default), Default: nil, Nullable: false, Source: SchemataTableName},
}

var schemataExtensionsSchema = Schema{
	{Name: "CATALOG_NAME", Type: MustCreateStringWithDefaults(sqltypes.VarChar, 64), Default: nil, Nullable: true, Source: SchemataExtensionsTableName},
	{Name: "SCHEMA_NAME", Type: MustCreateStringWithDefaults(sqltypes.VarChar, 64), Default: nil, Nullable: true, Source: SchemataExtensionsTableName},
	{Name: "OPTIONS", Type: MustCreateStringWithDefaults(sqltypes.VarChar, 256), Default: nil, Nullable: true, Source: SchemataExtensionsTableName},
}

var stGeometryColumnsSchema = Schema{
	{Name: "TABLE_CATALOG", Type: MustCreateStringWithDefaults(sqltypes.VarChar, 64), Default: nil, Nullable: true, Source: StGeometryColumnsTableName},
	{Name: "TABLE_SCHEMA", Type: MustCreateStringWithDefaults(sqltypes.VarChar, 64), Default: nil, Nullable: true, Source: StGeometryColumnsTableName},
	{Name: "TABLE_NAME", Type: MustCreateStringWithDefaults(sqltypes.VarChar, 64), Default: nil, Nullable: true, Source: StGeometryColumnsTableName},
	{Name: "COLUMN_NAME", Type: MustCreateStringWithDefaults(sqltypes.VarChar, 64), Default: nil, Nullable: true, Source: StGeometryColumnsTableName},
	{Name: "SRS_NAME", Type: MustCreateStringWithDefaults(sqltypes.VarChar, 80), Default: nil, Nullable: true, Source: StGeometryColumnsTableName},
	{Name: "SRS_ID", Type: Uint32, Default: nil, Nullable: true, Source: StGeometryColumnsTableName},
	{Name: "GEOMETRY_TYPE_NAME", Type: LongText, Default: nil, Nullable: true, Source: StGeometryColumnsTableName},
}

var stSpatialReferenceSystemsSchema = Schema{
	{Name: "SRS_NAME", Type: MustCreateStringWithDefaults(sqltypes.VarChar, 80), Default: nil, Nullable: false, Source: StSpatialReferenceSystemsTableName},
	{Name: "SRS_ID", Type: Uint32, Default: nil, Nullable: false, Source: StSpatialReferenceSystemsTableName},
	{Name: "ORGANIZATION", Type: MustCreateStringWithDefaults(sqltypes.VarChar, 256), Default: nil, Nullable: true, Source: StSpatialReferenceSystemsTableName},
	{Name: "ORGANIZATION_COORDSYS_ID", Type: Uint32, Default: nil, Nullable: true, Source: StSpatialReferenceSystemsTableName},
	{Name: "DEFINITION", Type: MustCreateStringWithDefaults(sqltypes.VarChar, 4096), Default: nil, Nullable: false, Source: StSpatialReferenceSystemsTableName},
	{Name: "DESCRIPTION", Type: MustCreateStringWithDefaults(sqltypes.VarChar, 2048), Default: nil, Nullable: true, Source: StSpatialReferenceSystemsTableName},
}

var stUnitsOfMeasureSchema = Schema{
	{Name: "UNIT_NAME", Type: MustCreateStringWithDefaults(sqltypes.VarChar, 255), Default: nil, Nullable: true, Source: StUnitsOfMeasureTableName},
	{Name: "UNIT_TYPE", Type: MustCreateStringWithDefaults(sqltypes.VarChar, 7), Default: nil, Nullable: true, Source: StUnitsOfMeasureTableName},
	{Name: "CONVERSION_FACTOR", Type: Float64, Default: nil, Nullable: true, Source: StUnitsOfMeasureTableName},
	{Name: "DESCRIPTION", Type: MustCreateStringWithDefaults(sqltypes.VarChar, 255), Default: nil, Nullable: true, Source: StUnitsOfMeasureTableName},
}

var statisticsSchema = Schema{
	{Name: "TABLE_CATALOG", Type: MustCreateStringWithDefaults(sqltypes.VarChar, 64), Default: nil, Nullable: true, Source: StatisticsTableName},
	{Name: "TABLE_SCHEMA", Type: MustCreateStringWithDefaults(sqltypes.VarChar, 64), Default: nil, Nullable: true, Source: StatisticsTableName},
	{Name: "TABLE_NAME", Type: MustCreateStringWithDefaults(sqltypes.VarChar, 64), Default: nil, Nullable: true, Source: StatisticsTableName},
	{Name: "NON_UNIQUE", Type: Int32, Default: nil, Nullable: false, Source: StatisticsTableName},
	{Name: "INDEX_SCHEMA", Type: MustCreateStringWithDefaults(sqltypes.VarChar, 64), Default: nil, Nullable: true, Source: StatisticsTableName},
	{Name: "INDEX_NAME", Type: MustCreateStringWithDefaults(sqltypes.VarChar, 64), Default: nil, Nullable: true, Source: StatisticsTableName},
	{Name: "SEQ_IN_INDEX", Type: Uint32, Default: nil, Nullable: false, Source: StatisticsTableName},
	{Name: "COLUMN_NAME", Type: MustCreateStringWithDefaults(sqltypes.VarChar, 64), Default: nil, Nullable: true, Source: StatisticsTableName},
	{Name: "COLLATION", Type: MustCreateStringWithDefaults(sqltypes.VarChar, 1), Default: nil, Nullable: true, Source: StatisticsTableName},
	{Name: "CARDINALITY", Type: Int64, Default: nil, Nullable: true, Source: StatisticsTableName},
	{Name: "SUB_PART", Type: Int64, Default: nil, Nullable: true, Source: StatisticsTableName},
	{Name: "PACKED", Type: MustCreateBinary(sqltypes.Binary, 0), Default: nil, Nullable: true, Source: StatisticsTableName},
	{Name: "NULLABLE", Type: MustCreateStringWithDefaults(sqltypes.VarChar, 3), Default: nil, Nullable: false, Source: StatisticsTableName},
	{Name: "INDEX_TYPE", Type: MustCreateStringWithDefaults(sqltypes.VarChar, 11), Default: nil, Nullable: false, Source: StatisticsTableName},
	{Name: "COMMENT", Type: MustCreateStringWithDefaults(sqltypes.VarChar, 8), Default: nil, Nullable: false, Source: StatisticsTableName},
	{Name: "INDEX_COMMENT", Type: MustCreateStringWithDefaults(sqltypes.VarChar, 2048), Default: nil, Nullable: false, Source: StatisticsTableName},
	{Name: "IS_VISIBLE", Type: MustCreateStringWithDefaults(sqltypes.VarChar, 3), Default: nil, Nullable: false, Source: StatisticsTableName},
	{Name: "EXPRESSION", Type: LongText, Default: nil, Nullable: true, Source: StatisticsTableName},
}

var tableConstraintsSchema = Schema{
	{Name: "CONSTRAINT_CATALOG", Type: MustCreateStringWithDefaults(sqltypes.VarChar, 64), Default: nil, Nullable: true, Source: TableConstraintsTableName},
	{Name: "CONSTRAINT_SCHEMA", Type: MustCreateStringWithDefaults(sqltypes.VarChar, 64), Default: nil, Nullable: true, Source: TableConstraintsTableName},
	{Name: "CONSTRAINT_NAME", Type: MustCreateStringWithDefaults(sqltypes.VarChar, 64), Default: nil, Nullable: true, Source: TableConstraintsTableName},
	{Name: "TABLE_SCHEMA", Type: MustCreateStringWithDefaults(sqltypes.VarChar, 64), Default: nil, Nullable: true, Source: TableConstraintsTableName},
	{Name: "TABLE_NAME", Type: MustCreateStringWithDefaults(sqltypes.VarChar, 64), Default: nil, Nullable: true, Source: TableConstraintsTableName},
	{Name: "CONSTRAINT_TYPE", Type: MustCreateStringWithDefaults(sqltypes.VarChar, 11), Default: nil, Nullable: false, Source: TableConstraintsTableName},
	{Name: "ENFORCED", Type: MustCreateStringWithDefaults(sqltypes.VarChar, 3), Default: nil, Nullable: false, Source: TableConstraintsTableName},
}

var tableConstraintsExtensionsSchema = Schema{
	{Name: "CONSTRAINT_CATALOG", Type: MustCreateStringWithDefaults(sqltypes.VarChar, 64), Default: nil, Nullable: false, Source: TableConstraintsExtensionsTableName},
	{Name: "CONSTRAINT_SCHEMA", Type: MustCreateStringWithDefaults(sqltypes.VarChar, 64), Default: nil, Nullable: false, Source: TableConstraintsExtensionsTableName},
	{Name: "CONSTRAINT_NAME", Type: MustCreateStringWithDefaults(sqltypes.VarChar, 64), Default: nil, Nullable: false, Source: TableConstraintsExtensionsTableName},
	{Name: "TABLE_NAME", Type: MustCreateStringWithDefaults(sqltypes.VarChar, 64), Default: nil, Nullable: false, Source: TableConstraintsExtensionsTableName},
	{Name: "ENGINE_ATTRIBUTE", Type: JSON, Default: nil, Nullable: true, Source: TableConstraintsExtensionsTableName},
	{Name: "SECONDARY_ENGINE_ATTRIBUTE", Type: JSON, Default: nil, Nullable: true, Source: TableConstraintsExtensionsTableName},
}

var tablePrivilegesSchema = Schema{
	{Name: "GRANTEE", Type: MustCreateStringWithDefaults(sqltypes.VarChar, 292), Default: nil, Nullable: false, Source: TablePrivilegesTableName},
	{Name: "TABLE_CATALOG", Type: MustCreateStringWithDefaults(sqltypes.VarChar, 512), Default: nil, Nullable: false, Source: TablePrivilegesTableName},
	{Name: "TABLE_SCHEMA", Type: MustCreateStringWithDefaults(sqltypes.VarChar, 64), Default: nil, Nullable: false, Source: TablePrivilegesTableName},
	{Name: "TABLE_NAME", Type: MustCreateStringWithDefaults(sqltypes.VarChar, 64), Default: nil, Nullable: false, Source: TablePrivilegesTableName},
	{Name: "PRIVILEGE_TYPE", Type: MustCreateStringWithDefaults(sqltypes.VarChar, 64), Default: nil, Nullable: false, Source: TablePrivilegesTableName},
	{Name: "IS_GRANTABLE", Type: MustCreateStringWithDefaults(sqltypes.VarChar, 3), Default: nil, Nullable: false, Source: TablePrivilegesTableName},
}

var tablesSchema = Schema{
	{Name: "TABLE_CATALOG", Type: MustCreateStringWithDefaults(sqltypes.VarChar, 64), Default: nil, Nullable: true, Source: TablesTableName},
	{Name: "TABLE_SCHEMA", Type: MustCreateStringWithDefaults(sqltypes.VarChar, 64), Default: nil, Nullable: true, Source: TablesTableName},
	{Name: "TABLE_NAME", Type: MustCreateStringWithDefaults(sqltypes.VarChar, 64), Default: nil, Nullable: true, Source: TablesTableName},
	{Name: "TABLE_TYPE", Type: MustCreateEnumType([]string{"BASE TABLE", "VIEW", "SYSTEM VIEW"}, Collation_Default), Default: nil, Nullable: false, Source: TablesTableName},
	{Name: "ENGINE", Type: MustCreateStringWithDefaults(sqltypes.VarChar, 64), Default: nil, Nullable: true, Source: TablesTableName},
	{Name: "VERSION", Type: Int32, Default: nil, Nullable: true, Source: TablesTableName},
	{Name: "ROW_FORMAT", Type: MustCreateEnumType([]string{"Fixed", "Dynamic", "Compressed", "Redundant", "Compact", "Paged"}, Collation_Default), Default: nil, Nullable: true, Source: TablesTableName},
	{Name: "TABLE_ROWS", Type: Uint64, Default: nil, Nullable: true, Source: TablesTableName},
	{Name: "AVG_ROW_LENGTH", Type: Uint64, Default: nil, Nullable: true, Source: TablesTableName},
	{Name: "DATA_LENGTH", Type: Uint64, Default: nil, Nullable: true, Source: TablesTableName},
	{Name: "MAX_DATA_LENGTH", Type: Uint64, Default: nil, Nullable: true, Source: TablesTableName},
	{Name: "INDEX_LENGTH", Type: Uint64, Default: nil, Nullable: true, Source: TablesTableName},
	{Name: "DATA_FREE", Type: Uint64, Default: nil, Nullable: true, Source: TablesTableName},
	{Name: "AUTO_INCREMENT", Type: Uint64, Default: nil, Nullable: true, Source: TablesTableName},
	{Name: "CREATE_TIME", Type: Timestamp, Default: nil, Nullable: false, Source: TablesTableName},
	{Name: "UPDATE_TIME", Type: Datetime, Default: nil, Nullable: true, Source: TablesTableName},
	{Name: "CHECK_TIME", Type: Datetime, Default: nil, Nullable: true, Source: TablesTableName},
	{Name: "TABLE_COLLATION", Type: MustCreateStringWithDefaults(sqltypes.VarChar, 64), Default: nil, Nullable: true, Source: TablesTableName},
	{Name: "CHECKSUM", Type: Int64, Default: nil, Nullable: true, Source: TablesTableName},
	{Name: "CREATE_OPTIONS", Type: MustCreateStringWithDefaults(sqltypes.VarChar, 256), Default: nil, Nullable: true, Source: TablesTableName},
	{Name: "TABLE_COMMENT", Type: Text, Default: nil, Nullable: true, Source: TablesTableName},
}

var tablesExtensionsSchema = Schema{
	{Name: "TABLE_CATALOG", Type: MustCreateStringWithDefaults(sqltypes.VarChar, 64), Default: nil, Nullable: false, Source: TablesExtensionsTableName},
	{Name: "TABLE_SCHEMA", Type: MustCreateStringWithDefaults(sqltypes.VarChar, 64), Default: nil, Nullable: false, Source: TablesExtensionsTableName},
	{Name: "TABLE_NAME", Type: MustCreateStringWithDefaults(sqltypes.VarChar, 64), Default: nil, Nullable: false, Source: TablesExtensionsTableName},
	{Name: "ENGINE_ATTRIBUTE", Type: JSON, Default: nil, Nullable: true, Source: TablesExtensionsTableName},
	{Name: "SECONDARY_ENGINE_ATTRIBUTE", Type: JSON, Default: nil, Nullable: true, Source: TablesExtensionsTableName},
}

var tablespacesSchema = Schema{
	{Name: "TABLESPACE_NAME", Type: MustCreateStringWithDefaults(sqltypes.VarChar, 64), Default: nil, Nullable: false, Source: TablespacesTableName},
	{Name: "ENGINE", Type: MustCreateStringWithDefaults(sqltypes.VarChar, 64), Default: nil, Nullable: false, Source: TablespacesTableName},
	{Name: "TABLESPACE_TYPE", Type: MustCreateStringWithDefaults(sqltypes.VarChar, 64), Default: nil, Nullable: true, Source: TablespacesTableName},
	{Name: "LOGFILE_GROUP_NAME", Type: MustCreateStringWithDefaults(sqltypes.VarChar, 64), Default: nil, Nullable: true, Source: TablespacesTableName},
	{Name: "EXTENT_SIZE", Type: Uint64, Default: nil, Nullable: true, Source: TablespacesTableName},
	{Name: "AUTOEXTEND_SIZE", Type: Uint64, Default: nil, Nullable: true, Source: TablespacesTableName},
	{Name: "MAXIMUM_SIZE", Type: Uint64, Default: nil, Nullable: true, Source: TablespacesTableName},
	{Name: "NODEGROUP_ID", Type: Uint64, Default: nil, Nullable: true, Source: TablespacesTableName},
	{Name: "TABLESPACE_COMMENT", Type: MustCreateStringWithDefaults(sqltypes.VarChar, 2048), Default: nil, Nullable: true, Source: TablespacesTableName},
}

var tablespacesExtensionsSchema = Schema{
	{Name: "TABLESPACE_NAME", Type: MustCreateStringWithDefaults(sqltypes.VarChar, 268), Default: nil, Nullable: false, Source: TablespacesExtensionsTableName},
	{Name: "ENGINE_ATTRIBUTE", Type: JSON, Default: nil, Nullable: true, Source: TablespacesExtensionsTableName},
}

var triggersSchema = Schema{
	{Name: "TRIGGER_CATALOG", Type: MustCreateStringWithDefaults(sqltypes.VarChar, 64), Default: nil, Nullable: true, Source: TriggersTableName},
	{Name: "TRIGGER_SCHEMA", Type: MustCreateStringWithDefaults(sqltypes.VarChar, 64), Default: nil, Nullable: true, Source: TriggersTableName},
	{Name: "TRIGGER_NAME", Type: MustCreateStringWithDefaults(sqltypes.VarChar, 64), Default: nil, Nullable: false, Source: TriggersTableName},
	{Name: "EVENT_MANIPULATION", Type: MustCreateEnumType([]string{"INSERT", "UPDATE", "DELETE"}, Collation_Default), Default: nil, Nullable: false, Source: TriggersTableName},
	{Name: "EVENT_OBJECT_CATALOG", Type: MustCreateStringWithDefaults(sqltypes.VarChar, 64), Default: nil, Nullable: true, Source: TriggersTableName},
	{Name: "EVENT_OBJECT_SCHEMA", Type: MustCreateStringWithDefaults(sqltypes.VarChar, 64), Default: nil, Nullable: true, Source: TriggersTableName},
	{Name: "EVENT_OBJECT_TABLE", Type: MustCreateStringWithDefaults(sqltypes.VarChar, 64), Default: nil, Nullable: true, Source: TriggersTableName},
	{Name: "ACTION_ORDER", Type: Uint32, Default: nil, Nullable: false, Source: TriggersTableName},
	{Name: "ACTION_CONDITION", Type: MustCreateBinary(sqltypes.Binary, 0), Default: nil, Nullable: true, Source: TriggersTableName},
	{Name: "ACTION_STATEMENT", Type: LongText, Default: nil, Nullable: false, Source: TriggersTableName},
	{Name: "ACTION_ORIENTATION", Type: MustCreateStringWithDefaults(sqltypes.VarChar, 3), Default: nil, Nullable: false, Source: TriggersTableName},
	{Name: "ACTION_TIMING", Type: MustCreateEnumType([]string{"BEFORE", "AFTER"}, Collation_Default), Default: nil, Nullable: false, Source: TriggersTableName},
	{Name: "ACTION_REFERENCE_OLD_TABLE", Type: MustCreateBinary(sqltypes.Binary, 0), Default: nil, Nullable: true, Source: TriggersTableName},
	{Name: "ACTION_REFERENCE_NEW_TABLE", Type: MustCreateBinary(sqltypes.Binary, 0), Default: nil, Nullable: true, Source: TriggersTableName},
	{Name: "ACTION_REFERENCE_OLD_ROW", Type: MustCreateStringWithDefaults(sqltypes.VarChar, 3), Default: nil, Nullable: false, Source: TriggersTableName},
	{Name: "ACTION_REFERENCE_NEW_ROW", Type: MustCreateStringWithDefaults(sqltypes.VarChar, 3), Default: nil, Nullable: false, Source: TriggersTableName},
	{Name: "CREATED", Type: Timestamp, Default: nil, Nullable: false, Source: TriggersTableName},
	{Name: "SQL_MODE", Type: sqlModeSetType, Default: nil, Nullable: false, Source: TriggersTableName},
	{Name: "DEFINER", Type: MustCreateStringWithDefaults(sqltypes.VarChar, 288), Default: nil, Nullable: false, Source: TriggersTableName},
	{Name: "CHARACTER_SET_CLIENT", Type: MustCreateStringWithDefaults(sqltypes.VarChar, 64), Default: nil, Nullable: false, Source: TriggersTableName},
	{Name: "COLLATION_CONNECTION", Type: MustCreateStringWithDefaults(sqltypes.VarChar, 64), Default: nil, Nullable: false, Source: TriggersTableName},
	{Name: "DATABASE_COLLATION", Type: MustCreateStringWithDefaults(sqltypes.VarChar, 64), Default: nil, Nullable: false, Source: TriggersTableName},
}

var userAttributesSchema = Schema{
	{Name: "USER", Type: MustCreateStringWithDefaults(sqltypes.VarChar, 32), Default: nil, Nullable: false, Source: UserAttributesTableName},
	{Name: "HOST", Type: MustCreateStringWithDefaults(sqltypes.VarChar, 255), Default: nil, Nullable: false, Source: UserAttributesTableName},
	{Name: "ATTRIBUTE", Type: LongText, Default: nil, Nullable: true, Source: UserAttributesTableName},
}

var userPrivilegesSchema = Schema{
	{Name: "GRANTEE", Type: MustCreateStringWithDefaults(sqltypes.VarChar, 292), Default: nil, Nullable: false, Source: UserPrivilegesTableName},
	{Name: "TABLE_CATALOG", Type: MustCreateStringWithDefaults(sqltypes.VarChar, 512), Default: nil, Nullable: false, Source: UserPrivilegesTableName},
	{Name: "PRIVILEGE_TYPE", Type: MustCreateStringWithDefaults(sqltypes.VarChar, 64), Default: nil, Nullable: false, Source: UserPrivilegesTableName},
	{Name: "IS_GRANTABLE", Type: MustCreateStringWithDefaults(sqltypes.VarChar, 3), Default: nil, Nullable: false, Source: UserPrivilegesTableName},
}

var viewRoutineUsageSchema = Schema{
	{Name: "TABLE_CATALOG", Type: MustCreateStringWithDefaults(sqltypes.VarChar, 64), Default: nil, Nullable: true, Source: ViewRoutineUsageTableName},
	{Name: "TABLE_SCHEMA", Type: MustCreateStringWithDefaults(sqltypes.VarChar, 64), Default: nil, Nullable: true, Source: ViewRoutineUsageTableName},
	{Name: "TABLE_NAME", Type: MustCreateStringWithDefaults(sqltypes.VarChar, 64), Default: nil, Nullable: true, Source: ViewRoutineUsageTableName},
	{Name: "SPECIFIC_CATALOG", Type: MustCreateStringWithDefaults(sqltypes.VarChar, 64), Default: nil, Nullable: true, Source: ViewRoutineUsageTableName},
	{Name: "SPECIFIC_CATALOG", Type: MustCreateStringWithDefaults(sqltypes.VarChar, 64), Default: nil, Nullable: true, Source: ViewRoutineUsageTableName},
	{Name: "SPECIFIC_TABLE", Type: MustCreateStringWithDefaults(sqltypes.VarChar, 64), Default: nil, Nullable: false, Source: ViewRoutineUsageTableName},
}

var viewTableUsageSchema = Schema{
	{Name: "VIEW_CATALOG", Type: MustCreateStringWithDefaults(sqltypes.VarChar, 64), Default: nil, Nullable: true, Source: ViewTableUsageTableName},
	{Name: "VIEW_SCHEMA", Type: MustCreateStringWithDefaults(sqltypes.VarChar, 64), Default: nil, Nullable: true, Source: ViewTableUsageTableName},
	{Name: "VIEW_NAME", Type: MustCreateStringWithDefaults(sqltypes.VarChar, 64), Default: nil, Nullable: true, Source: ViewTableUsageTableName},
	{Name: "TABLE_CATALOG", Type: MustCreateStringWithDefaults(sqltypes.VarChar, 64), Default: nil, Nullable: true, Source: ViewTableUsageTableName},
	{Name: "TABLE_SCHEMA", Type: MustCreateStringWithDefaults(sqltypes.VarChar, 64), Default: nil, Nullable: true, Source: ViewTableUsageTableName},
	{Name: "TABLE_NAME", Type: MustCreateStringWithDefaults(sqltypes.VarChar, 64), Default: nil, Nullable: true, Source: ViewTableUsageTableName},
}

var viewsSchema = Schema{
	{Name: "TABLE_CATALOG", Type: MustCreateStringWithDefaults(sqltypes.VarChar, 64), Default: nil, Nullable: true, Source: ViewsTableName},
	{Name: "TABLE_SCHEMA", Type: MustCreateStringWithDefaults(sqltypes.VarChar, 64), Default: nil, Nullable: true, Source: ViewsTableName},
	{Name: "TABLE_NAME", Type: MustCreateStringWithDefaults(sqltypes.VarChar, 64), Default: nil, Nullable: true, Source: ViewsTableName},
	{Name: "VIEW_DEFINITION", Type: LongText, Default: nil, Nullable: true, Source: ViewsTableName},
	{Name: "CHECK_OPTION", Type: MustCreateEnumType([]string{"NONE", "LOCAL", "CASCADED"}, Collation_Default), Default: nil, Nullable: true, Source: ViewsTableName},
	{Name: "IS_UPDATABLE", Type: MustCreateEnumType([]string{"NO", "YES"}, Collation_Default), Default: nil, Nullable: true, Source: ViewsTableName},
	{Name: "DEFINER", Type: MustCreateStringWithDefaults(sqltypes.VarChar, 288), Default: nil, Nullable: true, Source: ViewsTableName},
	{Name: "SECURITY_TYPE", Type: MustCreateStringWithDefaults(sqltypes.VarChar, 7), Default: nil, Nullable: true, Source: ViewsTableName},
	{Name: "CHARACTER_SET_CLIENT", Type: MustCreateStringWithDefaults(sqltypes.VarChar, 64), Default: nil, Nullable: false, Source: ViewsTableName},
	{Name: "COLLATION_CONNECTION", Type: MustCreateStringWithDefaults(sqltypes.VarChar, 64), Default: nil, Nullable: false, Source: ViewsTableName},
}

// characterSetsRowIter implements the sql.RowIter for the information_schema.CHARACTER_SETS table.
func characterSetsRowIter(ctx *Context, c Catalog) (RowIter, error) {
	var rows []Row
	for _, c := range SupportedCharsets {
		rows = append(rows, Row{
			c.String(),
			c.DefaultCollation().Name(),
			c.Description(),
			uint64(c.MaxLength()),
		})
	}
	return RowsToRowIter(rows...), nil
}

// checkConstraintsRowIter implements the sql.RowIter for the information_schema.CHECK_CONSTRAINTS table.
func checkConstraintsRowIter(ctx *Context, c Catalog) (RowIter, error) {
	var rows []Row
	for _, db := range c.AllDatabases(ctx) {
		tableNames, err := db.GetTableNames(ctx)
		if err != nil {
			return nil, err
		}

		for _, tableName := range tableNames {
			tbl, _, err := c.Table(ctx, db.Name(), tableName)
			if err != nil {
				return nil, err
			}

			checkTbl, ok := tbl.(CheckTable)
			if ok {
				checkDefinitions, err := checkTbl.GetChecks(ctx)
				if err != nil {
					return nil, err
				}

				for _, checkDefinition := range checkDefinitions {
					rows = append(rows, Row{"def", db.Name(), checkDefinition.Name, checkDefinition.CheckExpression})
				}
			}
		}
	}

	return RowsToRowIter(rows...), nil
}

// collationCharacterSetApplicabilityRowIter implements the sql.RowIter for the information_schema.COLLATION_CHARACTER_SET_APPLICABILITY table.
func collationCharacterSetApplicabilityRowIter(ctx *Context, c Catalog) (RowIter, error) {
	var rows []Row
	collIter := NewCollationsIterator()
	for c, ok := collIter.Next(); ok; c, ok = collIter.Next() {
		rows = append(rows, Row{
			c.Name,
			c.CharacterSet.String(),
		})
	}
	return RowsToRowIter(rows...), nil
}

// collationsRowIter implements the sql.RowIter for the information_schema.COLLATIONS table.
func collationsRowIter(ctx *Context, c Catalog) (RowIter, error) {
	var rows []Row
	collIter := NewCollationsIterator()
	for c, ok := collIter.Next(); ok; c, ok = collIter.Next() {
		rows = append(rows, Row{
			c.Name,
			c.CharacterSet.Name(),
			uint64(c.ID),
			c.ID.IsDefault(),
			c.ID.IsCompiled(),
			c.ID.SortLength(),
			c.ID.PadAttribute(),
		})
	}
	return RowsToRowIter(rows...), nil
}

// columnStatisticsRowIter implements the sql.RowIter for the information_schema.COLUMN_STATISTICS table.
func columnStatisticsRowIter(ctx *Context, c Catalog) (RowIter, error) {
	var rows []Row
	statsTbl, err := c.Statistics(ctx)
	if err != nil {
		return nil, err
	}

	privSet, privSetCount := ctx.GetPrivilegeSet()
	for _, db := range c.AllDatabases(ctx) {
		dbName := db.Name()
		privSetDb := privSet.Database(dbName)

		err := DBTableIter(ctx, db, func(t Table) (cont bool, err error) {
			privSetTbl := privSetDb.Table(t.Name())
			tableHist, err := statsTbl.Hist(ctx, dbName, t.Name())
			if err != nil {
				return true, nil
			}

			if tableHist == nil {
				return true, nil
			}

			for _, col := range t.Schema() {
				privSetCol := privSetTbl.Column(col.Name)
				if privSetCount == 0 && privSetDb.Count() == 0 && privSetTbl.Count() == 0 && privSetCol.Count() == 0 {
					continue
				}
				if _, ok := col.Type.(StringType); ok {
					continue
				}

				hist, ok := tableHist[col.Name]
				if !ok {
					return false, fmt.Errorf("column histogram not found: %s", col.Name)
				}

				buckets := make([]interface{}, len(hist.Buckets))
				for i, b := range hist.Buckets {
					buckets[i] = []interface{}{fmt.Sprintf("%.2f", b.LowerBound), fmt.Sprintf("%.2f", b.UpperBound), fmt.Sprintf("%.2f", b.Frequency)}
				}

				// TODO: missing other key/value pairs in the JSON
				histogram := JSONDocument{Val: map[string]interface{}{"buckets": buckets}}

				rows = append(rows, Row{
					db.Name(), // table_schema
					t.Name(),  // table_name
					col.Name,  // column_name
					histogram, // histogram
				})
			}
			return true, nil
		})

		if err != nil {
			return nil, err
		}
	}
	return RowsToRowIter(rows...), nil
}

// enginesRowIterimplements the sql.RowIter for the information_schema.ENGINES table.
func enginesRowIter(ctx *Context, c Catalog) (RowIter, error) {
	var rows []Row
	for _, c := range SupportedEngines {
		rows = append(rows, Row{
			c.String(),
			c.Support(),
			c.Comment(),
			c.Transactions(),
			c.XA(),
			c.Savepoints(),
		})
	}
	return RowsToRowIter(rows...), nil
}

// keyColumnUsageRowIter implements the sql.RowIter for the information_schema.KEY_COLUMN_USAGE table.
func keyColumnUsageRowIter(ctx *Context, c Catalog) (RowIter, error) {
	var rows []Row
	for _, db := range c.AllDatabases(ctx) {
		tableNames, err := db.GetTableNames(ctx)
		if err != nil {
			return nil, err
		}

		for _, tableName := range tableNames {
			tbl, _, err := c.Table(ctx, db.Name(), tableName)
			if err != nil {
				return nil, err
			}

			// Get UNIQUEs, PRIMARY KEYs
			// TODO: Doesn't correctly consider primary keys from table implementations that don't implement sql.IndexedTable
			indexTable, ok := tbl.(IndexAddressable)
			if ok {
				indexes, err := indexTable.GetIndexes(ctx)
				if err != nil {
					return nil, err
				}

				for _, index := range indexes {
					// In this case we have a multi-index which is not represented in this table
					if index.ID() != "PRIMARY" && !index.IsUnique() {
						continue
					}

					colNames := getColumnNamesFromIndex(index, tbl)

					// Create a Row for each column this index refers too.
					for i, colName := range colNames {
						ordinalPosition := i + 1 // Ordinal Positions starts at one

						rows = append(rows, Row{"def", db.Name(), index.ID(), "def", db.Name(), tbl.Name(), colName, ordinalPosition, nil, nil, nil, nil})
					}
				}
			}

			// Get FKs
			fkTable, ok := tbl.(ForeignKeyTable)
			if ok {
				fks, err := fkTable.GetDeclaredForeignKeys(ctx)
				if err != nil {
					return nil, err
				}

				for _, fk := range fks {
					for j, colName := range fk.Columns {
						ordinalPosition := j + 1

						referencedSchema := fk.ParentDatabase
						referencedTableName := fk.ParentTable
						referencedColumnName := strings.Replace(fk.ParentColumns[j], "`", "", -1) // get rid of backticks

						rows = append(rows, Row{"def", db.Name(), fk.Name, "def", db.Name(), tbl.Name(), colName, ordinalPosition, ordinalPosition, referencedSchema, referencedTableName, referencedColumnName})
					}
				}
			}
		}
	}

	return RowsToRowIter(rows...), nil
}

// processListRowIter implements the sql.RowIter for the information_schema.PROCESSLIST table.
func processListRowIter(ctx *Context, c Catalog) (RowIter, error) {
	processes := ctx.ProcessList.Processes()
	var rows = make([]Row, len(processes))

	db := ctx.GetCurrentDatabase()
	if db == "" {
		db = "NULL"
	}

	for i, proc := range processes {
		var status []string
		for name, progress := range proc.Progress {
			status = append(status, fmt.Sprintf("%s(%s)", name, progress))
		}
		if len(status) == 0 {
			status = []string{"running"}
		}
		sort.Strings(status)
		rows[i] = Row{
			uint64(proc.Connection),      // id
			proc.User,                    // user
			ctx.Session.Client().Address, // host
			db,                           // db
			"Query",                      // command
			int32(proc.Seconds()),        // time
			strings.Join(status, ", "),   // state
			proc.Query,                   // info
		}
	}

	return RowsToRowIter(rows...), nil
}

<<<<<<< HEAD
// schemaPrivilegesRowIter implements the sql.RowIter for the information_schema.SCHEMA_PRIVILEGES table.
func schemaPrivilegesRowIter(ctx *Context, c Catalog) (RowIter, error) {
	var rows []Row
	privSet, _ := ctx.GetPrivilegeSet()
	if privSet.Has(PrivilegeType_Select) || privSet.Database("mysql").Has(PrivilegeType_Select) {
		var users = make(map[*mysql_db.User]struct{})
		db, err := c.Database(ctx, "mysql")
		if err != nil {
			return RowsToRowIter(rows...), nil
		}

		mysqlDb := db.(*mysql_db.MySQLDb)
		dbTbl, _, err := mysqlDb.GetTableInsensitive(ctx, "db")
		if err != nil {
			return RowsToRowIter(rows...), nil
		}
		ri, err := dbTbl.PartitionRows(ctx, nil)
		if err != nil {
			return RowsToRowIter(rows...), nil
		}
		for {
			r, rerr := ri.Next(ctx)
			if rerr == io.EOF {
				break
			}
			// mysql.db table will have 'Host', 'Db', 'User' as first 3 columns in string format.
			users[mysqlDb.GetUser(r[2].(string), r[0].(string), false)] = struct{}{}
		}

		for user := range users {
			grantee := user.UserHostToString("'")
			for _, privSetDb := range user.PrivilegeSet.GetDatabases() {
				rows = append(rows, getSchemaPrivsRowsFromPrivDbSet(privSetDb, grantee)...)
			}
		}
	} else {
		// If current client does not have SELECT privilege on 'mysql' db, only available schema privileges are
		// their current schema privileges.
		currClient := ctx.Session.Client()
		grantee := fmt.Sprintf("'%s'@'%s'", currClient.User, currClient.Address)
		dbs := c.AllDatabases(ctx)
		for _, db := range dbs {
			dbName := db.Name()
			privSetDb := privSet.Database(dbName)
			rows = append(rows, getSchemaPrivsRowsFromPrivDbSet(privSetDb, grantee)...)
		}
=======
// referentialConstraintsRowIter implements the sql.RowIter for the information_schema.REFERENTIAL_CONSTRAINTS table.
func referentialConstraintsRowIter(ctx *Context, c Catalog) (RowIter, error) {
	var rows []Row
	for _, db := range c.AllDatabases(ctx) {
		tableNames, err := db.GetTableNames(ctx)
		if err != nil {
			return nil, err
		}

		for _, tableName := range tableNames {
			tbl, _, err := c.Table(ctx, db.Name(), tableName)
			if err != nil {
				return nil, err
			}

			// Get FKs
			fkTable, ok := tbl.(ForeignKeyTable)
			if ok {
				fks, err := fkTable.GetDeclaredForeignKeys(ctx)
				if err != nil {
					return nil, err
				}

				for _, fk := range fks {
					var uniqueConstName interface{}
					referencedSchema := fk.ParentDatabase
					referencedTableName := fk.ParentTable
					referencedCols := make(map[string]struct{})
					for _, refCol := range fk.ParentColumns {
						referencedCols[refCol] = struct{}{}
					}

					onUpdate := string(fk.OnUpdate)
					if fk.OnUpdate == ForeignKeyReferentialAction_DefaultAction {
						onUpdate = "NO ACTION"
					}
					onDelete := string(fk.OnDelete)
					if fk.OnDelete == ForeignKeyReferentialAction_DefaultAction {
						onDelete = "NO ACTION"
					}

					refTbl, _, rerr := c.Table(ctx, referencedSchema, referencedTableName)
					if rerr != nil {
						return nil, rerr
					}

					indexTable, iok := refTbl.(IndexAddressable)
					if iok {
						indexes, ierr := indexTable.GetIndexes(ctx)
						if ierr != nil {

						}
						for _, index := range indexes {
							if index.ID() != "PRIMARY" && !index.IsUnique() {
								continue
							}
							colNames := getColumnNamesFromIndex(index, refTbl)
							if len(colNames) == len(referencedCols) {
								var hasAll = true
								for _, colName := range colNames {
									_, hasAll = referencedCols[colName]
								}
								if hasAll {
									uniqueConstName = index.ID()
								}
							}
						}
					}

					rows = append(rows, Row{
						"def",               // constraint_catalog
						db.Name(),           // constraint_schema
						fk.Name,             // constraint_name
						"def",               // unique_constraint_catalog
						referencedSchema,    // unique_constraint_schema
						uniqueConstName,     // unique_constraint_name
						"NONE",              // match_option
						onUpdate,            // update_rule
						onDelete,            // delete_rule
						tbl.Name(),          // table_name
						referencedTableName, // referenced_table_name
					})
				}
			}
		}
>>>>>>> 020f13f2
	}

	return RowsToRowIter(rows...), nil
}

// schemataRowIter implements the sql.RowIter for the information_schema.SCHEMATA table.
func schemataRowIter(ctx *Context, c Catalog) (RowIter, error) {
	dbs := c.AllDatabases(ctx)

	var rows []Row
	for _, db := range dbs {
		collation := plan.GetDatabaseCollation(ctx, db)
		rows = append(rows, Row{
			"def",                             // catalog_name
			db.Name(),                         // schema_name
			collation.CharacterSet().String(), // default_character_set_name
			collation.String(),                // default_collation_name
			nil,                               // sql_path
			"NO",                              // default_encryption
		})
	}

	return RowsToRowIter(rows...), nil
}

// tableConstraintsRowIter implements the sql.RowIter for the information_schema.STATISTICS table.
func statisticsRowIter(ctx *Context, c Catalog) (RowIter, error) {
	var rows []Row
	dbs := c.AllDatabases(ctx)

	for _, db := range dbs {
		tableNames, tErr := db.GetTableNames(ctx)
		if tErr != nil {
			return nil, tErr
		}

		for _, tableName := range tableNames {
			tbl, _, err := c.Table(ctx, db.Name(), tableName)
			if err != nil {
				return nil, err
			}

			indexTable, ok := tbl.(IndexAddressable)
			if ok {
				indexes, iErr := indexTable.GetIndexes(ctx)
				if iErr != nil {
					return nil, iErr
				}

				for _, index := range indexes {
					var (
						nonUnique    int
						indexComment string
						indexName    string
						comment      = ""
						isVisible    string
					)
					indexName = index.ID()
					if index.IsUnique() {
						nonUnique = 0
					} else {
						nonUnique = 1
					}
					indexType := index.IndexType()
					indexComment = index.Comment()
					// setting `VISIBLE` is not supported, so defaulting it to "YES"
					isVisible = "YES"

					// Create a Row for each column this index refers too.
					i := 0
					for j, expr := range index.Expressions() {
						col := plan.GetColumnFromIndexExpr(expr, tbl)
						if col != nil {
							i += 1
							var (
								collation   string
								nullable    string
								cardinality int64
								subPart     interface{}
							)

							seqInIndex := i
							colName := strings.Replace(col.Name, "`", "", -1) // get rid of backticks

							// collation is "A" for ASC ; "D" for DESC ; "NULL" for not sorted
							collation = "A"

							// TODO : cardinality is an estimate of the number of unique values in the index.

							if j < len(index.PrefixLengths()) {
								subPart = int64(index.PrefixLengths()[j])
							}

							// if nullable, 'YES'; if not, ''
							if col.Nullable {
								nullable = "YES"
							} else {
								nullable = ""
							}

							// TODO: we currently don't support expression index such as ((i * 20))

							rows = append(rows, Row{
								"def",        // table_catalog
								db.Name(),    // table_schema
								tbl.Name(),   // table_name
								nonUnique,    // non_unique		NOT NULL
								db.Name(),    // index_schema
								indexName,    // index_name
								seqInIndex,   // seq_in_index	NOT NULL
								colName,      // column_name
								collation,    // collation
								cardinality,  // cardinality
								subPart,      // sub_part
								nil,          // packed
								nullable,     // is_nullable	NOT NULL
								indexType,    // index_type		NOT NULL
								comment,      // comment		NOT NULL
								indexComment, // index_comment	NOT NULL
								isVisible,    // is_visible		NOT NULL
								nil,          // expression
							})
						}
					}
				}
			}
		}
	}

	return RowsToRowIter(rows...), nil
}

// implements the sql.RowIter for the information_schema.TABLE_CONSTRAINTS table.
func tableConstraintsRowIter(ctx *Context, c Catalog) (RowIter, error) {
	var rows []Row
	for _, db := range c.AllDatabases(ctx) {
		tableNames, err := db.GetTableNames(ctx)
		if err != nil {
			return nil, err
		}

		for _, tableName := range tableNames {
			tbl, _, err := c.Table(ctx, db.Name(), tableName)
			if err != nil {
				return nil, err
			}

			// Get all the CHECKs
			checkTbl, ok := tbl.(CheckTable)
			if ok {
				checkDefinitions, err := checkTbl.GetChecks(ctx)
				if err != nil {
					return nil, err
				}

				for _, checkDefinition := range checkDefinitions {
					enforced := "YES"
					if !checkDefinition.Enforced {
						enforced = "NO"
					}
					rows = append(rows, Row{"def", db.Name(), checkDefinition.Name, db.Name(), tbl.Name(), "CHECK", enforced})
				}
			}

			// Get UNIQUEs, PRIMARY KEYs
			// TODO: Doesn't correctly consider primary keys from table implementations that don't implement sql.IndexedTable
			indexTable, ok := tbl.(IndexAddressable)
			if ok {
				indexes, err := indexTable.GetIndexes(ctx)
				if err != nil {
					return nil, err
				}

				for _, index := range indexes {
					outputType := "PRIMARY KEY"
					if index.ID() != "PRIMARY" {
						if index.IsUnique() {
							outputType = "UNIQUE"
						} else {
							// In this case we have a multi-index which is not represented in this table
							continue
						}

					}

					rows = append(rows, Row{"def", db.Name(), index.ID(), db.Name(), tbl.Name(), outputType, "YES"})
				}
			}

			// Get FKs
			fkTable, ok := tbl.(ForeignKeyTable)
			if ok {
				fks, err := fkTable.GetDeclaredForeignKeys(ctx)
				if err != nil {
					return nil, err
				}

				for _, fk := range fks {
					rows = append(rows, Row{"def", db.Name(), fk.Name, db.Name(), tbl.Name(), "FOREIGN KEY", "YES"})
				}
			}
		}
	}

	return RowsToRowIter(rows...), nil
}

// tablePrivilegesRowIter implements the sql.RowIter for the information_schema.TABLE_PRIVILEGES table.
func tablePrivilegesRowIter(ctx *Context, c Catalog) (RowIter, error) {
	var rows []Row
	privSet, _ := ctx.GetPrivilegeSet()
	if privSet.Has(PrivilegeType_Select) || privSet.Database("mysql").Has(PrivilegeType_Select) {
		var users = make(map[*mysql_db.User]struct{})
		db, err := c.Database(ctx, "mysql")
		if err != nil {
			return RowsToRowIter(rows...), nil
		}

		mysqlDb := db.(*mysql_db.MySQLDb)
		tblsPriv, _, err := mysqlDb.GetTableInsensitive(ctx, "tables_priv")
		if err != nil {
			return RowsToRowIter(rows...), nil
		}
		ri, err := tblsPriv.PartitionRows(ctx, nil)
		if err != nil {
			return RowsToRowIter(rows...), nil
		}
		for {
			r, rerr := ri.Next(ctx)
			if rerr == io.EOF {
				break
			}
			// mysql.db table will have 'Host', 'Db', 'User' as first 3 columns in string format.
			users[mysqlDb.GetUser(r[2].(string), r[0].(string), false)] = struct{}{}
		}

		for user := range users {
			grantee := user.UserHostToString("'")
			for _, privSetDb := range user.PrivilegeSet.GetDatabases() {
				dbName := privSetDb.Name()
				for _, privSetTbl := range privSetDb.GetTables() {
					rows = append(rows, getTablePrivsRowsFromPrivTblSet(privSetTbl, grantee, dbName)...)
				}
			}
		}
	} else {
		// If current client does not have SELECT privilege on 'mysql' db, only available table privileges are
		// their current table privileges.
		currClient := ctx.Session.Client()
		grantee := fmt.Sprintf("'%s'@'%s'", currClient.User, currClient.Address)
		dbs := c.AllDatabases(ctx)
		for _, db := range dbs {
			dbName := db.Name()
			privSetDb := privSet.Database(dbName)
			for _, privSetTbl := range privSetDb.GetTables() {
				rows = append(rows, getTablePrivsRowsFromPrivTblSet(privSetTbl, grantee, dbName)...)
			}
		}
	}

	return RowsToRowIter(rows...), nil
}

// tablesRowIter implements the sql.RowIter for the information_schema.TABLES table.
func tablesRowIter(ctx *Context, cat Catalog) (RowIter, error) {
	var rows []Row
	var (
		tableType      string
		tableRows      uint64
		avgRowLength   uint64
		dataLength     uint64
		engine         interface{}
		rowFormat      interface{}
		tableCollation interface{}
		autoInc        interface{}
	)

	for _, db := range cat.AllDatabases(ctx) {
		if db.Name() == InformationSchemaDatabaseName {
			tableType = "SYSTEM VIEW"
		} else {
			tableType = "BASE TABLE"
			engine = "InnoDB"
			rowFormat = "Dynamic"
			tableCollation = Collation_Default.String()
		}

		y2k, _ := Timestamp.Convert("2000-01-01 00:00:00")
		err := DBTableIter(ctx, db, func(t Table) (cont bool, err error) {
			if db.Name() != InformationSchemaDatabaseName {
				if st, ok := t.(StatisticsTable); ok {
					tableRows, err = st.RowCount(ctx)
					if err != nil {
						return false, err
					}

					// TODO: correct values for avg_row_length, data_length, max_data_length are missing (current values varies on gms vs Dolt)
					//  index_length and data_free columns are not supported yet
					//  the data length values differ from MySQL
					// MySQL uses default page size (16384B) as data length, and it adds another page size, if table data fills the current page block.
					// https://stackoverflow.com/questions/34211377/average-row-length-higher-than-possible has good explanation.
					dataLength, err = st.DataLength(ctx)
					if err != nil {
						return false, err
					}

					if tableRows > uint64(0) {
						avgRowLength = dataLength / tableRows
					}
				}

				if ai, ok := t.(AutoIncrementTable); ok {
					autoInc, err = ai.PeekNextAutoIncrementValue(ctx)
					if !errors.Is(err, ErrNoAutoIncrementCol) && err != nil {
						return false, err
					}

					// table with no auto incremented column is qualified as AutoIncrementTable, and the nextAutoInc value is 0
					// table with auto incremented column and no rows, the nextAutoInc value is 1
					if autoInc == uint64(0) || autoInc == uint64(1) {
						autoInc = nil
					}
				}
			}

			rows = append(rows, Row{
				"def",          // table_catalog
				db.Name(),      // table_schema
				t.Name(),       // table_name
				tableType,      // table_type
				engine,         // engine
				10,             // version (protocol, always 10)
				rowFormat,      // row_format
				tableRows,      // table_rows
				avgRowLength,   // avg_row_length
				dataLength,     // data_length
				0,              // max_data_length
				0,              // index_length
				0,              // data_free
				autoInc,        // auto_increment
				y2k,            // create_time
				y2k,            // update_time
				nil,            // check_time
				tableCollation, // table_collation
				nil,            // checksum
				"",             // create_options
				"",             // table_comment
			})

			return true, nil
		})

		if err != nil {
			return nil, err
		}

		views, err := viewsInDatabase(ctx, db)
		if err != nil {
			return nil, err
		}

		for _, view := range views {
			rows = append(rows, Row{
				"def",     // table_catalog
				db.Name(), // table_schema
				view.Name, // table_name
				"VIEW",    // table_type
				nil,       // engine
				nil,       // version (protocol, always 10)
				nil,       // row_format
				nil,       // table_rows
				nil,       // avg_row_length
				nil,       // data_length
				nil,       // max_data_length
				nil,       // max_data_length
				nil,       // data_free
				nil,       // auto_increment
				y2k,       // create_time
				nil,       // update_time
				nil,       // check_time
				nil,       // table_collation
				nil,       // checksum
				nil,       // create_options
				"VIEW",    // table_comment
			})
		}
	}

	return RowsToRowIter(rows...), nil
}

// triggersRowIter implements the sql.RowIter for the information_schema.TRIGGERS table.
func triggersRowIter(ctx *Context, c Catalog) (RowIter, error) {
	var rows []Row
	characterSetClient, err := ctx.GetSessionVariable(ctx, "character_set_client")
	if err != nil {
		return nil, err
	}
	collationConnection, err := ctx.GetSessionVariable(ctx, "collation_connection")
	if err != nil {
		return nil, err
	}
	collationServer, err := ctx.GetSessionVariable(ctx, "collation_server")
	if err != nil {
		return nil, err
	}
	sysVal, err := ctx.Session.GetSessionVariable(ctx, "sql_mode")
	if err != nil {
		return nil, err
	}
	sqlMode, sok := sysVal.(string)
	if !sok {
		return nil, ErrSystemVariableCodeFail.New("sql_mode", sysVal)
	}
	privSet, _ := ctx.GetPrivilegeSet()
	hasGlobalTriggerPriv := privSet.Has(PrivilegeType_Trigger)
	for _, db := range c.AllDatabases(ctx) {
		triggerDb, ok := db.(TriggerDatabase)
		if ok {
			privDbSet := privSet.Database(db.Name())
			hasDbTriggerPriv := privDbSet.Has(PrivilegeType_Trigger)
			triggers, err := triggerDb.GetTriggers(ctx)
			if err != nil {
				return nil, err
			}

			if len(triggers) == 0 {
				continue
			}

			var triggerPlans []*plan.CreateTrigger
			for _, trigger := range triggers {
				parsedTrigger, err := parse.Parse(ctx, trigger.CreateStatement)
				if err != nil {
					return nil, err
				}
				triggerPlan, ok := parsedTrigger.(*plan.CreateTrigger)
				if !ok {
					return nil, ErrTriggerCreateStatementInvalid.New(trigger.CreateStatement)
				}
				triggerPlan.CreatedAt = trigger.CreatedAt // Keep stored created time
				triggerPlans = append(triggerPlans, triggerPlan)
			}

			beforeTriggers, afterTriggers := plan.OrderTriggers(triggerPlans)
			var beforeDelete []*plan.CreateTrigger
			var beforeInsert []*plan.CreateTrigger
			var beforeUpdate []*plan.CreateTrigger
			var afterDelete []*plan.CreateTrigger
			var afterInsert []*plan.CreateTrigger
			var afterUpdate []*plan.CreateTrigger
			for _, triggerPlan := range beforeTriggers {
				switch triggerPlan.TriggerEvent {
				case sqlparser.DeleteStr:
					beforeDelete = append(beforeDelete, triggerPlan)
				case sqlparser.InsertStr:
					beforeInsert = append(beforeInsert, triggerPlan)
				case sqlparser.UpdateStr:
					beforeUpdate = append(beforeUpdate, triggerPlan)
				}
			}
			for _, triggerPlan := range afterTriggers {
				switch triggerPlan.TriggerEvent {
				case sqlparser.DeleteStr:
					afterDelete = append(afterDelete, triggerPlan)
				case sqlparser.InsertStr:
					afterInsert = append(afterInsert, triggerPlan)
				case sqlparser.UpdateStr:
					afterUpdate = append(afterUpdate, triggerPlan)
				}
			}

			// These are grouped as such just to use the index as the action order. No special importance on the arrangement,
			// or the fact that these are slices in a larger slice rather than separate counts.
			for _, planGroup := range [][]*plan.CreateTrigger{beforeDelete, beforeInsert, beforeUpdate, afterDelete, afterInsert, afterUpdate} {
				for order, triggerPlan := range planGroup {
					triggerEvent := strings.ToUpper(triggerPlan.TriggerEvent)
					triggerTime := strings.ToUpper(triggerPlan.TriggerTime)
					tableName := triggerPlan.Table.(*plan.UnresolvedTable).Name()

					// triggers cannot be created on table that is not in current schema, so the trigger_name = event_object_schema
					privTblSet := privDbSet.Table(tableName)

					// To see information about a table's triggers, you must have the TRIGGER privilege for the table.
					if hasGlobalTriggerPriv || hasDbTriggerPriv || privTblSet.Has(PrivilegeType_Trigger) {
						rows = append(rows, Row{
							"def",                   // trigger_catalog
							triggerDb.Name(),        // trigger_schema
							triggerPlan.TriggerName, // trigger_name
							triggerEvent,            // event_manipulation
							"def",                   // event_object_catalog
							triggerDb.Name(),        // event_object_schema
							tableName,               // event_object_table
							int64(order + 1),        // action_order
							nil,                     // action_condition
							triggerPlan.BodyString,  // action_statement
							"ROW",                   // action_orientation
							triggerTime,             // action_timing
							nil,                     // action_reference_old_table
							nil,                     // action_reference_new_table
							"OLD",                   // action_reference_old_row
							"NEW",                   // action_reference_new_row
							triggerPlan.CreatedAt,   // created
							sqlMode,                 // sql_mode
							triggerPlan.Definer,     // definer
							characterSetClient,      // character_set_client
							collationConnection,     // collation_connection
							collationServer,         // database_collation
						})
					}
				}
			}
		}
	}
	return RowsToRowIter(rows...), nil
}

// userPrivilegesRowIter implements the sql.RowIter for the information_schema.USER_PRIVILEGES table.
func userPrivilegesRowIter(ctx *Context, catalog Catalog) (RowIter, error) {
	var rows []Row
	curUserPrivSet, _ := ctx.GetPrivilegeSet()
	if curUserPrivSet.Has(PrivilegeType_Select) || curUserPrivSet.Database("mysql").Has(PrivilegeType_Select) {
		var users = make(map[*mysql_db.User]struct{})
		db, err := catalog.Database(ctx, "mysql")
		if err != nil {
			return RowsToRowIter(rows...), nil
		}

		mysqlDb := db.(*mysql_db.MySQLDb)
		userTbl := mysqlDb.UserTable()
		userTblData := userTbl.Data()
		for _, userEntry := range userTblData.ToSlice(ctx) {
			r := userEntry.ToRow(ctx)
			// mysql.user table will have 'Host', 'User' as first 2 columns in string format.
			users[mysqlDb.GetUser(r[1].(string), r[0].(string), false)] = struct{}{}
		}

		for user := range users {
			grantee := user.UserHostToString("'")
			rows = append(rows, getGlobalPrivsRowsFromPrivSet(user.PrivilegeSet, grantee)...)
		}
	} else {
		// If current client does not have SELECT privilege on 'mysql' db, only available schema privileges are
		// their current schema privileges.
		currClient := ctx.Session.Client()
		grantee := fmt.Sprintf("'%s'@'%s'", currClient.User, currClient.Address)
		rows = getGlobalPrivsRowsFromPrivSet(curUserPrivSet, grantee)
	}

	return RowsToRowIter(rows...), nil
}

// viewsRowIter implements the sql.RowIter for the information_schema.VIEWS table.
func viewsRowIter(ctx *Context, catalog Catalog) (RowIter, error) {
	var rows []Row
	privSet, _ := ctx.GetPrivilegeSet()
	hasGlobalShowViewPriv := privSet.Has(PrivilegeType_ShowView)
	for _, db := range catalog.AllDatabases(ctx) {
		dbName := db.Name()
		privDbSet := privSet.Database(dbName)
		hasDbShowViewPriv := privDbSet.Has(PrivilegeType_ShowView)

		views, err := viewsInDatabase(ctx, db)
		if err != nil {
			return nil, err
		}

		charset := Collation_Default.CharacterSet().String()
		collation := Collation_Default.String()

		for _, view := range views {
			privTblSet := privDbSet.Table(view.Name)
			if !hasGlobalShowViewPriv && !hasDbShowViewPriv && !privTblSet.Has(PrivilegeType_ShowView) {
				continue
			}
			parsedView, err := parse.Parse(ctx, view.CreateViewStatement)
			if err != nil {
				return nil, err
			}
			viewPlan, ok := parsedView.(*plan.CreateView)
			if !ok {
				return nil, ErrTriggerCreateStatementInvalid.New(view.CreateViewStatement)
			}

			viewDef := view.TextDefinition
			definer := viewPlan.Definer

			// TODO: WITH CHECK OPTION is not supported yet.
			checkOpt := viewPlan.CheckOpt
			if checkOpt == "" {
				checkOpt = "NONE"
			}

			isUpdatable := "YES"
			// TODO: this function call should be done at CREATE VIEW time, not here
			if !plan.GetIsUpdatableFromCreateView(viewPlan) {
				isUpdatable = "NO"
			}

			securityType := viewPlan.Security
			if securityType == "" {
				securityType = "DEFINER"
			}

			rows = append(rows, Row{
				"def",        // table_catalog
				dbName,       // table_schema
				view.Name,    // table_name
				viewDef,      // view_definition
				checkOpt,     // check_option
				isUpdatable,  // is_updatable
				definer,      // definer
				securityType, // security_type
				charset,      // character_set_client
				collation,    // collation_connection
			})
		}
	}

	return RowsToRowIter(rows...), nil
}

// emptyRowIter implements the sql.RowIter for empty table.
func emptyRowIter(ctx *Context, c Catalog) (RowIter, error) {
	return RowsToRowIter(), nil
}

func NewUpdatableInformationSchemaDatabase() Database {
	db := NewInformationSchemaDatabase().(*informationSchemaDatabase)
	db.tables[StatisticsTableName] = newUpdatableStatsTable()
	return db
}

// NewInformationSchemaDatabase creates a new INFORMATION_SCHEMA Database.
func NewInformationSchemaDatabase() Database {
	isDb := &informationSchemaDatabase{
		name: InformationSchemaDatabaseName,
		tables: map[string]Table{
			AdministrableRoleAuthorizationsTableName: &informationSchemaTable{
				name:   AdministrableRoleAuthorizationsTableName,
				schema: administrableRoleAuthorizationsSchema,
				reader: emptyRowIter,
			},
			ApplicableRolesTableName: &informationSchemaTable{
				name:   ApplicableRolesTableName,
				schema: applicableRolesSchema,
				reader: emptyRowIter,
			},
			CharacterSetsTableName: &informationSchemaTable{
				name:   CharacterSetsTableName,
				schema: characterSetsSchema,
				reader: characterSetsRowIter,
			},
			CheckConstraintsTableName: &informationSchemaTable{
				name:   CheckConstraintsTableName,
				schema: checkConstraintsSchema,
				reader: checkConstraintsRowIter,
			},
			CollationCharSetApplicabilityTableName: &informationSchemaTable{
				name:   CollationCharSetApplicabilityTableName,
				schema: collationCharacterSetApplicabilitySchema,
				reader: collationCharacterSetApplicabilityRowIter,
			},
			CollationsTableName: &informationSchemaTable{
				name:   CollationsTableName,
				schema: collationsSchema,
				reader: collationsRowIter,
			},
			ColumnPrivilegesTableName: &informationSchemaTable{
				name:   ColumnPrivilegesTableName,
				schema: columnPrivilegesSchema,
				reader: emptyRowIter,
			},
			ColumnStatisticsTableName: &informationSchemaTable{
				name:   ColumnStatisticsTableName,
				schema: columnStatisticsSchema,
				reader: columnStatisticsRowIter,
			},
			ColumnsTableName: &ColumnsTable{
				name:    ColumnsTableName,
				schema:  columnsSchema,
				rowIter: columnsRowIter,
			},
			ColumnsExtensionsTableName: &informationSchemaTable{
				name:   ColumnsExtensionsTableName,
				schema: columnsExtensionsSchema,
				reader: emptyRowIter,
			},
			EnabledRolesTablesName: &informationSchemaTable{
				name:   EnabledRolesTablesName,
				schema: enabledRolesSchema,
				reader: emptyRowIter,
			},
			EnginesTableName: &informationSchemaTable{
				name:   EnginesTableName,
				schema: enginesSchema,
				reader: enginesRowIter,
			},
			EventsTableName: &informationSchemaTable{
				name:   EventsTableName,
				schema: eventsSchema,
				reader: emptyRowIter,
			},
			FilesTableName: &informationSchemaTable{
				name:   FilesTableName,
				schema: filesSchema,
				reader: emptyRowIter,
			},
			KeyColumnUsageTableName: &informationSchemaTable{
				name:   KeyColumnUsageTableName,
				schema: keyColumnUsageSchema,
				reader: keyColumnUsageRowIter,
			},
			KeywordsTableName: &informationSchemaTable{
				name:   KeywordsTableName,
				schema: keywordsSchema,
				reader: emptyRowIter,
			},
			OptimizerTraceTableName: &informationSchemaTable{
				name:   OptimizerTraceTableName,
				schema: optimizerTraceSchema,
				reader: emptyRowIter,
			},
			ParametersTableName: &informationSchemaTable{
				name:   ParametersTableName,
				schema: parametersSchema,
				reader: emptyRowIter,
			},
			PartitionsTableName: &informationSchemaTable{
				name:   PartitionsTableName,
				schema: partitionsSchema,
				reader: emptyRowIter,
			},
			PluginsTableName: &informationSchemaTable{
				name:   PluginsTableName,
				schema: pluginsSchema,
				reader: emptyRowIter,
			},
			ProcessListTableName: &informationSchemaTable{
				name:   ProcessListTableName,
				schema: processListSchema,
				reader: processListRowIter,
			},
			ProfilingTableName: &informationSchemaTable{
				name:   ProfilingTableName,
				schema: profilingSchema,
				reader: emptyRowIter,
			},
			ReferentialConstraintsTableName: &informationSchemaTable{
				name:   ReferentialConstraintsTableName,
				schema: referentialConstraintsSchema,
				reader: referentialConstraintsRowIter,
			},
			ResourceGroupsTableName: &informationSchemaTable{
				name:   ResourceGroupsTableName,
				schema: resourceGroupsSchema,
				reader: emptyRowIter,
			},
			RoleColumnGrantsTableName: &informationSchemaTable{
				name:   RoleColumnGrantsTableName,
				schema: roleColumnGrantsSchema,
				reader: emptyRowIter,
			},
			RoleRoutineGrantsTableName: &informationSchemaTable{
				name:   RoleRoutineGrantsTableName,
				schema: roleRoutineGrantsSchema,
				reader: emptyRowIter,
			},
			RoleTableGrantsTableName: &informationSchemaTable{
				name:   RoleTableGrantsTableName,
				schema: roleTableGrantsSchema,
				reader: emptyRowIter,
			},
			RoutinesTableName: &routineTable{
				name:    RoutinesTableName,
				schema:  routinesSchema,
				rowIter: routinesRowIter,
			},
			SchemaPrivilegesTableName: &informationSchemaTable{
				name:   SchemaPrivilegesTableName,
				schema: schemaPrivilegesSchema,
				reader: schemaPrivilegesRowIter,
			},
			SchemataTableName: &informationSchemaTable{
				name:   SchemataTableName,
				schema: schemataSchema,
				reader: schemataRowIter,
			},
			SchemataExtensionsTableName: &informationSchemaTable{
				name:   SchemataExtensionsTableName,
				schema: schemataExtensionsSchema,
				reader: emptyRowIter,
			},
			StGeometryColumnsTableName: &informationSchemaTable{
				name:   StGeometryColumnsTableName,
				schema: stGeometryColumnsSchema,
				reader: emptyRowIter,
			},
			StSpatialReferenceSystemsTableName: &informationSchemaTable{
				name:   StSpatialReferenceSystemsTableName,
				schema: stSpatialReferenceSystemsSchema,
				reader: emptyRowIter,
			},
			StUnitsOfMeasureTableName: &informationSchemaTable{
				name:   StUnitsOfMeasureTableName,
				schema: stUnitsOfMeasureSchema,
				reader: emptyRowIter,
			},
			TableConstraintsTableName: &informationSchemaTable{
				name:   TableConstraintsTableName,
				schema: tableConstraintsSchema,
				reader: tableConstraintsRowIter,
			},
			TableConstraintsExtensionsTableName: &informationSchemaTable{
				name:   TableConstraintsExtensionsTableName,
				schema: tableConstraintsExtensionsSchema,
				reader: emptyRowIter,
			},
			TablePrivilegesTableName: &informationSchemaTable{
				name:   TablePrivilegesTableName,
				schema: tablePrivilegesSchema,
				reader: tablePrivilegesRowIter,
			},
			TablesTableName: &informationSchemaTable{
				name:   TablesTableName,
				schema: tablesSchema,
				reader: tablesRowIter,
			},
			TablesExtensionsTableName: &informationSchemaTable{
				name:   TablesExtensionsTableName,
				schema: tablesExtensionsSchema,
				reader: emptyRowIter,
			},
			TablespacesTableName: &informationSchemaTable{
				name:   TablespacesTableName,
				schema: tablespacesSchema,
				reader: emptyRowIter,
			},
			TablespacesExtensionsTableName: &informationSchemaTable{
				name:   TablespacesExtensionsTableName,
				schema: tablespacesExtensionsSchema,
				reader: emptyRowIter,
			},
			TriggersTableName: &informationSchemaTable{
				name:   TriggersTableName,
				schema: triggersSchema,
				reader: triggersRowIter,
			},
			UserAttributesTableName: &informationSchemaTable{
				name:   UserAttributesTableName,
				schema: userAttributesSchema,
				reader: emptyRowIter,
			},
			UserPrivilegesTableName: &informationSchemaTable{
				name:   UserPrivilegesTableName,
				schema: userPrivilegesSchema,
				reader: userPrivilegesRowIter,
			},
			ViewRoutineUsageTableName: &informationSchemaTable{
				name:   ViewRoutineUsageTableName,
				schema: viewRoutineUsageSchema,
				reader: emptyRowIter,
			},
			ViewTableUsageTableName: &informationSchemaTable{
				name:   ViewTableUsageTableName,
				schema: viewTableUsageSchema,
				reader: emptyRowIter,
			},
			ViewsTableName: &informationSchemaTable{
				name:   ViewsTableName,
				schema: viewsSchema,
				reader: viewsRowIter,
			},
			InnoDBBufferPageName: &informationSchemaTable{
				name:   InnoDBBufferPageName,
				schema: innoDBBufferPageSchema,
				reader: emptyRowIter,
			},
			InnoDBBufferPageLRUName: &informationSchemaTable{
				name:   InnoDBBufferPageLRUName,
				schema: innoDBBufferPageLRUSchema,
				reader: emptyRowIter,
			},
			InnoDBBufferPoolStatsName: &informationSchemaTable{
				name:   InnoDBBufferPoolStatsName,
				schema: innoDBBufferPoolStatsSchema,
				reader: emptyRowIter,
			},
			InnoDBCachedIndexesName: &informationSchemaTable{
				name:   InnoDBCachedIndexesName,
				schema: innoDBCachedIndexesSchema,
				reader: emptyRowIter,
			},
			InnoDBCmpName: &informationSchemaTable{
				name:   InnoDBCmpName,
				schema: innoDBCmpSchema,
				reader: emptyRowIter,
			},
			InnoDBCmpResetName: &informationSchemaTable{
				name:   InnoDBCmpResetName,
				schema: innoDBCmpResetSchema,
				reader: emptyRowIter,
			},
			InnoDBCmpmemName: &informationSchemaTable{
				name:   InnoDBCmpmemName,
				schema: innoDBCmpmemSchema,
				reader: emptyRowIter,
			},
			InnoDBCmpmemResetName: &informationSchemaTable{
				name:   InnoDBCmpmemResetName,
				schema: innoDBCmpmemResetSchema,
				reader: emptyRowIter,
			},
			InnoDBCmpPerIndexName: &informationSchemaTable{
				name:   InnoDBCmpPerIndexName,
				schema: innoDBCmpPerIndexSchema,
				reader: emptyRowIter,
			},
			InnoDBCmpPerIndexResetName: &informationSchemaTable{
				name:   InnoDBCmpPerIndexResetName,
				schema: innoDBCmpPerIndexResetSchema,
				reader: emptyRowIter,
			},
			InnoDBColumnsName: &informationSchemaTable{
				name:   InnoDBColumnsName,
				schema: innoDBColumnsSchema,
				reader: emptyRowIter,
			},
			InnoDBDatafilesName: &informationSchemaTable{
				name:   InnoDBDatafilesName,
				schema: innoDBDatafilesSchema,
				reader: emptyRowIter,
			},
			InnoDBFieldsName: &informationSchemaTable{
				name:   InnoDBFieldsName,
				schema: innoDBFieldsSchema,
				reader: emptyRowIter,
			},
			InnoDBForeignName: &informationSchemaTable{
				name:   InnoDBForeignName,
				schema: innoDBForeignSchema,
				reader: emptyRowIter,
			},
			InnoDBForeignColsName: &informationSchemaTable{
				name:   InnoDBForeignColsName,
				schema: innoDBForeignColsSchema,
				reader: emptyRowIter,
			},
			InnoDBFtBeingDeletedName: &informationSchemaTable{
				name:   InnoDBFtBeingDeletedName,
				schema: innoDBFtBeingDeletedSchema,
				reader: emptyRowIter,
			},
			InnoDBFtConfigName: &informationSchemaTable{
				name:   InnoDBFtConfigName,
				schema: innoDBFtConfigSchema,
				reader: emptyRowIter,
			},
			InnoDBFtDefaultStopwordName: &informationSchemaTable{
				name:   InnoDBFtDefaultStopwordName,
				schema: innoDBFtDefaultStopwordSchema,
				reader: emptyRowIter,
			},
			InnoDBFtDeletedName: &informationSchemaTable{
				name:   InnoDBFtDeletedName,
				schema: innoDBFtDeletedSchema,
				reader: emptyRowIter,
			},
			InnoDBFtIndexCacheName: &informationSchemaTable{
				name:   InnoDBFtIndexCacheName,
				schema: innoDBFtIndexCacheSchema,
				reader: emptyRowIter,
			},
			InnoDBFtIndexTableName: &informationSchemaTable{
				name:   InnoDBFtIndexTableName,
				schema: innoDBFtIndexTableSchema,
				reader: emptyRowIter,
			},
			InnoDBIndexesName: &informationSchemaTable{
				name:   InnoDBIndexesName,
				schema: innoDBIndexesSchema,
				reader: emptyRowIter,
			},
			InnoDBMetricsName: &informationSchemaTable{
				name:   InnoDBMetricsName,
				schema: innoDBMetricsSchema,
				reader: emptyRowIter,
			},
			InnoDBSessionTempTablespacesName: &informationSchemaTable{
				name:   InnoDBSessionTempTablespacesName,
				schema: innoDBSessionTempTablespacesSchema,
				reader: emptyRowIter,
			},
			InnoDBTablesName: &informationSchemaTable{
				name:   InnoDBTablesName,
				schema: innoDBTablesSchema,
				reader: emptyRowIter,
			},
			InnoDBTablespacesName: &informationSchemaTable{
				name:   InnoDBTablespacesName,
				schema: innoDBTablespacesSchema,
				reader: emptyRowIter,
			},
			InnoDBTablespacesBriefName: &informationSchemaTable{
				name:   InnoDBTablespacesBriefName,
				schema: innoDBTablespacesBriefSchema,
				reader: emptyRowIter,
			},
			InnoDBTablestatsName: &informationSchemaTable{
				name:   InnoDBTablestatsName,
				schema: innoDBTablestatsSchema,
				reader: emptyRowIter,
			},
			InnoDBTempTableInfoName: &informationSchemaTable{
				name:   InnoDBTempTableInfoName,
				schema: innoDBTempTableSchema,
				reader: innoDBTempTableRowIter,
			},
			InnoDBTrxName: &informationSchemaTable{
				name:   InnoDBTrxName,
				schema: innoDBTrxSchema,
				reader: emptyRowIter,
			},
			InnoDBVirtualName: &informationSchemaTable{
				name:   InnoDBVirtualName,
				schema: innoDBVirtualSchema,
				reader: emptyRowIter,
			},
		},
	}

	isDb.tables[StatisticsTableName] = NewDefaultStats()

	return isDb
}

// Name implements the sql.Database interface.
func (db *informationSchemaDatabase) Name() string { return db.name }

func (db *informationSchemaDatabase) GetTableInsensitive(ctx *Context, tblName string) (Table, bool, error) {
	// The columns table has dynamic information that can't be cached across queries
	if strings.ToLower(tblName) == ColumnsTableName {
		return &ColumnsTable{}, true, nil
	}

	tbl, ok := GetTableInsensitive(tblName, db.tables)
	return tbl, ok, nil
}

func (db *informationSchemaDatabase) GetTableNames(ctx *Context) ([]string, error) {
	tblNames := make([]string, 0, len(db.tables))
	for k := range db.tables {
		tblNames = append(tblNames, k)
	}

	return tblNames, nil
}

// Name implements the sql.Table interface.
func (t *informationSchemaTable) Name() string {
	return t.name
}

// Schema implements the sql.Table interface.
func (t *informationSchemaTable) Schema() Schema {
	return t.schema
}

// Collation implements the sql.Table interface.
func (t *informationSchemaTable) Collation() CollationID {
	return Collation_Default
}

func (t *informationSchemaTable) AssignCatalog(cat Catalog) Table {
	t.catalog = cat
	return t
}

// Partitions implements the sql.Table interface.
func (t *informationSchemaTable) Partitions(ctx *Context) (PartitionIter, error) {
	return &informationSchemaPartitionIter{informationSchemaPartition: informationSchemaPartition{partitionKey(t.Name())}}, nil
}

// PartitionRows implements the sql.PartitionRows interface.
func (t *informationSchemaTable) PartitionRows(ctx *Context, partition Partition) (RowIter, error) {
	if !bytes.Equal(partition.Key(), partitionKey(t.Name())) {
		return nil, ErrPartitionNotFound.New(partition.Key())
	}
	if t.reader == nil {
		return RowsToRowIter(), nil
	}
	if t.catalog == nil {
		return nil, fmt.Errorf("nil catalog for info schema table %s", t.name)
	}
	return t.reader(ctx, t.catalog)
}

// PartitionCount implements the sql.PartitionCounter interface.
func (t *informationSchemaTable) String() string {
	return printTable(t.Name(), t.Schema())
}

// Key implements Partition  interface
func (p *informationSchemaPartition) Key() []byte { return p.key }

// Next implements single PartitionIter interface
func (pit *informationSchemaPartitionIter) Next(ctx *Context) (Partition, error) {
	if pit.pos == 0 {
		pit.pos++
		return pit, nil
	}
	return nil, io.EOF
}

// Close implements single PartitionIter interface
func (pit *informationSchemaPartitionIter) Close(_ *Context) error {
	pit.pos = 0
	return nil
}

func NewDefaultStats() *defaultStatsTable {
	return &defaultStatsTable{
		informationSchemaTable: &informationSchemaTable{
			name:   StatisticsTableName,
			schema: statisticsSchema,
			reader: statisticsRowIter,
		},
		stats: make(catalogStatistics),
	}
}

// catalogStatistics holds TableStatistics keyed by table and database
type catalogStatistics map[DbTable]*TableStatistics

// defaultStatsTable is a statistics table implementation
// with a cache to save ANALYZE results. RowCount defers to
// the underlying table in the absence of a cached statistic.
type defaultStatsTable struct {
	*informationSchemaTable
	stats catalogStatistics
}

var _ StatsReadWriter = (*defaultStatsTable)(nil)

func (n *defaultStatsTable) AssignCatalog(cat Catalog) Table {
	n.catalog = cat
	return n
}

func (n *defaultStatsTable) Hist(ctx *Context, db, table string) (HistogramMap, error) {
	if s, ok := n.stats[NewDbTable(db, table)]; ok {
		return s.Histograms, nil
	} else {
		err := fmt.Errorf("histogram not found for table '%s.%s'", db, table)
		return nil, err
	}
}

// RowCount returns a sql.StatisticsTable's row count, or false if the table does not
// implement the interface, or an error if the table was not found.
func (n *defaultStatsTable) RowCount(ctx *Context, db, table string) (uint64, bool, error) {
	s, ok := n.stats[NewDbTable(db, table)]
	if ok {
		return s.RowCount, true, nil
	}

	t, _, err := n.catalog.Table(ctx, db, table)
	if err != nil {
		return 0, false, err
	}
	st, ok := t.(StatisticsTable)
	if !ok {
		return 0, false, nil
	}
	cnt, err := st.RowCount(ctx)
	if err != nil {
		return 0, false, err
	}
	return cnt, true, nil
}

func (n *defaultStatsTable) Analyze(ctx *Context, db, table string) error {
	tableStats := &TableStatistics{
		CreatedAt: time.Now(),
	}

	t, _, err := n.catalog.Table(ctx, db, table)
	if err != nil {
		return err
	}
	histMap, err := NewHistogramMapFromTable(ctx, t)
	if err != nil {
		return err
	}

	tableStats.Histograms = histMap
	for _, v := range histMap {
		tableStats.RowCount = v.Count + v.NullCount
		break
	}

	n.stats[NewDbTable(db, table)] = tableStats
	return nil
}

func newUpdatableStatsTable() *updatableStatsTable {
	return &updatableStatsTable{
		defaultStatsTable: NewDefaultStats(),
	}
}

// updatableStatsTable provides a statistics table that can
// be edited with UPDATE statements.
type updatableStatsTable struct {
	*defaultStatsTable
}

var _ UpdatableTable = (*updatableStatsTable)(nil)
var _ StatsReadWriter = (*updatableStatsTable)(nil)

// AssignCatalog implements sql.CatalogTable
func (t *updatableStatsTable) AssignCatalog(cat Catalog) Table {
	t.catalog = cat
	return t
}

// Updater implements sql.UpdatableTable
func (t *updatableStatsTable) Updater(_ *Context) RowUpdater {
	return newStatsEditor(t.catalog, t.stats)
}

func newStatsEditor(c Catalog, stats map[DbTable]*TableStatistics) RowUpdater {
	return &statsEditor{c: c, s: stats}
}

// statsEditor is an internal-only object used to mock table
// statistics for testing.
type statsEditor struct {
	c Catalog
	s map[DbTable]*TableStatistics
}

var _ RowUpdater = (*statsEditor)(nil)

// StatementBegin implements sql.RowUpdater
func (s *statsEditor) StatementBegin(_ *Context) {}

// DiscardChanges implements sql.RowUpdater
func (s *statsEditor) DiscardChanges(_ *Context, _ error) error {
	return fmt.Errorf("discarding statsEditor changes not supported")
}

// StatementComplete implements sql.RowUpdater
func (s *statsEditor) StatementComplete(_ *Context) error { return nil }

// Update implements sql.RowUpdater
func (s *statsEditor) Update(ctx *Context, old, new Row) error {
	db, ok := old[1].(string)
	if !ok {
		return fmt.Errorf("expected string type databaseName; found type: '%T', value: '%v'", old[1], old[1])
	}
	table, ok := old[2].(string)
	if !ok {
		return fmt.Errorf("expected string type tableName; found type: '%T', value: '%v'", old[2], old[2])
	}

	_, _, err := s.c.Table(ctx, db, table)
	if err != nil {
		return err
	}

	card, ok := new[9].(int64)
	if !ok {
		return fmt.Errorf("expeceted integer cardinality; found type: '%T', value: '%s'", new[9], new[9])
	}
	stats := &TableStatistics{
		RowCount:   uint64(card),
		CreatedAt:  time.Now(),
		Histograms: make(HistogramMap),
	}
	s.s[NewDbTable(db, table)] = stats
	return nil
}

func (s *statsEditor) Close(context *Context) error {
	return nil
}

func printTable(name string, tableSchema Schema) string {
	p := NewTreePrinter()
	_ = p.WriteNode("Table(%s)", name)
	var schema = make([]string, len(tableSchema))
	for i, col := range tableSchema {
		schema[i] = fmt.Sprintf(
			"Column(%s, %s, nullable=%v)",
			col.Name,
			col.Type.String(),
			col.Nullable,
		)
	}
	_ = p.WriteChildren(schema...)
	return p.String()
}

func partitionKey(tableName string) []byte {
	return []byte(InformationSchemaDatabaseName + "." + tableName)
}

func getColumnNamesFromIndex(idx Index, table Table) []string {
	var indexCols []string
	for _, expr := range idx.Expressions() {
		col := plan.GetColumnFromIndexExpr(expr, table)
		if col != nil {
			indexCols = append(indexCols, col.Name)
		}
	}

	return indexCols
}

// viewsInDatabase returns all views defined on the database given, consulting both the database itself as well as any
// views defined in session memory. Typically there will not be both types of views on a single database, but the
// interfaces do make it possible.
func viewsInDatabase(ctx *Context, db Database) ([]ViewDefinition, error) {
	var views []ViewDefinition
	dbName := db.Name()

	if privilegedDatabase, ok := db.(mysql_db.PrivilegedDatabase); ok {
		db = privilegedDatabase.Unwrap()
	}
	if vdb, ok := db.(ViewDatabase); ok {
		dbViews, err := vdb.AllViews(ctx)
		if err != nil {
			return nil, err
		}

		for _, view := range dbViews {
			views = append(views, view)
		}
	}

	for _, view := range ctx.GetViewRegistry().ViewsInDatabase(dbName) {
		views = append(views, ViewDefinition{
			Name:                view.Name(),
			TextDefinition:      view.TextDefinition(),
			CreateViewStatement: view.CreateStatement(),
		})
	}

	return views, nil
}

// getGlobalPrivsRowsFromPrivSet returns USER_PRIVILEGES rows using given global privilege set and grantee name string.
func getGlobalPrivsRowsFromPrivSet(privSet PrivilegeSet, grantee string) []Row {
	var rows []Row
	hasGrantOpt := privSet.Has(PrivilegeType_GrantOption)
	for _, priv := range privSet.ToSlice() {
		if priv == PrivilegeType_GrantOption {
			continue
		}
		isGrantable := "NO"
		if hasGrantOpt {
			isGrantable = "YES"
		}
		rows = append(rows, Row{
			grantee,       // grantee
			"def",         // table_catalog
			priv.String(), // privilege_type
			isGrantable,   // is_grantable
		})
	}
	return rows
}

// getSchemaPrivsRowsFromPrivDbSet returns SCHEMA_PRIVILEGES rows using given Database privilege set and grantee string.
func getSchemaPrivsRowsFromPrivDbSet(privSetDb PrivilegeSetDatabase, grantee string) []Row {
	var rows []Row
	hasGrantOpt := privSetDb.Has(PrivilegeType_GrantOption)
	for _, privType := range privSetDb.ToSlice() {
		if privType == PrivilegeType_GrantOption {
			continue
		}
		isGrantable := "NO"
		if hasGrantOpt {
			isGrantable = "YES"
		}
		rows = append(rows, Row{
			grantee,           // grantee
			"def",             // table_catalog
			privSetDb.Name(),  // table_schema
			privType.String(), // privilege_type
			isGrantable,       // is_grantable
		})
	}
	return rows
}

// getTablePrivsRowsFromPrivTblSet returns TABLE_PRIVILEGES rows using given Table privilege set and grantee and database name strings.
func getTablePrivsRowsFromPrivTblSet(privSetTbl PrivilegeSetTable, grantee, dbName string) []Row {
	var rows []Row
	hasGrantOpt := privSetTbl.Has(PrivilegeType_GrantOption)
	for _, privType := range privSetTbl.ToSlice() {
		if privType == PrivilegeType_GrantOption {
			continue
		}
		isGrantable := "NO"
		if hasGrantOpt {
			isGrantable = "YES"
		}
		rows = append(rows, Row{
			grantee,           // grantee
			"def",             // table_catalog
			dbName,            // table_schema
			privSetTbl.Name(), // table_name
			privType.String(), // privilege_type
			isGrantable,       // is_grantable
		})
	}
	return rows
}<|MERGE_RESOLUTION|>--- conflicted
+++ resolved
@@ -1048,54 +1048,6 @@
 	return RowsToRowIter(rows...), nil
 }
 
-<<<<<<< HEAD
-// schemaPrivilegesRowIter implements the sql.RowIter for the information_schema.SCHEMA_PRIVILEGES table.
-func schemaPrivilegesRowIter(ctx *Context, c Catalog) (RowIter, error) {
-	var rows []Row
-	privSet, _ := ctx.GetPrivilegeSet()
-	if privSet.Has(PrivilegeType_Select) || privSet.Database("mysql").Has(PrivilegeType_Select) {
-		var users = make(map[*mysql_db.User]struct{})
-		db, err := c.Database(ctx, "mysql")
-		if err != nil {
-			return RowsToRowIter(rows...), nil
-		}
-
-		mysqlDb := db.(*mysql_db.MySQLDb)
-		dbTbl, _, err := mysqlDb.GetTableInsensitive(ctx, "db")
-		if err != nil {
-			return RowsToRowIter(rows...), nil
-		}
-		ri, err := dbTbl.PartitionRows(ctx, nil)
-		if err != nil {
-			return RowsToRowIter(rows...), nil
-		}
-		for {
-			r, rerr := ri.Next(ctx)
-			if rerr == io.EOF {
-				break
-			}
-			// mysql.db table will have 'Host', 'Db', 'User' as first 3 columns in string format.
-			users[mysqlDb.GetUser(r[2].(string), r[0].(string), false)] = struct{}{}
-		}
-
-		for user := range users {
-			grantee := user.UserHostToString("'")
-			for _, privSetDb := range user.PrivilegeSet.GetDatabases() {
-				rows = append(rows, getSchemaPrivsRowsFromPrivDbSet(privSetDb, grantee)...)
-			}
-		}
-	} else {
-		// If current client does not have SELECT privilege on 'mysql' db, only available schema privileges are
-		// their current schema privileges.
-		currClient := ctx.Session.Client()
-		grantee := fmt.Sprintf("'%s'@'%s'", currClient.User, currClient.Address)
-		dbs := c.AllDatabases(ctx)
-		for _, db := range dbs {
-			dbName := db.Name()
-			privSetDb := privSet.Database(dbName)
-			rows = append(rows, getSchemaPrivsRowsFromPrivDbSet(privSetDb, grantee)...)
-		}
-=======
 // referentialConstraintsRowIter implements the sql.RowIter for the information_schema.REFERENTIAL_CONSTRAINTS table.
 func referentialConstraintsRowIter(ctx *Context, c Catalog) (RowIter, error) {
 	var rows []Row
@@ -1181,7 +1133,57 @@
 				}
 			}
 		}
->>>>>>> 020f13f2
+	}
+
+	return RowsToRowIter(rows...), nil
+}
+
+// schemaPrivilegesRowIter implements the sql.RowIter for the information_schema.SCHEMA_PRIVILEGES table.
+func schemaPrivilegesRowIter(ctx *Context, c Catalog) (RowIter, error) {
+	var rows []Row
+	privSet, _ := ctx.GetPrivilegeSet()
+	if privSet.Has(PrivilegeType_Select) || privSet.Database("mysql").Has(PrivilegeType_Select) {
+		var users = make(map[*mysql_db.User]struct{})
+		db, err := c.Database(ctx, "mysql")
+		if err != nil {
+			return RowsToRowIter(rows...), nil
+		}
+
+		mysqlDb := db.(*mysql_db.MySQLDb)
+		dbTbl, _, err := mysqlDb.GetTableInsensitive(ctx, "db")
+		if err != nil {
+			return RowsToRowIter(rows...), nil
+		}
+		ri, err := dbTbl.PartitionRows(ctx, nil)
+		if err != nil {
+			return RowsToRowIter(rows...), nil
+		}
+		for {
+			r, rerr := ri.Next(ctx)
+			if rerr == io.EOF {
+				break
+			}
+			// mysql.db table will have 'Host', 'Db', 'User' as first 3 columns in string format.
+			users[mysqlDb.GetUser(r[2].(string), r[0].(string), false)] = struct{}{}
+		}
+
+		for user := range users {
+			grantee := user.UserHostToString("'")
+			for _, privSetDb := range user.PrivilegeSet.GetDatabases() {
+				rows = append(rows, getSchemaPrivsRowsFromPrivDbSet(privSetDb, grantee)...)
+			}
+		}
+	} else {
+		// If current client does not have SELECT privilege on 'mysql' db, only available schema privileges are
+		// their current schema privileges.
+		currClient := ctx.Session.Client()
+		grantee := fmt.Sprintf("'%s'@'%s'", currClient.User, currClient.Address)
+		dbs := c.AllDatabases(ctx)
+		for _, db := range dbs {
+			dbName := db.Name()
+			privSetDb := privSet.Database(dbName)
+			rows = append(rows, getSchemaPrivsRowsFromPrivDbSet(privSetDb, grantee)...)
+		}
 	}
 
 	return RowsToRowIter(rows...), nil
