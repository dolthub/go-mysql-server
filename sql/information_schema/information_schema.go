// Copyright 2020-2022 Dolthub, Inc.
//
// Licensed under the Apache License, Version 2.0 (the "License");
// you may not use this file except in compliance with the License.
// You may obtain a copy of the License at
//
//     http://www.apache.org/licenses/LICENSE-2.0
//
// Unless required by applicable law or agreed to in writing, software
// distributed under the License is distributed on an "AS IS" BASIS,
// WITHOUT WARRANTIES OR CONDITIONS OF ANY KIND, either express or implied.
// See the License for the specific language governing permissions and
// limitations under the License.

package information_schema

import (
	"bytes"
	"fmt"
	"io"
	"sort"
	"strings"

	"github.com/dolthub/vitess/go/sqltypes"
	"github.com/dolthub/vitess/go/vt/sqlparser"

	. "github.com/dolthub/go-mysql-server/sql"
	"github.com/dolthub/go-mysql-server/sql/analyzer"
	"github.com/dolthub/go-mysql-server/sql/grant_tables"
	"github.com/dolthub/go-mysql-server/sql/parse"
	"github.com/dolthub/go-mysql-server/sql/plan"
)

const (
	// InformationSchemaDatabaseName is the name of the information schema database.
	InformationSchemaDatabaseName = "information_schema"
	// AdministrableRoleAuthorizationsTableName is the name of the ADMINISTRABLE_ROLE_AUTHORIZATIONS table.
	AdministrableRoleAuthorizationsTableName = "administrable_role_authorizations"
	// ApplicableRolesTableName is the name of the APPLICABLE_ROLES table.
	ApplicableRolesTableName = "applicable_roles"
	// CharacterSetsTableName is the name of the CHARACTER_SETS table
	CharacterSetsTableName = "character_sets"
	// CheckConstraintsTableName is the name of CHECK_CONSTRAINTS table
	CheckConstraintsTableName = "check_constraints"
	// CollationCharSetApplicabilityTableName is the name of COLLATION_CHARACTER_SET_APPLICABILITY table.
	CollationCharSetApplicabilityTableName = "collation_character_set_applicability"
	// CollationsTableName is the name of the COLLATIONS table.
	CollationsTableName = "collations"
	// ColumnPrivilegesTableName is the name of the COLUMN_PRIVILEGES table.
	ColumnPrivilegesTableName = "column_privileges"
	// ColumnStatisticsTableName is the name of the COLUMN_STATISTICS table.
	ColumnStatisticsTableName = "column_statistics"
	// ColumnsTableName is the name of columns table.
	ColumnsTableName = "columns"
	// ColumnsExtensionsTableName is the name of the COLUMN_EXTENSIONS table.
	ColumnsExtensionsTableName = "columns_extensions"
	// ConnectionControlFailedLoginAttemptsTableName is the name of the CONNECTION_CONTROL_FAILED_LOGIN_ATTEMPTS.
	ConnectionControlFailedLoginAttemptsTableName = "connection_control_failed_login_attempts"
	// EnabledRolesTablesName is the name of the ENABLED_ROLES table.
	EnabledRolesTablesName = "enabled_roles"
	// EnginesTableName is the name of the ENGINES table
	EnginesTableName = "engines"
	// EventsTableName is the name of the EVENTS table.
	EventsTableName = "events"
	// FilesTableName is the name of the FILES table.
	FilesTableName = "files"
	// KeyColumnUsageTableName is the name of the KEY_COLUMN_USAGE table.
	KeyColumnUsageTableName = "key_column_usage"
	// KeywordsTableName is the name of the KEYWORDS table.
	KeywordsTableName = "keywords"
	// MysqlFirewallUsersTableName is the name of the MYSQL_FIREWALL_USERS table.
	MysqlFirewallUsersTableName = "mysql_firewall_users"
	// MysqlFirewallWhitelistTableName is the name of the MYSQL_FIREWALL_WHITELIST table.
	MysqlFirewallWhitelistTableName = "mysql_firewall_whitelist"
	// OptimizerTraceTableName is the name of the OPTIMIZER_TRACE table.
	OptimizerTraceTableName = "optimizer_trace"
	// PartitionsTableName is the name of the PARTITIONS table
	PartitionsTableName = "partitions"
	// PluginsTableName is the name of the PLUGINS table.
	PluginsTableName = "plugins"
	// ProcessListTableName is the name of PROCESSLIST table
	ProcessListTableName = "processlist"
	// ProfilingTableName is the name of PROFILING table.
	ProfilingTableName = "profiling"
	// ReferentialConstraintsTableName is the name of the TABLE_CONSTRAINTS table.
	ReferentialConstraintsTableName = "referential_constraints"
	// ResourceGroupsTableName is the name of the RESOURCE_GROUPS table.
	ResourceGroupsTableName = "resource_groups"
	// RoleColumnGrantsTableName is the name of the ROLE_COLUMNS_GRANTS table.
	RoleColumnGrantsTableName = "role_column_grants"
	// RoleRoutineGrantsTableName is the name of the ROLE_ROUTINE_GRANTS table.
	RoleRoutineGrantsTableName = "role_routine_grants"
	// RoleTableGrantsTableName is the name of the ROLE_TABLE_GRANTS table.
	RoleTableGrantsTableName = "role_table_grants"
	// RoutinesTableName is the name of the routines table.
	RoutinesTableName = "routines"
	// SchemaPrivilegesTableName is the name of the schema_privileges table.
	SchemaPrivilegesTableName = "schema_privileges"
	// SchemataTableName is the name of the SCHEMATA table.
	SchemataTableName = "schemata"
	// SchemataExtensionsTableName is the name of the SCHEMATA_EXTENSIONS table.
	SchemataExtensionsTableName = "schemata_extensions"
	// StGeometryColumnsTableName is the name of the ST_GEOMETRY_COLUMNS table.
	StGeometryColumnsTableName = "st_geometry_columns"
	// StSpatialReferenceSystemsTableName is the name of ST_SPATIAL_REFERENCE_SYSTEMS table.
	StSpatialReferenceSystemsTableName = "st_spatial_reference_systems"
	// StUnitsOfMeasureTableName is the name of the ST_UNITS_OF_MEASURE
	StUnitsOfMeasureTableName = "st_units_of_measure"
	// StatisticsTableName is the name of the STATISTICS table.
	StatisticsTableName = "statistics"
	// TableConstraintsTableName is the name of the TABLE_CONSTRAINTS table.
	TableConstraintsTableName = "table_constraints"
	// TableConstraintsExtensionsTableName is the name of the TABLE_CONSTRAINTS_EXTENSIONS table.
	TableConstraintsExtensionsTableName = "table_constraints_extensions"
	// TablePrivilegesTableName is the name of TABLE_PRIVILEGES table.
	TablePrivilegesTableName = "table_privileges"
	// TablesTableName is the name of TABLES table.
	TablesTableName = "tables"
	// TablesExtensionsTableName is the name of TABLE_EXTENSIONS table.
	TablesExtensionsTableName = "tables_extensions"
	// TablespacesTableName is the names of the TABLESPACES table.
	TablespacesTableName = "tablespaces"
	// TablespacesExtensionsTableName is the name of the TABLESPACES_EXTENSIONS table.
	TablespacesExtensionsTableName = "tablespaces_extensions"
	// TriggersTableName is the name of the TRIGGERS table.
	TriggersTableName = "triggers"
	// UserAttributesTableName is the name of the USER_ATTRIBUTES table.
	UserAttributesTableName = "user_attributes"
	// UserPrivilegesTableName is the name of the USER_PRIVILEGES table
	UserPrivilegesTableName = "user_privileges"
	// ViewRoutineUsageTableName is the name of VIEW_ROUTINE_USAGE table.
	ViewRoutineUsageTableName = "view_routine_usage"
	// ViewTableUsageTableName is the name of the VIEW_TABLE_USAGE table.
	ViewTableUsageTableName = "view_table_usage"
	// ViewsTableName is the name of the VIEWS table.
	ViewsTableName = "views"
)

var _ Database = (*informationSchemaDatabase)(nil)

type informationSchemaDatabase struct {
	name   string
	tables map[string]Table
}

type informationSchemaTable struct {
	name    string
	schema  Schema
	catalog Catalog
	rowIter func(*Context, Catalog) (RowIter, error)
}

type informationSchemaPartition struct {
	key []byte
}

type informationSchemaPartitionIter struct {
	informationSchemaPartition
	pos int
}

var (
	_ Database      = (*informationSchemaDatabase)(nil)
	_ Table         = (*informationSchemaTable)(nil)
	_ Partition     = (*informationSchemaPartition)(nil)
	_ PartitionIter = (*informationSchemaPartitionIter)(nil)
)

var filesSchema = Schema{
	{Name: "file_id", Type: Int64, Source: FilesTableName, Nullable: true},
	{Name: "file_name", Type: LongText, Source: FilesTableName, Nullable: true},
	{Name: "file_type", Type: LongText, Source: FilesTableName, Nullable: true},
	{Name: "tablespace_name", Type: LongText, Source: FilesTableName},
	{Name: "table_catalog", Type: LongText, Source: FilesTableName},
	{Name: "table_schema", Type: LongBlob, Source: FilesTableName, Nullable: true},
	{Name: "table_name", Type: LongBlob, Source: FilesTableName, Nullable: true},
	{Name: "logfile_group_name", Type: LongText, Source: FilesTableName, Nullable: true},
	{Name: "logfile_group_number", Type: Int64, Source: FilesTableName, Nullable: true},
	{Name: "engine", Type: LongText, Source: FilesTableName},
	{Name: "fulltext_keys", Type: LongBlob, Source: FilesTableName, Nullable: true},
	{Name: "deleted_rows", Type: LongBlob, Source: FilesTableName, Nullable: true},
	{Name: "update_count", Type: LongBlob, Source: FilesTableName, Nullable: true},
	{Name: "free_extents", Type: Int64, Source: FilesTableName, Nullable: true},
	{Name: "total_extents", Type: Int64, Source: FilesTableName, Nullable: true},
	{Name: "extent_size", Type: Int64, Source: FilesTableName, Nullable: true},
	{Name: "initial_size", Type: Int64, Source: FilesTableName, Nullable: true},
	{Name: "maximum_size", Type: Int64, Source: FilesTableName, Nullable: true},
	{Name: "autoextend_size", Type: Int64, Source: FilesTableName, Nullable: true},
	{Name: "creation_time", Type: LongBlob, Source: FilesTableName, Nullable: true},
	{Name: "last_update_time", Type: LongBlob, Source: FilesTableName, Nullable: true},
	{Name: "last_access_time", Type: LongBlob, Source: FilesTableName, Nullable: true},
	{Name: "recover_time", Type: LongBlob, Source: FilesTableName, Nullable: true},
	{Name: "transaction_counter", Type: LongBlob, Source: FilesTableName, Nullable: true},
	{Name: "version", Type: Int64, Source: FilesTableName, Nullable: true},
	{Name: "row_format", Type: LongText, Source: FilesTableName, Nullable: true},
	{Name: "table_rows", Type: LongBlob, Source: FilesTableName, Nullable: true},
	{Name: "avg_row_length", Type: LongBlob, Source: FilesTableName, Nullable: true},
	{Name: "data_length", Type: LongBlob, Source: FilesTableName, Nullable: true},
	{Name: "max_data_length", Type: LongBlob, Source: FilesTableName, Nullable: true},
	{Name: "index_length", Type: LongBlob, Source: FilesTableName, Nullable: true},
	{Name: "data_free", Type: Int64, Source: FilesTableName, Nullable: true},
	{Name: "create_time", Type: LongBlob, Source: FilesTableName, Nullable: true},
	{Name: "update_time", Type: LongBlob, Source: FilesTableName, Nullable: true},
	{Name: "check_time", Type: LongBlob, Source: FilesTableName, Nullable: true},
	{Name: "checksum", Type: LongBlob, Source: FilesTableName, Nullable: true},
	{Name: "status", Type: LongText, Source: FilesTableName, Nullable: true},
	{Name: "extra", Type: LongBlob, Source: FilesTableName, Nullable: true},
}

var columnStatisticsSchema = Schema{
	{Name: "schema_name", Type: LongText, Source: ColumnStatisticsTableName},
	{Name: "table_name", Type: LongText, Source: ColumnStatisticsTableName},
	{Name: "column_name", Type: LongText, Source: ColumnStatisticsTableName},
	{Name: "histogram", Type: JSON, Source: ColumnStatisticsTableName},
}

var tablesSchema = Schema{
	{Name: "table_catalog", Type: LongText, Default: parse.MustStringToColumnDefaultValue(NewEmptyContext(), `""`, LongText, false), Nullable: false, Source: TablesTableName},
	{Name: "table_schema", Type: LongText, Default: parse.MustStringToColumnDefaultValue(NewEmptyContext(), `""`, LongText, false), Nullable: false, Source: TablesTableName},
	{Name: "table_name", Type: LongText, Default: parse.MustStringToColumnDefaultValue(NewEmptyContext(), `""`, LongText, false), Nullable: false, Source: TablesTableName},
	{Name: "table_type", Type: LongText, Default: parse.MustStringToColumnDefaultValue(NewEmptyContext(), `""`, LongText, false), Nullable: false, Source: TablesTableName},
	{Name: "engine", Type: LongText, Default: nil, Nullable: true, Source: TablesTableName},
	{Name: "version", Type: Uint64, Default: nil, Nullable: true, Source: TablesTableName},
	{Name: "row_format", Type: LongText, Default: nil, Nullable: true, Source: TablesTableName},
	{Name: "table_rows", Type: Uint64, Default: nil, Nullable: true, Source: TablesTableName},
	{Name: "avg_row_length", Type: Uint64, Default: nil, Nullable: true, Source: TablesTableName},
	{Name: "data_length", Type: Uint64, Default: nil, Nullable: true, Source: TablesTableName},
	{Name: "max_data_length", Type: Uint64, Default: nil, Nullable: true, Source: TablesTableName},
	{Name: "index_length", Type: Uint64, Default: nil, Nullable: true, Source: TablesTableName},
	{Name: "data_free", Type: Uint64, Default: nil, Nullable: true, Source: TablesTableName},
	{Name: "auto_increment", Type: Uint64, Default: nil, Nullable: true, Source: TablesTableName},
	{Name: "create_time", Type: Timestamp, Default: nil, Nullable: true, Source: TablesTableName},
	{Name: "update_time", Type: Timestamp, Default: nil, Nullable: true, Source: TablesTableName},
	{Name: "check_time", Type: Timestamp, Default: nil, Nullable: true, Source: TablesTableName},
	{Name: "table_collation", Type: LongText, Default: nil, Nullable: true, Source: TablesTableName},
	{Name: "checksum", Type: Uint64, Default: nil, Nullable: true, Source: TablesTableName},
	{Name: "create_options", Type: LongText, Default: nil, Nullable: true, Source: TablesTableName},
	{Name: "table_comment", Type: LongText, Default: parse.MustStringToColumnDefaultValue(NewEmptyContext(), `""`, LongText, false), Nullable: false, Source: TablesTableName},
}

var columnsSchema = Schema{
	{Name: "table_catalog", Type: LongText, Default: parse.MustStringToColumnDefaultValue(NewEmptyContext(), `""`, LongText, false), Nullable: false, Source: ColumnsTableName},
	{Name: "table_schema", Type: LongText, Default: parse.MustStringToColumnDefaultValue(NewEmptyContext(), `""`, LongText, false), Nullable: false, Source: ColumnsTableName},
	{Name: "table_name", Type: LongText, Default: parse.MustStringToColumnDefaultValue(NewEmptyContext(), `""`, LongText, false), Nullable: false, Source: ColumnsTableName},
	{Name: "column_name", Type: LongText, Default: parse.MustStringToColumnDefaultValue(NewEmptyContext(), `""`, LongText, false), Nullable: false, Source: ColumnsTableName},
	{Name: "ordinal_position", Type: Uint64, Default: parse.MustStringToColumnDefaultValue(NewEmptyContext(), "0", Uint64, false), Nullable: false, Source: ColumnsTableName},
	{Name: "column_default", Type: LongText, Default: nil, Nullable: true, Source: ColumnsTableName},
	{Name: "is_nullable", Type: LongText, Default: parse.MustStringToColumnDefaultValue(NewEmptyContext(), `""`, LongText, false), Nullable: false, Source: ColumnsTableName},
	{Name: "data_type", Type: LongText, Default: parse.MustStringToColumnDefaultValue(NewEmptyContext(), `""`, LongText, false), Nullable: false, Source: ColumnsTableName},
	{Name: "character_maximum_length", Type: Uint64, Default: nil, Nullable: true, Source: ColumnsTableName},
	{Name: "character_octet_length", Type: Uint64, Default: nil, Nullable: true, Source: ColumnsTableName},
	{Name: "numeric_precision", Type: Uint64, Default: nil, Nullable: true, Source: ColumnsTableName},
	{Name: "numeric_scale", Type: Uint64, Default: nil, Nullable: true, Source: ColumnsTableName},
	{Name: "datetime_precision", Type: Uint64, Default: nil, Nullable: true, Source: ColumnsTableName},
	{Name: "character_set_name", Type: LongText, Default: nil, Nullable: true, Source: ColumnsTableName},
	{Name: "collation_name", Type: LongText, Default: nil, Nullable: true, Source: ColumnsTableName},
	{Name: "column_type", Type: LongText, Default: parse.MustStringToColumnDefaultValue(NewEmptyContext(), `""`, LongText, false), Nullable: false, Source: ColumnsTableName},
	{Name: "column_key", Type: LongText, Default: parse.MustStringToColumnDefaultValue(NewEmptyContext(), `""`, LongText, false), Nullable: false, Source: ColumnsTableName},
	{Name: "extra", Type: LongText, Default: parse.MustStringToColumnDefaultValue(NewEmptyContext(), `""`, LongText, false), Nullable: false, Source: ColumnsTableName},
	{Name: "privileges", Type: LongText, Default: parse.MustStringToColumnDefaultValue(NewEmptyContext(), `""`, LongText, false), Nullable: false, Source: ColumnsTableName},
	{Name: "column_comment", Type: LongText, Default: parse.MustStringToColumnDefaultValue(NewEmptyContext(), `""`, LongText, false), Nullable: false, Source: ColumnsTableName},
	{Name: "generation_expression", Type: LongText, Default: parse.MustStringToColumnDefaultValue(NewEmptyContext(), `""`, LongText, false), Nullable: false, Source: ColumnsTableName},
}

var schemataSchema = Schema{
	{Name: "catalog_name", Type: LongText, Default: nil, Nullable: false, Source: SchemataTableName},
	{Name: "schema_name", Type: LongText, Default: nil, Nullable: false, Source: SchemataTableName},
	{Name: "default_character_set_name", Type: LongText, Default: nil, Nullable: false, Source: SchemataTableName},
	{Name: "default_collation_name", Type: LongText, Default: nil, Nullable: false, Source: SchemataTableName},
	{Name: "sql_path", Type: LongText, Default: nil, Nullable: true, Source: SchemataTableName},
}

var collationsSchema = Schema{
	{Name: "collation_name", Type: LongText, Default: nil, Nullable: false, Source: CollationsTableName},
	{Name: "character_set_name", Type: LongText, Default: nil, Nullable: false, Source: CollationsTableName},
	{Name: "id", Type: LongText, Default: nil, Nullable: false, Source: CollationsTableName},
	{Name: "is_default", Type: LongText, Default: nil, Nullable: false, Source: CollationsTableName},
	{Name: "is_compiled", Type: LongText, Default: nil, Nullable: true, Source: CollationsTableName},
	{Name: "sortlen", Type: LongText, Default: nil, Nullable: false, Source: CollationsTableName},
	{Name: "pad_attribute", Type: LongText, Default: nil, Nullable: false, Source: CollationsTableName},
}

var statisticsSchema = Schema{
	{Name: "table_catalog", Type: LongText, Default: nil, Nullable: true, Source: StatisticsTableName},
	{Name: "table_schema", Type: LongText, Default: nil, Nullable: true, Source: StatisticsTableName},
	{Name: "table_name", Type: LongText, Default: nil, Nullable: true, Source: StatisticsTableName},
	{Name: "non_unique", Type: Int64, Default: nil, Nullable: false, Source: StatisticsTableName},
	{Name: "index_schema", Type: LongText, Default: nil, Nullable: true, Source: StatisticsTableName},
	{Name: "index_name", Type: LongText, Default: nil, Nullable: true, Source: StatisticsTableName},
	{Name: "seq_in_index", Type: Int64, Default: nil, Nullable: false, Source: StatisticsTableName},
	{Name: "column_name", Type: LongText, Default: nil, Nullable: true, Source: StatisticsTableName},
	{Name: "collation", Type: LongText, Default: nil, Nullable: true, Source: StatisticsTableName},
	{Name: "cardinality", Type: Int64, Default: nil, Nullable: true, Source: StatisticsTableName},
	{Name: "sub_part", Type: Int64, Default: nil, Nullable: true, Source: StatisticsTableName},
	{Name: "packed", Type: Int64, Default: nil, Nullable: true, Source: StatisticsTableName},
	{Name: "nullable", Type: LongText, Default: nil, Nullable: false, Source: StatisticsTableName},
	{Name: "index_type", Type: LongText, Default: nil, Nullable: false, Source: StatisticsTableName},
	{Name: "comment", Type: LongText, Default: nil, Nullable: false, Source: StatisticsTableName},
	{Name: "index_comment", Type: LongText, Default: nil, Nullable: false, Source: StatisticsTableName},
	{Name: "is_visible", Type: LongText, Default: nil, Nullable: false, Source: StatisticsTableName},
	{Name: "expression", Type: LongText, Default: nil, Nullable: true, Source: StatisticsTableName},
}

var tableConstraintsSchema = Schema{
	{Name: "constraint_catalog", Type: LongText, Default: nil, Nullable: true, Source: TableConstraintsTableName},
	{Name: "constraint_schema", Type: LongText, Default: nil, Nullable: true, Source: TableConstraintsTableName},
	{Name: "constraint_name", Type: LongText, Default: nil, Nullable: true, Source: TableConstraintsTableName},
	{Name: "table_schema", Type: LongText, Default: nil, Nullable: true, Source: TableConstraintsTableName},
	{Name: "table_name", Type: LongText, Default: nil, Nullable: true, Source: TableConstraintsTableName},
	{Name: "constraint_type", Type: LongText, Default: nil, Nullable: false, Source: TableConstraintsTableName},
	{Name: "enforced", Type: LongText, Default: nil, Nullable: false, Source: TableConstraintsTableName},
}

var referentialConstraintsSchema = Schema{
	{Name: "constraint_catalog", Type: LongText, Default: nil, Nullable: false, Source: ReferentialConstraintsTableName},
	{Name: "constraint_schema", Type: LongText, Default: nil, Nullable: false, Source: ReferentialConstraintsTableName},
	{Name: "constraint_name", Type: LongText, Default: nil, Nullable: true, Source: ReferentialConstraintsTableName},
	{Name: "unique_constraint_catalog", Type: LongText, Default: nil, Nullable: false, Source: ReferentialConstraintsTableName},
	{Name: "unique_constraint_schema", Type: LongText, Default: nil, Nullable: false, Source: ReferentialConstraintsTableName},
	{Name: "unique_constraint_name", Type: LongText, Default: nil, Nullable: true, Source: ReferentialConstraintsTableName},
	{Name: "match_option", Type: LongText, Default: nil, Nullable: false, Source: ReferentialConstraintsTableName},
	{Name: "update_rule", Type: LongText, Default: nil, Nullable: false, Source: ReferentialConstraintsTableName},
	{Name: "delete_rule", Type: LongText, Default: nil, Nullable: false, Source: ReferentialConstraintsTableName},
	{Name: "table_name", Type: LongText, Default: nil, Nullable: false, Source: ReferentialConstraintsTableName},
	{Name: "referenced_table_name", Type: LongText, Default: nil, Nullable: false, Source: ReferentialConstraintsTableName},
}

var keyColumnUsageSchema = Schema{
	{Name: "constraint_catalog", Type: LongText, Default: nil, Nullable: true, Source: KeyColumnUsageTableName},
	{Name: "constraint_schema", Type: LongText, Default: nil, Nullable: true, Source: KeyColumnUsageTableName},
	{Name: "constraint_name", Type: LongText, Default: nil, Nullable: true, Source: KeyColumnUsageTableName},
	{Name: "table_catalog", Type: LongText, Default: nil, Nullable: true, Source: KeyColumnUsageTableName},
	{Name: "table_schema", Type: LongText, Default: nil, Nullable: true, Source: KeyColumnUsageTableName},
	{Name: "table_name", Type: LongText, Default: nil, Nullable: true, Source: KeyColumnUsageTableName},
	{Name: "column_name", Type: LongText, Default: nil, Nullable: true, Source: KeyColumnUsageTableName},
	{Name: "ordinal_position", Type: LongText, Default: nil, Nullable: false, Source: KeyColumnUsageTableName},
	{Name: "position_in_unique_constraint", Type: LongText, Default: nil, Nullable: true, Source: KeyColumnUsageTableName},
	{Name: "referenced_table_schema", Type: LongText, Default: nil, Nullable: true, Source: KeyColumnUsageTableName},
	{Name: "referenced_table_name", Type: LongText, Default: nil, Nullable: true, Source: KeyColumnUsageTableName},
	{Name: "referenced_column_name", Type: LongText, Default: nil, Nullable: true, Source: KeyColumnUsageTableName},
}

var triggersSchema = Schema{
	{Name: "trigger_catalog", Type: LongText, Default: nil, Nullable: true, Source: TriggersTableName},
	{Name: "trigger_schema", Type: LongText, Default: nil, Nullable: true, Source: TriggersTableName},
	{Name: "trigger_name", Type: LongText, Default: nil, Nullable: false, Source: TriggersTableName},
	{Name: "event_manipulation", Type: LongText, Default: nil, Nullable: false, Source: TriggersTableName},
	{Name: "event_object_catalog", Type: LongText, Default: nil, Nullable: true, Source: TriggersTableName},
	{Name: "event_object_schema", Type: LongText, Default: nil, Nullable: true, Source: TriggersTableName},
	{Name: "event_object_table", Type: LongText, Default: nil, Nullable: true, Source: TriggersTableName},
	{Name: "action_order", Type: Int64, Default: nil, Nullable: false, Source: TriggersTableName},
	{Name: "action_condition", Type: Int64, Default: nil, Nullable: true, Source: TriggersTableName},
	{Name: "action_statement", Type: LongText, Default: nil, Nullable: false, Source: TriggersTableName},
	{Name: "action_orientation", Type: LongText, Default: nil, Nullable: false, Source: TriggersTableName},
	{Name: "action_timing", Type: LongText, Default: nil, Nullable: false, Source: TriggersTableName},
	{Name: "action_reference_old_table", Type: Int64, Default: nil, Nullable: true, Source: TriggersTableName},
	{Name: "action_reference_new_table", Type: Int64, Default: nil, Nullable: true, Source: TriggersTableName},
	{Name: "action_reference_old_row", Type: LongText, Default: nil, Nullable: false, Source: TriggersTableName},
	{Name: "action_reference_new_row", Type: LongText, Default: nil, Nullable: false, Source: TriggersTableName},
	{Name: "created", Type: Timestamp, Default: nil, Nullable: false, Source: TriggersTableName},
	{Name: "sql_mode", Type: LongText, Default: nil, Nullable: false, Source: TriggersTableName},
	{Name: "definer", Type: LongText, Default: nil, Nullable: false, Source: TriggersTableName},
	{Name: "character_set_client", Type: LongText, Default: nil, Nullable: false, Source: TriggersTableName},
	{Name: "collation_connection", Type: LongText, Default: nil, Nullable: false, Source: TriggersTableName},
	{Name: "database_collation", Type: LongText, Default: nil, Nullable: false, Source: TriggersTableName},
}

var eventsSchema = Schema{
	{Name: "event_catalog", Type: LongText, Default: nil, Nullable: true, Source: EventsTableName},
	{Name: "event_schema", Type: LongText, Default: nil, Nullable: true, Source: EventsTableName},
	{Name: "event_name", Type: LongText, Default: nil, Nullable: false, Source: EventsTableName},
	{Name: "definer", Type: LongText, Default: nil, Nullable: false, Source: EventsTableName},
	{Name: "time_zone", Type: LongText, Default: nil, Nullable: true, Source: EventsTableName},
	{Name: "event_body", Type: LongText, Default: nil, Nullable: true, Source: EventsTableName},
	{Name: "event_definition", Type: LongText, Default: nil, Nullable: true, Source: EventsTableName},
	{Name: "event_type", Type: LongText, Default: nil, Nullable: false, Source: EventsTableName},
	{Name: "execute_at", Type: Datetime, Default: nil, Nullable: true, Source: EventsTableName},
	{Name: "interval_value", Type: LongText, Default: nil, Nullable: false, Source: EventsTableName},
	{Name: "interval_field", Type: LongText, Default: nil, Nullable: false, Source: EventsTableName},
	{Name: "sql_mode", Type: LongText, Default: nil, Nullable: false, Source: EventsTableName},
	{Name: "starts", Type: Datetime, Default: nil, Nullable: true, Source: EventsTableName},
	{Name: "ends", Type: Datetime, Default: nil, Nullable: true, Source: EventsTableName},
	{Name: "status", Type: LongText, Default: nil, Nullable: false, Source: EventsTableName},
	{Name: "on_completion", Type: LongText, Default: nil, Nullable: false, Source: EventsTableName},
	{Name: "created", Type: Timestamp, Default: nil, Nullable: false, Source: EventsTableName},
	{Name: "last_altered", Type: Timestamp, Default: nil, Nullable: false, Source: EventsTableName},
	{Name: "last_executed", Type: Datetime, Default: nil, Nullable: false, Source: EventsTableName},
	{Name: "event_comment", Type: LongText, Default: nil, Nullable: false, Source: EventsTableName},
	{Name: "originator", Type: Int64, Default: nil, Nullable: false, Source: EventsTableName},
	{Name: "character_set_client", Type: LongText, Default: nil, Nullable: false, Source: EventsTableName},
	{Name: "collation_connection", Type: LongText, Default: nil, Nullable: false, Source: EventsTableName},
	{Name: "database_collation", Type: LongText, Default: nil, Nullable: false, Source: EventsTableName},
}

var routinesSchema = Schema{
	{Name: "specific_name", Type: LongText, Default: nil, Nullable: false, Source: RoutinesTableName},
	{Name: "routine_catalog", Type: LongText, Default: nil, Nullable: true, Source: RoutinesTableName},
	{Name: "routine_schema", Type: LongText, Default: nil, Nullable: true, Source: RoutinesTableName},
	{Name: "routine_name", Type: LongText, Default: nil, Nullable: false, Source: RoutinesTableName},
	{Name: "routine_type", Type: LongText, Default: nil, Nullable: false, Source: RoutinesTableName},
	{Name: "data_type", Type: LongText, Default: nil, Nullable: true, Source: RoutinesTableName},
	{Name: "character_maximum_length", Type: Int64, Default: nil, Nullable: true, Source: RoutinesTableName},
	{Name: "character_octet_length", Type: Int64, Default: nil, Nullable: true, Source: RoutinesTableName},
	{Name: "numeric_precision", Type: Int64, Default: nil, Nullable: true, Source: RoutinesTableName},
	{Name: "numeric_scale", Type: Int64, Default: nil, Nullable: true, Source: RoutinesTableName},
	{Name: "datetime_precision", Type: Int64, Default: nil, Nullable: true, Source: RoutinesTableName},
	{Name: "character_set_name", Type: LongText, Default: nil, Nullable: true, Source: RoutinesTableName},
	{Name: "collation_name", Type: LongText, Default: nil, Nullable: true, Source: RoutinesTableName},
	{Name: "dtd_identifier", Type: LongText, Default: nil, Nullable: true, Source: RoutinesTableName},
	{Name: "routine_body", Type: LongText, Default: nil, Nullable: false, Source: RoutinesTableName},
	{Name: "routine_definition", Type: LongText, Default: nil, Nullable: true, Source: RoutinesTableName},
	{Name: "external_name", Type: Int64, Default: nil, Nullable: true, Source: RoutinesTableName},
	{Name: "external_language", Type: LongText, Default: nil, Nullable: false, Source: RoutinesTableName},
	{Name: "parameter_style", Type: LongText, Default: nil, Nullable: false, Source: RoutinesTableName},
	{Name: "is_deterministic", Type: LongText, Default: nil, Nullable: false, Source: RoutinesTableName},
	{Name: "sql_data_access", Type: LongText, Default: nil, Nullable: false, Source: RoutinesTableName},
	{Name: "sql_path", Type: Int64, Default: nil, Nullable: true, Source: RoutinesTableName},
	{Name: "security_type", Type: LongText, Default: nil, Nullable: false, Source: RoutinesTableName},
	{Name: "created", Type: Timestamp, Default: nil, Nullable: false, Source: RoutinesTableName},
	{Name: "last_altered", Type: Timestamp, Default: nil, Nullable: false, Source: RoutinesTableName},
	{Name: "sql_mode", Type: LongText, Default: nil, Nullable: false, Source: RoutinesTableName},
	{Name: "routine_comment", Type: LongText, Default: nil, Nullable: false, Source: RoutinesTableName},
	{Name: "definer", Type: LongText, Default: nil, Nullable: false, Source: RoutinesTableName},
	{Name: "character_set_client", Type: LongText, Default: nil, Nullable: false, Source: RoutinesTableName},
	{Name: "collation_connection", Type: LongText, Default: nil, Nullable: false, Source: RoutinesTableName},
	{Name: "database_collation", Type: LongText, Default: nil, Nullable: false, Source: RoutinesTableName},
}

var viewsSchema = Schema{
	{Name: "table_catalog", Type: LongText, Default: nil, Nullable: true, Source: ViewsTableName},
	{Name: "table_schema", Type: LongText, Default: nil, Nullable: true, Source: ViewsTableName},
	{Name: "table_name", Type: LongText, Default: nil, Nullable: true, Source: ViewsTableName},
	{Name: "view_definition", Type: LongText, Default: nil, Nullable: true, Source: ViewsTableName},
	{Name: "check_option", Type: LongText, Default: nil, Nullable: true, Source: ViewsTableName},
	{Name: "is_updatable", Type: LongText, Default: nil, Nullable: true, Source: ViewsTableName},
	{Name: "definer", Type: LongText, Default: nil, Nullable: true, Source: ViewsTableName},
	{Name: "security_type", Type: LongText, Default: nil, Nullable: true, Source: ViewsTableName},
	{Name: "character_set_client", Type: LongText, Default: nil, Nullable: false, Source: ViewsTableName},
	{Name: "collation_connection", Type: LongText, Default: nil, Nullable: false, Source: ViewsTableName},
}

var userPrivilegesSchema = Schema{
	{Name: "grantee", Type: LongText, Default: nil, Nullable: false, Source: UserPrivilegesTableName},
	{Name: "table_catalog", Type: LongText, Default: nil, Nullable: false, Source: UserPrivilegesTableName},
	{Name: "privilege_type", Type: LongText, Default: nil, Nullable: false, Source: UserPrivilegesTableName},
	{Name: "is_grantable", Type: LongText, Default: nil, Nullable: false, Source: UserPrivilegesTableName},
}

var characterSetSchema = Schema{
	{Name: "character_set_name", Type: MustCreateStringWithDefaults(sqltypes.VarChar, 64), Default: nil, Nullable: false, Source: CharacterSetsTableName},
	{Name: "default_collate_name", Type: MustCreateStringWithDefaults(sqltypes.VarChar, 64), Default: nil, Nullable: false, Source: CharacterSetsTableName},
	{Name: "description", Type: MustCreateStringWithDefaults(sqltypes.VarChar, 2048), Default: nil, Nullable: false, Source: CharacterSetsTableName},
	{Name: "maxlen", Type: Uint64, Default: nil, Nullable: false, Source: CharacterSetsTableName},
}

var enginesSchema = Schema{
	{Name: "engine", Type: MustCreateStringWithDefaults(sqltypes.VarChar, 64), Default: nil, Nullable: false, Source: EnginesTableName},
	{Name: "support", Type: MustCreateStringWithDefaults(sqltypes.VarChar, 8), Default: nil, Nullable: false, Source: EnginesTableName},
	{Name: "comment", Type: MustCreateStringWithDefaults(sqltypes.VarChar, 80), Default: nil, Nullable: false, Source: EnginesTableName},
	{Name: "transactions", Type: MustCreateStringWithDefaults(sqltypes.VarChar, 3), Default: nil, Nullable: true, Source: EnginesTableName},
	{Name: "xa", Type: MustCreateStringWithDefaults(sqltypes.VarChar, 3), Default: nil, Nullable: true, Source: EnginesTableName},
	{Name: "savepoints", Type: MustCreateStringWithDefaults(sqltypes.VarChar, 3), Default: nil, Nullable: true, Source: EnginesTableName},
}

var checkConstraintsSchema = Schema{
	{Name: "constraint_catalog", Type: MustCreateStringWithDefaults(sqltypes.VarChar, 64), Default: nil, Nullable: false, Source: CheckConstraintsTableName},
	{Name: "constraint_schema", Type: MustCreateStringWithDefaults(sqltypes.VarChar, 64), Default: nil, Nullable: false, Source: CheckConstraintsTableName},
	{Name: "constraint_name", Type: MustCreateStringWithDefaults(sqltypes.VarChar, 64), Default: nil, Nullable: false, Source: CheckConstraintsTableName},
	{Name: "check_clause", Type: LongText, Default: nil, Nullable: false, Source: CheckConstraintsTableName},
}

var partitionSchema = Schema{
	{Name: "table_catalog", Type: MustCreateStringWithDefaults(sqltypes.VarChar, 64), Default: nil, Nullable: true, Source: PartitionsTableName},
	{Name: "table_schema", Type: MustCreateStringWithDefaults(sqltypes.VarChar, 64), Default: nil, Nullable: true, Source: PartitionsTableName},
	{Name: "table_name", Type: MustCreateStringWithDefaults(sqltypes.VarChar, 64), Default: nil, Nullable: false, Source: PartitionsTableName},
	{Name: "partition_name", Type: MustCreateStringWithDefaults(sqltypes.VarChar, 64), Default: nil, Nullable: true, Source: PartitionsTableName},
	{Name: "subpartition_name", Type: MustCreateStringWithDefaults(sqltypes.VarChar, 64), Default: nil, Nullable: true, Source: PartitionsTableName},
	{Name: "partition_ordinal_position", Type: Uint64, Default: nil, Nullable: true, Source: PartitionsTableName},
	{Name: "subpartition_ordinal_position", Type: Uint64, Default: nil, Nullable: true, Source: PartitionsTableName},
	{Name: "partition_method", Type: MustCreateStringWithDefaults(sqltypes.VarChar, 13), Default: nil, Nullable: true, Source: PartitionsTableName},
	{Name: "subpartition_method", Type: MustCreateStringWithDefaults(sqltypes.VarChar, 13), Default: nil, Nullable: true, Source: PartitionsTableName},
	{Name: "partition_expression", Type: MustCreateStringWithDefaults(sqltypes.VarChar, 2048), Default: nil, Nullable: true, Source: PartitionsTableName},
	{Name: "subpartition_expression", Type: MustCreateStringWithDefaults(sqltypes.VarChar, 2048), Default: nil, Nullable: true, Source: PartitionsTableName},
	{Name: "partition_description", Type: LongText, Default: nil, Nullable: true, Source: PartitionsTableName},
	{Name: "table_rows", Type: Uint64, Default: nil, Nullable: true, Source: PartitionsTableName},
	{Name: "avg_row_length", Type: Uint64, Default: nil, Nullable: true, Source: PartitionsTableName},
	{Name: "data_length", Type: Uint64, Default: nil, Nullable: true, Source: PartitionsTableName},
	{Name: "max_data_length", Type: Uint64, Default: nil, Nullable: true, Source: PartitionsTableName},
	{Name: "index_length", Type: Uint64, Default: nil, Nullable: true, Source: PartitionsTableName},
	{Name: "data_free", Type: Uint64, Default: nil, Nullable: true, Source: PartitionsTableName},
	{Name: "create_time", Type: Timestamp, Default: nil, Nullable: false, Source: PartitionsTableName},
	{Name: "update_time", Type: Datetime, Default: nil, Nullable: true, Source: PartitionsTableName},
	{Name: "check_time", Type: Datetime, Default: nil, Nullable: true, Source: PartitionsTableName},
	{Name: "checksum", Type: Uint64, Default: nil, Nullable: true, Source: PartitionsTableName},
	{Name: "partition_comment", Type: LongText, Default: nil, Nullable: false, Source: PartitionsTableName},
	{Name: "nodegroup", Type: MustCreateStringWithDefaults(sqltypes.VarChar, 256), Default: nil, Nullable: true, Source: PartitionsTableName},
	{Name: "tablespace_name", Type: MustCreateStringWithDefaults(sqltypes.VarChar, 258), Default: nil, Nullable: true, Source: PartitionsTableName},
}

var processListSchema = Schema{
	{Name: "id", Type: Int64, Default: nil, Nullable: false, Source: ProcessListTableName},
	{Name: "user", Type: LongText, Default: nil, Nullable: false, Source: ProcessListTableName},
	{Name: "host", Type: LongText, Default: nil, Nullable: false, Source: ProcessListTableName},
	{Name: "db", Type: LongText, Default: nil, Nullable: true, Source: ProcessListTableName},
	{Name: "command", Type: LongText, Default: nil, Nullable: false, Source: ProcessListTableName},
	{Name: "time", Type: Int64, Default: nil, Nullable: false, Source: ProcessListTableName},
	{Name: "state", Type: LongText, Default: nil, Nullable: true, Source: ProcessListTableName},
	{Name: "info", Type: LongText, Default: nil, Nullable: true, Source: ProcessListTableName},
}

var collationCharSetApplicabilitySchema = Schema{
	{Name: "collation_name", Type: LongText, Default: nil, Nullable: false, Source: CollationCharSetApplicabilityTableName},
	{Name: "character_set_name", Type: LongText, Default: nil, Nullable: false, Source: CollationCharSetApplicabilityTableName},
}

var administrableRoleAuthorizationsSchema = Schema{
	{Name: "user", Type: MustCreateStringWithDefaults(sqltypes.VarChar, 97), Default: nil, Nullable: true, Source: AdministrableRoleAuthorizationsTableName},
	{Name: "host", Type: MustCreateStringWithDefaults(sqltypes.VarChar, 256), Default: nil, Nullable: true, Source: AdministrableRoleAuthorizationsTableName},
	{Name: "grantee", Type: MustCreateStringWithDefaults(sqltypes.VarChar, 97), Default: nil, Nullable: true, Source: AdministrableRoleAuthorizationsTableName},
	{Name: "grantee_host", Type: MustCreateStringWithDefaults(sqltypes.VarChar, 256), Default: nil, Nullable: true, Source: AdministrableRoleAuthorizationsTableName},
	{Name: "role_name", Type: MustCreateStringWithDefaults(sqltypes.VarChar, 255), Default: nil, Nullable: true, Source: AdministrableRoleAuthorizationsTableName},
	{Name: "role_host", Type: MustCreateStringWithDefaults(sqltypes.VarChar, 256), Default: nil, Nullable: true, Source: AdministrableRoleAuthorizationsTableName},
	{Name: "is_grantable", Type: MustCreateStringWithDefaults(sqltypes.VarChar, 3), Default: nil, Nullable: false, Source: AdministrableRoleAuthorizationsTableName},
	{Name: "is_default", Type: MustCreateStringWithDefaults(sqltypes.VarChar, 3), Default: nil, Nullable: true, Source: AdministrableRoleAuthorizationsTableName},
	{Name: "is_mandatory", Type: MustCreateStringWithDefaults(sqltypes.VarChar, 3), Default: nil, Nullable: false, Source: AdministrableRoleAuthorizationsTableName},
}

var applicableRolesSchema = Schema{
	{Name: "user", Type: MustCreateStringWithDefaults(sqltypes.VarChar, 97), Default: nil, Nullable: true, Source: ApplicableRolesTableName},
	{Name: "host", Type: MustCreateStringWithDefaults(sqltypes.VarChar, 256), Default: nil, Nullable: true, Source: ApplicableRolesTableName},
	{Name: "grantee", Type: MustCreateStringWithDefaults(sqltypes.VarChar, 97), Default: nil, Nullable: true, Source: ApplicableRolesTableName},
	{Name: "grantee_host", Type: MustCreateStringWithDefaults(sqltypes.VarChar, 256), Default: nil, Nullable: true, Source: ApplicableRolesTableName},
	{Name: "role_name", Type: MustCreateStringWithDefaults(sqltypes.VarChar, 255), Default: nil, Nullable: true, Source: ApplicableRolesTableName},
	{Name: "role_host", Type: MustCreateStringWithDefaults(sqltypes.VarChar, 256), Default: nil, Nullable: true, Source: ApplicableRolesTableName},
	{Name: "is_grantable", Type: MustCreateStringWithDefaults(sqltypes.VarChar, 3), Default: nil, Nullable: false, Source: ApplicableRolesTableName},
	{Name: "is_default", Type: MustCreateStringWithDefaults(sqltypes.VarChar, 3), Default: nil, Nullable: true, Source: ApplicableRolesTableName},
	{Name: "is_mandatory", Type: MustCreateStringWithDefaults(sqltypes.VarChar, 3), Default: nil, Nullable: false, Source: ApplicableRolesTableName},
}

var columnPrivilegesSchema = Schema{
	{Name: "grantee", Type: MustCreateStringWithDefaults(sqltypes.VarChar, 292), Default: nil, Nullable: false, Source: ColumnPrivilegesTableName},
	{Name: "table_catalog", Type: MustCreateStringWithDefaults(sqltypes.VarChar, 512), Default: nil, Nullable: false, Source: ColumnPrivilegesTableName},
	{Name: "table_schema", Type: MustCreateStringWithDefaults(sqltypes.VarChar, 64), Default: nil, Nullable: false, Source: ColumnPrivilegesTableName},
	{Name: "table_name", Type: MustCreateStringWithDefaults(sqltypes.VarChar, 64), Default: nil, Nullable: false, Source: ColumnPrivilegesTableName},
	{Name: "column_name", Type: MustCreateStringWithDefaults(sqltypes.VarChar, 64), Default: nil, Nullable: false, Source: ColumnPrivilegesTableName},
	{Name: "privilege_type", Type: MustCreateStringWithDefaults(sqltypes.VarChar, 64), Default: nil, Nullable: false, Source: ColumnPrivilegesTableName},
	{Name: "is_grantable", Type: MustCreateStringWithDefaults(sqltypes.VarChar, 3), Default: nil, Nullable: false, Source: ColumnPrivilegesTableName},
}

var columnExtensionsSchema = Schema{
	{Name: "table_catalog", Type: MustCreateStringWithDefaults(sqltypes.VarChar, 64), Default: nil, Nullable: false, Source: ColumnsExtensionsTableName},
	{Name: "table_schema", Type: MustCreateStringWithDefaults(sqltypes.VarChar, 64), Default: nil, Nullable: false, Source: ColumnsExtensionsTableName},
	{Name: "table_name", Type: MustCreateStringWithDefaults(sqltypes.VarChar, 64), Default: nil, Nullable: false, Source: ColumnsExtensionsTableName},
	{Name: "column_name", Type: MustCreateStringWithDefaults(sqltypes.VarChar, 64), Default: nil, Nullable: true, Source: ColumnsExtensionsTableName},
	{Name: "engine_attribute", Type: JSON, Default: nil, Nullable: true, Source: ColumnsExtensionsTableName},
	{Name: "secondary_engine_attribute", Type: JSON, Default: nil, Nullable: true, Source: ColumnsExtensionsTableName},
}

var connectionControlFailedLoginAttemptsSchema = Schema{
	{Name: "userhost", Type: LongText, Default: nil, Nullable: false, Source: ConnectionControlFailedLoginAttemptsTableName},
	{Name: "failed_attempts", Type: Uint64, Default: nil, Nullable: false, Source: ConnectionControlFailedLoginAttemptsTableName},
}

var enabledRolesSchema = Schema{
	{Name: "role_name", Type: MustCreateStringWithDefaults(sqltypes.VarChar, 255), Default: nil, Nullable: true, Source: EnabledRolesTablesName},
	{Name: "role_host", Type: MustCreateStringWithDefaults(sqltypes.VarChar, 255), Default: nil, Nullable: true, Source: EnabledRolesTablesName},
	{Name: "is_default", Type: MustCreateStringWithDefaults(sqltypes.VarChar, 3), Default: nil, Nullable: true, Source: EnabledRolesTablesName},
	{Name: "is_mandatory", Type: MustCreateStringWithDefaults(sqltypes.VarChar, 3), Default: nil, Nullable: false, Source: EnabledRolesTablesName},
}

var keywordsSchema = Schema{
	{Name: "word", Type: MustCreateStringWithDefaults(sqltypes.VarChar, 128), Default: nil, Nullable: true, Source: KeywordsTableName},
	{Name: "reserved", Type: MustCreateStringWithDefaults(sqltypes.VarChar, 64), Default: nil, Nullable: true, Source: KeywordsTableName},
}

var mysqlFirewallUsersSchema = Schema{
	{Name: "userhost", Type: LongText, Default: nil, Nullable: true, Source: MysqlFirewallUsersTableName},
	{Name: "mode", Type: MustCreateStringWithDefaults(sqltypes.VarChar, 64), Default: nil, Nullable: true, Source: MysqlFirewallUsersTableName},
}

var mysqlFirewallWhitelistSchema = Schema{
	{Name: "userhost", Type: LongText, Default: nil, Nullable: true, Source: MysqlFirewallWhitelistTableName},
	{Name: "rule", Type: MustCreateStringWithDefaults(sqltypes.VarChar, 64), Default: nil, Nullable: true, Source: MysqlFirewallWhitelistTableName},
}

var optimizerTraceSchema = Schema{
	{Name: "query", Type: Text, Default: nil, Nullable: false, Source: OptimizerTraceTableName},
	{Name: "trace", Type: Text, Default: nil, Nullable: false, Source: OptimizerTraceTableName},
	{Name: "missing_bytes_beyond_max_mem_size", Type: Int64, Default: nil, Nullable: false, Source: OptimizerTraceTableName},
	{Name: "insufficient_privileges", Type: MustCreateBitType(1), Default: nil, Nullable: false, Source: OptimizerTraceTableName},
}

var pluginsSchema = Schema{
	{Name: "plugin_name", Type: MustCreateStringWithDefaults(sqltypes.VarChar, 64), Default: nil, Nullable: true, Source: PluginsTableName},
	{Name: "plugin_version", Type: MustCreateStringWithDefaults(sqltypes.VarChar, 20), Default: nil, Nullable: true, Source: PluginsTableName},
	{Name: "plugin_status", Type: MustCreateStringWithDefaults(sqltypes.VarChar, 10), Default: nil, Nullable: true, Source: PluginsTableName},
	{Name: "plugin_type", Type: MustCreateStringWithDefaults(sqltypes.VarChar, 80), Default: nil, Nullable: true, Source: PluginsTableName},
	{Name: "plugin_type_version", Type: MustCreateStringWithDefaults(sqltypes.VarChar, 20), Default: nil, Nullable: true, Source: PluginsTableName},
	{Name: "plugin_library", Type: MustCreateStringWithDefaults(sqltypes.VarChar, 64), Default: nil, Nullable: false, Source: PluginsTableName},
	{Name: "plugin_library_version", Type: MustCreateStringWithDefaults(sqltypes.VarChar, 20), Default: nil, Nullable: false, Source: PluginsTableName},
	{Name: "plugin_author", Type: MustCreateStringWithDefaults(sqltypes.VarChar, 64), Default: nil, Nullable: false, Source: PluginsTableName},
	{Name: "plugin_description", Type: Text, Default: nil, Nullable: false, Source: PluginsTableName},
	{Name: "plugin_license", Type: MustCreateStringWithDefaults(sqltypes.VarChar, 80), Default: nil, Nullable: false, Source: PluginsTableName},
	{Name: "load_option", Type: MustCreateStringWithDefaults(sqltypes.VarChar, 64), Default: nil, Nullable: true, Source: PluginsTableName},
}

var profilingSchema = Schema{
	{Name: "query_id", Type: Int64, Default: nil, Nullable: false, Source: ProfilingTableName},
	{Name: "seq", Type: Int64, Default: nil, Nullable: false, Source: ProfilingTableName},
	{Name: "state", Type: MustCreateStringWithDefaults(sqltypes.VarChar, 30), Default: nil, Nullable: false, Source: ProfilingTableName},
	{Name: "duration", Type: MustCreateDecimalType(DecimalTypeMaxPrecision, DecimalTypeMaxScale), Default: nil, Nullable: false, Source: ProfilingTableName},
	{Name: "cpu_user", Type: MustCreateDecimalType(DecimalTypeMaxPrecision, DecimalTypeMaxScale), Default: nil, Nullable: true, Source: ProfilingTableName},
	{Name: "cpu_system", Type: MustCreateDecimalType(DecimalTypeMaxPrecision, DecimalTypeMaxScale), Default: nil, Nullable: true, Source: ProfilingTableName},
	{Name: "context_voluntary", Type: Int64, Default: nil, Nullable: true, Source: ProfilingTableName},
	{Name: "context_involuntary", Type: Int64, Default: nil, Nullable: true, Source: ProfilingTableName},
	{Name: "block_ops_in", Type: Int64, Default: nil, Nullable: true, Source: ProfilingTableName},
	{Name: "block_ops_out", Type: Int64, Default: nil, Nullable: true, Source: ProfilingTableName},
	{Name: "messages_sent", Type: Int64, Default: nil, Nullable: true, Source: ProfilingTableName},
	{Name: "messages_received", Type: Int64, Default: nil, Nullable: true, Source: ProfilingTableName},
	{Name: "page_faults_major", Type: Int64, Default: nil, Nullable: true, Source: ProfilingTableName},
	{Name: "page_faults_minor", Type: Int64, Default: nil, Nullable: true, Source: ProfilingTableName},
	{Name: "swaps", Type: Int64, Default: nil, Nullable: true, Source: ProfilingTableName},
	{Name: "source_function", Type: MustCreateStringWithDefaults(sqltypes.VarChar, 30), Default: nil, Nullable: true, Source: ProfilingTableName},
	{Name: "source_file", Type: MustCreateStringWithDefaults(sqltypes.VarChar, 20), Default: nil, Nullable: true, Source: ProfilingTableName},
	{Name: "source_line", Type: Int64, Default: nil, Nullable: true, Source: ProfilingTableName},
}

var resourceGroupSchema = Schema{
	{Name: "resource_group_name", Type: MustCreateStringWithDefaults(sqltypes.VarChar, 64), Default: nil, Nullable: false, Source: ResourceGroupsTableName},
	{Name: "resource_group_type", Type: MustCreateEnumType([]string{"SYSTEM", "USER"}, Collation_Default), Default: nil, Nullable: false, Source: ResourceGroupsTableName},
	{Name: "resource_group_enable", Type: MustCreateBitType(1), Default: nil, Nullable: false, Source: ResourceGroupsTableName},
	{Name: "vpcus_ids", Type: LongText, Default: nil, Nullable: true, Source: ResourceGroupsTableName},
	{Name: "thread_priority", Type: Int8, Default: nil, Nullable: false, Source: ResourceGroupsTableName},
}

var roleColumnGrantsSchema = Schema{
	{Name: "grantor", Type: MustCreateStringWithDefaults(sqltypes.VarChar, 97), Default: nil, Nullable: true, Source: RoleColumnGrantsTableName},
	{Name: "grantor_host", Type: MustCreateStringWithDefaults(sqltypes.VarChar, 256), Default: nil, Nullable: true, Source: RoleColumnGrantsTableName},
	{Name: "grantee", Type: MustCreateStringWithDefaults(sqltypes.VarChar, 32), Default: nil, Nullable: false, Source: RoleColumnGrantsTableName},
	{Name: "grantee_host", Type: MustCreateStringWithDefaults(sqltypes.VarChar, 255), Default: nil, Nullable: false, Source: RoleColumnGrantsTableName},
	{Name: "table_catalog", Type: MustCreateStringWithDefaults(sqltypes.VarChar, 3), Default: nil, Nullable: false, Source: RoleColumnGrantsTableName},
	{Name: "table_schema", Type: MustCreateStringWithDefaults(sqltypes.VarChar, 64), Default: nil, Nullable: false, Source: RoleColumnGrantsTableName},
	{Name: "table_name", Type: MustCreateStringWithDefaults(sqltypes.VarChar, 64), Default: nil, Nullable: false, Source: RoleColumnGrantsTableName},
	{Name: "column_name", Type: MustCreateStringWithDefaults(sqltypes.VarChar, 64), Default: nil, Nullable: false, Source: RoleColumnGrantsTableName},
	{Name: "privilege_type", Type: MustCreateSetType([]string{"Select", "Insert", "Update", "References"}, Collation_Default), Default: nil, Nullable: false, Source: RoleColumnGrantsTableName},
	{Name: "is_grantable", Type: MustCreateStringWithDefaults(sqltypes.VarChar, 3), Default: nil, Nullable: false, Source: RoleColumnGrantsTableName},
}

var roleRoutineGrantsSchema = Schema{
	{Name: "grantor", Type: MustCreateStringWithDefaults(sqltypes.VarChar, 97), Default: nil, Nullable: true, Source: RoleRoutineGrantsTableName},
	{Name: "grantor_host", Type: MustCreateStringWithDefaults(sqltypes.VarChar, 256), Default: nil, Nullable: true, Source: RoleRoutineGrantsTableName},
	{Name: "grantee", Type: MustCreateStringWithDefaults(sqltypes.VarChar, 32), Default: nil, Nullable: false, Source: RoleRoutineGrantsTableName},
	{Name: "grantee_host", Type: MustCreateStringWithDefaults(sqltypes.VarChar, 255), Default: nil, Nullable: false, Source: RoleRoutineGrantsTableName},
	{Name: "specific_catalog", Type: MustCreateStringWithDefaults(sqltypes.VarChar, 3), Default: nil, Nullable: false, Source: RoleRoutineGrantsTableName},
	{Name: "specific_schema", Type: MustCreateStringWithDefaults(sqltypes.VarChar, 64), Default: nil, Nullable: false, Source: RoleRoutineGrantsTableName},
	{Name: "specific_name", Type: MustCreateStringWithDefaults(sqltypes.VarChar, 64), Default: nil, Nullable: false, Source: RoleRoutineGrantsTableName},
	{Name: "routine_catalog", Type: MustCreateStringWithDefaults(sqltypes.VarChar, 3), Default: nil, Nullable: false, Source: RoleRoutineGrantsTableName},
	{Name: "routine_schema", Type: MustCreateStringWithDefaults(sqltypes.VarChar, 64), Default: nil, Nullable: false, Source: RoleRoutineGrantsTableName},
	{Name: "routine_name", Type: MustCreateStringWithDefaults(sqltypes.VarChar, 64), Default: nil, Nullable: false, Source: RoleRoutineGrantsTableName},
	{Name: "privilege_type", Type: MustCreateSetType([]string{"Execute", "Alter Routine", "Grant"}, Collation_Default), Default: nil, Nullable: false, Source: RoleRoutineGrantsTableName},
	{Name: "is_grantable", Type: MustCreateStringWithDefaults(sqltypes.VarChar, 3), Default: nil, Nullable: false, Source: RoleRoutineGrantsTableName},
}

var roleTableGrantsSchema = Schema{
	{Name: "grantor", Type: MustCreateStringWithDefaults(sqltypes.VarChar, 97), Default: nil, Nullable: true, Source: RoleTableGrantsTableName},
	{Name: "grantor_host", Type: MustCreateStringWithDefaults(sqltypes.VarChar, 256), Default: nil, Nullable: true, Source: RoleTableGrantsTableName},
	{Name: "grantee", Type: MustCreateStringWithDefaults(sqltypes.VarChar, 32), Default: nil, Nullable: false, Source: RoleTableGrantsTableName},
	{Name: "grantee_host", Type: MustCreateStringWithDefaults(sqltypes.VarChar, 255), Default: nil, Nullable: false, Source: RoleTableGrantsTableName},
	{Name: "table_catalog", Type: MustCreateStringWithDefaults(sqltypes.VarChar, 3), Default: nil, Nullable: false, Source: RoleTableGrantsTableName},
	{Name: "table_schema", Type: MustCreateStringWithDefaults(sqltypes.VarChar, 64), Default: nil, Nullable: false, Source: RoleTableGrantsTableName},
	{Name: "table_name", Type: MustCreateStringWithDefaults(sqltypes.VarChar, 64), Default: nil, Nullable: false, Source: RoleTableGrantsTableName},
	{Name: "privilege_type", Type: MustCreateSetType([]string{"Select", "Insert", "Update", "Delete", "Create", "Drop", "Grant", "References", "Index", "Alter", "Create View", "Show view", "Trigger"}, Collation_Default), Default: nil, Nullable: false, Source: RoleTableGrantsTableName},
	{Name: "is_grantable", Type: MustCreateStringWithDefaults(sqltypes.VarChar, 3), Default: nil, Nullable: false, Source: RoleTableGrantsTableName},
}

var schemaPrivilegesTableName = Schema{
	{Name: "grantee", Type: MustCreateStringWithDefaults(sqltypes.VarChar, 292), Default: nil, Nullable: false, Source: SchemaPrivilegesTableName},
	{Name: "table_catalog", Type: MustCreateStringWithDefaults(sqltypes.VarChar, 3), Default: nil, Nullable: false, Source: SchemaPrivilegesTableName},
	{Name: "table_schema", Type: MustCreateStringWithDefaults(sqltypes.VarChar, 64), Default: nil, Nullable: false, Source: SchemaPrivilegesTableName},
	{Name: "privilege_type", Type: MustCreateSetType([]string{"Select", "Insert", "Update", "Delete", "Create", "Drop", "Grant", "References", "Index", "Alter", "Create View", "Show view", "Trigger"}, Collation_Default), Default: nil, Nullable: false, Source: SchemaPrivilegesTableName},
	{Name: "is_grantable", Type: MustCreateStringWithDefaults(sqltypes.VarChar, 3), Default: nil, Nullable: false, Source: SchemaPrivilegesTableName},
}

var schemataExtensionTableName = Schema{
	{Name: "catalog_name", Type: MustCreateStringWithDefaults(sqltypes.VarChar, 64), Default: nil, Nullable: true, Source: SchemataExtensionsTableName},
	{Name: "schema_name", Type: MustCreateStringWithDefaults(sqltypes.VarChar, 64), Default: nil, Nullable: true, Source: SchemataExtensionsTableName},
	{Name: "options", Type: MustCreateStringWithDefaults(sqltypes.VarChar, 256), Default: nil, Nullable: true, Source: SchemataExtensionsTableName},
}

var stGeometryColumnsSchema = Schema{
	{Name: "table_catalog", Type: MustCreateStringWithDefaults(sqltypes.VarChar, 64), Default: nil, Nullable: true, Source: StGeometryColumnsTableName},
	{Name: "table_schema", Type: MustCreateStringWithDefaults(sqltypes.VarChar, 64), Default: nil, Nullable: true, Source: StGeometryColumnsTableName},
	{Name: "table_name", Type: MustCreateStringWithDefaults(sqltypes.VarChar, 64), Default: nil, Nullable: true, Source: StGeometryColumnsTableName},
	{Name: "column_name", Type: MustCreateStringWithDefaults(sqltypes.VarChar, 64), Default: nil, Nullable: true, Source: StGeometryColumnsTableName},
	{Name: "srs_name", Type: MustCreateStringWithDefaults(sqltypes.VarChar, 64), Default: nil, Nullable: true, Source: StGeometryColumnsTableName},
	{Name: "srs_id", Type: Uint64, Default: nil, Nullable: true, Source: StGeometryColumnsTableName},
	{Name: "geometry_type_name", Type: LongText, Default: nil, Nullable: true, Source: StGeometryColumnsTableName},
}

var stSpatialReferenceSystemsSchema = Schema{
	{Name: "srs_name", Type: MustCreateStringWithDefaults(sqltypes.VarChar, 80), Default: nil, Nullable: false, Source: StSpatialReferenceSystemsTableName},
	{Name: "srs_id", Type: Uint64, Default: nil, Nullable: false, Source: StSpatialReferenceSystemsTableName},
	{Name: "organization", Type: MustCreateStringWithDefaults(sqltypes.VarChar, 256), Default: nil, Nullable: true, Source: StSpatialReferenceSystemsTableName},
	{Name: "organization_coordsys_id", Type: Uint64, Default: nil, Nullable: true, Source: StSpatialReferenceSystemsTableName},
	{Name: "definition", Type: MustCreateStringWithDefaults(sqltypes.VarChar, 4096), Default: nil, Nullable: false, Source: StSpatialReferenceSystemsTableName},
	{Name: "description", Type: MustCreateStringWithDefaults(sqltypes.VarChar, 2048), Default: nil, Nullable: true, Source: StSpatialReferenceSystemsTableName},
}

var stUnitsOfMeasureSchema = Schema{
	{Name: "unit_name", Type: MustCreateStringWithDefaults(sqltypes.VarChar, 255), Default: nil, Nullable: true, Source: StUnitsOfMeasureTableName},
	{Name: "unit_type", Type: MustCreateStringWithDefaults(sqltypes.VarChar, 7), Default: nil, Nullable: true, Source: StUnitsOfMeasureTableName},
	{Name: "conversion_factor", Type: Float64, Default: nil, Nullable: true, Source: StUnitsOfMeasureTableName},
	{Name: "description", Type: MustCreateStringWithDefaults(sqltypes.VarChar, 255), Default: nil, Nullable: true, Source: StUnitsOfMeasureTableName},
}

var tableConstraintsExtensionsSchema = Schema{
	{Name: "constraint_catalog", Type: MustCreateStringWithDefaults(sqltypes.VarChar, 64), Default: nil, Nullable: false, Source: TableConstraintsExtensionsTableName},
	{Name: "constraint_schema", Type: MustCreateStringWithDefaults(sqltypes.VarChar, 64), Default: nil, Nullable: false, Source: TableConstraintsExtensionsTableName},
	{Name: "constraint_name", Type: MustCreateStringWithDefaults(sqltypes.VarChar, 64), Default: nil, Nullable: false, Source: TableConstraintsExtensionsTableName},
	{Name: "table_name", Type: MustCreateStringWithDefaults(sqltypes.VarChar, 64), Default: nil, Nullable: false, Source: TableConstraintsExtensionsTableName},
	{Name: "engine_attribute", Type: JSON, Default: nil, Nullable: true, Source: TableConstraintsExtensionsTableName},
	{Name: "secondary_engine_attribute", Type: JSON, Default: nil, Nullable: true, Source: TableConstraintsExtensionsTableName},
}

var tablePrivilegesSchema = Schema{
	{Name: "grantee", Type: MustCreateStringWithDefaults(sqltypes.VarChar, 292), Default: nil, Nullable: false, Source: TablePrivilegesTableName},
	{Name: "table_catalog", Type: MustCreateStringWithDefaults(sqltypes.VarChar, 512), Default: nil, Nullable: false, Source: TablePrivilegesTableName},
	{Name: "table_schema", Type: MustCreateStringWithDefaults(sqltypes.VarChar, 64), Default: nil, Nullable: false, Source: TablePrivilegesTableName},
	{Name: "table_name", Type: MustCreateStringWithDefaults(sqltypes.VarChar, 64), Default: nil, Nullable: false, Source: TablePrivilegesTableName},
	{Name: "privilege_type", Type: MustCreateStringWithDefaults(sqltypes.VarChar, 64), Default: nil, Nullable: false, Source: TablePrivilegesTableName},
	{Name: "is_grantable", Type: MustCreateStringWithDefaults(sqltypes.VarChar, 3), Default: nil, Nullable: false, Source: TablePrivilegesTableName},
}

var tablesExtensionsSchema = Schema{
	{Name: "table_catalog", Type: MustCreateStringWithDefaults(sqltypes.VarChar, 64), Default: nil, Nullable: false, Source: TablesExtensionsTableName},
	{Name: "table_schema", Type: MustCreateStringWithDefaults(sqltypes.VarChar, 64), Default: nil, Nullable: false, Source: TablesExtensionsTableName},
	{Name: "table_name", Type: MustCreateStringWithDefaults(sqltypes.VarChar, 64), Default: nil, Nullable: false, Source: TablesExtensionsTableName},
	{Name: "engine_attribute", Type: JSON, Default: nil, Nullable: true, Source: TablesExtensionsTableName},
	{Name: "secondary_engine_attribute", Type: JSON, Default: nil, Nullable: true, Source: TablesExtensionsTableName},
}

var tablespacesSchema = Schema{
	{Name: "tablespace_name", Type: MustCreateStringWithDefaults(sqltypes.VarChar, 64), Default: nil, Nullable: false, Source: TablespacesTableName},
	{Name: "engine", Type: MustCreateStringWithDefaults(sqltypes.VarChar, 64), Default: nil, Nullable: false, Source: TablespacesTableName},
	{Name: "tablespace_type", Type: MustCreateStringWithDefaults(sqltypes.VarChar, 64), Default: nil, Nullable: true, Source: TablespacesTableName},
	{Name: "logfile_group_name", Type: MustCreateStringWithDefaults(sqltypes.VarChar, 64), Default: nil, Nullable: true, Source: TablespacesTableName},
	{Name: "extent_size", Type: MustCreateStringWithDefaults(sqltypes.VarChar, 64), Default: nil, Nullable: true, Source: TablespacesTableName},
	{Name: "autoextend_size", Type: Int64, Default: nil, Nullable: true, Source: TablespacesTableName},
	{Name: "maximum_size", Type: Int64, Default: nil, Nullable: true, Source: TablespacesTableName},
	{Name: "nodegroup_id", Type: Int64, Default: nil, Nullable: true, Source: TablespacesTableName},
	{Name: "tablespace_comment", Type: MustCreateStringWithDefaults(sqltypes.VarChar, 2048), Default: nil, Nullable: true, Source: TablespacesTableName},
}

var tablespacesExtensionsSchema = Schema{
	{Name: "tablespace_name", Type: MustCreateStringWithDefaults(sqltypes.VarChar, 268), Default: nil, Nullable: false, Source: TablespacesExtensionsTableName},
	{Name: "engine_attribute", Type: JSON, Default: nil, Nullable: true, Source: TablespacesExtensionsTableName},
}

var userAttributesSchema = Schema{
	{Name: "user", Type: MustCreateStringWithDefaults(sqltypes.VarChar, 32), Default: nil, Nullable: false, Source: UserAttributesTableName},
	{Name: "host", Type: MustCreateStringWithDefaults(sqltypes.VarChar, 255), Default: nil, Nullable: false, Source: UserAttributesTableName},
	{Name: "attribute", Type: LongText, Default: nil, Nullable: true, Source: UserAttributesTableName},
}

var viewRoutineUsageSchema = Schema{
	{Name: "table_catalog", Type: MustCreateStringWithDefaults(sqltypes.VarChar, 64), Default: nil, Nullable: true, Source: ViewRoutineUsageTableName},
	{Name: "table_schema", Type: MustCreateStringWithDefaults(sqltypes.VarChar, 64), Default: nil, Nullable: true, Source: ViewRoutineUsageTableName},
	{Name: "table_name", Type: MustCreateStringWithDefaults(sqltypes.VarChar, 64), Default: nil, Nullable: true, Source: ViewRoutineUsageTableName},
	{Name: "specific_catalog", Type: MustCreateStringWithDefaults(sqltypes.VarChar, 64), Default: nil, Nullable: true, Source: ViewRoutineUsageTableName},
	{Name: "specific_catalog", Type: MustCreateStringWithDefaults(sqltypes.VarChar, 64), Default: nil, Nullable: true, Source: ViewRoutineUsageTableName},
	{Name: "specific_table", Type: MustCreateStringWithDefaults(sqltypes.VarChar, 64), Default: nil, Nullable: false, Source: ViewRoutineUsageTableName},
}

var viewTableUsageSchema = Schema{
	{Name: "view_catalog", Type: MustCreateStringWithDefaults(sqltypes.VarChar, 64), Default: nil, Nullable: true, Source: ViewTableUsageTableName},
	{Name: "view_schema", Type: MustCreateStringWithDefaults(sqltypes.VarChar, 64), Default: nil, Nullable: true, Source: ViewTableUsageTableName},
	{Name: "view_name", Type: MustCreateStringWithDefaults(sqltypes.VarChar, 64), Default: nil, Nullable: true, Source: ViewTableUsageTableName},
	{Name: "table_catalog", Type: MustCreateStringWithDefaults(sqltypes.VarChar, 64), Default: nil, Nullable: true, Source: ViewTableUsageTableName},
	{Name: "table_schema", Type: MustCreateStringWithDefaults(sqltypes.VarChar, 64), Default: nil, Nullable: true, Source: ViewTableUsageTableName},
	{Name: "table_name", Type: MustCreateStringWithDefaults(sqltypes.VarChar, 64), Default: nil, Nullable: true, Source: ViewTableUsageTableName},
}

func tablesRowIter(ctx *Context, cat Catalog) (RowIter, error) {
	var rows []Row
	for _, db := range cat.AllDatabases(ctx) {
		tableType := "BASE TABLE"
		engine := "INNODB"
		rowFormat := "Dynamic"
		if db.Name() == InformationSchemaDatabaseName {
			tableType = "SYSTEM VIEW"
			engine = "MEMORY"
			rowFormat = "Fixed"
		}

		y2k, _ := Timestamp.Convert("2000-01-01 00:00:00")
		err := DBTableIter(ctx, db, func(t Table) (cont bool, err error) {
			rows = append(rows, Row{
				"def",                      // table_catalog
				db.Name(),                  // table_schema
				t.Name(),                   // table_name
				tableType,                  // table_type
				engine,                     // engine
				10,                         // version (protocol, always 10)
				rowFormat,                  // row_format
				nil,                        // table_rows
				nil,                        // avg_row_length
				nil,                        // data_length
				nil,                        // max_data_length
				nil,                        // max_data_length
				nil,                        // data_free
				nil,                        // auto_increment (always nil)
				y2k,                        // create_time
				y2k,                        // update_time
				nil,                        // check_time
				Collation_Default.String(), // table_collation
				nil,                        // checksum
				nil,                        // create_options
				"",                         // table_comment
			})

			return true, nil
		})

		if err != nil {
			return nil, err
		}

		views, err := viewsInDatabase(ctx, db)
		if err != nil {
			return nil, err
		}

		for _, view := range views {
			rows = append(rows, Row{
				"def",                      // table_catalog
				db.Name(),                  // table_schema
				view.Name,                  // table_name
				"VIEW",                     // table_type
				engine,                     // engine
				10,                         // version (protocol, always 10)
				rowFormat,                  // row_format
				nil,                        // table_rows
				nil,                        // avg_row_length
				nil,                        // data_length
				nil,                        // max_data_length
				nil,                        // max_data_length
				nil,                        // data_free
				nil,                        // auto_increment
				nil,                        // create_time
				nil,                        // update_time
				nil,                        // check_time
				Collation_Default.String(), // table_collation
				nil,                        // checksum
				nil,                        // create_options
				"",                         // table_comment
			})
		}
	}

	return RowsToRowIter(rows...), nil
}

func columnsRowIter(ctx *Context, cat Catalog) (RowIter, error) {
	var rows []Row
	for _, db := range cat.AllDatabases(ctx) {
		err := DBTableIter(ctx, db, func(t Table) (cont bool, err error) {
			for i, c := range t.Schema() {
				var (
					nullable   string
					charName   interface{}
					collName   interface{}
					ordinalPos uint64
					colDefault string
				)
				if c.Nullable {
					nullable = "YES"
				} else {
					nullable = "NO"
				}
				if IsText(c.Type) {
					charName = Collation_Default.CharacterSet().String()
					collName = Collation_Default.String()
				}
				ordinalPos = uint64(i + 1)
				colDefault = c.Default.String()
				if c.Default == nil {
					colDefault = "NULL"
				}
				rows = append(rows, Row{
					"def",                            // table_catalog
					db.Name(),                        // table_schema
					t.Name(),                         // table_name
					c.Name,                           // column_name
					ordinalPos,                       // ordinal_position
					colDefault,                       // column_default
					nullable,                         // is_nullable
					strings.ToLower(c.Type.String()), // data_type
					nil,                              // character_maximum_length
					nil,                              // character_octet_length
					nil,                              // numeric_precision
					nil,                              // numeric_scale
					nil,                              // datetime_precision
					charName,                         // character_set_name
					collName,                         // collation_name
					strings.ToLower(c.Type.String()), // column_type
					"",                               // column_key
					c.Extra,                          // extra
					"select",                         // privileges
					c.Comment,                        // column_comment
					"",                               // generation_expression
				})
			}
			return true, nil
		})

		if err != nil {
			return nil, err
		}
	}
	return RowsToRowIter(rows...), nil
}

func schemataRowIter(ctx *Context, c Catalog) (RowIter, error) {
	dbs := c.AllDatabases(ctx)

	var rows []Row
	for _, db := range dbs {
		rows = append(rows, Row{
			"def",
			db.Name(),
			Collation_Default.CharacterSet().String(),
			Collation_Default.String(),
			nil,
		})
	}

	return RowsToRowIter(rows...), nil
}

func collationsRowIter(ctx *Context, c Catalog) (RowIter, error) {
	var rows []Row
	for cName := range CollationToMySQLVals {
		c := Collations[cName]
		rows = append(rows, Row{
			c.String(),
			c.CharacterSet().String(),
			c.ID(),
			c.IsDefault(),
			c.IsCompiled(),
			c.SortLen(),
			c.PadSpace(),
		})
	}
	return RowsToRowIter(rows...), nil
}

func charsetRowIter(ctx *Context, c Catalog) (RowIter, error) {
	var rows []Row
	for _, c := range SupportedCharsets {
		rows = append(rows, Row{
			c.String(),
			c.DefaultCollation().String(),
			c.Description(),
			uint64(c.MaxLength()),
		})
	}
	return RowsToRowIter(rows...), nil
}

func statisticsRowIter(ctx *Context, c Catalog) (RowIter, error) {
	var rows []Row
	dbs := c.AllDatabases(ctx)

	for _, db := range dbs {
		tableNames, tErr := db.GetTableNames(ctx)
		if tErr != nil {
			return nil, tErr
		}

		for _, tableName := range tableNames {
			tbl, _, err := c.Table(ctx, db.Name(), tableName)
			if err != nil {
				return nil, err
			}

			indexTable, ok := tbl.(IndexedTable)
			if ok {
				indexes, iErr := indexTable.GetIndexes(ctx)
				if iErr != nil {
					return nil, iErr
				}

				for _, index := range indexes {
					var (
						nonUnique    int
						indexComment string
						indexName    string
						comment      = ""
						isVisible    string
					)
					indexName = index.ID()
					if index.IsUnique() {
						nonUnique = 0
					} else {
						nonUnique = 1
					}
					indexType := index.IndexType()
					indexComment = index.Comment()
					// setting `VISIBLE` is not supported, so defaulting it to "YES"
					isVisible = "YES"

					// Create a Row for each column this index refers too.
					i := 0
					for _, expr := range index.Expressions() {
						col := plan.GetColumnFromIndexExpr(expr, tbl)
						if col != nil {
							i += 1
							var (
								collation   string
								nullable    string
								cardinality int64
							)

							seqInIndex := i
							colName := strings.Replace(col.Name, "`", "", -1) // get rid of backticks

							// collation is "A" for ASC ; "D" for DESC ; "NULL" for not sorted
							collation = "A"

							// TODO : cardinality should be an estimate of the number of unique values in the index.
							// it is currently set to total number of rows in the table
							if st, ok := tbl.(StatisticsTable); ok {
								cardinality, err = getTotalNumRows(ctx, st)
								if err != nil {
									return nil, err
								}
							}

							// if nullable, 'YES'; if not, ''
							if col.Nullable {
								nullable = "YES"
							} else {
								nullable = ""
							}

							rows = append(rows, Row{
								"def",        // table_catalog
								db.Name(),    // table_schema
								tbl.Name(),   // table_name
								nonUnique,    // non_unique		NOT NULL
								db.Name(),    // index_schema
								indexName,    // index_name
								seqInIndex,   // seq_in_index	NOT NULL
								colName,      // column_name
								collation,    // collation
								cardinality,  // cardinality
								nil,          // sub_part
								nil,          // packed
								nullable,     // is_nullable	NOT NULL
								indexType,    // index_type		NOT NULL
								comment,      // comment		NOT NULL
								indexComment, // index_comment	NOT NULL
								isVisible,    // is_visible		NOT NULL
								nil,          // expression
							})
						}
					}
				}
			}
		}
	}

	return RowsToRowIter(rows...), nil
}

func engineRowIter(ctx *Context, c Catalog) (RowIter, error) {
	var rows []Row
	for _, c := range SupportedEngines {
		rows = append(rows, Row{
			c.String(),
			c.Support(),
			c.Comment(),
			c.Transactions(),
			c.XA(),
			c.Savepoints(),
		})
	}
	return RowsToRowIter(rows...), nil
}

func triggersRowIter(ctx *Context, c Catalog) (RowIter, error) {
	var rows []Row
	for _, db := range c.AllDatabases(ctx) {
		triggerDb, ok := db.(TriggerDatabase)
		if ok {
			triggers, err := triggerDb.GetTriggers(ctx)
			if err != nil {
				return nil, err
			}
			var triggerPlans []*plan.CreateTrigger
			for _, trigger := range triggers {
				parsedTrigger, err := parse.Parse(ctx, trigger.CreateStatement)
				if err != nil {
					return nil, err
				}
				triggerPlan, ok := parsedTrigger.(*plan.CreateTrigger)
				if !ok {
					return nil, ErrTriggerCreateStatementInvalid.New(trigger.CreateStatement)
				}
				triggerPlan.CreatedAt = trigger.CreatedAt // Keep stored created time
				triggerPlans = append(triggerPlans, triggerPlan)
			}

			beforeTriggers, afterTriggers := analyzer.OrderTriggers(triggerPlans)
			var beforeDelete []*plan.CreateTrigger
			var beforeInsert []*plan.CreateTrigger
			var beforeUpdate []*plan.CreateTrigger
			var afterDelete []*plan.CreateTrigger
			var afterInsert []*plan.CreateTrigger
			var afterUpdate []*plan.CreateTrigger
			for _, triggerPlan := range beforeTriggers {
				switch triggerPlan.TriggerEvent {
				case sqlparser.DeleteStr:
					beforeDelete = append(beforeDelete, triggerPlan)
				case sqlparser.InsertStr:
					beforeInsert = append(beforeInsert, triggerPlan)
				case sqlparser.UpdateStr:
					beforeUpdate = append(beforeUpdate, triggerPlan)
				}
			}
			for _, triggerPlan := range afterTriggers {
				switch triggerPlan.TriggerEvent {
				case sqlparser.DeleteStr:
					afterDelete = append(afterDelete, triggerPlan)
				case sqlparser.InsertStr:
					afterInsert = append(afterInsert, triggerPlan)
				case sqlparser.UpdateStr:
					afterUpdate = append(afterUpdate, triggerPlan)
				}
			}

			// These are grouped as such just to use the index as the action order. No special importance on the arrangement,
			// or the fact that these are slices in a larger slice rather than separate counts.
			for _, planGroup := range [][]*plan.CreateTrigger{beforeDelete, beforeInsert, beforeUpdate, afterDelete, afterInsert, afterUpdate} {
				for order, triggerPlan := range planGroup {
					triggerEvent := strings.ToUpper(triggerPlan.TriggerEvent)
					triggerTime := strings.ToUpper(triggerPlan.TriggerTime)
					tableName := triggerPlan.Table.(*plan.UnresolvedTable).Name()
					characterSetClient, err := ctx.GetSessionVariable(ctx, "character_set_client")
					if err != nil {
						return nil, err
					}
					collationConnection, err := ctx.GetSessionVariable(ctx, "collation_connection")
					if err != nil {
						return nil, err
					}
					collationServer, err := ctx.GetSessionVariable(ctx, "collation_server")
					if err != nil {
						return nil, err
					}
					rows = append(rows, Row{
						"def",                   // trigger_catalog
						triggerDb.Name(),        // trigger_schema
						triggerPlan.TriggerName, // trigger_name
						triggerEvent,            // event_manipulation
						"def",                   // event_object_catalog
						triggerDb.Name(),        // event_object_schema //TODO: table may be in a different db
						tableName,               // event_object_table
						int64(order + 1),        // action_order
						nil,                     // action_condition
						triggerPlan.BodyString,  // action_statement
						"ROW",                   // action_orientation
						triggerTime,             // action_timing
						nil,                     // action_reference_old_table
						nil,                     // action_reference_new_table
						"OLD",                   // action_reference_old_row
						"NEW",                   // action_reference_new_row
						triggerPlan.CreatedAt,   // created
						"",                      // sql_mode
						"",                      // definer
						characterSetClient,      // character_set_client
						collationConnection,     // collation_connection
						collationServer,         // database_collation
					})
				}
			}
		}
	}
	return RowsToRowIter(rows...), nil
}

func checkConstraintsRowIter(ctx *Context, c Catalog) (RowIter, error) {
	var rows []Row
	for _, db := range c.AllDatabases(ctx) {
		tableNames, err := db.GetTableNames(ctx)
		if err != nil {
			return nil, err
		}

		for _, tableName := range tableNames {
			tbl, _, err := c.Table(ctx, db.Name(), tableName)
			if err != nil {
				return nil, err
			}

			checkTbl, ok := tbl.(CheckTable)
			if ok {
				checkDefinitions, err := checkTbl.GetChecks(ctx)
				if err != nil {
					return nil, err
				}

				for _, checkDefinition := range checkDefinitions {
					rows = append(rows, Row{"def", db.Name(), checkDefinition.Name, checkDefinition.CheckExpression})
				}
			}
		}
	}

	return RowsToRowIter(rows...), nil
}

func tableConstraintRowIter(ctx *Context, c Catalog) (RowIter, error) {
	var rows []Row
	for _, db := range c.AllDatabases(ctx) {
		tableNames, err := db.GetTableNames(ctx)
		if err != nil {
			return nil, err
		}

		for _, tableName := range tableNames {
			tbl, _, err := c.Table(ctx, db.Name(), tableName)
			if err != nil {
				return nil, err
			}

			// Get all the CHECKs
			checkTbl, ok := tbl.(CheckTable)
			if ok {
				checkDefinitions, err := checkTbl.GetChecks(ctx)
				if err != nil {
					return nil, err
				}

				for _, checkDefinition := range checkDefinitions {
					enforced := "YES"
					if !checkDefinition.Enforced {
						enforced = "NO"
					}
					rows = append(rows, Row{"def", db.Name(), checkDefinition.Name, db.Name(), tbl.Name(), "CHECK", enforced})
				}
			}

			// Get UNIQUEs, PRIMARY KEYs
			// TODO: Doesn't correctly consider primary keys from table implementations that don't implement sql.IndexedTable
			indexTable, ok := tbl.(IndexedTable)
			if ok {
				indexes, err := indexTable.GetIndexes(ctx)
				if err != nil {
					return nil, err
				}

				for _, index := range indexes {
					outputType := "PRIMARY KEY"
					if index.ID() != "PRIMARY" {
						if index.IsUnique() {
							outputType = "UNIQUE"
						} else {
							// In this case we have a multi-index which is not represented in this table
							continue
						}

					}

					rows = append(rows, Row{"def", db.Name(), index.ID(), db.Name(), tbl.Name(), outputType, "YES"})
				}
			}

			// Get FKs
			fkTable, ok := tbl.(ForeignKeyTable)
			if ok {
				fks, err := fkTable.GetForeignKeys(ctx)
				if err != nil {
					return nil, err
				}

				for _, fk := range fks {
					rows = append(rows, Row{"def", db.Name(), fk.Name, db.Name(), tbl.Name(), "FOREIGN KEY", "YES"})
				}
			}
		}
	}

	return RowsToRowIter(rows...), nil
}

func getColumnNamesFromIndex(idx Index, table Table) []string {
	var indexCols []string
	for _, expr := range idx.Expressions() {
		col := plan.GetColumnFromIndexExpr(expr, table)
		if col != nil {
			indexCols = append(indexCols, fmt.Sprintf("`%s`", col.Name))
		}
	}

	return indexCols
}

func keyColumnConstraintRowIter(ctx *Context, c Catalog) (RowIter, error) {
	var rows []Row
	for _, db := range c.AllDatabases(ctx) {
		tableNames, err := db.GetTableNames(ctx)
		if err != nil {
			return nil, err
		}

		for _, tableName := range tableNames {
			tbl, _, err := c.Table(ctx, db.Name(), tableName)
			if err != nil {
				return nil, err
			}

			// Get UNIQUEs, PRIMARY KEYs
			// TODO: Doesn't correctly consider primary keys from table implementations that don't implement sql.IndexedTable
			indexTable, ok := tbl.(IndexedTable)
			if ok {
				indexes, err := indexTable.GetIndexes(ctx)
				if err != nil {
					return nil, err
				}

				for _, index := range indexes {
					// In this case we have a multi-index which is not represented in this table
					if index.ID() != "PRIMARY" && !index.IsUnique() {
						continue
					}

					colNames := getColumnNamesFromIndex(index, tbl)

					// Create a Row for each column this index refers too.
					for i, colName := range colNames {
						colName = strings.Replace(colName, "`", "", -1) // get rid of backticks
						ordinalPosition := i + 1                        // Ordinal Positions starts at one

						rows = append(rows, Row{"def", db.Name(), index.ID(), "def", db.Name(), tbl.Name(), colName, ordinalPosition, nil, nil, nil, nil})
					}
				}
			}

			// Get FKs
			fkTable, ok := tbl.(ForeignKeyTable)
			if ok {
				fks, err := fkTable.GetForeignKeys(ctx)
				if err != nil {
					return nil, err
				}

				for _, fk := range fks {
					for j, colName := range fk.Columns {
						ordinalPosition := j + 1

						referencedSchema := db.Name()
						referencedTableName := fk.ReferencedTable
						referencedColumnName := strings.Replace(fk.ReferencedColumns[j], "`", "", -1) // get rid of backticks

						rows = append(rows, Row{"def", db.Name(), fk.Name, "def", db.Name(), tbl.Name(), colName, ordinalPosition, ordinalPosition, referencedSchema, referencedTableName, referencedColumnName})
					}
				}
			}
		}
	}

	return RowsToRowIter(rows...), nil
}

// processListRowIter returns info on all processes in the session
func processListRowIter(ctx *Context, c Catalog) (RowIter, error) {
	processes := ctx.ProcessList.Processes()
	var rows = make([]Row, len(processes))

	db := ctx.GetCurrentDatabase()
	if db == "" {
		db = "NULL"
	}

	for i, proc := range processes {
		var status []string
		for name, progress := range proc.Progress {
			status = append(status, fmt.Sprintf("%s(%s)", name, progress))
		}
		if len(status) == 0 {
			status = []string{"running"}
		}
		sort.Strings(status)
		rows[i] = Row{
			int64(proc.Connection),       // id
			proc.User,                    // user
			ctx.Session.Client().Address, // host
			db,                           // db
			"Query",                      // command
			int64(proc.Seconds()),        // time
			strings.Join(status, ", "),   // state
			proc.Query,                   // info
		}
	}

	return RowsToRowIter(rows...), nil
}

func collationCharSetApplicabilityRowIter(ctx *Context, c Catalog) (RowIter, error) {
	var rows []Row
	for cName := range CollationToMySQLVals {
		c := Collations[cName]
		rows = append(rows, Row{
			c.String(),
			c.CharacterSet().String(),
		})
	}
	return RowsToRowIter(rows...), nil
}

func emptyRowIter(ctx *Context, c Catalog) (RowIter, error) {
	return RowsToRowIter(), nil
}

// NewInformationSchemaDatabase creates a new INFORMATION_SCHEMA Database.
func NewInformationSchemaDatabase() Database {
	return &informationSchemaDatabase{
		name: InformationSchemaDatabaseName,
		tables: map[string]Table{
			FilesTableName: &informationSchemaTable{
				name:   FilesTableName,
				schema: filesSchema,
			},
			ColumnStatisticsTableName: &informationSchemaTable{
				name:   ColumnStatisticsTableName,
				schema: columnStatisticsSchema,
			},
			TablesTableName: &informationSchemaTable{
				name:    TablesTableName,
				schema:  tablesSchema,
				rowIter: tablesRowIter,
			},
			ColumnsTableName: &informationSchemaTable{
				name:    ColumnsTableName,
				schema:  columnsSchema,
				rowIter: columnsRowIter,
			},
			SchemataTableName: &informationSchemaTable{
				name:    SchemataTableName,
				schema:  schemataSchema,
				rowIter: schemataRowIter,
			},
			CollationsTableName: &informationSchemaTable{
				name:    CollationsTableName,
				schema:  collationsSchema,
				rowIter: collationsRowIter,
			},
			CharacterSetsTableName: &informationSchemaTable{
				name:    CharacterSetsTableName,
				schema:  characterSetSchema,
				rowIter: charsetRowIter,
			},
			StatisticsTableName: &informationSchemaTable{
				name:    StatisticsTableName,
				schema:  statisticsSchema,
				rowIter: statisticsRowIter,
			},
			TableConstraintsTableName: &informationSchemaTable{
				name:    TableConstraintsTableName,
				schema:  tableConstraintsSchema,
				rowIter: tableConstraintRowIter,
			},
			ReferentialConstraintsTableName: &informationSchemaTable{
				name:    ReferentialConstraintsTableName,
				schema:  referentialConstraintsSchema,
				rowIter: emptyRowIter,
			},
			KeyColumnUsageTableName: &informationSchemaTable{
				name:    KeyColumnUsageTableName,
				schema:  keyColumnUsageSchema,
				rowIter: keyColumnConstraintRowIter,
			},
			TriggersTableName: &informationSchemaTable{
				name:    TriggersTableName,
				schema:  triggersSchema,
				rowIter: triggersRowIter,
			},
			EventsTableName: &informationSchemaTable{
				name:    EventsTableName,
				schema:  eventsSchema,
				rowIter: emptyRowIter,
			},
			RoutinesTableName: &routineTable{
				name:    RoutinesTableName,
				schema:  routinesSchema,
				rowIter: routinesRowIter,
			},
			ViewsTableName: &informationSchemaTable{
				name:    ViewsTableName,
				schema:  viewsSchema,
				rowIter: viewRowIter,
			},
			UserPrivilegesTableName: &informationSchemaTable{
				name:    UserPrivilegesTableName,
				schema:  userPrivilegesSchema,
				rowIter: emptyRowIter,
			},
			EnginesTableName: &informationSchemaTable{
				name:    EnginesTableName,
				schema:  enginesSchema,
				rowIter: engineRowIter,
			},
			CheckConstraintsTableName: &informationSchemaTable{
				name:    CheckConstraintsTableName,
				schema:  checkConstraintsSchema,
				rowIter: checkConstraintsRowIter,
			},
			PartitionsTableName: &informationSchemaTable{
				name:    PartitionsTableName,
				schema:  partitionSchema,
				rowIter: emptyRowIter,
			},
			ProcessListTableName: &informationSchemaTable{
				name:    ProcessListTableName,
				schema:  processListSchema,
				rowIter: processListRowIter,
			},
			CollationCharSetApplicabilityTableName: &informationSchemaTable{
				name:    CollationCharSetApplicabilityTableName,
				schema:  collationCharSetApplicabilitySchema,
				rowIter: collationCharSetApplicabilityRowIter,
			},
			AdministrableRoleAuthorizationsTableName: &informationSchemaTable{
				name:    AdministrableRoleAuthorizationsTableName,
				schema:  administrableRoleAuthorizationsSchema,
				rowIter: emptyRowIter,
			},
			ApplicableRolesTableName: &informationSchemaTable{
				name:    ApplicableRolesTableName,
				schema:  applicableRolesSchema,
				rowIter: emptyRowIter,
			},
			ColumnPrivilegesTableName: &informationSchemaTable{
				name:    ColumnPrivilegesTableName,
				schema:  columnPrivilegesSchema,
				rowIter: emptyRowIter,
			},
			ColumnsExtensionsTableName: &informationSchemaTable{
				name:    ColumnsExtensionsTableName,
				schema:  columnExtensionsSchema,
				rowIter: emptyRowIter,
			},
			ConnectionControlFailedLoginAttemptsTableName: &informationSchemaTable{
				name:    ConnectionControlFailedLoginAttemptsTableName,
				schema:  connectionControlFailedLoginAttemptsSchema,
				rowIter: emptyRowIter,
			},
			EnabledRolesTablesName: &informationSchemaTable{
				name:    EnabledRolesTablesName,
				schema:  enabledRolesSchema,
				rowIter: emptyRowIter,
			},
			KeywordsTableName: &informationSchemaTable{
				name:    KeywordsTableName,
				schema:  keywordsSchema,
				rowIter: emptyRowIter,
			},
			MysqlFirewallUsersTableName: &informationSchemaTable{
				name:    MysqlFirewallUsersTableName,
				schema:  mysqlFirewallUsersSchema,
				rowIter: emptyRowIter,
			},
			MysqlFirewallWhitelistTableName: &informationSchemaTable{
				name:    MysqlFirewallUsersTableName,
				schema:  mysqlFirewallWhitelistSchema,
				rowIter: emptyRowIter,
			},
			OptimizerTraceTableName: &informationSchemaTable{
				name:    OptimizerTraceTableName,
				schema:  optimizerTraceSchema,
				rowIter: emptyRowIter,
			},
			PluginsTableName: &informationSchemaTable{
				name:    PluginsTableName,
				schema:  pluginsSchema,
				rowIter: emptyRowIter,
			},
			ProfilingTableName: &informationSchemaTable{
				name:    ProfilingTableName,
				schema:  profilingSchema,
				rowIter: emptyRowIter,
			},
			ResourceGroupsTableName: &informationSchemaTable{
				name:    ResourceGroupsTableName,
				schema:  resourceGroupSchema,
				rowIter: emptyRowIter,
			},
			RoleColumnGrantsTableName: &informationSchemaTable{
				name:    RoleColumnGrantsTableName,
				schema:  roleColumnGrantsSchema,
				rowIter: emptyRowIter,
			},
			RoleRoutineGrantsTableName: &informationSchemaTable{
				name:    RoleRoutineGrantsTableName,
				schema:  roleRoutineGrantsSchema,
				rowIter: emptyRowIter,
			},
			RoleTableGrantsTableName: &informationSchemaTable{
				name:    RoleTableGrantsTableName,
				schema:  roleTableGrantsSchema,
				rowIter: emptyRowIter,
			},
			SchemaPrivilegesTableName: &informationSchemaTable{
				name:    SchemaPrivilegesTableName,
				schema:  schemaPrivilegesTableName,
				rowIter: emptyRowIter,
			},
			SchemataExtensionsTableName: &informationSchemaTable{
				name:    SchemataExtensionsTableName,
				schema:  schemataExtensionTableName,
				rowIter: emptyRowIter,
			},
			StGeometryColumnsTableName: &informationSchemaTable{
				name:    StGeometryColumnsTableName,
				schema:  stGeometryColumnsSchema,
				rowIter: emptyRowIter,
			},
			StSpatialReferenceSystemsTableName: &informationSchemaTable{
				name:    StSpatialReferenceSystemsTableName,
				schema:  stSpatialReferenceSystemsSchema,
				rowIter: emptyRowIter,
			},
			StUnitsOfMeasureTableName: &informationSchemaTable{
				name:    StUnitsOfMeasureTableName,
				schema:  stUnitsOfMeasureSchema,
				rowIter: emptyRowIter,
			},
			TableConstraintsExtensionsTableName: &informationSchemaTable{
				name:    RoleColumnGrantsTableName,
				schema:  tableConstraintsExtensionsSchema,
				rowIter: emptyRowIter,
			},
			TablePrivilegesTableName: &informationSchemaTable{
				name:    TablePrivilegesTableName,
				schema:  tablePrivilegesSchema,
				rowIter: emptyRowIter,
			},
			TablesExtensionsTableName: &informationSchemaTable{
				name:    TablesExtensionsTableName,
				schema:  tablesExtensionsSchema,
				rowIter: emptyRowIter,
			},
			TablespacesTableName: &informationSchemaTable{
				name:    TablespacesTableName,
				schema:  tablespacesSchema,
				rowIter: emptyRowIter,
			},
			TablespacesExtensionsTableName: &informationSchemaTable{
				name:    TablespacesExtensionsTableName,
				schema:  tablespacesExtensionsSchema,
				rowIter: emptyRowIter,
			},
			UserAttributesTableName: &informationSchemaTable{
				name:    UserAttributesTableName,
				schema:  userAttributesSchema,
				rowIter: emptyRowIter,
			},
			ViewRoutineUsageTableName: &informationSchemaTable{
				name:    ViewRoutineUsageTableName,
				schema:  viewRoutineUsageSchema,
				rowIter: emptyRowIter,
			},
			ViewTableUsageTableName: &informationSchemaTable{
				name:    ViewTableUsageTableName,
				schema:  viewTableUsageSchema,
				rowIter: emptyRowIter,
			},
			InnoDBBufferPageName: &informationSchemaTable{
				name:    InnoDBBufferPageName,
				schema:  innoDBBufferPageSchema,
				rowIter: emptyRowIter,
			},
			InnoDBBufferPageLRUName: &informationSchemaTable{
				name:    InnoDBBufferPageLRUName,
				schema:  innoDBBufferPageLRUSchema,
				rowIter: emptyRowIter,
			},
			InnoDBBufferPoolStatsName: &informationSchemaTable{
				name:    InnoDBBufferPoolStatsName,
				schema:  innoDBBufferPoolStatsSchema,
				rowIter: emptyRowIter,
			},
			InnoDBCachedIndexesName: &informationSchemaTable{
				name:    InnoDBCachedIndexesName,
				schema:  innoDBCachedIndexesSchema,
				rowIter: emptyRowIter,
			},
			InnoDBCmpName: &informationSchemaTable{
				name:    InnoDBCmpName,
				schema:  innoDBCmpSchema,
				rowIter: emptyRowIter,
			},
			InnoDBCmpResetName: &informationSchemaTable{
				name:    InnoDBCmpResetName,
				schema:  innoDBCmpResetSchema,
				rowIter: emptyRowIter,
			},
			InnoDBCmpmemName: &informationSchemaTable{
				name:    InnoDBCmpmemName,
				schema:  innoDBCmpmemSchema,
				rowIter: emptyRowIter,
			},
			InnoDBCmpmemResetName: &informationSchemaTable{
				name:    InnoDBCmpmemResetName,
				schema:  innoDBCmpmemResetSchema,
				rowIter: emptyRowIter,
			},
			InnoDBCmpPerIndexName: &informationSchemaTable{
				name:    InnoDBCmpPerIndexName,
				schema:  innoDBCmpPerIndexSchema,
				rowIter: emptyRowIter,
			},
			InnoDBCmpPerIndexResetName: &informationSchemaTable{
				name:    InnoDBCmpPerIndexResetName,
				schema:  innoDBCmpPerIndexResetSchema,
				rowIter: emptyRowIter,
			},
			InnoDBColumnsName: &informationSchemaTable{
				name:    InnoDBColumnsName,
				schema:  innoDBColumnsSchema,
				rowIter: emptyRowIter,
			},
			InnoDBDatafilesName: &informationSchemaTable{
				name:    InnoDBDatafilesName,
				schema:  innoDBDatafilesSchema,
				rowIter: emptyRowIter,
			},
			InnoDBFieldsName: &informationSchemaTable{
				name:    InnoDBFieldsName,
				schema:  innoDBFieldsSchema,
				rowIter: emptyRowIter,
			},
			InnoDBForeignName: &informationSchemaTable{
				name:    InnoDBForeignName,
				schema:  innoDBForeignSchema,
				rowIter: emptyRowIter,
			},
			InnoDBForeignColsName: &informationSchemaTable{
				name:    InnoDBForeignColsName,
				schema:  innoDBForeignColsSchema,
				rowIter: emptyRowIter,
			},
			InnoDBFtBeingDeletedName: &informationSchemaTable{
				name:    InnoDBFtBeingDeletedName,
				schema:  innoDBFtBeingDeletedSchema,
				rowIter: emptyRowIter,
			},
			InnoDBFtConfigName: &informationSchemaTable{
				name:    InnoDBFtConfigName,
				schema:  innoDBFtConfigSchema,
				rowIter: emptyRowIter,
			},
			InnoDBFtDefaultStopwordName: &informationSchemaTable{
				name:    InnoDBFtDefaultStopwordName,
				schema:  innoDBFtDefaultStopwordSchema,
				rowIter: emptyRowIter,
			},
			InnoDBFtDeletedName: &informationSchemaTable{
				name:    InnoDBFtDeletedName,
				schema:  innoDBFtDeletedSchema,
				rowIter: emptyRowIter,
			},
			InnoDBFtIndexCacheName: &informationSchemaTable{
				name:    InnoDBFtIndexCacheName,
				schema:  innoDBFtIndexCacheSchema,
				rowIter: emptyRowIter,
			},
			InnoDBFtIndexTableName: &informationSchemaTable{
				name:    InnoDBFtIndexTableName,
				schema:  innoDBFtIndexTableSchema,
				rowIter: emptyRowIter,
			},
			InnoDBIndexesName: &informationSchemaTable{
				name:    InnoDBIndexesName,
				schema:  innoDBIndexesSchema,
				rowIter: emptyRowIter,
			},
			InnoDBMetricsName: &informationSchemaTable{
				name:    InnoDBMetricsName,
				schema:  innoDBMetricsSchema,
				rowIter: emptyRowIter,
			},
			InnoDBSessionTempTablespacesName: &informationSchemaTable{
				name:    InnoDBSessionTempTablespacesName,
				schema:  innoDBSessionTempTablespacesSchema,
				rowIter: emptyRowIter,
			},
			InnoDBTablesName: &informationSchemaTable{
				name:    InnoDBTablesName,
				schema:  innoDBTablesSchema,
				rowIter: emptyRowIter,
			},
			InnoDBTablespacesName: &informationSchemaTable{
				name:    InnoDBTablespacesName,
				schema:  innoDBTablespacesSchema,
				rowIter: emptyRowIter,
			},
			InnoDBTablespacesBriefName: &informationSchemaTable{
				name:    InnoDBTablespacesBriefName,
				schema:  innoDBTablespacesBriefSchema,
				rowIter: emptyRowIter,
			},
			InnoDBTablestatsName: &informationSchemaTable{
				name:    InnoDBTablestatsName,
				schema:  innoDBTablestatsSchema,
				rowIter: emptyRowIter,
			},
			InnoDBTempTableInfoName: &informationSchemaTable{
				name:    InnoDBTempTableInfoName,
				schema:  innoDBTempTableSchema,
				rowIter: innoDBTempTableRowIter,
			},
			InnoDBTrxName: &informationSchemaTable{
				name:    InnoDBTrxName,
				schema:  innoDBTrxSchema,
				rowIter: emptyRowIter,
			},
			InnoDBVirtualName: &informationSchemaTable{
				name:    InnoDBVirtualName,
				schema:  innoDBVirtualSchema,
				rowIter: emptyRowIter,
			},
		},
	}
}

func viewRowIter(ctx *Context, catalog Catalog) (RowIter, error) {
	var rows []Row
	for _, db := range catalog.AllDatabases(ctx) {
		dbName := db.Name()

		views, err := viewsInDatabase(ctx, db)
		if err != nil {
			return nil, err
		}

		for _, view := range views {
			rows = append(rows, Row{
				"def",
				dbName,
				view.Name,
				view.TextDefinition,
				"NONE",
				"YES",
				"",
				"DEFINER",
				Collation_Default.CharacterSet().String(),
				Collation_Default.String(),
			})
		}
	}

	return RowsToRowIter(rows...), nil
}

// viewsInDatabase returns all views defined on the database given, consulting both the database itself as well as any
// views defined in session memory. Typically there will not be both types of views on a single database, but the
// interfaces do make it possible.
func viewsInDatabase(ctx *Context, db Database) ([]ViewDefinition, error) {
	var views []ViewDefinition
	dbName := db.Name()

	if privilegedDatabase, ok := db.(grant_tables.PrivilegedDatabase); ok {
		db = privilegedDatabase.Unwrap()
	}
	if vdb, ok := db.(ViewDatabase); ok {
		dbViews, err := vdb.AllViews(ctx)
		if err != nil {
			return nil, err
		}

		for _, view := range dbViews {
			views = append(views, view)
		}
	}

	for _, view := range ctx.GetViewRegistry().ViewsInDatabase(dbName) {
		views = append(views, ViewDefinition{
			Name:           view.Name(),
			TextDefinition: view.TextDefinition(),
		})
	}

	return views, nil
}

// Name implements the sql.Database interface.
func (db *informationSchemaDatabase) Name() string { return db.name }

// Tables implements the sql.Database interface.
func (db *informationSchemaDatabase) Tables() map[string]Table { return db.tables }

func (db *informationSchemaDatabase) GetTableInsensitive(ctx *Context, tblName string) (Table, bool, error) {
	tbl, ok := GetTableInsensitive(tblName, db.tables)
	return tbl, ok, nil
}

func (db *informationSchemaDatabase) GetTableNames(ctx *Context) ([]string, error) {
	tblNames := make([]string, 0, len(db.tables))
	for k := range db.tables {
		tblNames = append(tblNames, k)
	}

	return tblNames, nil
}

// Name implements the sql.Table interface.
func (t *informationSchemaTable) Name() string {
	return t.name
}

// Schema implements the sql.Table interface.
func (t *informationSchemaTable) Schema() Schema {
	return t.schema
}

func (t *informationSchemaTable) AssignCatalog(cat Catalog) Table {
	t.catalog = cat
	return t
}

// Partitions implements the sql.Table interface.
func (t *informationSchemaTable) Partitions(ctx *Context) (PartitionIter, error) {
	return &informationSchemaPartitionIter{informationSchemaPartition: informationSchemaPartition{partitionKey(t.Name())}}, nil
}

// PartitionRows implements the sql.PartitionRows interface.
func (t *informationSchemaTable) PartitionRows(ctx *Context, partition Partition) (RowIter, error) {
	if !bytes.Equal(partition.Key(), partitionKey(t.Name())) {
		return nil, ErrPartitionNotFound.New(partition.Key())
	}
	if t.rowIter == nil {
		return RowsToRowIter(), nil
	}
	if t.catalog == nil {
		return nil, fmt.Errorf("nil catalog for info schema table %s", t.name)
	}

	return t.rowIter(ctx, t.catalog)
}

// PartitionCount implements the sql.PartitionCounter interface.
func (t *informationSchemaTable) String() string {
	return printTable(t.Name(), t.Schema())
}

// Key implements Partition  interface
func (p *informationSchemaPartition) Key() []byte { return p.key }

// Next implements single PartitionIter interface
func (pit *informationSchemaPartitionIter) Next(ctx *Context) (Partition, error) {
	if pit.pos == 0 {
		pit.pos++
		return pit, nil
	}
	return nil, io.EOF
}

// Close implements single PartitionIter interface
func (pit *informationSchemaPartitionIter) Close(_ *Context) error {
	pit.pos = 0
	return nil
}

func printTable(name string, tableSchema Schema) string {
	p := NewTreePrinter()
	_ = p.WriteNode("Table(%s)", name)
	var schema = make([]string, len(tableSchema))
	for i, col := range tableSchema {
		schema[i] = fmt.Sprintf(
			"Column(%s, %s, nullable=%v)",
			col.Name,
			col.Type.String(),
			col.Nullable,
		)
	}
	_ = p.WriteChildren(schema...)
	return p.String()
}

func partitionKey(tableName string) []byte {
	return []byte(InformationSchemaDatabaseName + "." + tableName)
<<<<<<< HEAD
}

func getAutoIncrementValue(ctx *Context, t Table) (val interface{}) {
	for _, c := range t.Schema() {
		if c.AutoIncrement {
			val, _ = t.(AutoIncrementTable).PeekNextAutoIncrementValue(ctx)
			// ignore errors
			break
		}
	}
	return
}

func getTotalNumRows(ctx *Context, st StatisticsTable) (int64, error) {
	c, cErr := st.NumRows(ctx)
	if cErr != nil {
		return 0, cErr
	}
	// cardinality is int64 type, but NumRows return uint64
	// so casting it to int64 with a check for negative number
	cardinality := int64(c)
	if cardinality < 0 {
		cardinality = int64(0)
	}

	return cardinality, nil
=======
>>>>>>> d099ff0f
}<|MERGE_RESOLUTION|>--- conflicted
+++ resolved
@@ -1991,18 +1991,6 @@
 
 func partitionKey(tableName string) []byte {
 	return []byte(InformationSchemaDatabaseName + "." + tableName)
-<<<<<<< HEAD
-}
-
-func getAutoIncrementValue(ctx *Context, t Table) (val interface{}) {
-	for _, c := range t.Schema() {
-		if c.AutoIncrement {
-			val, _ = t.(AutoIncrementTable).PeekNextAutoIncrementValue(ctx)
-			// ignore errors
-			break
-		}
-	}
-	return
 }
 
 func getTotalNumRows(ctx *Context, st StatisticsTable) (int64, error) {
@@ -2018,6 +2006,4 @@
 	}
 
 	return cardinality, nil
-=======
->>>>>>> d099ff0f
 }