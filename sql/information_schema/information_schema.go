// Copyright 2020-2022 Dolthub, Inc.
//
// Licensed under the Apache License, Version 2.0 (the "License");
// you may not use this file except in compliance with the License.
// You may obtain a copy of the License at
//
//     http://www.apache.org/licenses/LICENSE-2.0
//
// Unless required by applicable law or agreed to in writing, software
// distributed under the License is distributed on an "AS IS" BASIS,
// WITHOUT WARRANTIES OR CONDITIONS OF ANY KIND, either express or implied.
// See the License for the specific language governing permissions and
// limitations under the License.

package information_schema

import (
	"bytes"
	"fmt"
	"io"
	"sort"
	"strings"

	"github.com/dolthub/vitess/go/sqltypes"
	"github.com/dolthub/vitess/go/vt/sqlparser"

	. "github.com/dolthub/go-mysql-server/sql"
	"github.com/dolthub/go-mysql-server/sql/analyzer"
	"github.com/dolthub/go-mysql-server/sql/grant_tables"
	"github.com/dolthub/go-mysql-server/sql/parse"
	"github.com/dolthub/go-mysql-server/sql/plan"
)

const (
	// InformationSchemaDatabaseName is the name of the information schema database.
	InformationSchemaDatabaseName = "information_schema"
	// AdministrableRoleAuthorizationsTableName is the name of the ADMINISTRABLE_ROLE_AUTHORIZATIONS table.
	AdministrableRoleAuthorizationsTableName = "administrable_role_authorizations"
	// ApplicableRolesTableName is the name of the APPLICABLE_ROLES table.
	ApplicableRolesTableName = "applicable_roles"
	// CharacterSetsTableName is the name of the CHARACTER_SETS table
	CharacterSetsTableName = "character_sets"
	// CheckConstraintsTableName is the name of CHECK_CONSTRAINTS table
	CheckConstraintsTableName = "check_constraints"
	// CollationCharSetApplicabilityTableName is the name of COLLATION_CHARACTER_SET_APPLICABILITY table.
	CollationCharSetApplicabilityTableName = "collation_character_set_applicability"
	// CollationsTableName is the name of the COLLATIONS table.
	CollationsTableName = "collations"
	// ColumnPrivilegesTableName is the name of the COLUMN_PRIVILEGES table.
	ColumnPrivilegesTableName = "column_privileges"
	// ColumnStatisticsTableName is the name of the COLUMN_STATISTICS table.
	ColumnStatisticsTableName = "column_statistics"
	// ColumnsTableName is the name of columns table.
	ColumnsTableName = "columns"
	// ColumnsExtensionsTableName is the name of the COLUMN_EXTENSIONS table.
	ColumnsExtensionsTableName = "columns_extensions"
	// ConnectionControlFailedLoginAttemptsTableName is the name of the CONNECTION_CONTROL_FAILED_LOGIN_ATTEMPTS.
	ConnectionControlFailedLoginAttemptsTableName = "connection_control_failed_login_attempts"
	// EnabledRolesTablesName is the name of the ENABLED_ROLES table.
	EnabledRolesTablesName = "enabled_roles"
	// EnginesTableName is the name of the ENGINES table
	EnginesTableName = "engines"
	// EventsTableName is the name of the EVENTS table.
	EventsTableName = "events"
	// FilesTableName is the name of the FILES table.
	FilesTableName = "files"
	// KeyColumnUsageTableName is the name of the KEY_COLUMN_USAGE table.
	KeyColumnUsageTableName = "key_column_usage"
	// KeywordsTableName is the name of the KEYWORDS table.
	KeywordsTableName = "keywords"
	// MysqlFirewallUsersTableName is the name of the MYSQL_FIREWALL_USERS table.
	MysqlFirewallUsersTableName = "mysql_firewall_users"
	// MysqlFirewallWhitelistTableName is the name of the MYSQL_FIREWALL_WHITELIST table.
	MysqlFirewallWhitelistTableName = "mysql_firewall_whitelist"
	// OptimizerTraceTableName is the name of the OPTIMIZER_TRACE table.
	OptimizerTraceTableName = "optimizer_trace"
	// PartitionsTableName is the name of the PARTITIONS table
	PartitionsTableName = "partitions"
	// PluginsTableName is the name of the PLUGINS table.
	PluginsTableName = "plugins"
	// ProcessListTableName is the name of PROCESSLIST table
	ProcessListTableName = "processlist"
	// ProfilingTableName is the name of PROFILING table.
	ProfilingTableName = "profiling"
	// ReferentialConstraintsTableName is the name of the TABLE_CONSTRAINTS table.
	ReferentialConstraintsTableName = "referential_constraints"
	// ResourceGroupsTableName is the name of the RESOURCE_GROUPS table.
	ResourceGroupsTableName = "resource_groups"
	// RoleColumnGrantsTableName is the name of the ROLE_COLUMNS_GRANTS table.
	RoleColumnGrantsTableName = "role_column_grants"
	// RoleRoutineGrantsTableName is the name of the ROLE_ROUTINE_GRANTS table.
	RoleRoutineGrantsTableName = "role_routine_grants"
	// RoleTableGrantsTableName is the name of the ROLE_TABLE_GRANTS table.
	RoleTableGrantsTableName = "role_table_grants"
	// RoutinesTableName is the name of the routines table.
	RoutinesTableName = "routines"
	// SchemaPrivilegesTableName is the name of the schema_privileges table.
	SchemaPrivilegesTableName = "schema_privileges"
	// SchemataTableName is the name of the SCHEMATA table.
	SchemataTableName = "schemata"
	// SchemataExtensionsTableName is the name of the SCHEMATA_EXTENSIONS table.
	SchemataExtensionsTableName = "schemata_extensions"
	// StGeometryColumnsTableName is the name of the ST_GEOMETRY_COLUMNS table.
	StGeometryColumnsTableName = "st_geometry_columns"
	// StSpatialReferenceSystemsTableName is the name of ST_SPATIAL_REFERENCE_SYSTEMS table.
	StSpatialReferenceSystemsTableName = "st_spatial_reference_systems"
	// StUnitsOfMeasureTableName is the name of the ST_UNITS_OF_MEASURE
	StUnitsOfMeasureTableName = "st_units_of_measure"
	// StatisticsTableName is the name of the STATISTICS table.
	StatisticsTableName = "statistics"
	// TableConstraintsTableName is the name of the TABLE_CONSTRAINTS table.
	TableConstraintsTableName = "table_constraints"
	// TableConstraintsExtensionsTableName is the name of the TABLE_CONSTRAINTS_EXTENSIONS table.
	TableConstraintsExtensionsTableName = "table_constraints_extensions"
	// TablePrivilegesTableName is the name of TABLE_PRIVILEGES table.
	TablePrivilegesTableName = "table_privileges"
	// TablesTableName is the name of TABLES table.
	TablesTableName = "tables"
	// TablesExtensionsTableName is the name of TABLE_EXTENSIONS table.
	TablesExtensionsTableName = "tables_extensions"
	// TablespacesTableName is the names of the TABLESPACES table.
	TablespacesTableName = "tablespaces"
	// TablespacesExtensionsTableName is the name of the TABLESPACES_EXTENSIONS table.
	TablespacesExtensionsTableName = "tablespaces_extensions"
	// TriggersTableName is the name of the TRIGGERS table.
	TriggersTableName = "triggers"
	// UserAttributesTableName is the name of the USER_ATTRIBUTES table.
	UserAttributesTableName = "user_attributes"
	// UserPrivilegesTableName is the name of the USER_PRIVILEGES table
	UserPrivilegesTableName = "user_privileges"
	// ViewRoutineUsageTableName is the name of VIEW_ROUTINE_USAGE table.
	ViewRoutineUsageTableName = "view_routine_usage"
	// ViewTableUsageTableName is the name of the VIEW_TABLE_USAGE table.
	ViewTableUsageTableName = "view_table_usage"
	// ViewsTableName is the name of the VIEWS table.
	ViewsTableName = "views"
)

var _ Database = (*informationSchemaDatabase)(nil)

type informationSchemaDatabase struct {
	name   string
	tables map[string]Table
}

type informationSchemaTable struct {
	name    string
	schema  Schema
	catalog Catalog
	rowIter func(*Context, Catalog) (RowIter, error)
}

type informationSchemaPartition struct {
	key []byte
}

type informationSchemaPartitionIter struct {
	informationSchemaPartition
	pos int
}

var (
	_ Database      = (*informationSchemaDatabase)(nil)
	_ Table         = (*informationSchemaTable)(nil)
	_ Partition     = (*informationSchemaPartition)(nil)
	_ PartitionIter = (*informationSchemaPartitionIter)(nil)
)

var filesSchema = Schema{
	{Name: "file_id", Type: Int64, Source: FilesTableName, Nullable: true},
	{Name: "file_name", Type: LongText, Source: FilesTableName, Nullable: true},
	{Name: "file_type", Type: LongText, Source: FilesTableName, Nullable: true},
	{Name: "tablespace_name", Type: LongText, Source: FilesTableName},
	{Name: "table_catalog", Type: LongText, Source: FilesTableName},
	{Name: "table_schema", Type: LongBlob, Source: FilesTableName, Nullable: true},
	{Name: "table_name", Type: LongBlob, Source: FilesTableName, Nullable: true},
	{Name: "logfile_group_name", Type: LongText, Source: FilesTableName, Nullable: true},
	{Name: "logfile_group_number", Type: Int64, Source: FilesTableName, Nullable: true},
	{Name: "engine", Type: LongText, Source: FilesTableName},
	{Name: "fulltext_keys", Type: LongBlob, Source: FilesTableName, Nullable: true},
	{Name: "deleted_rows", Type: LongBlob, Source: FilesTableName, Nullable: true},
	{Name: "update_count", Type: LongBlob, Source: FilesTableName, Nullable: true},
	{Name: "free_extents", Type: Int64, Source: FilesTableName, Nullable: true},
	{Name: "total_extents", Type: Int64, Source: FilesTableName, Nullable: true},
	{Name: "extent_size", Type: Int64, Source: FilesTableName, Nullable: true},
	{Name: "initial_size", Type: Int64, Source: FilesTableName, Nullable: true},
	{Name: "maximum_size", Type: Int64, Source: FilesTableName, Nullable: true},
	{Name: "autoextend_size", Type: Int64, Source: FilesTableName, Nullable: true},
	{Name: "creation_time", Type: LongBlob, Source: FilesTableName, Nullable: true},
	{Name: "last_update_time", Type: LongBlob, Source: FilesTableName, Nullable: true},
	{Name: "last_access_time", Type: LongBlob, Source: FilesTableName, Nullable: true},
	{Name: "recover_time", Type: LongBlob, Source: FilesTableName, Nullable: true},
	{Name: "transaction_counter", Type: LongBlob, Source: FilesTableName, Nullable: true},
	{Name: "version", Type: Int64, Source: FilesTableName, Nullable: true},
	{Name: "row_format", Type: LongText, Source: FilesTableName, Nullable: true},
	{Name: "table_rows", Type: LongBlob, Source: FilesTableName, Nullable: true},
	{Name: "avg_row_length", Type: LongBlob, Source: FilesTableName, Nullable: true},
	{Name: "data_length", Type: LongBlob, Source: FilesTableName, Nullable: true},
	{Name: "max_data_length", Type: LongBlob, Source: FilesTableName, Nullable: true},
	{Name: "index_length", Type: LongBlob, Source: FilesTableName, Nullable: true},
	{Name: "data_free", Type: Int64, Source: FilesTableName, Nullable: true},
	{Name: "create_time", Type: LongBlob, Source: FilesTableName, Nullable: true},
	{Name: "update_time", Type: LongBlob, Source: FilesTableName, Nullable: true},
	{Name: "check_time", Type: LongBlob, Source: FilesTableName, Nullable: true},
	{Name: "checksum", Type: LongBlob, Source: FilesTableName, Nullable: true},
	{Name: "status", Type: LongText, Source: FilesTableName, Nullable: true},
	{Name: "extra", Type: LongBlob, Source: FilesTableName, Nullable: true},
}

var columnStatisticsSchema = Schema{
	{Name: "schema_name", Type: LongText, Source: ColumnStatisticsTableName},
	{Name: "table_name", Type: LongText, Source: ColumnStatisticsTableName},
	{Name: "column_name", Type: LongText, Source: ColumnStatisticsTableName},
	{Name: "histogram", Type: JSON, Source: ColumnStatisticsTableName},
}

var tablesSchema = Schema{
	{Name: "table_catalog", Type: LongText, Default: parse.MustStringToColumnDefaultValue(NewEmptyContext(), `""`, LongText, false), Nullable: false, Source: TablesTableName},
	{Name: "table_schema", Type: LongText, Default: parse.MustStringToColumnDefaultValue(NewEmptyContext(), `""`, LongText, false), Nullable: false, Source: TablesTableName},
	{Name: "table_name", Type: LongText, Default: parse.MustStringToColumnDefaultValue(NewEmptyContext(), `""`, LongText, false), Nullable: false, Source: TablesTableName},
	{Name: "table_type", Type: LongText, Default: parse.MustStringToColumnDefaultValue(NewEmptyContext(), `""`, LongText, false), Nullable: false, Source: TablesTableName},
	{Name: "engine", Type: LongText, Default: nil, Nullable: true, Source: TablesTableName},
	{Name: "version", Type: Uint64, Default: nil, Nullable: true, Source: TablesTableName},
	{Name: "row_format", Type: LongText, Default: nil, Nullable: true, Source: TablesTableName},
	{Name: "table_rows", Type: Uint64, Default: nil, Nullable: true, Source: TablesTableName},
	{Name: "avg_row_length", Type: Uint64, Default: nil, Nullable: true, Source: TablesTableName},
	{Name: "data_length", Type: Uint64, Default: nil, Nullable: true, Source: TablesTableName},
	{Name: "max_data_length", Type: Uint64, Default: nil, Nullable: true, Source: TablesTableName},
	{Name: "index_length", Type: Uint64, Default: nil, Nullable: true, Source: TablesTableName},
	{Name: "data_free", Type: Uint64, Default: nil, Nullable: true, Source: TablesTableName},
	{Name: "auto_increment", Type: Uint64, Default: nil, Nullable: true, Source: TablesTableName},
	{Name: "create_time", Type: Timestamp, Default: nil, Nullable: true, Source: TablesTableName},
	{Name: "update_time", Type: Timestamp, Default: nil, Nullable: true, Source: TablesTableName},
	{Name: "check_time", Type: Timestamp, Default: nil, Nullable: true, Source: TablesTableName},
	{Name: "table_collation", Type: LongText, Default: nil, Nullable: true, Source: TablesTableName},
	{Name: "checksum", Type: Uint64, Default: nil, Nullable: true, Source: TablesTableName},
	{Name: "create_options", Type: LongText, Default: nil, Nullable: true, Source: TablesTableName},
	{Name: "table_comment", Type: LongText, Default: parse.MustStringToColumnDefaultValue(NewEmptyContext(), `""`, LongText, false), Nullable: false, Source: TablesTableName},
}

var columnsSchema = Schema{
	{Name: "table_catalog", Type: LongText, Default: parse.MustStringToColumnDefaultValue(NewEmptyContext(), `""`, LongText, false), Nullable: false, Source: ColumnsTableName},
	{Name: "table_schema", Type: LongText, Default: parse.MustStringToColumnDefaultValue(NewEmptyContext(), `""`, LongText, false), Nullable: false, Source: ColumnsTableName},
	{Name: "table_name", Type: LongText, Default: parse.MustStringToColumnDefaultValue(NewEmptyContext(), `""`, LongText, false), Nullable: false, Source: ColumnsTableName},
	{Name: "column_name", Type: LongText, Default: parse.MustStringToColumnDefaultValue(NewEmptyContext(), `""`, LongText, false), Nullable: false, Source: ColumnsTableName},
	{Name: "ordinal_position", Type: Uint64, Default: parse.MustStringToColumnDefaultValue(NewEmptyContext(), "0", Uint64, false), Nullable: false, Source: ColumnsTableName},
	{Name: "column_default", Type: LongText, Default: nil, Nullable: true, Source: ColumnsTableName},
	{Name: "is_nullable", Type: LongText, Default: parse.MustStringToColumnDefaultValue(NewEmptyContext(), `""`, LongText, false), Nullable: false, Source: ColumnsTableName},
	{Name: "data_type", Type: LongText, Default: parse.MustStringToColumnDefaultValue(NewEmptyContext(), `""`, LongText, false), Nullable: false, Source: ColumnsTableName},
	{Name: "character_maximum_length", Type: Uint64, Default: nil, Nullable: true, Source: ColumnsTableName},
	{Name: "character_octet_length", Type: Uint64, Default: nil, Nullable: true, Source: ColumnsTableName},
	{Name: "numeric_precision", Type: Uint64, Default: nil, Nullable: true, Source: ColumnsTableName},
	{Name: "numeric_scale", Type: Uint64, Default: nil, Nullable: true, Source: ColumnsTableName},
	{Name: "datetime_precision", Type: Uint64, Default: nil, Nullable: true, Source: ColumnsTableName},
	{Name: "character_set_name", Type: LongText, Default: nil, Nullable: true, Source: ColumnsTableName},
	{Name: "collation_name", Type: LongText, Default: nil, Nullable: true, Source: ColumnsTableName},
	{Name: "column_type", Type: LongText, Default: parse.MustStringToColumnDefaultValue(NewEmptyContext(), `""`, LongText, false), Nullable: false, Source: ColumnsTableName},
	{Name: "column_key", Type: LongText, Default: parse.MustStringToColumnDefaultValue(NewEmptyContext(), `""`, LongText, false), Nullable: false, Source: ColumnsTableName},
	{Name: "extra", Type: LongText, Default: parse.MustStringToColumnDefaultValue(NewEmptyContext(), `""`, LongText, false), Nullable: false, Source: ColumnsTableName},
	{Name: "privileges", Type: LongText, Default: parse.MustStringToColumnDefaultValue(NewEmptyContext(), `""`, LongText, false), Nullable: false, Source: ColumnsTableName},
	{Name: "column_comment", Type: LongText, Default: parse.MustStringToColumnDefaultValue(NewEmptyContext(), `""`, LongText, false), Nullable: false, Source: ColumnsTableName},
	{Name: "generation_expression", Type: LongText, Default: parse.MustStringToColumnDefaultValue(NewEmptyContext(), `""`, LongText, false), Nullable: false, Source: ColumnsTableName},
}

var schemataSchema = Schema{
	{Name: "catalog_name", Type: LongText, Default: nil, Nullable: false, Source: SchemataTableName},
	{Name: "schema_name", Type: LongText, Default: nil, Nullable: false, Source: SchemataTableName},
	{Name: "default_character_set_name", Type: LongText, Default: nil, Nullable: false, Source: SchemataTableName},
	{Name: "default_collation_name", Type: LongText, Default: nil, Nullable: false, Source: SchemataTableName},
	{Name: "sql_path", Type: LongText, Default: nil, Nullable: true, Source: SchemataTableName},
}

var collationsSchema = Schema{
	{Name: "collation_name", Type: LongText, Default: nil, Nullable: false, Source: CollationsTableName},
	{Name: "character_set_name", Type: LongText, Default: nil, Nullable: false, Source: CollationsTableName},
	{Name: "id", Type: LongText, Default: nil, Nullable: false, Source: CollationsTableName},
	{Name: "is_default", Type: LongText, Default: nil, Nullable: false, Source: CollationsTableName},
	{Name: "is_compiled", Type: LongText, Default: nil, Nullable: true, Source: CollationsTableName},
	{Name: "sortlen", Type: LongText, Default: nil, Nullable: false, Source: CollationsTableName},
	{Name: "pad_attribute", Type: LongText, Default: nil, Nullable: false, Source: CollationsTableName},
}

var statisticsSchema = Schema{
	{Name: "table_catalog", Type: LongText, Default: nil, Nullable: true, Source: StatisticsTableName},
	{Name: "table_schema", Type: LongText, Default: nil, Nullable: true, Source: StatisticsTableName},
	{Name: "table_name", Type: LongText, Default: nil, Nullable: true, Source: StatisticsTableName},
	{Name: "non_unique", Type: Int64, Default: nil, Nullable: false, Source: StatisticsTableName},
	{Name: "index_schema", Type: LongText, Default: nil, Nullable: true, Source: StatisticsTableName},
	{Name: "index_name", Type: LongText, Default: nil, Nullable: true, Source: StatisticsTableName},
	{Name: "seq_in_index", Type: Int64, Default: nil, Nullable: false, Source: StatisticsTableName},
	{Name: "column_name", Type: LongText, Default: nil, Nullable: true, Source: StatisticsTableName},
	{Name: "collation", Type: LongText, Default: nil, Nullable: true, Source: StatisticsTableName},
	{Name: "cardinality", Type: Int64, Default: nil, Nullable: true, Source: StatisticsTableName},
	{Name: "sub_part", Type: Int64, Default: nil, Nullable: true, Source: StatisticsTableName},
	{Name: "packed", Type: Int64, Default: nil, Nullable: true, Source: StatisticsTableName},
	{Name: "nullable", Type: LongText, Default: nil, Nullable: false, Source: StatisticsTableName},
	{Name: "index_type", Type: LongText, Default: nil, Nullable: false, Source: StatisticsTableName},
	{Name: "comment", Type: LongText, Default: nil, Nullable: false, Source: StatisticsTableName},
	{Name: "index_comment", Type: LongText, Default: nil, Nullable: false, Source: StatisticsTableName},
	{Name: "is_visible", Type: LongText, Default: nil, Nullable: false, Source: StatisticsTableName},
	{Name: "expression", Type: LongText, Default: nil, Nullable: true, Source: StatisticsTableName},
}

var tableConstraintsSchema = Schema{
	{Name: "constraint_catalog", Type: LongText, Default: nil, Nullable: true, Source: TableConstraintsTableName},
	{Name: "constraint_schema", Type: LongText, Default: nil, Nullable: true, Source: TableConstraintsTableName},
	{Name: "constraint_name", Type: LongText, Default: nil, Nullable: true, Source: TableConstraintsTableName},
	{Name: "table_schema", Type: LongText, Default: nil, Nullable: true, Source: TableConstraintsTableName},
	{Name: "table_name", Type: LongText, Default: nil, Nullable: true, Source: TableConstraintsTableName},
	{Name: "constraint_type", Type: LongText, Default: nil, Nullable: false, Source: TableConstraintsTableName},
	{Name: "enforced", Type: LongText, Default: nil, Nullable: false, Source: TableConstraintsTableName},
}

var referentialConstraintsSchema = Schema{
	{Name: "constraint_catalog", Type: LongText, Default: nil, Nullable: false, Source: ReferentialConstraintsTableName},
	{Name: "constraint_schema", Type: LongText, Default: nil, Nullable: false, Source: ReferentialConstraintsTableName},
	{Name: "constraint_name", Type: LongText, Default: nil, Nullable: true, Source: ReferentialConstraintsTableName},
	{Name: "unique_constraint_catalog", Type: LongText, Default: nil, Nullable: false, Source: ReferentialConstraintsTableName},
	{Name: "unique_constraint_schema", Type: LongText, Default: nil, Nullable: false, Source: ReferentialConstraintsTableName},
	{Name: "unique_constraint_name", Type: LongText, Default: nil, Nullable: true, Source: ReferentialConstraintsTableName},
	{Name: "match_option", Type: LongText, Default: nil, Nullable: false, Source: ReferentialConstraintsTableName},
	{Name: "update_rule", Type: LongText, Default: nil, Nullable: false, Source: ReferentialConstraintsTableName},
	{Name: "delete_rule", Type: LongText, Default: nil, Nullable: false, Source: ReferentialConstraintsTableName},
	{Name: "table_name", Type: LongText, Default: nil, Nullable: false, Source: ReferentialConstraintsTableName},
	{Name: "referenced_table_name", Type: LongText, Default: nil, Nullable: false, Source: ReferentialConstraintsTableName},
}

var keyColumnUsageSchema = Schema{
	{Name: "constraint_catalog", Type: LongText, Default: nil, Nullable: true, Source: KeyColumnUsageTableName},
	{Name: "constraint_schema", Type: LongText, Default: nil, Nullable: true, Source: KeyColumnUsageTableName},
	{Name: "constraint_name", Type: LongText, Default: nil, Nullable: true, Source: KeyColumnUsageTableName},
	{Name: "table_catalog", Type: LongText, Default: nil, Nullable: true, Source: KeyColumnUsageTableName},
	{Name: "table_schema", Type: LongText, Default: nil, Nullable: true, Source: KeyColumnUsageTableName},
	{Name: "table_name", Type: LongText, Default: nil, Nullable: true, Source: KeyColumnUsageTableName},
	{Name: "column_name", Type: LongText, Default: nil, Nullable: true, Source: KeyColumnUsageTableName},
	{Name: "ordinal_position", Type: LongText, Default: nil, Nullable: false, Source: KeyColumnUsageTableName},
	{Name: "position_in_unique_constraint", Type: LongText, Default: nil, Nullable: true, Source: KeyColumnUsageTableName},
	{Name: "referenced_table_schema", Type: LongText, Default: nil, Nullable: true, Source: KeyColumnUsageTableName},
	{Name: "referenced_table_name", Type: LongText, Default: nil, Nullable: true, Source: KeyColumnUsageTableName},
	{Name: "referenced_column_name", Type: LongText, Default: nil, Nullable: true, Source: KeyColumnUsageTableName},
}

var triggersSchema = Schema{
	{Name: "trigger_catalog", Type: LongText, Default: nil, Nullable: true, Source: TriggersTableName},
	{Name: "trigger_schema", Type: LongText, Default: nil, Nullable: true, Source: TriggersTableName},
	{Name: "trigger_name", Type: LongText, Default: nil, Nullable: false, Source: TriggersTableName},
	{Name: "event_manipulation", Type: LongText, Default: nil, Nullable: false, Source: TriggersTableName},
	{Name: "event_object_catalog", Type: LongText, Default: nil, Nullable: true, Source: TriggersTableName},
	{Name: "event_object_schema", Type: LongText, Default: nil, Nullable: true, Source: TriggersTableName},
	{Name: "event_object_table", Type: LongText, Default: nil, Nullable: true, Source: TriggersTableName},
	{Name: "action_order", Type: Int64, Default: nil, Nullable: false, Source: TriggersTableName},
	{Name: "action_condition", Type: Int64, Default: nil, Nullable: true, Source: TriggersTableName},
	{Name: "action_statement", Type: LongText, Default: nil, Nullable: false, Source: TriggersTableName},
	{Name: "action_orientation", Type: LongText, Default: nil, Nullable: false, Source: TriggersTableName},
	{Name: "action_timing", Type: LongText, Default: nil, Nullable: false, Source: TriggersTableName},
	{Name: "action_reference_old_table", Type: Int64, Default: nil, Nullable: true, Source: TriggersTableName},
	{Name: "action_reference_new_table", Type: Int64, Default: nil, Nullable: true, Source: TriggersTableName},
	{Name: "action_reference_old_row", Type: LongText, Default: nil, Nullable: false, Source: TriggersTableName},
	{Name: "action_reference_new_row", Type: LongText, Default: nil, Nullable: false, Source: TriggersTableName},
	{Name: "created", Type: Timestamp, Default: nil, Nullable: false, Source: TriggersTableName},
	{Name: "sql_mode", Type: LongText, Default: nil, Nullable: false, Source: TriggersTableName},
	{Name: "definer", Type: LongText, Default: nil, Nullable: false, Source: TriggersTableName},
	{Name: "character_set_client", Type: LongText, Default: nil, Nullable: false, Source: TriggersTableName},
	{Name: "collation_connection", Type: LongText, Default: nil, Nullable: false, Source: TriggersTableName},
	{Name: "database_collation", Type: LongText, Default: nil, Nullable: false, Source: TriggersTableName},
}

var eventsSchema = Schema{
	{Name: "event_catalog", Type: LongText, Default: nil, Nullable: true, Source: EventsTableName},
	{Name: "event_schema", Type: LongText, Default: nil, Nullable: true, Source: EventsTableName},
	{Name: "event_name", Type: LongText, Default: nil, Nullable: false, Source: EventsTableName},
	{Name: "definer", Type: LongText, Default: nil, Nullable: false, Source: EventsTableName},
	{Name: "time_zone", Type: LongText, Default: nil, Nullable: true, Source: EventsTableName},
	{Name: "event_body", Type: LongText, Default: nil, Nullable: true, Source: EventsTableName},
	{Name: "event_definition", Type: LongText, Default: nil, Nullable: true, Source: EventsTableName},
	{Name: "event_type", Type: LongText, Default: nil, Nullable: false, Source: EventsTableName},
	{Name: "execute_at", Type: Datetime, Default: nil, Nullable: true, Source: EventsTableName},
	{Name: "interval_value", Type: LongText, Default: nil, Nullable: false, Source: EventsTableName},
	{Name: "interval_field", Type: LongText, Default: nil, Nullable: false, Source: EventsTableName},
	{Name: "sql_mode", Type: LongText, Default: nil, Nullable: false, Source: EventsTableName},
	{Name: "starts", Type: Datetime, Default: nil, Nullable: true, Source: EventsTableName},
	{Name: "ends", Type: Datetime, Default: nil, Nullable: true, Source: EventsTableName},
	{Name: "status", Type: LongText, Default: nil, Nullable: false, Source: EventsTableName},
	{Name: "on_completion", Type: LongText, Default: nil, Nullable: false, Source: EventsTableName},
	{Name: "created", Type: Timestamp, Default: nil, Nullable: false, Source: EventsTableName},
	{Name: "last_altered", Type: Timestamp, Default: nil, Nullable: false, Source: EventsTableName},
	{Name: "last_executed", Type: Datetime, Default: nil, Nullable: false, Source: EventsTableName},
	{Name: "event_comment", Type: LongText, Default: nil, Nullable: false, Source: EventsTableName},
	{Name: "originator", Type: Int64, Default: nil, Nullable: false, Source: EventsTableName},
	{Name: "character_set_client", Type: LongText, Default: nil, Nullable: false, Source: EventsTableName},
	{Name: "collation_connection", Type: LongText, Default: nil, Nullable: false, Source: EventsTableName},
	{Name: "database_collation", Type: LongText, Default: nil, Nullable: false, Source: EventsTableName},
}

var routinesSchema = Schema{
	{Name: "specific_name", Type: LongText, Default: nil, Nullable: false, Source: RoutinesTableName},
	{Name: "routine_catalog", Type: LongText, Default: nil, Nullable: true, Source: RoutinesTableName},
	{Name: "routine_schema", Type: LongText, Default: nil, Nullable: true, Source: RoutinesTableName},
	{Name: "routine_name", Type: LongText, Default: nil, Nullable: false, Source: RoutinesTableName},
	{Name: "routine_type", Type: LongText, Default: nil, Nullable: false, Source: RoutinesTableName},
	{Name: "data_type", Type: LongText, Default: nil, Nullable: true, Source: RoutinesTableName},
	{Name: "character_maximum_length", Type: Int64, Default: nil, Nullable: true, Source: RoutinesTableName},
	{Name: "character_octet_length", Type: Int64, Default: nil, Nullable: true, Source: RoutinesTableName},
	{Name: "numeric_precision", Type: Int64, Default: nil, Nullable: true, Source: RoutinesTableName},
	{Name: "numeric_scale", Type: Int64, Default: nil, Nullable: true, Source: RoutinesTableName},
	{Name: "datetime_precision", Type: Int64, Default: nil, Nullable: true, Source: RoutinesTableName},
	{Name: "character_set_name", Type: LongText, Default: nil, Nullable: true, Source: RoutinesTableName},
	{Name: "collation_name", Type: LongText, Default: nil, Nullable: true, Source: RoutinesTableName},
	{Name: "dtd_identifier", Type: LongText, Default: nil, Nullable: true, Source: RoutinesTableName},
	{Name: "routine_body", Type: LongText, Default: nil, Nullable: false, Source: RoutinesTableName},
	{Name: "routine_definition", Type: LongText, Default: nil, Nullable: true, Source: RoutinesTableName},
	{Name: "external_name", Type: Int64, Default: nil, Nullable: true, Source: RoutinesTableName},
	{Name: "external_language", Type: LongText, Default: nil, Nullable: false, Source: RoutinesTableName},
	{Name: "parameter_style", Type: LongText, Default: nil, Nullable: false, Source: RoutinesTableName},
	{Name: "is_deterministic", Type: LongText, Default: nil, Nullable: false, Source: RoutinesTableName},
	{Name: "sql_data_access", Type: LongText, Default: nil, Nullable: false, Source: RoutinesTableName},
	{Name: "sql_path", Type: Int64, Default: nil, Nullable: true, Source: RoutinesTableName},
	{Name: "security_type", Type: LongText, Default: nil, Nullable: false, Source: RoutinesTableName},
	{Name: "created", Type: Timestamp, Default: nil, Nullable: false, Source: RoutinesTableName},
	{Name: "last_altered", Type: Timestamp, Default: nil, Nullable: false, Source: RoutinesTableName},
	{Name: "sql_mode", Type: LongText, Default: nil, Nullable: false, Source: RoutinesTableName},
	{Name: "routine_comment", Type: LongText, Default: nil, Nullable: false, Source: RoutinesTableName},
	{Name: "definer", Type: LongText, Default: nil, Nullable: false, Source: RoutinesTableName},
	{Name: "character_set_client", Type: LongText, Default: nil, Nullable: false, Source: RoutinesTableName},
	{Name: "collation_connection", Type: LongText, Default: nil, Nullable: false, Source: RoutinesTableName},
	{Name: "database_collation", Type: LongText, Default: nil, Nullable: false, Source: RoutinesTableName},
}

var viewsSchema = Schema{
	{Name: "table_catalog", Type: LongText, Default: nil, Nullable: true, Source: ViewsTableName},
	{Name: "table_schema", Type: LongText, Default: nil, Nullable: true, Source: ViewsTableName},
	{Name: "table_name", Type: LongText, Default: nil, Nullable: true, Source: ViewsTableName},
	{Name: "view_definition", Type: LongText, Default: nil, Nullable: true, Source: ViewsTableName},
	{Name: "check_option", Type: LongText, Default: nil, Nullable: true, Source: ViewsTableName},
	{Name: "is_updatable", Type: LongText, Default: nil, Nullable: true, Source: ViewsTableName},
	{Name: "definer", Type: LongText, Default: nil, Nullable: true, Source: ViewsTableName},
	{Name: "security_type", Type: LongText, Default: nil, Nullable: true, Source: ViewsTableName},
	{Name: "character_set_client", Type: LongText, Default: nil, Nullable: false, Source: ViewsTableName},
	{Name: "collation_connection", Type: LongText, Default: nil, Nullable: false, Source: ViewsTableName},
}

var userPrivilegesSchema = Schema{
	{Name: "grantee", Type: LongText, Default: nil, Nullable: false, Source: UserPrivilegesTableName},
	{Name: "table_catalog", Type: LongText, Default: nil, Nullable: false, Source: UserPrivilegesTableName},
	{Name: "privilege_type", Type: LongText, Default: nil, Nullable: false, Source: UserPrivilegesTableName},
	{Name: "is_grantable", Type: LongText, Default: nil, Nullable: false, Source: UserPrivilegesTableName},
}

var characterSetSchema = Schema{
	{Name: "character_set_name", Type: MustCreateStringWithDefaults(sqltypes.VarChar, 64), Default: nil, Nullable: false, Source: CharacterSetsTableName},
	{Name: "default_collate_name", Type: MustCreateStringWithDefaults(sqltypes.VarChar, 64), Default: nil, Nullable: false, Source: CharacterSetsTableName},
	{Name: "description", Type: MustCreateStringWithDefaults(sqltypes.VarChar, 2048), Default: nil, Nullable: false, Source: CharacterSetsTableName},
	{Name: "maxlen", Type: Uint64, Default: nil, Nullable: false, Source: CharacterSetsTableName},
}

var enginesSchema = Schema{
	{Name: "engine", Type: MustCreateStringWithDefaults(sqltypes.VarChar, 64), Default: nil, Nullable: false, Source: EnginesTableName},
	{Name: "support", Type: MustCreateStringWithDefaults(sqltypes.VarChar, 8), Default: nil, Nullable: false, Source: EnginesTableName},
	{Name: "comment", Type: MustCreateStringWithDefaults(sqltypes.VarChar, 80), Default: nil, Nullable: false, Source: EnginesTableName},
	{Name: "transactions", Type: MustCreateStringWithDefaults(sqltypes.VarChar, 3), Default: nil, Nullable: true, Source: EnginesTableName},
	{Name: "xa", Type: MustCreateStringWithDefaults(sqltypes.VarChar, 3), Default: nil, Nullable: true, Source: EnginesTableName},
	{Name: "savepoints", Type: MustCreateStringWithDefaults(sqltypes.VarChar, 3), Default: nil, Nullable: true, Source: EnginesTableName},
}

var checkConstraintsSchema = Schema{
	{Name: "constraint_catalog", Type: MustCreateStringWithDefaults(sqltypes.VarChar, 64), Default: nil, Nullable: false, Source: CheckConstraintsTableName},
	{Name: "constraint_schema", Type: MustCreateStringWithDefaults(sqltypes.VarChar, 64), Default: nil, Nullable: false, Source: CheckConstraintsTableName},
	{Name: "constraint_name", Type: MustCreateStringWithDefaults(sqltypes.VarChar, 64), Default: nil, Nullable: false, Source: CheckConstraintsTableName},
	{Name: "check_clause", Type: LongText, Default: nil, Nullable: false, Source: CheckConstraintsTableName},
}

var partitionSchema = Schema{
	{Name: "table_catalog", Type: MustCreateStringWithDefaults(sqltypes.VarChar, 64), Default: nil, Nullable: true, Source: PartitionsTableName},
	{Name: "table_schema", Type: MustCreateStringWithDefaults(sqltypes.VarChar, 64), Default: nil, Nullable: true, Source: PartitionsTableName},
	{Name: "table_name", Type: MustCreateStringWithDefaults(sqltypes.VarChar, 64), Default: nil, Nullable: false, Source: PartitionsTableName},
	{Name: "partition_name", Type: MustCreateStringWithDefaults(sqltypes.VarChar, 64), Default: nil, Nullable: true, Source: PartitionsTableName},
	{Name: "subpartition_name", Type: MustCreateStringWithDefaults(sqltypes.VarChar, 64), Default: nil, Nullable: true, Source: PartitionsTableName},
	{Name: "partition_ordinal_position", Type: Uint64, Default: nil, Nullable: true, Source: PartitionsTableName},
	{Name: "subpartition_ordinal_position", Type: Uint64, Default: nil, Nullable: true, Source: PartitionsTableName},
	{Name: "partition_method", Type: MustCreateStringWithDefaults(sqltypes.VarChar, 13), Default: nil, Nullable: true, Source: PartitionsTableName},
	{Name: "subpartition_method", Type: MustCreateStringWithDefaults(sqltypes.VarChar, 13), Default: nil, Nullable: true, Source: PartitionsTableName},
	{Name: "partition_expression", Type: MustCreateStringWithDefaults(sqltypes.VarChar, 2048), Default: nil, Nullable: true, Source: PartitionsTableName},
	{Name: "subpartition_expression", Type: MustCreateStringWithDefaults(sqltypes.VarChar, 2048), Default: nil, Nullable: true, Source: PartitionsTableName},
	{Name: "partition_description", Type: LongText, Default: nil, Nullable: true, Source: PartitionsTableName},
	{Name: "table_rows", Type: Uint64, Default: nil, Nullable: true, Source: PartitionsTableName},
	{Name: "avg_row_length", Type: Uint64, Default: nil, Nullable: true, Source: PartitionsTableName},
	{Name: "data_length", Type: Uint64, Default: nil, Nullable: true, Source: PartitionsTableName},
	{Name: "max_data_length", Type: Uint64, Default: nil, Nullable: true, Source: PartitionsTableName},
	{Name: "index_length", Type: Uint64, Default: nil, Nullable: true, Source: PartitionsTableName},
	{Name: "data_free", Type: Uint64, Default: nil, Nullable: true, Source: PartitionsTableName},
	{Name: "create_time", Type: Timestamp, Default: nil, Nullable: false, Source: PartitionsTableName},
	{Name: "update_time", Type: Datetime, Default: nil, Nullable: true, Source: PartitionsTableName},
	{Name: "check_time", Type: Datetime, Default: nil, Nullable: true, Source: PartitionsTableName},
	{Name: "checksum", Type: Uint64, Default: nil, Nullable: true, Source: PartitionsTableName},
	{Name: "partition_comment", Type: LongText, Default: nil, Nullable: false, Source: PartitionsTableName},
	{Name: "nodegroup", Type: MustCreateStringWithDefaults(sqltypes.VarChar, 256), Default: nil, Nullable: true, Source: PartitionsTableName},
	{Name: "tablespace_name", Type: MustCreateStringWithDefaults(sqltypes.VarChar, 258), Default: nil, Nullable: true, Source: PartitionsTableName},
}

var processListSchema = Schema{
	{Name: "id", Type: Int64, Default: nil, Nullable: false, Source: ProcessListTableName},
	{Name: "user", Type: LongText, Default: nil, Nullable: false, Source: ProcessListTableName},
	{Name: "host", Type: LongText, Default: nil, Nullable: false, Source: ProcessListTableName},
	{Name: "db", Type: LongText, Default: nil, Nullable: true, Source: ProcessListTableName},
	{Name: "command", Type: LongText, Default: nil, Nullable: false, Source: ProcessListTableName},
	{Name: "time", Type: Int64, Default: nil, Nullable: false, Source: ProcessListTableName},
	{Name: "state", Type: LongText, Default: nil, Nullable: true, Source: ProcessListTableName},
	{Name: "info", Type: LongText, Default: nil, Nullable: true, Source: ProcessListTableName},
}

var collationCharSetApplicabilitySchema = Schema{
	{Name: "collation_name", Type: LongText, Default: nil, Nullable: false, Source: CollationCharSetApplicabilityTableName},
	{Name: "character_set_name", Type: LongText, Default: nil, Nullable: false, Source: CollationCharSetApplicabilityTableName},
}

var administrableRoleAuthorizationsSchema = Schema{
	{Name: "user", Type: MustCreateStringWithDefaults(sqltypes.VarChar, 97), Default: nil, Nullable: true, Source: AdministrableRoleAuthorizationsTableName},
	{Name: "host", Type: MustCreateStringWithDefaults(sqltypes.VarChar, 256), Default: nil, Nullable: true, Source: AdministrableRoleAuthorizationsTableName},
	{Name: "grantee", Type: MustCreateStringWithDefaults(sqltypes.VarChar, 97), Default: nil, Nullable: true, Source: AdministrableRoleAuthorizationsTableName},
	{Name: "grantee_host", Type: MustCreateStringWithDefaults(sqltypes.VarChar, 256), Default: nil, Nullable: true, Source: AdministrableRoleAuthorizationsTableName},
	{Name: "role_name", Type: MustCreateStringWithDefaults(sqltypes.VarChar, 255), Default: nil, Nullable: true, Source: AdministrableRoleAuthorizationsTableName},
	{Name: "role_host", Type: MustCreateStringWithDefaults(sqltypes.VarChar, 256), Default: nil, Nullable: true, Source: AdministrableRoleAuthorizationsTableName},
	{Name: "is_grantable", Type: MustCreateStringWithDefaults(sqltypes.VarChar, 3), Default: nil, Nullable: false, Source: AdministrableRoleAuthorizationsTableName},
	{Name: "is_default", Type: MustCreateStringWithDefaults(sqltypes.VarChar, 3), Default: nil, Nullable: true, Source: AdministrableRoleAuthorizationsTableName},
	{Name: "is_mandatory", Type: MustCreateStringWithDefaults(sqltypes.VarChar, 3), Default: nil, Nullable: false, Source: AdministrableRoleAuthorizationsTableName},
}

var applicableRolesSchema = Schema{
	{Name: "user", Type: MustCreateStringWithDefaults(sqltypes.VarChar, 97), Default: nil, Nullable: true, Source: ApplicableRolesTableName},
	{Name: "host", Type: MustCreateStringWithDefaults(sqltypes.VarChar, 256), Default: nil, Nullable: true, Source: ApplicableRolesTableName},
	{Name: "grantee", Type: MustCreateStringWithDefaults(sqltypes.VarChar, 97), Default: nil, Nullable: true, Source: ApplicableRolesTableName},
	{Name: "grantee_host", Type: MustCreateStringWithDefaults(sqltypes.VarChar, 256), Default: nil, Nullable: true, Source: ApplicableRolesTableName},
	{Name: "role_name", Type: MustCreateStringWithDefaults(sqltypes.VarChar, 255), Default: nil, Nullable: true, Source: ApplicableRolesTableName},
	{Name: "role_host", Type: MustCreateStringWithDefaults(sqltypes.VarChar, 256), Default: nil, Nullable: true, Source: ApplicableRolesTableName},
	{Name: "is_grantable", Type: MustCreateStringWithDefaults(sqltypes.VarChar, 3), Default: nil, Nullable: false, Source: ApplicableRolesTableName},
	{Name: "is_default", Type: MustCreateStringWithDefaults(sqltypes.VarChar, 3), Default: nil, Nullable: true, Source: ApplicableRolesTableName},
	{Name: "is_mandatory", Type: MustCreateStringWithDefaults(sqltypes.VarChar, 3), Default: nil, Nullable: false, Source: ApplicableRolesTableName},
}

var columnPrivilegesSchema = Schema{
	{Name: "grantee", Type: MustCreateStringWithDefaults(sqltypes.VarChar, 292), Default: nil, Nullable: false, Source: ColumnPrivilegesTableName},
	{Name: "table_catalog", Type: MustCreateStringWithDefaults(sqltypes.VarChar, 512), Default: nil, Nullable: false, Source: ColumnPrivilegesTableName},
	{Name: "table_schema", Type: MustCreateStringWithDefaults(sqltypes.VarChar, 64), Default: nil, Nullable: false, Source: ColumnPrivilegesTableName},
	{Name: "table_name", Type: MustCreateStringWithDefaults(sqltypes.VarChar, 64), Default: nil, Nullable: false, Source: ColumnPrivilegesTableName},
	{Name: "column_name", Type: MustCreateStringWithDefaults(sqltypes.VarChar, 64), Default: nil, Nullable: false, Source: ColumnPrivilegesTableName},
	{Name: "privilege_type", Type: MustCreateStringWithDefaults(sqltypes.VarChar, 64), Default: nil, Nullable: false, Source: ColumnPrivilegesTableName},
	{Name: "is_grantable", Type: MustCreateStringWithDefaults(sqltypes.VarChar, 3), Default: nil, Nullable: false, Source: ColumnPrivilegesTableName},
}

var columnExtensionsSchema = Schema{
	{Name: "table_catalog", Type: MustCreateStringWithDefaults(sqltypes.VarChar, 64), Default: nil, Nullable: false, Source: ColumnsExtensionsTableName},
	{Name: "table_schema", Type: MustCreateStringWithDefaults(sqltypes.VarChar, 64), Default: nil, Nullable: false, Source: ColumnsExtensionsTableName},
	{Name: "table_name", Type: MustCreateStringWithDefaults(sqltypes.VarChar, 64), Default: nil, Nullable: false, Source: ColumnsExtensionsTableName},
	{Name: "column_name", Type: MustCreateStringWithDefaults(sqltypes.VarChar, 64), Default: nil, Nullable: true, Source: ColumnsExtensionsTableName},
	{Name: "engine_attribute", Type: JSON, Default: nil, Nullable: true, Source: ColumnsExtensionsTableName},
	{Name: "secondary_engine_attribute", Type: JSON, Default: nil, Nullable: true, Source: ColumnsExtensionsTableName},
}

var connectionControlFailedLoginAttemptsSchema = Schema{
	{Name: "userhost", Type: LongText, Default: nil, Nullable: false, Source: ConnectionControlFailedLoginAttemptsTableName},
	{Name: "failed_attempts", Type: Uint64, Default: nil, Nullable: false, Source: ConnectionControlFailedLoginAttemptsTableName},
}

var enabledRolesSchema = Schema{
	{Name: "role_name", Type: MustCreateStringWithDefaults(sqltypes.VarChar, 255), Default: nil, Nullable: true, Source: EnabledRolesTablesName},
	{Name: "role_host", Type: MustCreateStringWithDefaults(sqltypes.VarChar, 255), Default: nil, Nullable: true, Source: EnabledRolesTablesName},
	{Name: "is_default", Type: MustCreateStringWithDefaults(sqltypes.VarChar, 3), Default: nil, Nullable: true, Source: EnabledRolesTablesName},
	{Name: "is_mandatory", Type: MustCreateStringWithDefaults(sqltypes.VarChar, 3), Default: nil, Nullable: false, Source: EnabledRolesTablesName},
}

var keywordsSchema = Schema{
	{Name: "word", Type: MustCreateStringWithDefaults(sqltypes.VarChar, 128), Default: nil, Nullable: true, Source: KeywordsTableName},
	{Name: "reserved", Type: MustCreateStringWithDefaults(sqltypes.VarChar, 64), Default: nil, Nullable: true, Source: KeywordsTableName},
}

var mysqlFirewallUsersSchema = Schema{
	{Name: "userhost", Type: LongText, Default: nil, Nullable: true, Source: MysqlFirewallUsersTableName},
	{Name: "mode", Type: MustCreateStringWithDefaults(sqltypes.VarChar, 64), Default: nil, Nullable: true, Source: MysqlFirewallUsersTableName},
}

var mysqlFirewallWhitelistSchema = Schema{
	{Name: "userhost", Type: LongText, Default: nil, Nullable: true, Source: MysqlFirewallWhitelistTableName},
	{Name: "rule", Type: MustCreateStringWithDefaults(sqltypes.VarChar, 64), Default: nil, Nullable: true, Source: MysqlFirewallWhitelistTableName},
}

var optimizerTraceSchema = Schema{
	{Name: "query", Type: Text, Default: nil, Nullable: false, Source: OptimizerTraceTableName},
	{Name: "trace", Type: Text, Default: nil, Nullable: false, Source: OptimizerTraceTableName},
	{Name: "missing_bytes_beyond_max_mem_size", Type: Int64, Default: nil, Nullable: false, Source: OptimizerTraceTableName},
	{Name: "insufficient_privileges", Type: MustCreateBitType(1), Default: nil, Nullable: false, Source: OptimizerTraceTableName},
}

var pluginsSchema = Schema{
	{Name: "plugin_name", Type: MustCreateStringWithDefaults(sqltypes.VarChar, 64), Default: nil, Nullable: true, Source: PluginsTableName},
	{Name: "plugin_version", Type: MustCreateStringWithDefaults(sqltypes.VarChar, 20), Default: nil, Nullable: true, Source: PluginsTableName},
	{Name: "plugin_status", Type: MustCreateStringWithDefaults(sqltypes.VarChar, 10), Default: nil, Nullable: true, Source: PluginsTableName},
	{Name: "plugin_type", Type: MustCreateStringWithDefaults(sqltypes.VarChar, 80), Default: nil, Nullable: true, Source: PluginsTableName},
	{Name: "plugin_type_version", Type: MustCreateStringWithDefaults(sqltypes.VarChar, 20), Default: nil, Nullable: true, Source: PluginsTableName},
	{Name: "plugin_library", Type: MustCreateStringWithDefaults(sqltypes.VarChar, 64), Default: nil, Nullable: false, Source: PluginsTableName},
	{Name: "plugin_library_version", Type: MustCreateStringWithDefaults(sqltypes.VarChar, 20), Default: nil, Nullable: false, Source: PluginsTableName},
	{Name: "plugin_author", Type: MustCreateStringWithDefaults(sqltypes.VarChar, 64), Default: nil, Nullable: false, Source: PluginsTableName},
	{Name: "plugin_description", Type: Text, Default: nil, Nullable: false, Source: PluginsTableName},
	{Name: "plugin_license", Type: MustCreateStringWithDefaults(sqltypes.VarChar, 80), Default: nil, Nullable: false, Source: PluginsTableName},
	{Name: "load_option", Type: MustCreateStringWithDefaults(sqltypes.VarChar, 64), Default: nil, Nullable: true, Source: PluginsTableName},
}

var profilingSchema = Schema{
	{Name: "query_id", Type: Int64, Default: nil, Nullable: false, Source: ProfilingTableName},
	{Name: "seq", Type: Int64, Default: nil, Nullable: false, Source: ProfilingTableName},
	{Name: "state", Type: MustCreateStringWithDefaults(sqltypes.VarChar, 30), Default: nil, Nullable: false, Source: ProfilingTableName},
	{Name: "duration", Type: MustCreateDecimalType(DecimalTypeMaxPrecision, DecimalTypeMaxScale), Default: nil, Nullable: false, Source: ProfilingTableName},
	{Name: "cpu_user", Type: MustCreateDecimalType(DecimalTypeMaxPrecision, DecimalTypeMaxScale), Default: nil, Nullable: true, Source: ProfilingTableName},
	{Name: "cpu_system", Type: MustCreateDecimalType(DecimalTypeMaxPrecision, DecimalTypeMaxScale), Default: nil, Nullable: true, Source: ProfilingTableName},
	{Name: "context_voluntary", Type: Int64, Default: nil, Nullable: true, Source: ProfilingTableName},
	{Name: "context_involuntary", Type: Int64, Default: nil, Nullable: true, Source: ProfilingTableName},
	{Name: "block_ops_in", Type: Int64, Default: nil, Nullable: true, Source: ProfilingTableName},
	{Name: "block_ops_out", Type: Int64, Default: nil, Nullable: true, Source: ProfilingTableName},
	{Name: "messages_sent", Type: Int64, Default: nil, Nullable: true, Source: ProfilingTableName},
	{Name: "messages_received", Type: Int64, Default: nil, Nullable: true, Source: ProfilingTableName},
	{Name: "page_faults_major", Type: Int64, Default: nil, Nullable: true, Source: ProfilingTableName},
	{Name: "page_faults_minor", Type: Int64, Default: nil, Nullable: true, Source: ProfilingTableName},
	{Name: "swaps", Type: Int64, Default: nil, Nullable: true, Source: ProfilingTableName},
	{Name: "source_function", Type: MustCreateStringWithDefaults(sqltypes.VarChar, 30), Default: nil, Nullable: true, Source: ProfilingTableName},
	{Name: "source_file", Type: MustCreateStringWithDefaults(sqltypes.VarChar, 20), Default: nil, Nullable: true, Source: ProfilingTableName},
	{Name: "source_line", Type: Int64, Default: nil, Nullable: true, Source: ProfilingTableName},
}

var resourceGroupSchema = Schema{
	{Name: "resource_group_name", Type: MustCreateStringWithDefaults(sqltypes.VarChar, 64), Default: nil, Nullable: false, Source: ResourceGroupsTableName},
	{Name: "resource_group_type", Type: MustCreateEnumType([]string{"SYSTEM", "USER"}, Collation_Default), Default: nil, Nullable: false, Source: ResourceGroupsTableName},
	{Name: "resource_group_enable", Type: MustCreateBitType(1), Default: nil, Nullable: false, Source: ResourceGroupsTableName},
	{Name: "vpcus_ids", Type: LongText, Default: nil, Nullable: true, Source: ResourceGroupsTableName},
	{Name: "thread_priority", Type: Int8, Default: nil, Nullable: false, Source: ResourceGroupsTableName},
}

var roleColumnGrantsSchema = Schema{
	{Name: "grantor", Type: MustCreateStringWithDefaults(sqltypes.VarChar, 97), Default: nil, Nullable: true, Source: RoleColumnGrantsTableName},
	{Name: "grantor_host", Type: MustCreateStringWithDefaults(sqltypes.VarChar, 256), Default: nil, Nullable: true, Source: RoleColumnGrantsTableName},
	{Name: "grantee", Type: MustCreateStringWithDefaults(sqltypes.VarChar, 32), Default: nil, Nullable: false, Source: RoleColumnGrantsTableName},
	{Name: "grantee_host", Type: MustCreateStringWithDefaults(sqltypes.VarChar, 255), Default: nil, Nullable: false, Source: RoleColumnGrantsTableName},
	{Name: "table_catalog", Type: MustCreateStringWithDefaults(sqltypes.VarChar, 3), Default: nil, Nullable: false, Source: RoleColumnGrantsTableName},
	{Name: "table_schema", Type: MustCreateStringWithDefaults(sqltypes.VarChar, 64), Default: nil, Nullable: false, Source: RoleColumnGrantsTableName},
	{Name: "table_name", Type: MustCreateStringWithDefaults(sqltypes.VarChar, 64), Default: nil, Nullable: false, Source: RoleColumnGrantsTableName},
	{Name: "column_name", Type: MustCreateStringWithDefaults(sqltypes.VarChar, 64), Default: nil, Nullable: false, Source: RoleColumnGrantsTableName},
	{Name: "privilege_type", Type: MustCreateSetType([]string{"Select", "Insert", "Update", "References"}, Collation_Default), Default: nil, Nullable: false, Source: RoleColumnGrantsTableName},
	{Name: "is_grantable", Type: MustCreateStringWithDefaults(sqltypes.VarChar, 3), Default: nil, Nullable: false, Source: RoleColumnGrantsTableName},
}

var roleRoutineGrantsSchema = Schema{
	{Name: "grantor", Type: MustCreateStringWithDefaults(sqltypes.VarChar, 97), Default: nil, Nullable: true, Source: RoleRoutineGrantsTableName},
	{Name: "grantor_host", Type: MustCreateStringWithDefaults(sqltypes.VarChar, 256), Default: nil, Nullable: true, Source: RoleRoutineGrantsTableName},
	{Name: "grantee", Type: MustCreateStringWithDefaults(sqltypes.VarChar, 32), Default: nil, Nullable: false, Source: RoleRoutineGrantsTableName},
	{Name: "grantee_host", Type: MustCreateStringWithDefaults(sqltypes.VarChar, 255), Default: nil, Nullable: false, Source: RoleRoutineGrantsTableName},
	{Name: "specific_catalog", Type: MustCreateStringWithDefaults(sqltypes.VarChar, 3), Default: nil, Nullable: false, Source: RoleRoutineGrantsTableName},
	{Name: "specific_schema", Type: MustCreateStringWithDefaults(sqltypes.VarChar, 64), Default: nil, Nullable: false, Source: RoleRoutineGrantsTableName},
	{Name: "specific_name", Type: MustCreateStringWithDefaults(sqltypes.VarChar, 64), Default: nil, Nullable: false, Source: RoleRoutineGrantsTableName},
	{Name: "routine_catalog", Type: MustCreateStringWithDefaults(sqltypes.VarChar, 3), Default: nil, Nullable: false, Source: RoleRoutineGrantsTableName},
	{Name: "routine_schema", Type: MustCreateStringWithDefaults(sqltypes.VarChar, 64), Default: nil, Nullable: false, Source: RoleRoutineGrantsTableName},
	{Name: "routine_name", Type: MustCreateStringWithDefaults(sqltypes.VarChar, 64), Default: nil, Nullable: false, Source: RoleRoutineGrantsTableName},
	{Name: "privilege_type", Type: MustCreateSetType([]string{"Execute", "Alter Routine", "Grant"}, Collation_Default), Default: nil, Nullable: false, Source: RoleRoutineGrantsTableName},
	{Name: "is_grantable", Type: MustCreateStringWithDefaults(sqltypes.VarChar, 3), Default: nil, Nullable: false, Source: RoleRoutineGrantsTableName},
}

var roleTableGrantsSchema = Schema{
	{Name: "grantor", Type: MustCreateStringWithDefaults(sqltypes.VarChar, 97), Default: nil, Nullable: true, Source: RoleTableGrantsTableName},
	{Name: "grantor_host", Type: MustCreateStringWithDefaults(sqltypes.VarChar, 256), Default: nil, Nullable: true, Source: RoleTableGrantsTableName},
	{Name: "grantee", Type: MustCreateStringWithDefaults(sqltypes.VarChar, 32), Default: nil, Nullable: false, Source: RoleTableGrantsTableName},
	{Name: "grantee_host", Type: MustCreateStringWithDefaults(sqltypes.VarChar, 255), Default: nil, Nullable: false, Source: RoleTableGrantsTableName},
	{Name: "table_catalog", Type: MustCreateStringWithDefaults(sqltypes.VarChar, 3), Default: nil, Nullable: false, Source: RoleTableGrantsTableName},
	{Name: "table_schema", Type: MustCreateStringWithDefaults(sqltypes.VarChar, 64), Default: nil, Nullable: false, Source: RoleTableGrantsTableName},
	{Name: "table_name", Type: MustCreateStringWithDefaults(sqltypes.VarChar, 64), Default: nil, Nullable: false, Source: RoleTableGrantsTableName},
	{Name: "privilege_type", Type: MustCreateSetType([]string{"Select", "Insert", "Update", "Delete", "Create", "Drop", "Grant", "References", "Index", "Alter", "Create View", "Show view", "Trigger"}, Collation_Default), Default: nil, Nullable: false, Source: RoleTableGrantsTableName},
	{Name: "is_grantable", Type: MustCreateStringWithDefaults(sqltypes.VarChar, 3), Default: nil, Nullable: false, Source: RoleTableGrantsTableName},
}

var schemaPrivilegesTableName = Schema{
	{Name: "grantee", Type: MustCreateStringWithDefaults(sqltypes.VarChar, 292), Default: nil, Nullable: false, Source: SchemaPrivilegesTableName},
	{Name: "table_catalog", Type: MustCreateStringWithDefaults(sqltypes.VarChar, 3), Default: nil, Nullable: false, Source: SchemaPrivilegesTableName},
	{Name: "table_schema", Type: MustCreateStringWithDefaults(sqltypes.VarChar, 64), Default: nil, Nullable: false, Source: SchemaPrivilegesTableName},
	{Name: "privilege_type", Type: MustCreateSetType([]string{"Select", "Insert", "Update", "Delete", "Create", "Drop", "Grant", "References", "Index", "Alter", "Create View", "Show view", "Trigger"}, Collation_Default), Default: nil, Nullable: false, Source: SchemaPrivilegesTableName},
	{Name: "is_grantable", Type: MustCreateStringWithDefaults(sqltypes.VarChar, 3), Default: nil, Nullable: false, Source: SchemaPrivilegesTableName},
}

var schemataExtensionTableName = Schema{
	{Name: "catalog_name", Type: MustCreateStringWithDefaults(sqltypes.VarChar, 64), Default: nil, Nullable: true, Source: SchemataExtensionsTableName},
	{Name: "schema_name", Type: MustCreateStringWithDefaults(sqltypes.VarChar, 64), Default: nil, Nullable: true, Source: SchemataExtensionsTableName},
	{Name: "options", Type: MustCreateStringWithDefaults(sqltypes.VarChar, 256), Default: nil, Nullable: true, Source: SchemataExtensionsTableName},
}

var stGeometryColumnsSchema = Schema{
	{Name: "table_catalog", Type: MustCreateStringWithDefaults(sqltypes.VarChar, 64), Default: nil, Nullable: true, Source: StGeometryColumnsTableName},
	{Name: "table_schema", Type: MustCreateStringWithDefaults(sqltypes.VarChar, 64), Default: nil, Nullable: true, Source: StGeometryColumnsTableName},
	{Name: "table_name", Type: MustCreateStringWithDefaults(sqltypes.VarChar, 64), Default: nil, Nullable: true, Source: StGeometryColumnsTableName},
	{Name: "column_name", Type: MustCreateStringWithDefaults(sqltypes.VarChar, 64), Default: nil, Nullable: true, Source: StGeometryColumnsTableName},
	{Name: "srs_name", Type: MustCreateStringWithDefaults(sqltypes.VarChar, 64), Default: nil, Nullable: true, Source: StGeometryColumnsTableName},
	{Name: "srs_id", Type: Uint64, Default: nil, Nullable: true, Source: StGeometryColumnsTableName},
	{Name: "geometry_type_name", Type: LongText, Default: nil, Nullable: true, Source: StGeometryColumnsTableName},
}

var stSpatialReferenceSystemsSchema = Schema{
	{Name: "srs_name", Type: MustCreateStringWithDefaults(sqltypes.VarChar, 80), Default: nil, Nullable: false, Source: StSpatialReferenceSystemsTableName},
	{Name: "srs_id", Type: Uint64, Default: nil, Nullable: false, Source: StSpatialReferenceSystemsTableName},
	{Name: "organization", Type: MustCreateStringWithDefaults(sqltypes.VarChar, 256), Default: nil, Nullable: true, Source: StSpatialReferenceSystemsTableName},
	{Name: "organization_coordsys_id", Type: Uint64, Default: nil, Nullable: true, Source: StSpatialReferenceSystemsTableName},
	{Name: "definition", Type: MustCreateStringWithDefaults(sqltypes.VarChar, 4096), Default: nil, Nullable: false, Source: StSpatialReferenceSystemsTableName},
	{Name: "description", Type: MustCreateStringWithDefaults(sqltypes.VarChar, 2048), Default: nil, Nullable: true, Source: StSpatialReferenceSystemsTableName},
}

var stUnitsOfMeasureSchema = Schema{
	{Name: "unit_name", Type: MustCreateStringWithDefaults(sqltypes.VarChar, 255), Default: nil, Nullable: true, Source: StUnitsOfMeasureTableName},
	{Name: "unit_type", Type: MustCreateStringWithDefaults(sqltypes.VarChar, 7), Default: nil, Nullable: true, Source: StUnitsOfMeasureTableName},
	{Name: "conversion_factor", Type: Float64, Default: nil, Nullable: true, Source: StUnitsOfMeasureTableName},
	{Name: "description", Type: MustCreateStringWithDefaults(sqltypes.VarChar, 255), Default: nil, Nullable: true, Source: StUnitsOfMeasureTableName},
}

var tableConstraintsExtensionsSchema = Schema{
	{Name: "constraint_catalog", Type: MustCreateStringWithDefaults(sqltypes.VarChar, 64), Default: nil, Nullable: false, Source: TableConstraintsExtensionsTableName},
	{Name: "constraint_schema", Type: MustCreateStringWithDefaults(sqltypes.VarChar, 64), Default: nil, Nullable: false, Source: TableConstraintsExtensionsTableName},
	{Name: "constraint_name", Type: MustCreateStringWithDefaults(sqltypes.VarChar, 64), Default: nil, Nullable: false, Source: TableConstraintsExtensionsTableName},
	{Name: "table_name", Type: MustCreateStringWithDefaults(sqltypes.VarChar, 64), Default: nil, Nullable: false, Source: TableConstraintsExtensionsTableName},
	{Name: "engine_attribute", Type: JSON, Default: nil, Nullable: true, Source: TableConstraintsExtensionsTableName},
	{Name: "secondary_engine_attribute", Type: JSON, Default: nil, Nullable: true, Source: TableConstraintsExtensionsTableName},
}

var tablePrivilegesSchema = Schema{
	{Name: "grantee", Type: MustCreateStringWithDefaults(sqltypes.VarChar, 292), Default: nil, Nullable: false, Source: TablePrivilegesTableName},
	{Name: "table_catalog", Type: MustCreateStringWithDefaults(sqltypes.VarChar, 512), Default: nil, Nullable: false, Source: TablePrivilegesTableName},
	{Name: "table_schema", Type: MustCreateStringWithDefaults(sqltypes.VarChar, 64), Default: nil, Nullable: false, Source: TablePrivilegesTableName},
	{Name: "table_name", Type: MustCreateStringWithDefaults(sqltypes.VarChar, 64), Default: nil, Nullable: false, Source: TablePrivilegesTableName},
	{Name: "privilege_type", Type: MustCreateStringWithDefaults(sqltypes.VarChar, 64), Default: nil, Nullable: false, Source: TablePrivilegesTableName},
	{Name: "is_grantable", Type: MustCreateStringWithDefaults(sqltypes.VarChar, 3), Default: nil, Nullable: false, Source: TablePrivilegesTableName},
}

var tablesExtensionsSchema = Schema{
	{Name: "table_catalog", Type: MustCreateStringWithDefaults(sqltypes.VarChar, 64), Default: nil, Nullable: false, Source: TablesExtensionsTableName},
	{Name: "table_schema", Type: MustCreateStringWithDefaults(sqltypes.VarChar, 64), Default: nil, Nullable: false, Source: TablesExtensionsTableName},
	{Name: "table_name", Type: MustCreateStringWithDefaults(sqltypes.VarChar, 64), Default: nil, Nullable: false, Source: TablesExtensionsTableName},
	{Name: "engine_attribute", Type: JSON, Default: nil, Nullable: true, Source: TablesExtensionsTableName},
	{Name: "secondary_engine_attribute", Type: JSON, Default: nil, Nullable: true, Source: TablesExtensionsTableName},
}

var tablespacesSchema = Schema{
	{Name: "tablespace_name", Type: MustCreateStringWithDefaults(sqltypes.VarChar, 64), Default: nil, Nullable: false, Source: TablespacesTableName},
	{Name: "engine", Type: MustCreateStringWithDefaults(sqltypes.VarChar, 64), Default: nil, Nullable: false, Source: TablespacesTableName},
	{Name: "tablespace_type", Type: MustCreateStringWithDefaults(sqltypes.VarChar, 64), Default: nil, Nullable: true, Source: TablespacesTableName},
	{Name: "logfile_group_name", Type: MustCreateStringWithDefaults(sqltypes.VarChar, 64), Default: nil, Nullable: true, Source: TablespacesTableName},
	{Name: "extent_size", Type: MustCreateStringWithDefaults(sqltypes.VarChar, 64), Default: nil, Nullable: true, Source: TablespacesTableName},
	{Name: "autoextend_size", Type: Int64, Default: nil, Nullable: true, Source: TablespacesTableName},
	{Name: "maximum_size", Type: Int64, Default: nil, Nullable: true, Source: TablespacesTableName},
	{Name: "nodegroup_id", Type: Int64, Default: nil, Nullable: true, Source: TablespacesTableName},
	{Name: "tablespace_comment", Type: MustCreateStringWithDefaults(sqltypes.VarChar, 2048), Default: nil, Nullable: true, Source: TablespacesTableName},
}

var tablespacesExtensionsSchema = Schema{
	{Name: "tablespace_name", Type: MustCreateStringWithDefaults(sqltypes.VarChar, 268), Default: nil, Nullable: false, Source: TablespacesExtensionsTableName},
	{Name: "engine_attribute", Type: JSON, Default: nil, Nullable: true, Source: TablespacesExtensionsTableName},
}

var userAttributesSchema = Schema{
	{Name: "user", Type: MustCreateStringWithDefaults(sqltypes.VarChar, 32), Default: nil, Nullable: false, Source: UserAttributesTableName},
	{Name: "host", Type: MustCreateStringWithDefaults(sqltypes.VarChar, 255), Default: nil, Nullable: false, Source: UserAttributesTableName},
	{Name: "attribute", Type: LongText, Default: nil, Nullable: true, Source: UserAttributesTableName},
}

var viewRoutineUsageSchema = Schema{
	{Name: "table_catalog", Type: MustCreateStringWithDefaults(sqltypes.VarChar, 64), Default: nil, Nullable: true, Source: ViewRoutineUsageTableName},
	{Name: "table_schema", Type: MustCreateStringWithDefaults(sqltypes.VarChar, 64), Default: nil, Nullable: true, Source: ViewRoutineUsageTableName},
	{Name: "table_name", Type: MustCreateStringWithDefaults(sqltypes.VarChar, 64), Default: nil, Nullable: true, Source: ViewRoutineUsageTableName},
	{Name: "specific_catalog", Type: MustCreateStringWithDefaults(sqltypes.VarChar, 64), Default: nil, Nullable: true, Source: ViewRoutineUsageTableName},
	{Name: "specific_catalog", Type: MustCreateStringWithDefaults(sqltypes.VarChar, 64), Default: nil, Nullable: true, Source: ViewRoutineUsageTableName},
	{Name: "specific_table", Type: MustCreateStringWithDefaults(sqltypes.VarChar, 64), Default: nil, Nullable: false, Source: ViewRoutineUsageTableName},
}

var viewTableUsageSchema = Schema{
	{Name: "view_catalog", Type: MustCreateStringWithDefaults(sqltypes.VarChar, 64), Default: nil, Nullable: true, Source: ViewTableUsageTableName},
	{Name: "view_schema", Type: MustCreateStringWithDefaults(sqltypes.VarChar, 64), Default: nil, Nullable: true, Source: ViewTableUsageTableName},
	{Name: "view_name", Type: MustCreateStringWithDefaults(sqltypes.VarChar, 64), Default: nil, Nullable: true, Source: ViewTableUsageTableName},
	{Name: "table_catalog", Type: MustCreateStringWithDefaults(sqltypes.VarChar, 64), Default: nil, Nullable: true, Source: ViewTableUsageTableName},
	{Name: "table_schema", Type: MustCreateStringWithDefaults(sqltypes.VarChar, 64), Default: nil, Nullable: true, Source: ViewTableUsageTableName},
	{Name: "table_name", Type: MustCreateStringWithDefaults(sqltypes.VarChar, 64), Default: nil, Nullable: true, Source: ViewTableUsageTableName},
}

func tablesRowIter(ctx *Context, cat Catalog) (RowIter, error) {
	var rows []Row
	for _, db := range cat.AllDatabases(ctx) {
		tableType := "BASE TABLE"
		engine := "INNODB"
		rowFormat := "Dynamic"
		if db.Name() == InformationSchemaDatabaseName {
			tableType = "SYSTEM VIEW"
			engine = "MEMORY"
			rowFormat = "Fixed"
		}

		y2k, _ := Timestamp.Convert("2000-01-01 00:00:00")
		err := DBTableIter(ctx, db, func(t Table) (cont bool, err error) {
			rows = append(rows, Row{
				"def",                      // table_catalog
				db.Name(),                  // table_schema
				t.Name(),                   // table_name
				tableType,                  // table_type
				engine,                     // engine
				10,                         // version (protocol, always 10)
				rowFormat,                  // row_format
				nil,                        // table_rows
				nil,                        // avg_row_length
				nil,                        // data_length
				nil,                        // max_data_length
				nil,                        // max_data_length
				nil,                        // data_free
				nil,                        // auto_increment (always nil)
				y2k,                        // create_time
				y2k,                        // update_time
				nil,                        // check_time
				Collation_Default.String(), // table_collation
				nil,                        // checksum
				nil,                        // create_options
				"",                         // table_comment
			})

			return true, nil
		})

		if err != nil {
			return nil, err
		}

		views, err := viewsInDatabase(ctx, db)
		if err != nil {
			return nil, err
		}

		for _, view := range views {
			rows = append(rows, Row{
				"def",                      // table_catalog
				db.Name(),                  // table_schema
				view.Name,                  // table_name
				"VIEW",                     // table_type
				engine,                     // engine
				10,                         // version (protocol, always 10)
				rowFormat,                  // row_format
				nil,                        // table_rows
				nil,                        // avg_row_length
				nil,                        // data_length
				nil,                        // max_data_length
				nil,                        // max_data_length
				nil,                        // data_free
				nil,                        // auto_increment
				nil,                        // create_time
				nil,                        // update_time
				nil,                        // check_time
				Collation_Default.String(), // table_collation
				nil,                        // checksum
				nil,                        // create_options
				"",                         // table_comment
			})
		}
	}

	return RowsToRowIter(rows...), nil
}

func columnsRowIter(ctx *Context, cat Catalog) (RowIter, error) {
	var rows []Row
	for _, db := range cat.AllDatabases(ctx) {
		err := DBTableIter(ctx, db, func(t Table) (cont bool, err error) {
			for i, c := range t.Schema() {
				var (
					nullable   string
					charName   interface{}
					collName   interface{}
					ordinalPos uint64
					colDefault interface{}
				)
				if c.Nullable {
					nullable = "YES"
				} else {
					nullable = "NO"
				}
				if IsText(c.Type) {
					charName = Collation_Default.CharacterSet().String()
					collName = Collation_Default.String()
				}
				ordinalPos = uint64(i + 1)
				colDefault = getColumnDefaultString(c.Default)

				rows = append(rows, Row{
					"def",                            // table_catalog
					db.Name(),                        // table_schema
					t.Name(),                         // table_name
					c.Name,                           // column_name
					ordinalPos,                       // ordinal_position
					colDefault,                       // column_default
					nullable,                         // is_nullable
					strings.ToLower(c.Type.String()), // data_type
					nil,                              // character_maximum_length
					nil,                              // character_octet_length
					nil,                              // numeric_precision
					nil,                              // numeric_scale
					nil,                              // datetime_precision
					charName,                         // character_set_name
					collName,                         // collation_name
					strings.ToLower(c.Type.String()), // column_type
					"",                               // column_key
					c.Extra,                          // extra
					"select",                         // privileges
					c.Comment,                        // column_comment
					"",                               // generation_expression
				})
			}
			return true, nil
		})

		if err != nil {
			return nil, err
		}
	}
	return RowsToRowIter(rows...), nil
}

func schemataRowIter(ctx *Context, c Catalog) (RowIter, error) {
	dbs := c.AllDatabases(ctx)

	var rows []Row
	for _, db := range dbs {
		rows = append(rows, Row{
			"def",
			db.Name(),
			Collation_Default.CharacterSet().String(),
			Collation_Default.String(),
			nil,
		})
	}

	return RowsToRowIter(rows...), nil
}

func collationsRowIter(ctx *Context, c Catalog) (RowIter, error) {
	var rows []Row
	for cName := range CollationToMySQLVals {
		c := Collations[cName]
		rows = append(rows, Row{
			c.String(),
			c.CharacterSet().String(),
			c.ID(),
			c.IsDefault(),
			c.IsCompiled(),
			c.SortLen(),
			c.PadSpace(),
		})
	}
	return RowsToRowIter(rows...), nil
}

func charsetRowIter(ctx *Context, c Catalog) (RowIter, error) {
	var rows []Row
	for _, c := range SupportedCharsets {
		rows = append(rows, Row{
			c.String(),
			c.DefaultCollation().String(),
			c.Description(),
			uint64(c.MaxLength()),
		})
	}
	return RowsToRowIter(rows...), nil
}

func statisticsRowIter(ctx *Context, c Catalog) (RowIter, error) {
	var rows []Row
	dbs := c.AllDatabases(ctx)

	for _, db := range dbs {
		tableNames, tErr := db.GetTableNames(ctx)
		if tErr != nil {
			return nil, tErr
		}

		for _, tableName := range tableNames {
			tbl, _, err := c.Table(ctx, db.Name(), tableName)
			if err != nil {
				return nil, err
			}

			indexTable, ok := tbl.(IndexedTable)
			if ok {
				indexes, iErr := indexTable.GetIndexes(ctx)
				if iErr != nil {
					return nil, iErr
				}

				for _, index := range indexes {
					var (
						nonUnique    int
						indexComment string
						indexName    string
						comment      = ""
						isVisible    string
					)
					indexName = index.ID()
					if index.IsUnique() {
						nonUnique = 0
					} else {
						nonUnique = 1
					}
					indexType := index.IndexType()
					indexComment = index.Comment()
					// setting `VISIBLE` is not supported, so defaulting it to "YES"
					isVisible = "YES"

					// Create a Row for each column this index refers too.
					i := 0
					for _, expr := range index.Expressions() {
						col := plan.GetColumnFromIndexExpr(expr, tbl)
						if col != nil {
							i += 1
							var (
								collation   string
								nullable    string
								cardinality int64
							)

							seqInIndex := i
							colName := strings.Replace(col.Name, "`", "", -1) // get rid of backticks

							// collation is "A" for ASC ; "D" for DESC ; "NULL" for not sorted
							collation = "A"

							// TODO : cardinality should be an estimate of the number of unique values in the index.
							// it is currently set to total number of rows in the table
							if st, ok := tbl.(StatisticsTable); ok {
								cardinality, err = getTotalNumRows(ctx, st)
								if err != nil {
									return nil, err
								}
							}

							// if nullable, 'YES'; if not, ''
							if col.Nullable {
								nullable = "YES"
							} else {
								nullable = ""
							}

							rows = append(rows, Row{
								"def",        // table_catalog
								db.Name(),    // table_schema
								tbl.Name(),   // table_name
								nonUnique,    // non_unique		NOT NULL
								db.Name(),    // index_schema
								indexName,    // index_name
								seqInIndex,   // seq_in_index	NOT NULL
								colName,      // column_name
								collation,    // collation
								cardinality,  // cardinality
								nil,          // sub_part
								nil,          // packed
								nullable,     // is_nullable	NOT NULL
								indexType,    // index_type		NOT NULL
								comment,      // comment		NOT NULL
								indexComment, // index_comment	NOT NULL
								isVisible,    // is_visible		NOT NULL
								nil,          // expression
							})
						}
					}
				}
			}
		}
	}

	return RowsToRowIter(rows...), nil
}

func engineRowIter(ctx *Context, c Catalog) (RowIter, error) {
	var rows []Row
	for _, c := range SupportedEngines {
		rows = append(rows, Row{
			c.String(),
			c.Support(),
			c.Comment(),
			c.Transactions(),
			c.XA(),
			c.Savepoints(),
		})
	}
	return RowsToRowIter(rows...), nil
}

func triggersRowIter(ctx *Context, c Catalog) (RowIter, error) {
	var rows []Row
	for _, db := range c.AllDatabases(ctx) {
		triggerDb, ok := db.(TriggerDatabase)
		if ok {
			triggers, err := triggerDb.GetTriggers(ctx)
			if err != nil {
				return nil, err
			}
			var triggerPlans []*plan.CreateTrigger
			for _, trigger := range triggers {
				parsedTrigger, err := parse.Parse(ctx, trigger.CreateStatement)
				if err != nil {
					return nil, err
				}
				triggerPlan, ok := parsedTrigger.(*plan.CreateTrigger)
				if !ok {
					return nil, ErrTriggerCreateStatementInvalid.New(trigger.CreateStatement)
				}
				triggerPlan.CreatedAt = trigger.CreatedAt // Keep stored created time
				triggerPlans = append(triggerPlans, triggerPlan)
			}

			beforeTriggers, afterTriggers := analyzer.OrderTriggers(triggerPlans)
			var beforeDelete []*plan.CreateTrigger
			var beforeInsert []*plan.CreateTrigger
			var beforeUpdate []*plan.CreateTrigger
			var afterDelete []*plan.CreateTrigger
			var afterInsert []*plan.CreateTrigger
			var afterUpdate []*plan.CreateTrigger
			for _, triggerPlan := range beforeTriggers {
				switch triggerPlan.TriggerEvent {
				case sqlparser.DeleteStr:
					beforeDelete = append(beforeDelete, triggerPlan)
				case sqlparser.InsertStr:
					beforeInsert = append(beforeInsert, triggerPlan)
				case sqlparser.UpdateStr:
					beforeUpdate = append(beforeUpdate, triggerPlan)
				}
			}
			for _, triggerPlan := range afterTriggers {
				switch triggerPlan.TriggerEvent {
				case sqlparser.DeleteStr:
					afterDelete = append(afterDelete, triggerPlan)
				case sqlparser.InsertStr:
					afterInsert = append(afterInsert, triggerPlan)
				case sqlparser.UpdateStr:
					afterUpdate = append(afterUpdate, triggerPlan)
				}
			}

			// These are grouped as such just to use the index as the action order. No special importance on the arrangement,
			// or the fact that these are slices in a larger slice rather than separate counts.
			for _, planGroup := range [][]*plan.CreateTrigger{beforeDelete, beforeInsert, beforeUpdate, afterDelete, afterInsert, afterUpdate} {
				for order, triggerPlan := range planGroup {
					triggerEvent := strings.ToUpper(triggerPlan.TriggerEvent)
					triggerTime := strings.ToUpper(triggerPlan.TriggerTime)
					tableName := triggerPlan.Table.(*plan.UnresolvedTable).Name()
					characterSetClient, err := ctx.GetSessionVariable(ctx, "character_set_client")
					if err != nil {
						return nil, err
					}
					collationConnection, err := ctx.GetSessionVariable(ctx, "collation_connection")
					if err != nil {
						return nil, err
					}
					collationServer, err := ctx.GetSessionVariable(ctx, "collation_server")
					if err != nil {
						return nil, err
					}
					rows = append(rows, Row{
						"def",                   // trigger_catalog
						triggerDb.Name(),        // trigger_schema
						triggerPlan.TriggerName, // trigger_name
						triggerEvent,            // event_manipulation
						"def",                   // event_object_catalog
						triggerDb.Name(),        // event_object_schema //TODO: table may be in a different db
						tableName,               // event_object_table
						int64(order + 1),        // action_order
						nil,                     // action_condition
						triggerPlan.BodyString,  // action_statement
						"ROW",                   // action_orientation
						triggerTime,             // action_timing
						nil,                     // action_reference_old_table
						nil,                     // action_reference_new_table
						"OLD",                   // action_reference_old_row
						"NEW",                   // action_reference_new_row
						triggerPlan.CreatedAt,   // created
						"",                      // sql_mode
						"",                      // definer
						characterSetClient,      // character_set_client
						collationConnection,     // collation_connection
						collationServer,         // database_collation
					})
				}
			}
		}
	}
	return RowsToRowIter(rows...), nil
}

func checkConstraintsRowIter(ctx *Context, c Catalog) (RowIter, error) {
	var rows []Row
	for _, db := range c.AllDatabases(ctx) {
		tableNames, err := db.GetTableNames(ctx)
		if err != nil {
			return nil, err
		}

		for _, tableName := range tableNames {
			tbl, _, err := c.Table(ctx, db.Name(), tableName)
			if err != nil {
				return nil, err
			}

			checkTbl, ok := tbl.(CheckTable)
			if ok {
				checkDefinitions, err := checkTbl.GetChecks(ctx)
				if err != nil {
					return nil, err
				}

				for _, checkDefinition := range checkDefinitions {
					rows = append(rows, Row{"def", db.Name(), checkDefinition.Name, checkDefinition.CheckExpression})
				}
			}
		}
	}

	return RowsToRowIter(rows...), nil
}

func tableConstraintRowIter(ctx *Context, c Catalog) (RowIter, error) {
	var rows []Row
	for _, db := range c.AllDatabases(ctx) {
		tableNames, err := db.GetTableNames(ctx)
		if err != nil {
			return nil, err
		}

		for _, tableName := range tableNames {
			tbl, _, err := c.Table(ctx, db.Name(), tableName)
			if err != nil {
				return nil, err
			}

			// Get all the CHECKs
			checkTbl, ok := tbl.(CheckTable)
			if ok {
				checkDefinitions, err := checkTbl.GetChecks(ctx)
				if err != nil {
					return nil, err
				}

				for _, checkDefinition := range checkDefinitions {
					enforced := "YES"
					if !checkDefinition.Enforced {
						enforced = "NO"
					}
					rows = append(rows, Row{"def", db.Name(), checkDefinition.Name, db.Name(), tbl.Name(), "CHECK", enforced})
				}
			}

			// Get UNIQUEs, PRIMARY KEYs
			// TODO: Doesn't correctly consider primary keys from table implementations that don't implement sql.IndexedTable
			indexTable, ok := tbl.(IndexedTable)
			if ok {
				indexes, err := indexTable.GetIndexes(ctx)
				if err != nil {
					return nil, err
				}

				for _, index := range indexes {
					outputType := "PRIMARY KEY"
					if index.ID() != "PRIMARY" {
						if index.IsUnique() {
							outputType = "UNIQUE"
						} else {
							// In this case we have a multi-index which is not represented in this table
							continue
						}

					}

					rows = append(rows, Row{"def", db.Name(), index.ID(), db.Name(), tbl.Name(), outputType, "YES"})
				}
			}

			// Get FKs
			fkTable, ok := tbl.(ForeignKeyTable)
			if ok {
				fks, err := fkTable.GetForeignKeys(ctx)
				if err != nil {
					return nil, err
				}

				for _, fk := range fks {
					rows = append(rows, Row{"def", db.Name(), fk.Name, db.Name(), tbl.Name(), "FOREIGN KEY", "YES"})
				}
			}
		}
	}

	return RowsToRowIter(rows...), nil
}

func getColumnNamesFromIndex(idx Index, table Table) []string {
	var indexCols []string
	for _, expr := range idx.Expressions() {
		col := plan.GetColumnFromIndexExpr(expr, table)
		if col != nil {
			indexCols = append(indexCols, fmt.Sprintf("`%s`", col.Name))
		}
	}

	return indexCols
}

func keyColumnConstraintRowIter(ctx *Context, c Catalog) (RowIter, error) {
	var rows []Row
	for _, db := range c.AllDatabases(ctx) {
		tableNames, err := db.GetTableNames(ctx)
		if err != nil {
			return nil, err
		}

		for _, tableName := range tableNames {
			tbl, _, err := c.Table(ctx, db.Name(), tableName)
			if err != nil {
				return nil, err
			}

			// Get UNIQUEs, PRIMARY KEYs
			// TODO: Doesn't correctly consider primary keys from table implementations that don't implement sql.IndexedTable
			indexTable, ok := tbl.(IndexedTable)
			if ok {
				indexes, err := indexTable.GetIndexes(ctx)
				if err != nil {
					return nil, err
				}

				for _, index := range indexes {
					// In this case we have a multi-index which is not represented in this table
					if index.ID() != "PRIMARY" && !index.IsUnique() {
						continue
					}

					colNames := getColumnNamesFromIndex(index, tbl)

					// Create a Row for each column this index refers too.
					for i, colName := range colNames {
						colName = strings.Replace(colName, "`", "", -1) // get rid of backticks
						ordinalPosition := i + 1                        // Ordinal Positions starts at one

						rows = append(rows, Row{"def", db.Name(), index.ID(), "def", db.Name(), tbl.Name(), colName, ordinalPosition, nil, nil, nil, nil})
					}
				}
			}

			// Get FKs
			fkTable, ok := tbl.(ForeignKeyTable)
			if ok {
				fks, err := fkTable.GetForeignKeys(ctx)
				if err != nil {
					return nil, err
				}

				for _, fk := range fks {
					for j, colName := range fk.Columns {
						ordinalPosition := j + 1

						referencedSchema := db.Name()
						referencedTableName := fk.ReferencedTable
						referencedColumnName := strings.Replace(fk.ReferencedColumns[j], "`", "", -1) // get rid of backticks

						rows = append(rows, Row{"def", db.Name(), fk.Name, "def", db.Name(), tbl.Name(), colName, ordinalPosition, ordinalPosition, referencedSchema, referencedTableName, referencedColumnName})
					}
				}
			}
		}
	}

	return RowsToRowIter(rows...), nil
}

// processListRowIter returns info on all processes in the session
func processListRowIter(ctx *Context, c Catalog) (RowIter, error) {
	processes := ctx.ProcessList.Processes()
	var rows = make([]Row, len(processes))

	db := ctx.GetCurrentDatabase()
	if db == "" {
		db = "NULL"
	}

	for i, proc := range processes {
		var status []string
		for name, progress := range proc.Progress {
			status = append(status, fmt.Sprintf("%s(%s)", name, progress))
		}
		if len(status) == 0 {
			status = []string{"running"}
		}
		sort.Strings(status)
		rows[i] = Row{
			int64(proc.Connection),       // id
			proc.User,                    // user
			ctx.Session.Client().Address, // host
			db,                           // db
			"Query",                      // command
			int64(proc.Seconds()),        // time
			strings.Join(status, ", "),   // state
			proc.Query,                   // info
		}
	}

	return RowsToRowIter(rows...), nil
}

func collationCharSetApplicabilityRowIter(ctx *Context, c Catalog) (RowIter, error) {
	var rows []Row
	for cName := range CollationToMySQLVals {
		c := Collations[cName]
		rows = append(rows, Row{
			c.String(),
			c.CharacterSet().String(),
		})
	}
	return RowsToRowIter(rows...), nil
}

func emptyRowIter(ctx *Context, c Catalog) (RowIter, error) {
	return RowsToRowIter(), nil
}

// NewInformationSchemaDatabase creates a new INFORMATION_SCHEMA Database.
func NewInformationSchemaDatabase() Database {
	return &informationSchemaDatabase{
		name: InformationSchemaDatabaseName,
		tables: map[string]Table{
			FilesTableName: &informationSchemaTable{
				name:   FilesTableName,
				schema: filesSchema,
			},
			ColumnStatisticsTableName: &informationSchemaTable{
				name:   ColumnStatisticsTableName,
				schema: columnStatisticsSchema,
			},
			TablesTableName: &informationSchemaTable{
				name:    TablesTableName,
				schema:  tablesSchema,
				rowIter: tablesRowIter,
			},
			ColumnsTableName: &informationSchemaTable{
				name:    ColumnsTableName,
				schema:  columnsSchema,
				rowIter: columnsRowIter,
			},
			SchemataTableName: &informationSchemaTable{
				name:    SchemataTableName,
				schema:  schemataSchema,
				rowIter: schemataRowIter,
			},
			CollationsTableName: &informationSchemaTable{
				name:    CollationsTableName,
				schema:  collationsSchema,
				rowIter: collationsRowIter,
			},
			CharacterSetsTableName: &informationSchemaTable{
				name:    CharacterSetsTableName,
				schema:  characterSetSchema,
				rowIter: charsetRowIter,
			},
			StatisticsTableName: &informationSchemaTable{
				name:    StatisticsTableName,
				schema:  statisticsSchema,
				rowIter: statisticsRowIter,
			},
			TableConstraintsTableName: &informationSchemaTable{
				name:    TableConstraintsTableName,
				schema:  tableConstraintsSchema,
				rowIter: tableConstraintRowIter,
			},
			ReferentialConstraintsTableName: &informationSchemaTable{
				name:    ReferentialConstraintsTableName,
				schema:  referentialConstraintsSchema,
				rowIter: emptyRowIter,
			},
			KeyColumnUsageTableName: &informationSchemaTable{
				name:    KeyColumnUsageTableName,
				schema:  keyColumnUsageSchema,
				rowIter: keyColumnConstraintRowIter,
			},
			TriggersTableName: &informationSchemaTable{
				name:    TriggersTableName,
				schema:  triggersSchema,
				rowIter: triggersRowIter,
			},
			EventsTableName: &informationSchemaTable{
				name:    EventsTableName,
				schema:  eventsSchema,
				rowIter: emptyRowIter,
			},
			RoutinesTableName: &routineTable{
				name:    RoutinesTableName,
				schema:  routinesSchema,
				rowIter: routinesRowIter,
			},
			ViewsTableName: &informationSchemaTable{
				name:    ViewsTableName,
				schema:  viewsSchema,
				rowIter: viewRowIter,
			},
			UserPrivilegesTableName: &informationSchemaTable{
				name:    UserPrivilegesTableName,
				schema:  userPrivilegesSchema,
				rowIter: emptyRowIter,
			},
			EnginesTableName: &informationSchemaTable{
				name:    EnginesTableName,
				schema:  enginesSchema,
				rowIter: engineRowIter,
			},
			CheckConstraintsTableName: &informationSchemaTable{
				name:    CheckConstraintsTableName,
				schema:  checkConstraintsSchema,
				rowIter: checkConstraintsRowIter,
			},
			PartitionsTableName: &informationSchemaTable{
				name:    PartitionsTableName,
				schema:  partitionSchema,
				rowIter: emptyRowIter,
			},
			ProcessListTableName: &informationSchemaTable{
				name:    ProcessListTableName,
				schema:  processListSchema,
				rowIter: processListRowIter,
			},
			CollationCharSetApplicabilityTableName: &informationSchemaTable{
				name:    CollationCharSetApplicabilityTableName,
				schema:  collationCharSetApplicabilitySchema,
				rowIter: collationCharSetApplicabilityRowIter,
			},
			AdministrableRoleAuthorizationsTableName: &informationSchemaTable{
				name:    AdministrableRoleAuthorizationsTableName,
				schema:  administrableRoleAuthorizationsSchema,
				rowIter: emptyRowIter,
			},
			ApplicableRolesTableName: &informationSchemaTable{
				name:    ApplicableRolesTableName,
				schema:  applicableRolesSchema,
				rowIter: emptyRowIter,
			},
			ColumnPrivilegesTableName: &informationSchemaTable{
				name:    ColumnPrivilegesTableName,
				schema:  columnPrivilegesSchema,
				rowIter: emptyRowIter,
			},
			ColumnsExtensionsTableName: &informationSchemaTable{
				name:    ColumnsExtensionsTableName,
				schema:  columnExtensionsSchema,
				rowIter: emptyRowIter,
			},
			ConnectionControlFailedLoginAttemptsTableName: &informationSchemaTable{
				name:    ConnectionControlFailedLoginAttemptsTableName,
				schema:  connectionControlFailedLoginAttemptsSchema,
				rowIter: emptyRowIter,
			},
			EnabledRolesTablesName: &informationSchemaTable{
				name:    EnabledRolesTablesName,
				schema:  enabledRolesSchema,
				rowIter: emptyRowIter,
			},
			KeywordsTableName: &informationSchemaTable{
				name:    KeywordsTableName,
				schema:  keywordsSchema,
				rowIter: emptyRowIter,
			},
			MysqlFirewallUsersTableName: &informationSchemaTable{
				name:    MysqlFirewallUsersTableName,
				schema:  mysqlFirewallUsersSchema,
				rowIter: emptyRowIter,
			},
			MysqlFirewallWhitelistTableName: &informationSchemaTable{
				name:    MysqlFirewallUsersTableName,
				schema:  mysqlFirewallWhitelistSchema,
				rowIter: emptyRowIter,
			},
			OptimizerTraceTableName: &informationSchemaTable{
				name:    OptimizerTraceTableName,
				schema:  optimizerTraceSchema,
				rowIter: emptyRowIter,
			},
			PluginsTableName: &informationSchemaTable{
				name:    PluginsTableName,
				schema:  pluginsSchema,
				rowIter: emptyRowIter,
			},
			ProfilingTableName: &informationSchemaTable{
				name:    ProfilingTableName,
				schema:  profilingSchema,
				rowIter: emptyRowIter,
			},
			ResourceGroupsTableName: &informationSchemaTable{
				name:    ResourceGroupsTableName,
				schema:  resourceGroupSchema,
				rowIter: emptyRowIter,
			},
			RoleColumnGrantsTableName: &informationSchemaTable{
				name:    RoleColumnGrantsTableName,
				schema:  roleColumnGrantsSchema,
				rowIter: emptyRowIter,
			},
			RoleRoutineGrantsTableName: &informationSchemaTable{
				name:    RoleRoutineGrantsTableName,
				schema:  roleRoutineGrantsSchema,
				rowIter: emptyRowIter,
			},
			RoleTableGrantsTableName: &informationSchemaTable{
				name:    RoleTableGrantsTableName,
				schema:  roleTableGrantsSchema,
				rowIter: emptyRowIter,
			},
			SchemaPrivilegesTableName: &informationSchemaTable{
				name:    SchemaPrivilegesTableName,
				schema:  schemaPrivilegesTableName,
				rowIter: emptyRowIter,
			},
			SchemataExtensionsTableName: &informationSchemaTable{
				name:    SchemataExtensionsTableName,
				schema:  schemataExtensionTableName,
				rowIter: emptyRowIter,
			},
			StGeometryColumnsTableName: &informationSchemaTable{
				name:    StGeometryColumnsTableName,
				schema:  stGeometryColumnsSchema,
				rowIter: emptyRowIter,
			},
			StSpatialReferenceSystemsTableName: &informationSchemaTable{
				name:    StSpatialReferenceSystemsTableName,
				schema:  stSpatialReferenceSystemsSchema,
				rowIter: emptyRowIter,
			},
			StUnitsOfMeasureTableName: &informationSchemaTable{
				name:    StUnitsOfMeasureTableName,
				schema:  stUnitsOfMeasureSchema,
				rowIter: emptyRowIter,
			},
			TableConstraintsExtensionsTableName: &informationSchemaTable{
				name:    RoleColumnGrantsTableName,
				schema:  tableConstraintsExtensionsSchema,
				rowIter: emptyRowIter,
			},
			TablePrivilegesTableName: &informationSchemaTable{
				name:    TablePrivilegesTableName,
				schema:  tablePrivilegesSchema,
				rowIter: emptyRowIter,
			},
			TablesExtensionsTableName: &informationSchemaTable{
				name:    TablesExtensionsTableName,
				schema:  tablesExtensionsSchema,
				rowIter: emptyRowIter,
			},
			TablespacesTableName: &informationSchemaTable{
				name:    TablespacesTableName,
				schema:  tablespacesSchema,
				rowIter: emptyRowIter,
			},
			TablespacesExtensionsTableName: &informationSchemaTable{
				name:    TablespacesExtensionsTableName,
				schema:  tablespacesExtensionsSchema,
				rowIter: emptyRowIter,
			},
			UserAttributesTableName: &informationSchemaTable{
				name:    UserAttributesTableName,
				schema:  userAttributesSchema,
				rowIter: emptyRowIter,
			},
			ViewRoutineUsageTableName: &informationSchemaTable{
				name:    ViewRoutineUsageTableName,
				schema:  viewRoutineUsageSchema,
				rowIter: emptyRowIter,
			},
			ViewTableUsageTableName: &informationSchemaTable{
				name:    ViewTableUsageTableName,
				schema:  viewTableUsageSchema,
				rowIter: emptyRowIter,
			},
			InnoDBBufferPageName: &informationSchemaTable{
				name:    InnoDBBufferPageName,
				schema:  innoDBBufferPageSchema,
				rowIter: emptyRowIter,
			},
			InnoDBBufferPageLRUName: &informationSchemaTable{
				name:    InnoDBBufferPageLRUName,
				schema:  innoDBBufferPageLRUSchema,
				rowIter: emptyRowIter,
			},
			InnoDBBufferPoolStatsName: &informationSchemaTable{
				name:    InnoDBBufferPoolStatsName,
				schema:  innoDBBufferPoolStatsSchema,
				rowIter: emptyRowIter,
			},
			InnoDBCachedIndexesName: &informationSchemaTable{
				name:    InnoDBCachedIndexesName,
				schema:  innoDBCachedIndexesSchema,
				rowIter: emptyRowIter,
			},
			InnoDBCmpName: &informationSchemaTable{
				name:    InnoDBCmpName,
				schema:  innoDBCmpSchema,
				rowIter: emptyRowIter,
			},
			InnoDBCmpResetName: &informationSchemaTable{
				name:    InnoDBCmpResetName,
				schema:  innoDBCmpResetSchema,
				rowIter: emptyRowIter,
			},
			InnoDBCmpmemName: &informationSchemaTable{
				name:    InnoDBCmpmemName,
				schema:  innoDBCmpmemSchema,
				rowIter: emptyRowIter,
			},
			InnoDBCmpmemResetName: &informationSchemaTable{
				name:    InnoDBCmpmemResetName,
				schema:  innoDBCmpmemResetSchema,
				rowIter: emptyRowIter,
			},
			InnoDBCmpPerIndexName: &informationSchemaTable{
				name:    InnoDBCmpPerIndexName,
				schema:  innoDBCmpPerIndexSchema,
				rowIter: emptyRowIter,
			},
			InnoDBCmpPerIndexResetName: &informationSchemaTable{
				name:    InnoDBCmpPerIndexResetName,
				schema:  innoDBCmpPerIndexResetSchema,
				rowIter: emptyRowIter,
			},
			InnoDBColumnsName: &informationSchemaTable{
				name:    InnoDBColumnsName,
				schema:  innoDBColumnsSchema,
				rowIter: emptyRowIter,
			},
			InnoDBDatafilesName: &informationSchemaTable{
				name:    InnoDBDatafilesName,
				schema:  innoDBDatafilesSchema,
				rowIter: emptyRowIter,
			},
			InnoDBFieldsName: &informationSchemaTable{
				name:    InnoDBFieldsName,
				schema:  innoDBFieldsSchema,
				rowIter: emptyRowIter,
			},
			InnoDBForeignName: &informationSchemaTable{
				name:    InnoDBForeignName,
				schema:  innoDBForeignSchema,
				rowIter: emptyRowIter,
			},
			InnoDBForeignColsName: &informationSchemaTable{
				name:    InnoDBForeignColsName,
				schema:  innoDBForeignColsSchema,
				rowIter: emptyRowIter,
			},
			InnoDBFtBeingDeletedName: &informationSchemaTable{
				name:    InnoDBFtBeingDeletedName,
				schema:  innoDBFtBeingDeletedSchema,
				rowIter: emptyRowIter,
			},
			InnoDBFtConfigName: &informationSchemaTable{
				name:    InnoDBFtConfigName,
				schema:  innoDBFtConfigSchema,
				rowIter: emptyRowIter,
			},
			InnoDBFtDefaultStopwordName: &informationSchemaTable{
				name:    InnoDBFtDefaultStopwordName,
				schema:  innoDBFtDefaultStopwordSchema,
				rowIter: emptyRowIter,
			},
			InnoDBFtDeletedName: &informationSchemaTable{
				name:    InnoDBFtDeletedName,
				schema:  innoDBFtDeletedSchema,
				rowIter: emptyRowIter,
			},
			InnoDBFtIndexCacheName: &informationSchemaTable{
				name:    InnoDBFtIndexCacheName,
				schema:  innoDBFtIndexCacheSchema,
				rowIter: emptyRowIter,
			},
			InnoDBFtIndexTableName: &informationSchemaTable{
				name:    InnoDBFtIndexTableName,
				schema:  innoDBFtIndexTableSchema,
				rowIter: emptyRowIter,
			},
			InnoDBIndexesName: &informationSchemaTable{
				name:    InnoDBIndexesName,
				schema:  innoDBIndexesSchema,
				rowIter: emptyRowIter,
			},
			InnoDBMetricsName: &informationSchemaTable{
				name:    InnoDBMetricsName,
				schema:  innoDBMetricsSchema,
				rowIter: emptyRowIter,
			},
			InnoDBSessionTempTablespacesName: &informationSchemaTable{
				name:    InnoDBSessionTempTablespacesName,
				schema:  innoDBSessionTempTablespacesSchema,
				rowIter: emptyRowIter,
			},
			InnoDBTablesName: &informationSchemaTable{
				name:    InnoDBTablesName,
				schema:  innoDBTablesSchema,
				rowIter: emptyRowIter,
			},
			InnoDBTablespacesName: &informationSchemaTable{
				name:    InnoDBTablespacesName,
				schema:  innoDBTablespacesSchema,
				rowIter: emptyRowIter,
			},
			InnoDBTablespacesBriefName: &informationSchemaTable{
				name:    InnoDBTablespacesBriefName,
				schema:  innoDBTablespacesBriefSchema,
				rowIter: emptyRowIter,
			},
			InnoDBTablestatsName: &informationSchemaTable{
				name:    InnoDBTablestatsName,
				schema:  innoDBTablestatsSchema,
				rowIter: emptyRowIter,
			},
			InnoDBTempTableInfoName: &informationSchemaTable{
				name:    InnoDBTempTableInfoName,
				schema:  innoDBTempTableSchema,
				rowIter: innoDBTempTableRowIter,
			},
			InnoDBTrxName: &informationSchemaTable{
				name:    InnoDBTrxName,
				schema:  innoDBTrxSchema,
				rowIter: emptyRowIter,
			},
			InnoDBVirtualName: &informationSchemaTable{
				name:    InnoDBVirtualName,
				schema:  innoDBVirtualSchema,
				rowIter: emptyRowIter,
			},
		},
	}
}

func viewRowIter(ctx *Context, catalog Catalog) (RowIter, error) {
	var rows []Row
	for _, db := range catalog.AllDatabases(ctx) {
		dbName := db.Name()

		views, err := viewsInDatabase(ctx, db)
		if err != nil {
			return nil, err
		}

		for _, view := range views {
			rows = append(rows, Row{
				"def",
				dbName,
				view.Name,
				view.TextDefinition,
				"NONE",
				"YES",
				"",
				"DEFINER",
				Collation_Default.CharacterSet().String(),
				Collation_Default.String(),
			})
		}
	}

	return RowsToRowIter(rows...), nil
}

// viewsInDatabase returns all views defined on the database given, consulting both the database itself as well as any
// views defined in session memory. Typically there will not be both types of views on a single database, but the
// interfaces do make it possible.
func viewsInDatabase(ctx *Context, db Database) ([]ViewDefinition, error) {
	var views []ViewDefinition
	dbName := db.Name()

	if privilegedDatabase, ok := db.(grant_tables.PrivilegedDatabase); ok {
		db = privilegedDatabase.Unwrap()
	}
	if vdb, ok := db.(ViewDatabase); ok {
		dbViews, err := vdb.AllViews(ctx)
		if err != nil {
			return nil, err
		}

		for _, view := range dbViews {
			views = append(views, view)
		}
	}

	for _, view := range ctx.GetViewRegistry().ViewsInDatabase(dbName) {
		views = append(views, ViewDefinition{
			Name:           view.Name(),
			TextDefinition: view.TextDefinition(),
		})
	}

	return views, nil
}

// Name implements the sql.Database interface.
func (db *informationSchemaDatabase) Name() string { return db.name }

// Tables implements the sql.Database interface.
func (db *informationSchemaDatabase) Tables() map[string]Table { return db.tables }

func (db *informationSchemaDatabase) GetTableInsensitive(ctx *Context, tblName string) (Table, bool, error) {
	tbl, ok := GetTableInsensitive(tblName, db.tables)
	return tbl, ok, nil
}

func (db *informationSchemaDatabase) GetTableNames(ctx *Context) ([]string, error) {
	tblNames := make([]string, 0, len(db.tables))
	for k := range db.tables {
		tblNames = append(tblNames, k)
	}

	return tblNames, nil
}

// Name implements the sql.Table interface.
func (t *informationSchemaTable) Name() string {
	return t.name
}

// Schema implements the sql.Table interface.
func (t *informationSchemaTable) Schema() Schema {
	return t.schema
}

func (t *informationSchemaTable) AssignCatalog(cat Catalog) Table {
	t.catalog = cat
	return t
}

// Partitions implements the sql.Table interface.
func (t *informationSchemaTable) Partitions(ctx *Context) (PartitionIter, error) {
	return &informationSchemaPartitionIter{informationSchemaPartition: informationSchemaPartition{partitionKey(t.Name())}}, nil
}

// PartitionRows implements the sql.PartitionRows interface.
func (t *informationSchemaTable) PartitionRows(ctx *Context, partition Partition) (RowIter, error) {
	if !bytes.Equal(partition.Key(), partitionKey(t.Name())) {
		return nil, ErrPartitionNotFound.New(partition.Key())
	}
	if t.rowIter == nil {
		return RowsToRowIter(), nil
	}
	if t.catalog == nil {
		return nil, fmt.Errorf("nil catalog for info schema table %s", t.name)
	}

	return t.rowIter(ctx, t.catalog)
}

// PartitionCount implements the sql.PartitionCounter interface.
func (t *informationSchemaTable) String() string {
	return printTable(t.Name(), t.Schema())
}

// Key implements Partition  interface
func (p *informationSchemaPartition) Key() []byte { return p.key }

// Next implements single PartitionIter interface
func (pit *informationSchemaPartitionIter) Next(ctx *Context) (Partition, error) {
	if pit.pos == 0 {
		pit.pos++
		return pit, nil
	}
	return nil, io.EOF
}

// Close implements single PartitionIter interface
func (pit *informationSchemaPartitionIter) Close(_ *Context) error {
	pit.pos = 0
	return nil
}

func printTable(name string, tableSchema Schema) string {
	p := NewTreePrinter()
	_ = p.WriteNode("Table(%s)", name)
	var schema = make([]string, len(tableSchema))
	for i, col := range tableSchema {
		schema[i] = fmt.Sprintf(
			"Column(%s, %s, nullable=%v)",
			col.Name,
			col.Type.String(),
			col.Nullable,
		)
	}
	_ = p.WriteChildren(schema...)
	return p.String()
}

func partitionKey(tableName string) []byte {
	return []byte(InformationSchemaDatabaseName + "." + tableName)
}

<<<<<<< HEAD
func getColumnDefaultString(cd *ColumnDefaultValue) interface{} {
	if cd.String() == "" {
		return nil
	} else if cd.IsLiteral() && cd.String() == "NULL" {
		return nil
	} else if cd.IsLiteral() && cd.String() == `""` {
		return ""
	} else {
		// in FromDoltSchema function, all default values are handled as expression including literal value,
		// and string of expr value is in parentheses
		colDefaultStr := cd.String()
		if strings.HasPrefix(colDefaultStr, "(") && strings.HasSuffix(colDefaultStr, ")") {
			colDefaultStr = strings.TrimSuffix(strings.TrimPrefix(cd.String(), "("), ")")
		}
		if strings.HasPrefix(colDefaultStr, "\"") && strings.HasSuffix(colDefaultStr, "\"") {
			colDefaultStr = strings.TrimSuffix(strings.TrimPrefix(colDefaultStr, "\""), "\"")
		}
		if colDefaultStr == "CURRENT_TIMESTAMP()" || colDefaultStr == "NOW()" {
			colDefaultStr = "CURRENT_TIMESTAMP"
		}
		return colDefaultStr
	}
=======
func getTotalNumRows(ctx *Context, st StatisticsTable) (int64, error) {
	c, cErr := st.NumRows(ctx)
	if cErr != nil {
		return 0, cErr
	}
	// cardinality is int64 type, but NumRows return uint64
	// so casting it to int64 with a check for negative number
	cardinality := int64(c)
	if cardinality < 0 {
		cardinality = int64(0)
	}

	return cardinality, nil
>>>>>>> 2a1f5e55
}<|MERGE_RESOLUTION|>--- conflicted
+++ resolved
@@ -1991,7 +1991,6 @@
 	return []byte(InformationSchemaDatabaseName + "." + tableName)
 }
 
-<<<<<<< HEAD
 func getColumnDefaultString(cd *ColumnDefaultValue) interface{} {
 	if cd.String() == "" {
 		return nil
@@ -2014,7 +2013,8 @@
 		}
 		return colDefaultStr
 	}
-=======
+}
+
 func getTotalNumRows(ctx *Context, st StatisticsTable) (int64, error) {
 	c, cErr := st.NumRows(ctx)
 	if cErr != nil {
@@ -2028,5 +2028,4 @@
 	}
 
 	return cardinality, nil
->>>>>>> 2a1f5e55
 }