--- conflicted
+++ resolved
@@ -14,11 +14,8 @@
 
 package sql
 
-<<<<<<< HEAD
-=======
 import "fmt"
 
->>>>>>> 7798b0dc
 // Index is the representation of an index, and also creates an IndexLookup when given a collection of ranges.
 type Index interface {
 	// ID returns the identifier of the index.
