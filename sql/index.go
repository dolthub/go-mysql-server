// Copyright 2020-2021 Dolthub, Inc.
//
// Licensed under the Apache License, Version 2.0 (the "License");
// you may not use this file except in compliance with the License.
// You may obtain a copy of the License at
//
//     http://www.apache.org/licenses/LICENSE-2.0
//
// Unless required by applicable law or agreed to in writing, software
// distributed under the License is distributed on an "AS IS" BASIS,
// WITHOUT WARRANTIES OR CONDITIONS OF ANY KIND, either express or implied.
// See the License for the specific language governing permissions and
// limitations under the License.

package sql

import "fmt"

type IndexDef struct {
	Name       string
	Columns    []IndexColumn
	Constraint IndexConstraint
	Storage    IndexUsing
	Comment    string
}

// IndexColumn is the column by which to add to an index.
type IndexColumn struct {
	Name string
	// Length represents the index prefix length. If zero, then no length was specified.
	Length int64
}

// IndexConstraint represents any constraints that should be applied to the index.
type IndexConstraint byte

const (
	IndexConstraint_None IndexConstraint = iota
	IndexConstraint_Unique
	IndexConstraint_Fulltext
	IndexConstraint_Spatial
	IndexConstraint_Primary
)

// IndexUsing is the desired storage type.
type IndexUsing byte

const (
	IndexUsing_Default IndexUsing = iota
	IndexUsing_BTree
	IndexUsing_Hash
)

// Index is the representation of an index, and also creates an IndexLookup when given a collection of ranges.
type Index interface {
	// ID returns the identifier of the index.
	ID() string
	// Database returns the database name this index belongs to.
	Database() string
	// Table returns the table name this index belongs to.
	Table() string
	// Expressions returns the indexed expressions. If the result is more than
	// one expression, it means the index has multiple columns indexed. If it's
	// just one, it means it may be an expression or a column.
	Expressions() []string
	// IsUnique returns whether this index is unique
	IsUnique() bool
	// IsSpatial returns whether this index is a spatial index
	IsSpatial() bool
	// IsFullText returns whether this index is a Full-Text index
	IsFullText() bool
	// Comment returns the comment for this index
	Comment() string
	// IndexType returns the type of this index, e.g. BTREE
	IndexType() string
	// IsGenerated returns whether this index was generated. Generated indexes
	// are used for index access, but are not displayed (such as with SHOW INDEXES).
	IsGenerated() bool
	// ColumnExpressionTypes returns each expression and its associated Type.
	// Each expression string should exactly match the string returned from
	// Index.Expressions().
	ColumnExpressionTypes() []ColumnExpressionType
	// CanSupport returns whether this index supports lookups on the given
	// range filters.
	CanSupport(...Range) bool
	// PrefixLengths returns the prefix lengths for each column in this index
	PrefixLengths() []uint16
}

// ExtendedIndex is an extension of Index, that allows access to appended primary keys. MySQL internally represents an
// index as the collection of all explicitly referenced columns, while appending any unreferenced primary keys to the
// end (in order of their declaration). For full MySQL compatibility, integrators are encouraged to mimic this, however
// not all implementations may define their indexes (on tables with primary keys) in this way, therefore this interface
// is optional.
type ExtendedIndex interface {
	Index
	// ExtendedExpressions returns the same result as Expressions, but appends any primary keys that are implicitly in
	// the index. The appended primary keys are in declaration order.
	ExtendedExpressions() []string
	// ExtendedColumnExpressionTypes returns the same result as ColumnExpressionTypes, but appends the type of any
	// primary keys that are implicitly in the index. The appended primary keys are in declaration order.
	ExtendedColumnExpressionTypes() []ColumnExpressionType
}

// IndexLookup is the implementation-specific definition of an index lookup. The IndexLookup must contain all necessary
// information to retrieve exactly the rows in the table as specified by the ranges given to their parent index.
// Implementors are responsible for all semantics of correctly returning rows that match an index lookup.
type IndexLookup struct {
	Index  Index
	Ranges RangeCollection
	// IsPointLookup is true if the lookup will return one or zero
	// values; the range is null safe, the index is unique, every index
	// column has a range expression, and every range expression is an
	// exact equality.
	IsPointLookup   bool
	IsEmptyRange    bool
	IsSpatialLookup bool
	IsReverse       bool
}

var emptyLookup = IndexLookup{}

<<<<<<< HEAD
func (il *IndexLookup) IsEmpty() bool {
=======
func NewIndexLookup(idx Index, ranges RangeCollection, isPointLookup, isEmptyRange, isSpatialLookup, isReverse bool) IndexLookup {
	if isReverse {
		for i, j := 0, len(ranges)-1; i < j; i, j = i+1, j-1 {
			ranges[i], ranges[j] = ranges[j], ranges[i]
		}
	}
	return IndexLookup{
		Index:           idx,
		Ranges:          ranges,
		IsPointLookup:   isPointLookup,
		IsEmptyRange:    isEmptyRange,
		IsSpatialLookup: isSpatialLookup,
		IsReverse:       isReverse,
	}
}

func (il IndexLookup) IsEmpty() bool {
>>>>>>> b175f6f7
	return il.Index == nil
}

func (il *IndexLookup) String() string {
	pr := NewTreePrinter()
	_ = pr.WriteNode("IndexLookup")
	pr.WriteChildren(fmt.Sprintf("index: %s", il.Index), fmt.Sprintf("ranges: %s", il.Ranges.String()))
	return pr.String()
}

func (il *IndexLookup) DebugString() string {
	pr := NewTreePrinter()
	_ = pr.WriteNode("IndexLookup")
	pr.WriteChildren(fmt.Sprintf("index: %s", il.Index), fmt.Sprintf("ranges: %s", il.Ranges.DebugString()))
	return pr.String()
}

// Reverse flips the order of the ranges in the lookup, and marks the lookup as reversed.
// This will do nothing if the lookup is already reversed
func (il *IndexLookup) Reverse() {
	if il.IsReverse {
		return
	}
	il.IsReverse = true
	for i, j := 0, len(il.Ranges)-1; i < j; i, j = i+1, j-1 {
		il.Ranges[i], il.Ranges[j] = il.Ranges[j], il.Ranges[i]
	}
}

// FilteredIndex is an extension of |Index| that allows an index to declare certain filter predicates handled,
// allowing them to be removed from the overall plan for greater execution efficiency
type FilteredIndex interface {
	Index
	// HandledFilters returns a subset of |filters| that are satisfied
	// by index lookups to this index.
	HandledFilters(filters []Expression) (handled []Expression)
}

type IndexOrder byte

const (
	IndexOrderNone IndexOrder = iota
	IndexOrderAsc
	IndexOrderDesc
)

// OrderedIndex is an extension of |Index| that allows indexes to declare their return order. The query engine can
// optimize certain queries if the order of an index is guaranteed, e.g. removing a sort operation.
type OrderedIndex interface {
	Index
	// Order returns the order of results for reads from this index
	Order() IndexOrder
	// Reversible returns whether or not this index can be iterated on backwards
	Reversible() bool
}

// ColumnExpressionType returns a column expression along with its Type.
type ColumnExpressionType struct {
	Expression string
	Type       Type
}<|MERGE_RESOLUTION|>--- conflicted
+++ resolved
@@ -120,9 +120,6 @@
 
 var emptyLookup = IndexLookup{}
 
-<<<<<<< HEAD
-func (il *IndexLookup) IsEmpty() bool {
-=======
 func NewIndexLookup(idx Index, ranges RangeCollection, isPointLookup, isEmptyRange, isSpatialLookup, isReverse bool) IndexLookup {
 	if isReverse {
 		for i, j := 0, len(ranges)-1; i < j; i, j = i+1, j-1 {
@@ -139,8 +136,7 @@
 	}
 }
 
-func (il IndexLookup) IsEmpty() bool {
->>>>>>> b175f6f7
+func (il *IndexLookup) IsEmpty() bool {
 	return il.Index == nil
 }
 
@@ -156,18 +152,6 @@
 	_ = pr.WriteNode("IndexLookup")
 	pr.WriteChildren(fmt.Sprintf("index: %s", il.Index), fmt.Sprintf("ranges: %s", il.Ranges.DebugString()))
 	return pr.String()
-}
-
-// Reverse flips the order of the ranges in the lookup, and marks the lookup as reversed.
-// This will do nothing if the lookup is already reversed
-func (il *IndexLookup) Reverse() {
-	if il.IsReverse {
-		return
-	}
-	il.IsReverse = true
-	for i, j := 0, len(il.Ranges)-1; i < j; i, j = i+1, j-1 {
-		il.Ranges[i], il.Ranges[j] = il.Ranges[j], il.Ranges[i]
-	}
 }
 
 // FilteredIndex is an extension of |Index| that allows an index to declare certain filter predicates handled,
