// Copyright 2020-2021 Dolthub, Inc.
//
// Licensed under the Apache License, Version 2.0 (the "License");
// you may not use this file except in compliance with the License.
// You may obtain a copy of the License at
//
//     http://www.apache.org/licenses/LICENSE-2.0
//
// Unless required by applicable law or agreed to in writing, software
// distributed under the License is distributed on an "AS IS" BASIS,
// WITHOUT WARRANTIES OR CONDITIONS OF ANY KIND, either express or implied.
// See the License for the specific language governing permissions and
// limitations under the License.

package sql

import (
	"encoding/binary"
	"encoding/hex"
	"math"
	"reflect"

	"github.com/dolthub/vitess/go/sqltypes"
	"github.com/dolthub/vitess/go/vt/proto/query"
	"gopkg.in/src-d/go-errors.v1"
)

// GeometryType represents the GEOMETRY type.
// https://dev.mysql.com/doc/refman/8.0/en/gis-class-geometry.html
// The type of the returned value is one of the following (each implements GeometryValue): Point, Polygon, LineString.
type GeometryType struct {
	SRID        uint32
	DefinedSRID bool
}

// GeometryValue is the value type returned from GeometryType, which is an interface over the following types:
// Point, Polygon, LineString, MultiPoint, MultiLineString, MultiPolygon, GeometryCollection.
type GeometryValue interface {
	implementsGeometryValue()
	GetSRID() uint32
	SetSRID(srid uint32) GeometryValue
	Serialize() []byte
	WriteData(buf []byte)
	Swap() GeometryValue
}

var _ Type = GeometryType{}
var _ SpatialColumnType = GeometryType{}

var (
	ErrNotGeometry = errors.NewKind("Value of type %T is not a geometry")

	geometryValueType = reflect.TypeOf((*GeometryValue)(nil)).Elem()
)

const (
	CartesianSRID  = uint32(0)
	GeoSpatialSRID = uint32(4326)
)

const (
	SRIDSize       = 4
	EndianSize     = 1
	TypeSize       = 4
	EWKBHeaderSize = SRIDSize + EndianSize + TypeSize
	WKBHeaderSize  = EndianSize + TypeSize

	PointSize             = 16
	CountSize             = 4
	GeometryMaxByteLength = 4*(1024*1024*1024) - 1
)

// Type IDs
const (
	WKBUnknown = iota
	WKBPointID
	WKBLineID
	WKBPolyID
	WKBMPointID
	WKBMLineID
	WKBMPolyID
	WKBGeomCollectionID
)

// isLinearRing checks if a LineString is a linear ring
func isLinearRing(line LineString) bool {
	// Get number of points
	numPoints := len(line.Points)
	// Check length of LineString (must be 0 or 4+) points
	if numPoints != 0 && numPoints < 4 {
		return false
	}
	// Check if it is closed (first and last point are the same)
	if line.Points[0] != line.Points[numPoints-1] {
		return false
	}
	return true
}

// DeserializeEWKBHeader parses the header portion of a byte array in EWKB format to extract endianness and type
func DeserializeEWKBHeader(buf []byte) (srid uint32, bigEndian bool, typ uint32, err error) {
	// Must be right length
	if len(buf) < EWKBHeaderSize {
		return 0, false, 0, ErrInvalidGISData.New("DeserializeEWKBHeader")
	}
	srid = binary.LittleEndian.Uint32(buf) // First 4 bytes is SRID always in little endian
	buf = buf[SRIDSize:]                   // Shift pointer over
	bigEndian = buf[0] == 0                // Next byte is endianness
	buf = buf[EndianSize:]                 // Shift pointer over
	if bigEndian {                         // Next 4 bytes is type
		typ = binary.BigEndian.Uint32(buf)
	} else {
		typ = binary.LittleEndian.Uint32(buf)
	}

	return
}

// DeserializeWKBHeader parses the header potion of a byte array in WKB format
// There is no SRID
func DeserializeWKBHeader(buf []byte) (bigEndian bool, typ uint32, err error) {
	// Must be right length
	if len(buf) < (EndianSize + TypeSize) {
		return false, 0, ErrInvalidGISData.New("DeserializeWKBHeader")
	}

	bigEndian = buf[0] == 0 // First byte is byte order
	buf = buf[EndianSize:]  // Shift pointer over
	if bigEndian {          // Next 4 bytes is geometry type
		typ = binary.BigEndian.Uint32(buf)
	} else {
		typ = binary.LittleEndian.Uint32(buf)
	}

	return
}

// DeserializePoint parses the data portion of a byte array in WKB format to a Point object
func DeserializePoint(buf []byte, isBig bool, srid uint32) (Point, error) {
	// Must be 16 bytes (2 floats)
	if len(buf) != PointSize {
		return Point{}, ErrInvalidGISData.New("DeserializePoint")
	}

	// Read floats x and y
	var x, y float64
	if isBig {
		x = math.Float64frombits(binary.BigEndian.Uint64(buf[:8]))
		y = math.Float64frombits(binary.BigEndian.Uint64(buf[8:]))
	} else {
		x = math.Float64frombits(binary.LittleEndian.Uint64(buf[:8]))
		y = math.Float64frombits(binary.LittleEndian.Uint64(buf[8:]))
	}

	return Point{SRID: srid, X: x, Y: y}, nil
}

// DeserializeLine parses the data portion of a byte array in WKB format to a LineString object
func DeserializeLine(buf []byte, isBig bool, srid uint32) (LineString, error) {
	// Must be at least CountSize and two points
	if len(buf) < (CountSize + PointSize + PointSize) {
		return LineString{}, ErrInvalidGISData.New("DeserializeLine")
	}

	// Read number of points
	points := make([]Point, readCount(buf, isBig))
	buf = buf[CountSize:]

	// Read points
	var err error
	for i := range points {
		points[i], err = DeserializePoint(buf[:PointSize], isBig, srid)
		if err != nil {
			return LineString{}, ErrInvalidGISData.New("DeserializeLine")
		}
		buf = buf[PointSize:]
	}

	return LineString{SRID: srid, Points: points}, nil
}

// DeserializePoly parses the data portion of a byte array in WKB format to a Polygon object
func DeserializePoly(buf []byte, isBig bool, srid uint32) (Polygon, error) {
	// Must be at least count, count, and four points
	if len(buf) < (CountSize + CountSize + 4*PointSize) {
		return Polygon{}, ErrInvalidGISData.New("DeserializePoly")
	}

	// Read number of lines
	lines := make([]LineString, readCount(buf, isBig))
	buf = buf[CountSize:]

	// Read lines
	var err error
	for i := range lines {
		lines[i], err = DeserializeLine(buf, isBig, srid)
		if err != nil {
			return Polygon{}, ErrInvalidGISData.New("DeserializePoly")
		}
		buf = buf[CountSize+len(lines[i].Points)*PointSize:]
	}

	return Polygon{SRID: srid, Lines: lines}, nil
}

func readCount(buf []byte, isBig bool) uint32 {
	if isBig {
		return binary.BigEndian.Uint32(buf)
	}
	return binary.LittleEndian.Uint32(buf)
}

// DeserializeMPoint parses the data portion of a byte array in WKB format to a MultiPoint object
func DeserializeMPoint(buf []byte, isBig bool, srid uint32) (MultiPoint, error) {
<<<<<<< HEAD
	// Must contain at least length, wkb header, and one point
=======
	// Must contain at count, wkb header, and one point
>>>>>>> c7d3bfa7
	if len(buf) < (CountSize + WKBHeaderSize + PointSize) {
		return MultiPoint{}, ErrInvalidGISData.New("DeserializeMPoint")
	}

	// Read number of points in MultiPoint
	points := make([]Point, readCount(buf, isBig))
	buf = buf[CountSize:]
	for i := range points {
		// WKBHeaders are inside MultiGeometry Types
		isBig, typ, err := DeserializeWKBHeader(buf)
		if err != nil {
			return MultiPoint{}, err
		}
		if typ != WKBPointID {
			return MultiPoint{}, ErrInvalidGISData.New("DeserializeMPoint")
		}
		buf = buf[WKBHeaderSize:]
		// Read point data
		points[i], err = DeserializePoint(buf[:PointSize], isBig, srid)
		if err != nil {
			return MultiPoint{}, err
		}
		buf = buf[PointSize:]
	}

	return MultiPoint{SRID: srid, Points: points}, nil
}

// DeserializeMLine parses the data portion of a byte array in WKB format to a MultiLineString object
func DeserializeMLine(buf []byte, isBig bool, srid uint32) (MultiLineString, error) {
	// Must contain at least length, wkb header, and two point
	if len(buf) < (CountSize + WKBHeaderSize + PointSize + PointSize) {
		return MultiLineString{}, ErrInvalidGISData.New("MultiLineString")
	}

	// Read number of lines
	lines := make([]LineString, readCount(buf, isBig))
	buf = buf[CountSize:]
	for i := range lines {
		// WKBHeaders are inside MultiGeometry Types
		isBig, typ, err := DeserializeWKBHeader(buf)
		if typ != WKBLineID {
			return MultiLineString{}, ErrInvalidGISData.New("DeserializeLine")
		}
		buf = buf[WKBHeaderSize:]
		lines[i], err = DeserializeLine(buf, isBig, srid)
		if err != nil {
			return MultiLineString{}, ErrInvalidGISData.New("DeserializeLine")
		}
		buf = buf[CountSize+len(lines[i].Points)*PointSize:]
	}

	return MultiLineString{SRID: srid, Lines: lines}, nil
}

func allocateBuffer(numPoints, numCounts, numWKBHeaders int) []byte {
	return make([]byte, EWKBHeaderSize+PointSize*numPoints+CountSize*numCounts+numWKBHeaders*WKBHeaderSize)
}

// WriteEWKBHeader will write EWKB header to the given buffer
func WriteEWKBHeader(buf []byte, srid, typ uint32) {
	binary.LittleEndian.PutUint32(buf, srid) // always write SRID in little endian
	buf = buf[SRIDSize:]                     // shift
	buf[0] = 1                               // always write in little endian
	buf = buf[EndianSize:]                   // shift
	binary.LittleEndian.PutUint32(buf, typ)  // write geometry type
}

// WriteWKBHeader will write WKB header to the given buffer
func WriteWKBHeader(buf []byte, typ uint32) {
	buf[0] = 1                              // always write in little endian
	buf = buf[EndianSize:]                  // shift
	binary.LittleEndian.PutUint32(buf, typ) // write geometry type
}

func writeCount(buf []byte, count uint32) {
	binary.LittleEndian.PutUint32(buf, count)
}

// Compare implements Type interface.
func (t GeometryType) Compare(a any, b any) (int, error) {
	if hasNulls, res := compareNulls(a, b); hasNulls {
		return res, nil
	}

	switch inner := a.(type) {
	case Point:
		return PointType{}.Compare(inner, b)
	case LineString:
		return LineStringType{}.Compare(inner, b)
	case Polygon:
		return PolygonType{}.Compare(inner, b)
	default:
		return 0, ErrNotGeometry.New(a)
	}
}

// Convert implements Type interface.
func (t GeometryType) Convert(v interface{}) (interface{}, error) {
	if v == nil {
		return nil, nil
	}
	switch val := v.(type) {
	case []byte:
		srid, isBig, geomType, err := DeserializeEWKBHeader(val)
		if err != nil {
			return nil, err
		}
		val = val[EWKBHeaderSize:]

		var geom interface{}
		switch geomType {
		case WKBPointID:
			geom, err = DeserializePoint(val, isBig, srid)
		case WKBLineID:
			geom, err = DeserializeLine(val, isBig, srid)
		case WKBPolyID:
			geom, err = DeserializePoly(val, isBig, srid)
		case WKBMPointID:
			geom, err = DeserializeMPoint(val, isBig, srid)
		case WKBMLineID:
			return nil, ErrUnsupportedGISType.New("MultiLineString", hex.EncodeToString(val))
		case WKBMPolyID:
			return nil, ErrUnsupportedGISType.New("MultiPolygon", hex.EncodeToString(val))
		case WKBGeomCollectionID:
			return nil, ErrUnsupportedGISType.New("GeometryCollection", hex.EncodeToString(val))
		default:
			return nil, ErrInvalidGISData.New("GeometryType.Convert")
		}
		if err != nil {
			return nil, err
		}
		return geom, nil
	case string:
		return t.Convert([]byte(val))
	case GeometryValue:
		if err := t.MatchSRID(val); err != nil {
			return nil, err
		}
		return val, nil
	default:
		return nil, ErrSpatialTypeConversion.New()
	}
}

// Equals implements the Type interface.
func (t GeometryType) Equals(otherType Type) (ok bool) {
	_, ok = otherType.(GeometryType)
	return
}

// MaxTextResponseByteLength implements the Type interface
func (t GeometryType) MaxTextResponseByteLength() uint32 {
	return GeometryMaxByteLength
}

// Promote implements the Type interface.
func (t GeometryType) Promote() Type {
	return t
}

// SQL implements Type interface.
func (t GeometryType) SQL(ctx *Context, dest []byte, v interface{}) (sqltypes.Value, error) {
	if v == nil {
		return sqltypes.NULL, nil
	}

	v, err := t.Convert(v)
	if err != nil {
		return sqltypes.Value{}, nil
	}

	buf := v.(GeometryValue).Serialize()

	return sqltypes.MakeTrusted(sqltypes.Geometry, buf), nil
}

// String implements Type interface.
func (t GeometryType) String() string {
	return "geometry"
}

// Type implements Type interface.
func (t GeometryType) Type() query.Type {
	return sqltypes.Geometry
}

// ValueType implements Type interface.
func (t GeometryType) ValueType() reflect.Type {
	return geometryValueType
}

// Zero implements Type interface.
func (t GeometryType) Zero() interface{} {
	// TODO: it doesn't make sense for geometry to have a zero type
	return nil
}

// GetSpatialTypeSRID implements SpatialColumnType interface.
func (t GeometryType) GetSpatialTypeSRID() (uint32, bool) {
	return t.SRID, t.DefinedSRID
}

// SetSRID implements SpatialColumnType interface.
func (t GeometryType) SetSRID(v uint32) Type {
	t.SRID = v
	t.DefinedSRID = true
	return t
}

// MatchSRID implements SpatialColumnType interface
func (t GeometryType) MatchSRID(v interface{}) error {
	if !t.DefinedSRID {
		return nil
	}
	// if matched with SRID value of row value
	var srid uint32
	switch val := v.(type) {
	case Point:
		srid = val.SRID
	case LineString:
		srid = val.SRID
	case Polygon:
		srid = val.SRID
	default:
		return ErrNotGeometry.New(v)
	}
	if t.SRID == srid {
		return nil
	}
	return ErrNotMatchingSRID.New(srid, t.SRID)
}<|MERGE_RESOLUTION|>--- conflicted
+++ resolved
@@ -212,11 +212,7 @@
 
 // DeserializeMPoint parses the data portion of a byte array in WKB format to a MultiPoint object
 func DeserializeMPoint(buf []byte, isBig bool, srid uint32) (MultiPoint, error) {
-<<<<<<< HEAD
-	// Must contain at least length, wkb header, and one point
-=======
 	// Must contain at count, wkb header, and one point
->>>>>>> c7d3bfa7
 	if len(buf) < (CountSize + WKBHeaderSize + PointSize) {
 		return MultiPoint{}, ErrInvalidGISData.New("DeserializeMPoint")
 	}
