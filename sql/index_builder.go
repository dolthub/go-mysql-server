// Copyright 2021 Dolthub, Inc.
//
// Licensed under the Apache License, Version 2.0 (the "License");
// you may not use this file except in compliance with the License.
// You may obtain a copy of the License at
//
//     http://www.apache.org/licenses/LICENSE-2.0
//
// Unless required by applicable law or agreed to in writing, software
// distributed under the License is distributed on an "AS IS" BASIS,
// WITHOUT WARRANTIES OR CONDITIONS OF ANY KIND, either express or implied.
// See the License for the specific language governing permissions and
// limitations under the License.

package sql

import (
	"fmt"
	"math"
	"strings"

	"github.com/shopspring/decimal"
	"gopkg.in/src-d/go-errors.v1"
)

var (
	ErrInvalidColExpr      = errors.NewKind("the expression `%s` could not be found from the index `%s`")
	ErrRangeSimplification = errors.NewKind("attempting to simplify ranges has removed all ranges")
	ErrInvalidRangeType    = errors.NewKind("encountered the RangeType_Invalid")
)

// MySQLIndexBuilder builds ranges based on the combination of calls made for the given index, and then relies on the Index
// to return an IndexLookup from the created ranges.
type MySQLIndexBuilder struct {
	idx          Index
	err          error
	colExprTypes map[string]Type
	ranges       map[string][]MySQLRangeColumnExpr
	isInvalid    bool
}

// NewMySQLIndexBuilder returns a new MySQLIndexBuilder. Used internally to construct a range that will later be passed to
// integrators through the Index function NewLookup.
func NewMySQLIndexBuilder(idx Index) *MySQLIndexBuilder {
	colExprTypes := make(map[string]Type)
	ranges := make(map[string][]MySQLRangeColumnExpr)
	for _, cet := range idx.ColumnExpressionTypes() {
		typ := cet.Type
		if _, ok := typ.(StringType); ok {
			typ = typ.Promote()
		}
		colExprTypes[strings.ToLower(cet.Expression)] = typ
		ranges[strings.ToLower(cet.Expression)] = []MySQLRangeColumnExpr{AllRangeColumnExpr(typ)}
	}
	return &MySQLIndexBuilder{
		idx:          idx,
		isInvalid:    false,
		err:          nil,
		colExprTypes: colExprTypes,
		ranges:       ranges,
	}
}

func ceil(val interface{}) interface{} {
	switch v := val.(type) {
	case float32:
		return float32(math.Ceil(float64(v)))
	case float64:
		return math.Ceil(v)
	case decimal.Decimal:
		return v.Ceil()
	case string:
		dec, err := decimal.NewFromString(v)
		if err != nil {
			return v
		}
		return ceil(dec)
	case []byte:
		return ceil(string(v))
	default:
		return v
	}
}

func floor(val interface{}) interface{} {
	switch v := val.(type) {
	case float32:
		return float32(math.Floor(float64(v)))
	case float64:
		return math.Floor(v)
	case decimal.Decimal:
		return v.Floor()
	case string:
		dec, err := decimal.NewFromString(v)
		if err != nil {
			return v
		}
		f := floor(dec)
		// maintain the input type, rather than converting to decimal
		return f.(decimal.Decimal).String()
	case []byte:
		return floor(string(v))
	default:
		return v
	}
}

<<<<<<< HEAD
// Equals represents colExpr = key
=======
// isConvertibleKeyType checks if the key can be converted into the column type
func isConvertibleKeyType(colType Type, keyType Type) bool {
	if IsStringType(colType) {
		return !(IsNumberType(keyType) || IsDecimalType(keyType))
	}
	// TODO: check other types
	return true
}

// convertKey converts the given key from keyType to colType, returning an error if the conversion fails.
func (b *MySQLIndexBuilder) convertKey(ctx *Context, colType Type, keyType Type, key any) (any, ConvertInRange, error) {
	if et, ok := colType.(ExtendedType); ok {
		val, err := et.ConvertToType(ctx, keyType.(ExtendedType), key)
		return val, InRange, err
	}
	if !isConvertibleKeyType(colType, keyType) {
		return nil, InRange, ErrInvalidValueType.New(key, colType)
	}
	k, inRange, err := colType.Convert(ctx, key)
	if err != nil && !ErrTruncatedIncorrect.Is(err) {
		return nil, inRange, err
	}
	return k, inRange, nil
}

// Equals represents colExpr = key. For IN expressions, pass all of them in the same Equals call.
>>>>>>> 1979d247
func (b *MySQLIndexBuilder) Equals(ctx *Context, colExpr string, keyType Type, keys ...interface{}) *MySQLIndexBuilder {
	if b.isInvalid {
		return b
	}
	colTyp, ok := b.colExprTypes[colExpr]
	if !ok {
		b.isInvalid = true
		b.err = ErrInvalidColExpr.New(colExpr, b.idx.ID())
		return b
	}
	potentialRanges := make([]MySQLRangeColumnExpr, len(keys))
	for i, k := range keys {
		// if converting from float to int results in rounding, then it's empty range
		if t, ok := colTyp.(NumberType); ok && t.IsNumericType() && !t.IsFloat() {
			f, c := floor(k), ceil(k)
			switch k.(type) {
			case float32, float64:
				if f != c {
					potentialRanges[i] = EmptyRangeColumnExpr(colTyp)
					continue
				}
			case decimal.Decimal:
				if !f.(decimal.Decimal).Equals(c.(decimal.Decimal)) {
					potentialRanges[i] = EmptyRangeColumnExpr(colTyp)
					continue
				}
			}
		}

		var err error
		var inRange ConvertInRange
		k, inRange, err = b.convertKey(ctx, colTyp, keyType, k)
<<<<<<< HEAD

		if !inRange {
			return b
		}

		if err != nil {
			b.isInvalid = true
			b.err = err
			return b
		}
		potentialRanges[i] = ClosedRangeColumnExpr(k, k, colTyp)
	}
	b.updateCol(ctx, colExpr, potentialRanges...)
	return b
}

// NotIn represents colExpr NOT IN (keys...)
func (b *MySQLIndexBuilder) NotIn(ctx *Context, colExpr string, keyTypes []Type, keys []interface{}) *MySQLIndexBuilder {
	if b.isInvalid {
		return b
	}

	if len(keyTypes) != len(keys) {
		b.isInvalid = true
		b.err = fmt.Errorf("number of key types does not match number of keys")
		return b
	}

	for i := range keys {
		b.NotEquals(ctx, colExpr, keyTypes[i], keys[i])
	}
	return b
}

// In represents colExpr IN (keys...)
func (b *MySQLIndexBuilder) In(ctx *Context, colExpr string, keyTypes []Type, keys []interface{}) *MySQLIndexBuilder {
	if b.isInvalid {
		return b
	}

	if len(keyTypes) != len(keys) {
		b.isInvalid = true
		b.err = fmt.Errorf("number of key types does not match number of keys")
		return b
	}

	colTyp, ok := b.colExprTypes[colExpr]
	if !ok {
		b.isInvalid = true
		b.err = ErrInvalidColExpr.New(colExpr, b.idx.ID())
		return b
	}
	potentialRanges := make([]MySQLRangeColumnExpr, len(keys))
	for i, k := range keys {
		// if converting from float to int results in rounding, then it's empty range
		if t, ok := colTyp.(NumberType); ok && t.IsNumericType() && !t.IsFloat() {
			f, c := floor(k), ceil(k)
			switch k.(type) {
			case float32, float64:
				if f != c {
					potentialRanges[i] = EmptyRangeColumnExpr(colTyp)
					continue
				}
			case decimal.Decimal:
				if !f.(decimal.Decimal).Equals(c.(decimal.Decimal)) {
					potentialRanges[i] = EmptyRangeColumnExpr(colTyp)
					continue
				}
			}
		}

		var err error
		var inRange ConvertInRange
		k, inRange, err = b.convertKey(ctx, colTyp, keyTypes[i], k)
		if !inRange {
			return b
		}

=======
>>>>>>> 1979d247
		if err != nil {
			b.isInvalid = true
			b.err = err
			return b
		}
		if inRange != InRange {
			potentialRanges[i] = EmptyRangeColumnExpr(colTyp)
			continue
		}
		potentialRanges[i] = ClosedRangeColumnExpr(k, k, colTyp)
	}
	b.updateCol(ctx, colExpr, potentialRanges...)
	return b
}

// NotEquals represents colExpr <> key.
func (b *MySQLIndexBuilder) NotEquals(ctx *Context, colExpr string, keyType Type, key interface{}) *MySQLIndexBuilder {
	if b.isInvalid {
		return b
	}
	colTyp, ok := b.colExprTypes[colExpr]
	if !ok {
		b.isInvalid = true
		b.err = ErrInvalidColExpr.New(colExpr, b.idx.ID())
		return b
	}
	// if converting from float to int results in rounding, then it's entire range (excluding nulls)
	f, c := floor(key), ceil(key)
	switch key.(type) {
	case float32, float64:
		if f != c {
			b.updateCol(ctx, colExpr, NotNullRangeColumnExpr(colTyp))
			return b
		}
	case decimal.Decimal:
		if !f.(decimal.Decimal).Equals(c.(decimal.Decimal)) {
			b.updateCol(ctx, colExpr, NotNullRangeColumnExpr(colTyp))
			return b
		}
	}

<<<<<<< HEAD
	key, _, err := b.convertKey(ctx, colTyp, keyType, key)
=======
	key, inRange, err := b.convertKey(ctx, typ, keyType, key)
>>>>>>> 1979d247
	if err != nil {
		b.isInvalid = true
		b.err = err
		return b
	}
<<<<<<< HEAD

	b.updateCol(ctx, colExpr, GreaterThanRangeColumnExpr(key, colTyp), LessThanRangeColumnExpr(key, colTyp))
=======
	if inRange != InRange {
		b.updateCol(ctx, colExpr, NotNullRangeColumnExpr(typ))
	} else {
		b.updateCol(ctx, colExpr, GreaterThanRangeColumnExpr(key, typ), LessThanRangeColumnExpr(key, typ))
	}
>>>>>>> 1979d247
	if !b.isInvalid {
		ranges, err := SimplifyRangeColumn(b.ranges[colExpr]...)
		if err != nil {
			b.isInvalid = true
			b.err = err
			return b
		}
		if len(ranges) == 0 {
			b.isInvalid = true
			return b
		}
		b.ranges[colExpr] = ranges
	}
	return b
}

// GreaterThan represents colExpr > key.
func (b *MySQLIndexBuilder) GreaterThan(ctx *Context, colExpr string, keyType Type, key interface{}) *MySQLIndexBuilder {
	if b.isInvalid {
		return b
	}
	colTyp, ok := b.colExprTypes[colExpr]
	if !ok {
		b.isInvalid = true
		b.err = ErrInvalidColExpr.New(colExpr, b.idx.ID())
		return b
	}

	if t, ok := colTyp.(NumberType); ok && t.IsNumericType() && !t.IsFloat() {
		key = floor(key)
	}

<<<<<<< HEAD
	key, _, err := b.convertKey(ctx, colTyp, keyType, key)
=======
	key, inRange, err := b.convertKey(ctx, typ, keyType, key)
>>>>>>> 1979d247
	if err != nil {
		b.isInvalid = true
		b.err = err
		return b
	}

<<<<<<< HEAD
	b.updateCol(ctx, colExpr, GreaterThanRangeColumnExpr(key, colTyp))
	return b
}

// isConvertibleKeyType checks if the key can be converted into the column type
func isConvertibleKeyType(colType Type, keyType Type) bool {
	if IsStringType(colType) {
		return !(IsNumberType(keyType) || IsDecimalType(keyType))
	}
	// TODO: check other types
	return true
}

// convertKey converts the given key from keyType to colType, returning an error if the conversion fails.
func (b *MySQLIndexBuilder) convertKey(ctx *Context, colType Type, keyType Type, key interface{}) (interface{}, ConvertInRange, error) {
	if et, ok := colType.(ExtendedType); ok {
		return et.ConvertToType(ctx, keyType.(ExtendedType), key)
	} else {
		if !isConvertibleKeyType(colType, keyType) {
			return nil, OutOfRange, ErrInvalidValueType.New(key, colType)
		}
		k, _, err := colType.Convert(ctx, key)
		if err != nil && !ErrTruncatedIncorrect.Is(err) {
			return nil, OutOfRange, err
		}

		return k, InRange, nil
=======
	switch inRange {
	case Overflow:
		b.updateCol(ctx, colExpr, EmptyRangeColumnExpr(typ))
	case Underflow:
		b.updateCol(ctx, colExpr, NotNullRangeColumnExpr(typ))
	default:
		b.updateCol(ctx, colExpr, GreaterThanRangeColumnExpr(key, typ))
>>>>>>> 1979d247
	}
	return b
}

// GreaterOrEqual represents colExpr >= key.
func (b *MySQLIndexBuilder) GreaterOrEqual(ctx *Context, colExpr string, keyType Type, key interface{}) *MySQLIndexBuilder {
	if b.isInvalid {
		return b
	}
	colTyp, ok := b.colExprTypes[colExpr]
	if !ok {
		b.isInvalid = true
		b.err = ErrInvalidColExpr.New(colExpr, b.idx.ID())
		return b
	}

	var exclude bool
	if t, ok := colTyp.(NumberType); ok && t.IsNumericType() && !t.IsFloat() {
		newKey := floor(key)
		switch key.(type) {
		case float32, float64:
			exclude = key != newKey
		case decimal.Decimal:
			exclude = !key.(decimal.Decimal).Equals(newKey.(decimal.Decimal))
		}
		key = newKey
	}

<<<<<<< HEAD
	key, _, err := b.convertKey(ctx, colTyp, keyType, key)
=======
	key, inRange, err := b.convertKey(ctx, typ, keyType, key)
>>>>>>> 1979d247
	if err != nil {
		b.isInvalid = true
		b.err = err
		return b
	}

<<<<<<< HEAD
	var rangeColExpr MySQLRangeColumnExpr
	if exclude {
		rangeColExpr = GreaterThanRangeColumnExpr(key, colTyp)
	} else {
		rangeColExpr = GreaterOrEqualRangeColumnExpr(key, colTyp)
=======
	switch inRange {
	case Overflow:
		b.updateCol(ctx, colExpr, EmptyRangeColumnExpr(typ))
	case Underflow:
		b.updateCol(ctx, colExpr, NotNullRangeColumnExpr(typ))
	default:
		if exclude {
			b.updateCol(ctx, colExpr, GreaterThanRangeColumnExpr(key, typ))
		} else {
			b.updateCol(ctx, colExpr, GreaterOrEqualRangeColumnExpr(key, typ))
		}
>>>>>>> 1979d247
	}
	return b
}

// LessThan represents colExpr < key.
func (b *MySQLIndexBuilder) LessThan(ctx *Context, colExpr string, keyType Type, key interface{}) *MySQLIndexBuilder {
	if b.isInvalid {
		return b
	}
	colType, ok := b.colExprTypes[colExpr]
	if !ok {
		b.isInvalid = true
		b.err = ErrInvalidColExpr.New(colExpr, b.idx.ID())
		return b
	}

	if t, ok := colType.(NumberType); ok && t.IsNumericType() && !t.IsFloat() {
		key = ceil(key)
	}

<<<<<<< HEAD
	key, _, err := b.convertKey(ctx, colType, keyType, key)
=======
	key, inRange, err := b.convertKey(ctx, typ, keyType, key)
>>>>>>> 1979d247
	if err != nil {
		b.isInvalid = true
		b.err = err
		return b
	}

<<<<<<< HEAD
	b.updateCol(ctx, colExpr, LessThanRangeColumnExpr(key, colType))
=======
	switch inRange {
	case Overflow:
		b.updateCol(ctx, colExpr, NotNullRangeColumnExpr(typ))
	case Underflow:
		b.updateCol(ctx, colExpr, EmptyRangeColumnExpr(typ))
	default:
		b.updateCol(ctx, colExpr, LessThanRangeColumnExpr(key, typ))
	}
>>>>>>> 1979d247
	return b
}

// LessOrEqual represents colExpr <= key.
func (b *MySQLIndexBuilder) LessOrEqual(ctx *Context, colExpr string, keyType Type, key interface{}) *MySQLIndexBuilder {
	if b.isInvalid {
		return b
	}
	colType, ok := b.colExprTypes[colExpr]
	if !ok {
		b.isInvalid = true
		b.err = ErrInvalidColExpr.New(colExpr, b.idx.ID())
		return b
	}

	var exclude bool
	if t, ok := colType.(NumberType); ok && t.IsNumericType() && !t.IsFloat() {
		newKey := ceil(key)
		switch key.(type) {
		case float32, float64:
			exclude = key != newKey
		case decimal.Decimal:
			exclude = !key.(decimal.Decimal).Equals(newKey.(decimal.Decimal))
		}
		key = newKey
	}

<<<<<<< HEAD
	key, _, err := b.convertKey(ctx, colType, keyType, key)
=======
	key, inRange, err := b.convertKey(ctx, typ, keyType, key)
>>>>>>> 1979d247
	if err != nil {
		b.isInvalid = true
		b.err = err
		return b
	}

<<<<<<< HEAD
	var rangeColExpr MySQLRangeColumnExpr
	if exclude {
		rangeColExpr = LessThanRangeColumnExpr(key, colType)
	} else {
		rangeColExpr = LessOrEqualRangeColumnExpr(key, colType)
=======
	switch inRange {
	case Overflow:
		b.updateCol(ctx, colExpr, NotNullRangeColumnExpr(typ))
	case Underflow:
		b.updateCol(ctx, colExpr, EmptyRangeColumnExpr(typ))
	default:
		if exclude {
			b.updateCol(ctx, colExpr, LessThanRangeColumnExpr(key, typ))
		} else {
			b.updateCol(ctx, colExpr, LessOrEqualRangeColumnExpr(key, typ))
		}
>>>>>>> 1979d247
	}
	return b
}

// IsNull represents colExpr = nil
func (b *MySQLIndexBuilder) IsNull(ctx *Context, colExpr string) *MySQLIndexBuilder {
	if b.isInvalid {
		return b
	}
	typ, ok := b.colExprTypes[colExpr]
	if !ok {
		b.isInvalid = true
		b.err = ErrInvalidColExpr.New(colExpr, b.idx.ID())
		return b
	}
	b.updateCol(ctx, colExpr, NullRangeColumnExpr(typ))

	return b
}

// IsNotNull represents colExpr != nil
func (b *MySQLIndexBuilder) IsNotNull(ctx *Context, colExpr string) *MySQLIndexBuilder {
	if b.isInvalid {
		return b
	}
	typ, ok := b.colExprTypes[colExpr]
	if !ok {
		b.isInvalid = true
		b.err = ErrInvalidColExpr.New(colExpr, b.idx.ID())
		return b
	}
	b.updateCol(ctx, colExpr, NotNullRangeColumnExpr(typ))

	return b
}

// Ranges returns all ranges for this index builder. If the builder is in an error state then this returns nil.
func (b *MySQLIndexBuilder) Ranges(ctx *Context) MySQLRangeCollection {
	if b.err != nil {
		return nil
	}
	// An invalid builder that did not error got into a state where no columns will ever match, so we return an empty range
	if b.isInvalid {
		cets := b.idx.ColumnExpressionTypes()
		emptyRange := make(MySQLRange, len(cets))
		for i, cet := range cets {
			typ := cet.Type
			if _, ok := typ.(StringType); ok {
				typ = typ.Promote()
			}
			emptyRange[i] = EmptyRangeColumnExpr(typ)
		}
		return MySQLRangeCollection{emptyRange}
	}
	var allColumns [][]MySQLRangeColumnExpr
	for _, colExpr := range b.idx.Expressions() {
		ranges, ok := b.ranges[strings.ToLower(colExpr)]
		if !ok {
			// An index builder is guaranteed to cover the first n expressions, so if we hit an expression that we do
			// not have an entry for then we've hit all the ranges.
			break
		}
		allColumns = append(allColumns, ranges)
	}

	// In the builder ranges map we store multiple column expressions per column, however we want all permutations to
	// be their own range, so here we're creating a new range for every permutation.
	colCounts := make([]int, len(allColumns))
	permutation := make([]int, len(allColumns))
	for i, rangeColumn := range allColumns {
		colCounts[i] = len(rangeColumn)
	}
	var ranges MySQLRangeCollection
	exit := false
	for !exit {
		exit = true
		currentRange := make(MySQLRange, len(allColumns))
		for colIdx, exprCount := range colCounts {
			permutation[colIdx] = (permutation[colIdx] + 1) % exprCount
			if permutation[colIdx] != 0 {
				exit = false
				break
			}
		}
		for colIdx, exprIdx := range permutation {
			currentRange[colIdx] = allColumns[colIdx][exprIdx]
		}
		isempty, err := currentRange.IsEmpty()
		if err != nil {
			b.err = err
			return nil
		}
		if !isempty {
			ranges = append(ranges, currentRange)
		}
	}
	if len(ranges) == 0 {
		cets := b.idx.ColumnExpressionTypes()
		emptyRange := make(MySQLRange, len(cets))
		for i, cet := range cets {
			emptyRange[i] = EmptyRangeColumnExpr(cet.Type.Promote())
		}
		return MySQLRangeCollection{emptyRange}
	}
	return ranges
}

// Build constructs a new IndexLookup based on the ranges that have been built internally by this builder.
func (b *MySQLIndexBuilder) Build(ctx *Context) (IndexLookup, error) {
	if b.err != nil {
		return emptyLookup, b.err
	} else {
		ranges := b.Ranges(ctx)
		if len(ranges) == 0 {
			return emptyLookup, nil
		}
		return IndexLookup{Index: b.idx, Ranges: ranges}, nil
	}
}

// updateCol updates the internal columns with the given ranges by intersecting each given range with each existing
// range. That means that each given range is treated as an OR with respect to the other given ranges. If multiple
// ranges are to be intersected with respect to one another, multiple calls to updateCol should be made.
func (b *MySQLIndexBuilder) updateCol(ctx *Context, colExpr string, potentialRanges ...MySQLRangeColumnExpr) {
	if len(potentialRanges) == 0 {
		return
	}

	currentRanges, ok := b.ranges[colExpr]
	if !ok {
		b.ranges[colExpr] = potentialRanges
		return
	}

	var newRanges []MySQLRangeColumnExpr
	for _, currentRange := range currentRanges {
		for _, potentialRange := range potentialRanges {

			newRange, ok, err := currentRange.TryIntersect(potentialRange)
			if err != nil {
				b.isInvalid = true
				if !ErrInvalidValue.Is(err) {
					b.err = err
				}
				return
			}
			if ok {
				isempty, err := newRange.IsEmpty()
				if err != nil {
					b.isInvalid = true
					b.err = err
					return
				}
				if !isempty {
					newRanges = append(newRanges, newRange)
				}
			}
		}
	}

	// If we end up with zero ranges then we had an impossible combination, such as (x < 1 AND x > 1)
	if len(newRanges) == 0 {
		b.isInvalid = true
		return
	}
	b.ranges[colExpr] = newRanges
}

// SpatialIndexBuilder is like the MySQLIndexBuilder, but spatial
type SpatialIndexBuilder struct {
	idx Index
	typ Type
	rng MySQLRangeColumnExpr
}

func NewSpatialIndexBuilder(idx Index) *SpatialIndexBuilder {
	return &SpatialIndexBuilder{idx: idx, typ: idx.ColumnExpressionTypes()[0].Type}
}

func (b *SpatialIndexBuilder) AddRange(lower, upper interface{}) *SpatialIndexBuilder {
	b.rng = MySQLRangeColumnExpr{
		LowerBound: Below{
			Key: lower,
			Typ: b.typ,
		},
		UpperBound: Above{
			Key: upper,
			Typ: b.typ,
		},
		Typ: b.typ,
	}
	return b
}

func (b *SpatialIndexBuilder) Build() (IndexLookup, error) {
	return IndexLookup{
		Index:           b.idx,
		Ranges:          MySQLRangeCollection{{b.rng}},
		IsSpatialLookup: true,
	}, nil
}

// EqualityIndexBuilder is a range builder builds equality expressions
// more quickly than the default builder
type EqualityIndexBuilder struct {
	idx   Index
	rng   MySQLRange
	empty bool
}

func NewEqualityIndexBuilder(idx Index) *EqualityIndexBuilder {
	return &EqualityIndexBuilder{idx: idx, rng: make(MySQLRange, len(idx.Expressions()))}
}

// AddEquality represents colExpr = key.
// TODO: For IN expressions, we should pass all of them in the same AddEquality call.
func (b *EqualityIndexBuilder) AddEquality(ctx *Context, colIdx int, k interface{}) error {
	if b.empty {
		return nil
	}
	if colIdx >= len(b.rng) {
		return fmt.Errorf("invalid index for building index lookup")
	}
	if b.rng[colIdx].UpperBound != nil {
		return fmt.Errorf("redundant restriction on index column")
	}

	typ := b.idx.ColumnExpressionTypes()[colIdx].Type
	// if converting from float to int results in rounding, then it's empty range
	if t, ok := typ.(NumberType); ok && t.IsNumericType() && !t.IsFloat() {
		f, c := floor(k), ceil(k)
		switch k.(type) {
		case float32, float64:
			if f != c {
				b.empty = true
				return nil
			}
		case decimal.Decimal:
			if !f.(decimal.Decimal).Equals(c.(decimal.Decimal)) {
				b.empty = true
				return nil
			}
		}
	}

	var err error
	var inRange ConvertInRange
	k, inRange, err = typ.Convert(ctx, k)
	if err != nil {
		return err
	}
	if inRange != InRange {
		b.empty = true
		return nil
	}
	b.rng[colIdx] = ClosedRangeColumnExpr(k, k, typ)

	return nil
}

func (b *EqualityIndexBuilder) Build(_ *Context) (IndexLookup, error) {
	if b.empty {
		for i, cet := range b.idx.ColumnExpressionTypes() {
			b.rng[i] = EmptyRangeColumnExpr(cet.Type)
		}
	}
	return IndexLookup{
		Index:        b.idx,
		Ranges:       MySQLRangeCollection{b.rng},
		IsEmptyRange: b.empty,
	}, nil
}<|MERGE_RESOLUTION|>--- conflicted
+++ resolved
@@ -105,9 +105,6 @@
 	}
 }
 
-<<<<<<< HEAD
-// Equals represents colExpr = key
-=======
 // isConvertibleKeyType checks if the key can be converted into the column type
 func isConvertibleKeyType(colType Type, keyType Type) bool {
 	if IsStringType(colType) {
@@ -133,8 +130,7 @@
 	return k, inRange, nil
 }
 
-// Equals represents colExpr = key. For IN expressions, pass all of them in the same Equals call.
->>>>>>> 1979d247
+// Equals represents colExpr = key
 func (b *MySQLIndexBuilder) Equals(ctx *Context, colExpr string, keyType Type, keys ...interface{}) *MySQLIndexBuilder {
 	if b.isInvalid {
 		return b
@@ -167,7 +163,6 @@
 		var err error
 		var inRange ConvertInRange
 		k, inRange, err = b.convertKey(ctx, colTyp, keyType, k)
-<<<<<<< HEAD
 
 		if !inRange {
 			return b
@@ -245,9 +240,6 @@
 		if !inRange {
 			return b
 		}
-
-=======
->>>>>>> 1979d247
 		if err != nil {
 			b.isInvalid = true
 			b.err = err
@@ -289,26 +281,17 @@
 		}
 	}
 
-<<<<<<< HEAD
-	key, _, err := b.convertKey(ctx, colTyp, keyType, key)
-=======
-	key, inRange, err := b.convertKey(ctx, typ, keyType, key)
->>>>>>> 1979d247
+	key, inRange, err := b.convertKey(ctx, colTyp, keyType, key)
 	if err != nil {
 		b.isInvalid = true
 		b.err = err
 		return b
 	}
-<<<<<<< HEAD
-
-	b.updateCol(ctx, colExpr, GreaterThanRangeColumnExpr(key, colTyp), LessThanRangeColumnExpr(key, colTyp))
-=======
 	if inRange != InRange {
-		b.updateCol(ctx, colExpr, NotNullRangeColumnExpr(typ))
+		b.updateCol(ctx, colExpr, NotNullRangeColumnExpr(colTyp))
 	} else {
-		b.updateCol(ctx, colExpr, GreaterThanRangeColumnExpr(key, typ), LessThanRangeColumnExpr(key, typ))
-	}
->>>>>>> 1979d247
+		b.updateCol(ctx, colExpr, GreaterThanRangeColumnExpr(key, colTyp), LessThanRangeColumnExpr(key, colTyp))
+	}
 	if !b.isInvalid {
 		ranges, err := SimplifyRangeColumn(b.ranges[colExpr]...)
 		if err != nil {
@@ -341,19 +324,21 @@
 		key = floor(key)
 	}
 
-<<<<<<< HEAD
-	key, _, err := b.convertKey(ctx, colTyp, keyType, key)
-=======
-	key, inRange, err := b.convertKey(ctx, typ, keyType, key)
->>>>>>> 1979d247
+	key, inRange, err := b.convertKey(ctx, colTyp, keyType, key)
 	if err != nil {
 		b.isInvalid = true
 		b.err = err
 		return b
 	}
 
-<<<<<<< HEAD
-	b.updateCol(ctx, colExpr, GreaterThanRangeColumnExpr(key, colTyp))
+	switch inRange {
+	case Overflow:
+		b.updateCol(ctx, colExpr, EmptyRangeColumnExpr(typ))
+	case Underflow:
+		b.updateCol(ctx, colExpr, NotNullRangeColumnExpr(typ))
+	default:
+		b.updateCol(ctx, colExpr, GreaterThanRangeColumnExpr(key, colTyp))
+	}
 	return b
 }
 
@@ -380,17 +365,7 @@
 		}
 
 		return k, InRange, nil
-=======
-	switch inRange {
-	case Overflow:
-		b.updateCol(ctx, colExpr, EmptyRangeColumnExpr(typ))
-	case Underflow:
-		b.updateCol(ctx, colExpr, NotNullRangeColumnExpr(typ))
-	default:
-		b.updateCol(ctx, colExpr, GreaterThanRangeColumnExpr(key, typ))
->>>>>>> 1979d247
-	}
-	return b
+	}
 }
 
 // GreaterOrEqual represents colExpr >= key.
@@ -417,36 +392,24 @@
 		key = newKey
 	}
 
-<<<<<<< HEAD
-	key, _, err := b.convertKey(ctx, colTyp, keyType, key)
-=======
-	key, inRange, err := b.convertKey(ctx, typ, keyType, key)
->>>>>>> 1979d247
+	key, inRange, err := b.convertKey(ctx, colTyp, keyType, key)
 	if err != nil {
 		b.isInvalid = true
 		b.err = err
 		return b
 	}
 
-<<<<<<< HEAD
-	var rangeColExpr MySQLRangeColumnExpr
-	if exclude {
-		rangeColExpr = GreaterThanRangeColumnExpr(key, colTyp)
-	} else {
-		rangeColExpr = GreaterOrEqualRangeColumnExpr(key, colTyp)
-=======
 	switch inRange {
 	case Overflow:
-		b.updateCol(ctx, colExpr, EmptyRangeColumnExpr(typ))
+		b.updateCol(ctx, colExpr, EmptyRangeColumnExpr(colTyp))
 	case Underflow:
-		b.updateCol(ctx, colExpr, NotNullRangeColumnExpr(typ))
+		b.updateCol(ctx, colExpr, NotNullRangeColumnExpr(colTyp))
 	default:
 		if exclude {
-			b.updateCol(ctx, colExpr, GreaterThanRangeColumnExpr(key, typ))
+			b.updateCol(ctx, colExpr, GreaterThanRangeColumnExpr(key, colTyp))
 		} else {
-			b.updateCol(ctx, colExpr, GreaterOrEqualRangeColumnExpr(key, typ))
-		}
->>>>>>> 1979d247
+			b.updateCol(ctx, colExpr, GreaterOrEqualRangeColumnExpr(key, colTyp))
+		}
 	}
 	return b
 }
@@ -467,29 +430,21 @@
 		key = ceil(key)
 	}
 
-<<<<<<< HEAD
-	key, _, err := b.convertKey(ctx, colType, keyType, key)
-=======
-	key, inRange, err := b.convertKey(ctx, typ, keyType, key)
->>>>>>> 1979d247
+	key, inRange, err := b.convertKey(ctx, colType, keyType, key)
 	if err != nil {
 		b.isInvalid = true
 		b.err = err
 		return b
 	}
 
-<<<<<<< HEAD
-	b.updateCol(ctx, colExpr, LessThanRangeColumnExpr(key, colType))
-=======
 	switch inRange {
 	case Overflow:
-		b.updateCol(ctx, colExpr, NotNullRangeColumnExpr(typ))
+		b.updateCol(ctx, colExpr, NotNullRangeColumnExpr(colType))
 	case Underflow:
-		b.updateCol(ctx, colExpr, EmptyRangeColumnExpr(typ))
+		b.updateCol(ctx, colExpr, EmptyRangeColumnExpr(colType))
 	default:
-		b.updateCol(ctx, colExpr, LessThanRangeColumnExpr(key, typ))
-	}
->>>>>>> 1979d247
+		b.updateCol(ctx, colExpr, LessThanRangeColumnExpr(key, colType))
+	}
 	return b
 }
 
@@ -517,36 +472,24 @@
 		key = newKey
 	}
 
-<<<<<<< HEAD
-	key, _, err := b.convertKey(ctx, colType, keyType, key)
-=======
-	key, inRange, err := b.convertKey(ctx, typ, keyType, key)
->>>>>>> 1979d247
+	key, inRange, err := b.convertKey(ctx, colType, keyType, key)
 	if err != nil {
 		b.isInvalid = true
 		b.err = err
 		return b
 	}
 
-<<<<<<< HEAD
-	var rangeColExpr MySQLRangeColumnExpr
-	if exclude {
-		rangeColExpr = LessThanRangeColumnExpr(key, colType)
-	} else {
-		rangeColExpr = LessOrEqualRangeColumnExpr(key, colType)
-=======
 	switch inRange {
 	case Overflow:
-		b.updateCol(ctx, colExpr, NotNullRangeColumnExpr(typ))
+		b.updateCol(ctx, colExpr, NotNullRangeColumnExpr(colType))
 	case Underflow:
-		b.updateCol(ctx, colExpr, EmptyRangeColumnExpr(typ))
+		b.updateCol(ctx, colExpr, EmptyRangeColumnExpr(colType))
 	default:
 		if exclude {
-			b.updateCol(ctx, colExpr, LessThanRangeColumnExpr(key, typ))
+			b.updateCol(ctx, colExpr, LessThanRangeColumnExpr(key, colType))
 		} else {
-			b.updateCol(ctx, colExpr, LessOrEqualRangeColumnExpr(key, typ))
-		}
->>>>>>> 1979d247
+			b.updateCol(ctx, colExpr, LessOrEqualRangeColumnExpr(key, colType))
+		}
 	}
 	return b
 }
