// Copyright 2020-2021 Dolthub, Inc.
//
// Licensed under the Apache License, Version 2.0 (the "License");
// you may not use this file except in compliance with the License.
// You may obtain a copy of the License at
//
//     http://www.apache.org/licenses/LICENSE-2.0
//
// Unless required by applicable law or agreed to in writing, software
// distributed under the License is distributed on an "AS IS" BASIS,
// WITHOUT WARRANTIES OR CONDITIONS OF ANY KIND, either express or implied.
// See the License for the specific language governing permissions and
// limitations under the License.

package sql

import (
	"fmt"
	"strings"

	"github.com/dolthub/vitess/go/mysql"
	"gopkg.in/src-d/go-errors.v1"
)

var (
	// ErrSyntaxError is returned when a syntax error in vitess is encountered.
	ErrSyntaxError = errors.NewKind("%s")

	// ErrUnsupportedFeature is thrown when a feature is not already supported
	ErrUnsupportedFeature = errors.NewKind("unsupported feature: %s")

	// ErrReadOnly is returned when the engine has been set to Read Only but a write operation was attempted.
	ErrReadOnly = errors.NewKind("database server is set to read only mode")

	// ErrInvalidSystemVariableValue is returned when a system variable is assigned a value that it does not accept.
	ErrInvalidSystemVariableValue = errors.NewKind("Variable '%s' can't be set to the value of '%v'")

	// ErrSystemVariableCodeFail is returned when failing to encode/decode a system variable.
	ErrSystemVariableCodeFail = errors.NewKind("unable to encode/decode value '%v' for '%s'")

	// ErrInvalidType is thrown when there is an unexpected type at some part of
	// the execution tree.
	ErrInvalidType = errors.NewKind("invalid type: %s")

	// ErrTableAlreadyExists is thrown when someone tries to create a
	// table with a name of an existing one
	ErrTableAlreadyExists = errors.NewKind("table with name %s already exists")

	// ErrTableNotFound is returned when the table is not available from the
	// current scope.
	ErrTableNotFound = errors.NewKind("table not found: %s")

	// ErrUnknownTable is returned when the non-table name is used for table actions.
	ErrUnknownTable = errors.NewKind("Unknown table '%s'")

	// ErrTableColumnNotFound is thrown when a column named cannot be found in scope
	ErrTableColumnNotFound = errors.NewKind("table %q does not have column %q")

	// ErrColumnNotFound is returned when the column does not exist in any
	// table in scope.
	ErrColumnNotFound = errors.NewKind("column %q could not be found in any table in scope")

	// ErrAmbiguousColumnName is returned when there is a column reference that
	// is present in more than one table.
	ErrAmbiguousColumnName = errors.NewKind("ambiguous column name %q, it's present in all these tables: %v")

	// ErrAmbiguousColumnOrAliasName is returned when a column or alias name can't be qualified to a table or alias definition
	ErrAmbiguousColumnOrAliasName = errors.NewKind("ambiguous column or alias name %q")

	// ErrAmbiguousColumnInOrderBy is returned when an order by column is ambiguous
	ErrAmbiguousColumnInOrderBy = errors.NewKind("Column %q in order clause is ambiguous")

	// ErrColumnExists is returned when an ALTER TABLE statement would create a duplicate column
	ErrColumnExists = errors.NewKind("Column %q already exists")

	// ErrCreateTableNotSupported is thrown when the database doesn't support table creation
	ErrCreateTableNotSupported = errors.NewKind("tables cannot be created on database %s")

	// ErrDropTableNotSupported is thrown when the database doesn't support dropping tables
	ErrDropTableNotSupported = errors.NewKind("tables cannot be dropped on database %s")

	// ErrRenameTableNotSupported is thrown when the database doesn't support renaming tables
	ErrRenameTableNotSupported = errors.NewKind("tables cannot be renamed on database %s")

	// ErrDatabaseCollationsNotSupported is thrown when a database does not allow updating its collation
	ErrDatabaseCollationsNotSupported = errors.NewKind("database %s does not support collation operations")

	// ErrTableCreatedNotFound is thrown when a table is created from CREATE TABLE but cannot be found immediately afterward
	ErrTableCreatedNotFound = errors.NewKind("table was created but could not be found")

	// ErrUnexpectedRowLength is thrown when the obtained row has more columns than the schema
	ErrUnexpectedRowLength = errors.NewKind("expected %d values, got %d")

	// ErrInvalidChildrenNumber is returned when the WithChildren method of a
	// node or expression is called with an invalid number of arguments.
	ErrInvalidChildrenNumber = errors.NewKind("%T: invalid children number, got %d, expected %d")

	// ErrInvalidExpressionNumber is returned when the WithExpression method of a node
	// is called with an invalid number of arguments.
	ErrInvalidExpressionNumber = errors.NewKind("%T: invalid expression number, got %d, expected %d")

	// ErrInvalidChildType is returned when the WithChildren method of a
	// node or expression is called with an invalid child type. This error is indicative of a bug.
	ErrInvalidChildType = errors.NewKind("%T: invalid child type, got %T, expected %T")

	// ErrInvalidJSONText is returned when a JSON string cannot be parsed or unmarshalled
	ErrInvalidJSONText = errors.NewKind("Invalid JSON text: %s")

	// ErrDeleteRowNotFound is returned when row being deleted was not found
	ErrDeleteRowNotFound = errors.NewKind("row was not found when attempting to delete")

	// ErrDuplicateAliasOrTable should be returned when a query contains a duplicate alias / table name.
	ErrDuplicateAliasOrTable = errors.NewKind("Not unique table/alias: %s")

	// ErrPrimaryKeyViolation is returned when a primary key constraint is violated
	// This is meant to wrap a sql.UniqueKey error, which provides the key string
	ErrPrimaryKeyViolation = errors.NewKind("duplicate primary key given")

	// ErrUniqueKeyViolation is returned when a unique key constraint is violated
	// This is meant to wrap a sql.UniqueKey error, which provides the key string
	ErrUniqueKeyViolation = errors.NewKind("duplicate unique key given")

	// ErrMisusedAlias is returned when a alias is defined and used in the same projection.
	ErrMisusedAlias = errors.NewKind("column %q does not exist in scope, but there is an alias defined in" +
		" this projection with that name. Aliases cannot be used in the same projection they're defined in")

	// ErrInvalidAsOfExpression is returned when an expression for AS OF cannot be used
	ErrInvalidAsOfExpression = errors.NewKind("expression %s cannot be used in AS OF")

	// ErrIncompatibleDefaultType is returned when a provided default cannot be coerced into the type of the column
	ErrIncompatibleDefaultType = errors.NewKind("incompatible type for default value")

	// ErrInvalidTextBlobColumnDefault is returned when a column of type text/blob (or related) has a literal default set.
	ErrInvalidTextBlobColumnDefault = errors.NewKind("TEXT, BLOB, GEOMETRY, and JSON types may only have expression default values")

	// ErrColumnDefaultDatetimeOnlyFunc is returned when a non datetime/timestamp column attempts to declare now/current_timestamp as a default value literal.
	ErrColumnDefaultDatetimeOnlyFunc = errors.NewKind("only datetime/timestamp may declare default values of now()/current_timestamp() without surrounding parentheses")

	// ErrColumnDefaultSubquery is returned when a default value contains a subquery.
	ErrColumnDefaultSubquery = errors.NewKind("default value on column `%s` may not contain subqueries")

	// ErrInvalidColumnDefaultValue is returned when column default function value is not wrapped in parentheses for column types excluding datetime and timestamp
	ErrInvalidColumnDefaultValue = errors.NewKind("Invalid default value for '%s'")

	// ErrInvalidDefaultValueOrder is returned when a default value references a column that comes after it and contains a default expression.
	ErrInvalidDefaultValueOrder = errors.NewKind(`default value of column "%s" cannot refer to a column defined after it if those columns have an expression default value`)

	// ErrColumnDefaultReturnedNull is returned when a default expression evaluates to nil but the column is non-nullable.
	ErrColumnDefaultReturnedNull = errors.NewKind(`default value attempted to return null but column is non-nullable`)

	// ErrDropColumnReferencedInDefault is returned when a column cannot be dropped as it is referenced by another column's default value.
	ErrDropColumnReferencedInDefault = errors.NewKind(`cannot drop column "%s" as default value of column "%s" references it`)

	// ErrTriggersNotSupported is returned when attempting to create a trigger on a database that doesn't support them
	ErrTriggersNotSupported = errors.NewKind(`database "%s" doesn't support triggers`)

	// ErrTriggerCreateStatementInvalid is returned when a TriggerDatabase returns a CREATE TRIGGER statement that is invalid
	ErrTriggerCreateStatementInvalid = errors.NewKind(`Invalid CREATE TRIGGER statement: %s`)

	// ErrTriggerDoesNotExist is returned when a trigger does not exist.
	ErrTriggerDoesNotExist = errors.NewKind(`trigger "%s" does not exist`)

	// ErrTriggerTableInUse is returned when trigger execution calls for a table that invoked a trigger being updated by it
	ErrTriggerTableInUse = errors.NewKind("Can't update table %s in stored function/trigger because it is already used by statement which invoked this stored function/trigger")

	// ErrTriggerCannotBeDropped is returned when dropping a trigger would cause another trigger to reference a non-existent trigger.
	ErrTriggerCannotBeDropped = errors.NewKind(`trigger "%s" cannot be dropped as it is referenced by trigger "%s"`)

	// ErrStoredProceduresNotSupported is returned when attempting to create a stored procedure on a database that doesn't support them.
	ErrStoredProceduresNotSupported = errors.NewKind(`database "%s" doesn't support stored procedures`)

	// ErrVersionedStoredProceduresNotSupported is returned when attempting to retrieve a versioned stored procedure on a database that doesn't support them.
	ErrVersionedStoredProceduresNotSupported = errors.NewKind(`database "%s" doesn't support versioned stored procedures`)

	// ErrStoredProcedureAlreadyExists is returned when a stored procedure does not exist.
	ErrStoredProcedureAlreadyExists = errors.NewKind(`stored procedure "%s" already exists`)

	// ErrStoredProcedureDoesNotExist is returned when a stored procedure does not exist.
	ErrStoredProcedureDoesNotExist = errors.NewKind(`stored procedure "%s" does not exist`)

	// ErrProcedureCreateStatementInvalid is returned when a StoredProcedureDatabase returns a CREATE PROCEDURE statement that is invalid.
	ErrProcedureCreateStatementInvalid = errors.NewKind(`Invalid CREATE PROCEDURE statement: %s`)

	// ErrProcedureRecursiveCall is returned when a stored procedure has a CALL statement that refers to itself.
	ErrProcedureRecursiveCall = errors.NewKind("recursive CALL on stored procedure `%s`")

	// ErrProcedureNestedCallAsOf is returned when a stored procedure has a CALL ... AS OF statement, which is currently not allowed.
	ErrProcedureNestedCallAsOf = errors.NewKind("CALL ... AS OF in stored procedure `%s`")

	// ErrProcedureCallAsOfReadOnly is returned when a CALL ... AS OF statement attempts to modify a table.
	ErrProcedureCallAsOfReadOnly = errors.NewKind("CALL ... AS OF converts databases to read only")

	// ErrProcedureInvalidBodyStatement is returned when a stored procedure has a statement that is invalid inside of procedures.
	ErrProcedureInvalidBodyStatement = errors.NewKind("`%s` statements are invalid inside of stored procedures")

	// ErrExternalProcedureAmbiguousOverload is returned when an external stored procedure is overloaded and has two
	// functions with the same number of parameters.
	ErrExternalProcedureAmbiguousOverload = errors.NewKind("overloaded stored procedure `%s` may only have a single variant with `%d` parameters")

	// ErrExternalProcedureNonFunction is returned when an external stored procedure is given something other than the
	// expected function type.
	ErrExternalProcedureNonFunction = errors.NewKind("received `%T` in place of a function for an external stored procedure")

	// ErrExternalProcedureMissingContextParam is returned when an external stored procedure's first parameter is not
	// the context.
	ErrExternalProcedureMissingContextParam = errors.NewKind("external stored procedures require the first parameter to be the context")

	// ErrExternalProcedurePointerVariadic is returned when an external stored procedure's variadic parameter has a pointer type.
	ErrExternalProcedurePointerVariadic = errors.NewKind("an external stored procedures's variadiac parameter may not have a pointer type")

	// ErrExternalProcedureReturnTypes is returned when an external stored procedure's return types are incorrect.
	ErrExternalProcedureReturnTypes = errors.NewKind("external stored procedures must return a RowIter and error")

	// ErrExternalProcedureFirstReturn is returned when an external stored procedure's first return type is incorrect.
	ErrExternalProcedureFirstReturn = errors.NewKind("external stored procedures require the first return value to be the RowIter")

	// ErrExternalProcedureSecondReturn is returned when an external stored procedure's second return type is incorrect.
	ErrExternalProcedureSecondReturn = errors.NewKind("external stored procedures require the second return value to be the error")

	// ErrExternalProcedureInvalidParamType is returned when one of an external stored procedure's parameters have an
	// invalid type.
	ErrExternalProcedureInvalidParamType = errors.NewKind("external stored procedures do not support parameters with type `%s`")

	// ErrCallIncorrectParameterCount is returned when a CALL statement has the incorrect number of parameters.
	ErrCallIncorrectParameterCount = errors.NewKind("`%s` expected `%d` parameters but got `%d`")

	// ErrEventsNotSupported is returned when attempting to create an event on a database that doesn't support them.
	ErrEventsNotSupported = errors.NewKind("database '%s' doesn't support events")

	// ErrEventAlreadyExists is returned when an event does not exist.
	ErrEventAlreadyExists = errors.NewKind("Event '%s' already exists")

	// ErrEventDoesNotExist is returned when an event does not exist.
	ErrEventDoesNotExist = errors.NewKind("Event '%s' does not exist")

	// ErrUnknownEvent is returned when a query references an event that doesn't exist
	ErrUnknownEvent = errors.NewKind("Unknown event '%s'")

	// ErrEventCreateStatementInvalid is returned when an EventDatabase returns a CREATE EVENT statement that is invalid
	ErrEventCreateStatementInvalid = errors.NewKind(`Invalid CREATE TRIGGER statement: %s`)

	// ErrUnknownSystemVariable is returned when a query references a system variable that doesn't exist
	ErrUnknownSystemVariable = errors.NewKind(`Unknown system variable '%s'`)

	// ErrSystemVariableReadOnly is returned when attempting to set a value to a non-Dynamic system variable.
	ErrSystemVariableReadOnly = errors.NewKind(`Variable '%s' is a read only variable`)

	ErrSystemVariableReinitialized = errors.NewKind(`Variable '%s' was initialized more than 1x`)

	// ErrSystemVariableSessionOnly is returned when attempting to set a SESSION-only variable using SET GLOBAL.
	ErrSystemVariableSessionOnly = errors.NewKind(`Variable '%s' is a SESSION variable and can't be used with SET GLOBAL`)

	// ErrSystemVariableGlobalOnly is returned when attempting to set a GLOBAL-only variable using SET SESSION.
	ErrSystemVariableGlobalOnly = errors.NewKind(`Variable '%s' is a GLOBAL variable and should be set with SET GLOBAL`)

	// ErrUserVariableNoDefault is returned when attempting to set the default value on a user variable.
	ErrUserVariableNoDefault = errors.NewKind(`User variable '%s' does not have a default value`)

	// ErrInvalidUseOfOldNew is returned when a trigger attempts to make use of OLD or NEW references when they don't exist
	ErrInvalidUseOfOldNew = errors.NewKind("There is no %s row in on %s trigger")

	// ErrInvalidUpdateOfOldRow is returned when a trigger attempts to assign to an old row's value with SET
	ErrInvalidUpdateOfOldRow = errors.NewKind("Updating of old row is not allowed in trigger")

	// ErrInvalidUpdateInAfterTrigger is returned when a trigger attempts to assign to a new row in an AFTER trigger
	ErrInvalidUpdateInAfterTrigger = errors.NewKind("Updating of new row is not allowed in after trigger")

	// ErrUnknownColumn is returned when the given column is not found in referenced table
	ErrUnknownColumn = errors.NewKind("Unknown column '%s' in '%s'")

	// ErrUnboundPreparedStatementVariable is returned when a query is executed without a binding for one its variables.
	ErrUnboundPreparedStatementVariable = errors.NewKind(`unbound variable "%s" in query`)

	// ErrUnknownPreparedStatement is returned when an unknown query is executed.
	ErrUnknownPreparedStatement = errors.NewKind(`Unknown prepared statement handler (%s) given to EXECUTE`)

	// ErrTruncateReferencedFromForeignKey is returned when a table is referenced in a foreign key and TRUNCATE is called on it.
	ErrTruncateReferencedFromForeignKey = errors.NewKind("cannot truncate table %s as it is referenced in foreign key %s on table %s")

	// ErrInvalidColTypeDefinition is returned when a column type-definition has argument violations.
	ErrInvalidColTypeDefinition = errors.NewKind("column %s type definition is invalid: %s")

	// ErrDatabaseExists is returned when CREATE DATABASE attempts to create a database that already exists.
	ErrDatabaseExists = errors.NewKind("can't create database %s; database exists")

	// ErrInvalidConstraintFunctionNotSupported is returned when a CONSTRAINT CHECK is called with an unsupported function expression.
	ErrInvalidConstraintFunctionNotSupported = errors.NewKind("Invalid constraint expression, function not supported: %s")

	// ErrInvalidConstraintSubqueryNotSupported is returned when a CONSTRAINT CHECK is called with a sub-query expression.
	ErrInvalidConstraintSubqueryNotSupported = errors.NewKind("Invalid constraint expression, sub-queries not supported: %s")

	// ErrCheckConstraintViolated is returned when a CONSTRAINT CHECK is called with a sub-query expression.
	ErrCheckConstraintViolated = errors.NewKind("Check constraint %q violated")

	// ErrCheckConstraintInvalidatedByColumnAlter is returned when an alter column statement would invalidate a check constraint.
	ErrCheckConstraintInvalidatedByColumnAlter = errors.NewKind("can't alter column %q because it would invalidate check constraint %q")

	// ErrColumnCountMismatch is returned when a view, derived table or common table expression has a declared column
	// list with a different number of columns than the schema of the table.
	ErrColumnCountMismatch = errors.NewKind("In definition of view, derived table or common table expression, SELECT list and column names list have different column counts")

	// ErrUuidUnableToParse is returned when a UUID is unable to be parsed.
	ErrUuidUnableToParse = errors.NewKind("unable to parse '%s' to UUID: %s")

	// ErrLoadDataCannotOpen is returned when a LOAD DATA operation is unable to open the file specified.
	ErrLoadDataCannotOpen = errors.NewKind("LOAD DATA is unable to open file: %s")

	// ErrLoadDataCharacterLength is returned when a symbol is of the wrong character length for a LOAD DATA operation.
	ErrLoadDataCharacterLength = errors.NewKind("%s must be 1 character long")

	// ErrJSONObjectAggNullKey is returned when JSON_OBJECTAGG is run on a table with NULL keys
	ErrJSONObjectAggNullKey = errors.NewKind("JSON documents may not contain NULL member names")

	// ErrDeclareConditionOrderInvalid is returned when a DECLARE ... CONDITION statement is at an invalid location.
	ErrDeclareConditionOrderInvalid = errors.NewKind("DECLARE ... CONDITION may only exist at the beginning of a BEGIN/END block")

	// ErrDeclareVariableOrderInvalid is returned when a DECLARE statement, for variables, is at an invalid location.
	ErrDeclareVariableOrderInvalid = errors.NewKind("DECLARE variables may only exist at the beginning of a BEGIN/END block")

	// ErrDeclareCursorOrderInvalid is returned when a DECLARE ... CURSOR statement is at an invalid location.
	ErrDeclareCursorOrderInvalid = errors.NewKind("DECLARE ... CURSOR may only exist at the beginning of a BEGIN/END block, following all variables and conditions")

	// ErrDeclareHandlerOrderInvalid is returned when a DECLARE ... HANDLER statement is at an invalid location.
	ErrDeclareHandlerOrderInvalid = errors.NewKind("DECLARE ... HANDLER may only exist at the beginning of a BEGIN/END block, following all variables, conditions, and cursors")

	// ErrDeclareConditionNotFound is returned when SIGNAL/RESIGNAL references a non-existent DECLARE CONDITION.
	ErrDeclareConditionNotFound = errors.NewKind("condition %s does not exist")

	// ErrDeclareConditionDuplicate is returned when a DECLARE CONDITION statement with the same name was declared in the current scope.
	ErrDeclareConditionDuplicate = errors.NewKind("duplicate condition '%s'")

	// ErrDeclareVariableDuplicate is returned when a DECLARE statement reuses an existing variable name in the current scope.
	ErrDeclareVariableDuplicate = errors.NewKind("duplicate variable '%s'")

	// ErrDeclareCursorDuplicate is returned when a DECLARE ... CURSOR statement reuses an existing name in the current scope.
	ErrDeclareCursorDuplicate = errors.NewKind("duplicate cursor '%s'")

	// ErrDeclareHandlerDuplicate is returned when a DECLARE ... HANDLER statement has a duplicate in the same block.
	ErrDeclareHandlerDuplicate = errors.NewKind("duplicate handler declared in the same block")

	// ErrDeclareHandlerUndo is returned when a DECLARE ... HANDLER statement has the UNDO action, which is currently unsupported.
	ErrDeclareHandlerUndo = errors.NewKind("DECLARE ... HANDLER does not support the UNDO action")

	// ErrLoopRedefinition is returned when a loop with the same label has already been declared in the current block.
	ErrLoopRedefinition = errors.NewKind("redefining label '%s'")

	// ErrLoopLabelNotFound is returned when a control flow statement references a non-existent loop.
	ErrLoopLabelNotFound = errors.NewKind("%s with no matching label: '%s'")

	// ErrCursorNotFound is returned when a CURSOR cannot be found.
	ErrCursorNotFound = errors.NewKind("cursor '%s' does not exist")

	// ErrCursorAlreadyOpen is returned when a CURSOR is already open.
	ErrCursorAlreadyOpen = errors.NewKind("cursor '%s' is already open")

	// ErrCursorNotOpen is returned when a CURSOR has not yet been opened.
	ErrCursorNotOpen = errors.NewKind("cursor '%s' is not open")

	// ErrFetchIncorrectCount is returned when a FETCH does not use the correct number of variables.
	ErrFetchIncorrectCount = errors.NewKind("incorrect number of FETCH variables")

	// ErrSignalOnlySqlState is returned when SIGNAL/RESIGNAL references a DECLARE CONDITION for a MySQL error code.
	ErrSignalOnlySqlState = errors.NewKind("SIGNAL/RESIGNAL can only use a condition defined with SQLSTATE")

	// ErrExpectedSingleRow is returned when a subquery executed in normal queries or aggregation function returns
	// more than 1 row without an attached IN clause.
	ErrExpectedSingleRow = errors.NewKind("the subquery returned more than 1 row")

	// ErrUnknownConstraint is returned when a DROP CONSTRAINT statement refers to a constraint that doesn't exist
	ErrUnknownConstraint = errors.NewKind("Constraint %q does not exist")

	// ErrInsertIntoNonNullableDefaultNullColumn is returned when an INSERT excludes a field which is non-nullable and has no default/autoincrement.
	ErrInsertIntoNonNullableDefaultNullColumn = errors.NewKind("Field '%s' doesn't have a default value")

	// ErrAlterTableNotSupported is thrown when the table doesn't support ALTER TABLE statements
	ErrAlterTableNotSupported = errors.NewKind("table %s cannot be altered")

	// ErrAlterTableCollationNotSupported is thrown when the table doesn't support ALTER TABLE COLLATE statements
	ErrAlterTableCollationNotSupported = errors.NewKind("table %s cannot have its collation altered")

	// ErrPartitionNotFound is thrown when a partition key on a table is not found
	ErrPartitionNotFound = errors.NewKind("partition not found %q")

	// ErrInsertIntoNonNullableProvidedNull is called when a null value is inserted into a non-nullable column
	ErrInsertIntoNonNullableProvidedNull = errors.NewKind("column name '%v' is non-nullable but attempted to set a value of null")

	// ErrForeignKeyChildViolation is called when a rows is added but there is no parent row, and a foreign key constraint fails. Add the parent row first.
	ErrForeignKeyChildViolation = errors.NewKind("cannot add or update a child row - Foreign key violation on fk: `%s`, table: `%s`, referenced table: `%s`, key: `%s`")

	// ErrForeignKeyParentViolation is called when a parent row that is deleted has children, and a foreign key constraint fails. Delete the children first.
	ErrForeignKeyParentViolation = errors.NewKind("cannot delete or update a parent row - Foreign key violation on fk: `%s`, table: `%s`, referenced table: `%s`, key: `%s`")

	// ErrForeignKeyColumnCountMismatch is called when the declared column and referenced column counts do not match.
	ErrForeignKeyColumnCountMismatch = errors.NewKind("the foreign key must reference an equivalent number of columns")

	// ErrForeignKeyColumnTypeMismatch is returned when the declared column's type and referenced column's type do not match.
	ErrForeignKeyColumnTypeMismatch = errors.NewKind("column type mismatch on `%s` and `%s`")

	// ErrForeignKeyNotResolved is called when an add or update is attempted on a foreign key that has not been resolved yet.
	ErrForeignKeyNotResolved = errors.NewKind("cannot add or update a child row: a foreign key constraint fails (`%s`.`%s`, CONSTRAINT `%s` FOREIGN KEY (`%s`) REFERENCES `%s` (`%s`))")

	// ErrNoForeignKeySupport is returned when the table does not support FOREIGN KEY operations.
	ErrNoForeignKeySupport = errors.NewKind("the table does not support foreign key operations: %s")

	// ErrForeignKeyMissingColumns is returned when an ALTER TABLE ADD FOREIGN KEY statement does not provide any columns
	ErrForeignKeyMissingColumns = errors.NewKind("cannot create a foreign key without columns")

	// ErrForeignKeyDropColumn is returned when attempting to drop a column used in a foreign key
	ErrForeignKeyDropColumn = errors.NewKind("cannot drop column `%s` as it is used in foreign key `%s`")

	// ErrForeignKeyDropTable is returned when attempting to drop a table used in a foreign key
	ErrForeignKeyDropTable = errors.NewKind("cannot drop table `%s` as it is referenced in foreign key `%s`")

	// ErrForeignKeyDropIndex is returned when attempting to drop an index used in a foreign key when there are no other
	// indexes which may be used in its place.
	ErrForeignKeyDropIndex = errors.NewKind("cannot drop index: `%s` is used by foreign key `%s`")

	// ErrForeignKeyDuplicateName is returned when a foreign key already exists with the given name.
	ErrForeignKeyDuplicateName = errors.NewKind("duplicate foreign key constraint name `%s`")

	// ErrAddForeignKeyDuplicateColumn is returned when an ALTER TABLE ADD FOREIGN KEY statement has the same column multiple times
	ErrAddForeignKeyDuplicateColumn = errors.NewKind("cannot have duplicates of columns in a foreign key: `%v`")

	// ErrTemporaryTablesForeignKeySupport is returned when a user tries to create a temporary table with a foreign key
	ErrTemporaryTablesForeignKeySupport = errors.NewKind("temporary tables do not support foreign keys")

	// ErrForeignKeyNotFound is returned when a foreign key was not found.
	ErrForeignKeyNotFound = errors.NewKind("foreign key `%s` was not found on the table `%s`")

	// ErrForeignKeySetDefault is returned when attempting to set a referential action as SET DEFAULT.
	ErrForeignKeySetDefault = errors.NewKind(`"SET DEFAULT" is not supported`)

	// ErrForeignKeySetNullNonNullable is returned when attempting to set a referential action as SET NULL when the
	// column is non-nullable.
	ErrForeignKeySetNullNonNullable = errors.NewKind("cannot use SET NULL as column `%s` is non-nullable")

	// ErrForeignKeyTypeChangeSetNull is returned when attempting to change a column's type to disallow NULL values when
	// a foreign key referential action is SET NULL.
	ErrForeignKeyTypeChangeSetNull = errors.NewKind("column `%s` must allow NULL values as foreign key `%s` has SET NULL")

	// ErrForeignKeyMissingReferenceIndex is returned when the referenced columns in a foreign key do not have an index.
	ErrForeignKeyMissingReferenceIndex = errors.NewKind("missing index for foreign key `%s` on the referenced table `%s`")

	// ErrForeignKeyTextBlob is returned when a TEXT or BLOB column is used in a foreign key, which are not valid types.
	ErrForeignKeyTextBlob = errors.NewKind("TEXT/BLOB are not valid types for foreign keys")

	// ErrForeignKeyTypeChange is returned when attempting to change the type of some column used in a foreign key.
	ErrForeignKeyTypeChange = errors.NewKind("unable to change type of column `%s` as it is used by foreign keys")

	// ErrForeignKeyDepthLimit is returned when the CASCADE depth limit has been reached.
	ErrForeignKeyDepthLimit = errors.NewKind("Foreign key cascade delete/update exceeds max depth of 15.")

	// ErrDuplicateEntry is returns when a duplicate entry is placed on an index such as a UNIQUE or a Primary Key.
	ErrDuplicateEntry = errors.NewKind("Duplicate entry for key '%s'")

	// ErrInvalidArgument is returned when an argument to a function is invalid.
	ErrInvalidArgument = errors.NewKind("Invalid argument to %s")

	// ErrInvalidArgumentType is thrown when a function receives invalid argument types
	ErrInvalidArgumentType = errors.NewKind("function '%s' received invalid argument types")

	// ErrInvalidArgumentDetails is returned when the argument is invalid with details of a specific function
	ErrInvalidArgumentDetails = errors.NewKind("Invalid argument to %s: %s")

	// ErrSavepointDoesNotExist is returned when a RELEASE SAVEPOINT or ROLLBACK TO SAVEPOINT statement references a
	// non-existent savepoint identifier
	ErrSavepointDoesNotExist = errors.NewKind("SAVEPOINT %s does not exist")

	// ErrTemporaryTableNotSupported is thrown when an integrator attempts to create a temporary tables without temporary table
	// support.
	ErrTemporaryTableNotSupported = errors.NewKind("database does not support temporary tables")

	// ErrInvalidSyntax is returned for syntax errors that aren't picked up by the parser, e.g. the wrong type of
	// expression used in part of statement.
	ErrInvalidSyntax = errors.NewKind("Invalid syntax: %s")

	// ErrTableCopyingNotSupported is returned when a table invokes the TableCopierDatabase interface's
	// CopyTableData method without supporting the interface
	ErrTableCopyingNotSupported = errors.NewKind("error: Table copying not supported")

	// ErrMultiplePrimaryKeysDefined is returned when a table invokes CreatePrimaryKey with a primary key already
	// defined.
	ErrMultiplePrimaryKeysDefined = errors.NewKind("error: Multiple primary keys defined")

	// ErrWrongAutoKey is returned when a table invokes DropPrimaryKey without first removing the auto increment property
	// (if it exists) on it.
	ErrWrongAutoKey = errors.NewKind("error: incorrect table definition: there can be only one auto column and it must be defined as a key")

	// ErrKeyColumnDoesNotExist is returned when a table invoked CreatePrimaryKey with a non-existent column.
	ErrKeyColumnDoesNotExist = errors.NewKind("error: key column '%s' doesn't exist in table")

	// ErrCantDropFieldOrKey is returned when a table invokes DropPrimaryKey on a keyless table.
	ErrCantDropFieldOrKey = errors.NewKind("error: can't drop '%s'; check that column/key exists")

	// ErrCantDropIndex is return when a table can't drop an index due to a foreign key relationship.
	ErrCantDropIndex = errors.NewKind("error: can't drop index '%s': needed in foreign key constraint %s")

	// ErrImmutableDatabaseProvider is returned when attempting to edit an immutable database databaseProvider.
	ErrImmutableDatabaseProvider = errors.NewKind("error: can't modify database databaseProvider")

	// ErrInvalidValue is returned when a given value does not match what is expected.
	ErrInvalidValue = errors.NewKind(`error: '%v' is not a valid value for '%v'`)

	// ErrInvalidValueType is returned when a given value's type does not match what is expected.
	ErrInvalidValueType = errors.NewKind(`error: '%T' is not a valid value type for '%v'`)

	// ErrFunctionNotFound is thrown when a function is not found
	ErrFunctionNotFound = errors.NewKind("function: '%s' not found")

	// ErrConflictingExternalQuery is thrown when a scope's parent has a conflicting sort or limit node
	ErrConflictingExternalQuery = errors.NewKind("found external scope with conflicting ORDER BY/LIMIT")

	// ErrTableFunctionNotFound is thrown when a table function is not found
	ErrTableFunctionNotFound = errors.NewKind("table function: '%s' not found")

	// ErrNonAggregatedColumnWithoutGroupBy is thrown when an aggregate function is used with the implicit, all-rows
	// grouping and another projected expression contains a non-aggregated column.
	// MySQL error code: 1140, SQL state: 42000
	ErrNonAggregatedColumnWithoutGroupBy = errors.NewKind("in aggregated query without GROUP BY, expression #%d of SELECT list contains nonaggregated column '%s'; " +
		"this is incompatible with sql_mode=only_full_group_by")

	// ErrInvalidArgumentNumber is returned when the number of arguments to call a
	// function is different from the function arity.
	ErrInvalidArgumentNumber = errors.NewKind("function '%s' expected %v arguments, %v received")

	// ErrDatabaseNotFound is thrown when a database is not found
	ErrDatabaseNotFound = errors.NewKind("database not found: %s")

	// ErrNoDatabaseSelected is thrown when a database is not selected and the query requires one
	ErrNoDatabaseSelected = errors.NewKind("no database selected")

	// ErrAsOfNotSupported is thrown when an AS OF query is run on a database that can't support it
	ErrAsOfNotSupported = errors.NewKind("AS OF not supported for database %s")

	// ErrIncompatibleAsOf is thrown when an AS OF clause is used in an incompatible manner, such as when using an AS OF
	// expression with a view when the view definition has its own AS OF expressions.
	ErrIncompatibleAsOf = errors.NewKind("incompatible use of AS OF: %s")

	// ErrPidAlreadyUsed is returned when the pid is already registered.
	ErrPidAlreadyUsed = errors.NewKind("pid %d is already in use")

	// ErrInvalidOperandColumns is returned when the columns in the left
	// operand and the elements of the right operand don't match. Also
	// returned for invalid number of columns in projections, filters,
	// joins, etc.
	ErrInvalidOperandColumns = errors.NewKind("operand should have %d columns, but has %d")

	// ErrReadOnlyTransaction is returned when a write query is executed in a READ ONLY transaction.
	ErrReadOnlyTransaction = errors.NewKind("cannot execute statement in a READ ONLY transaction")

	// ErrLockDeadlock is the go-mysql-server equivalent of ER_LOCK_DEADLOCK. Transactions throwing this error
	// are automatically rolled back. Clients receiving this error must retry the transaction.
	ErrLockDeadlock = errors.NewKind("serialization failure: %s, try restarting transaction.")

	// ErrViewsNotSupported is returned when attempting to access a view on a database that doesn't support them.
	ErrViewsNotSupported = errors.NewKind("database '%s' doesn't support views")

	// ErrNotBaseTable is returned when attempting to rename a view using ALTER TABLE statement.
	ErrNotBaseTable = errors.NewKind("'%s' is not BASE TABLE")

	// ErrExistingView is returned when a CREATE VIEW statement uses a name that already exists
	ErrExistingView = errors.NewKind("the view %s.%s already exists")

	// ErrViewDoesNotExist is returned when a DROP VIEW statement drops a view that does not exist
	ErrViewDoesNotExist = errors.NewKind("the view %s.%s does not exist")

	// ErrSessionDoesNotSupportPersistence is thrown when a feature is not already supported
	ErrSessionDoesNotSupportPersistence = errors.NewKind("session does not support persistence")

	// ErrInvalidGISData is thrown when a "ST_<spatial_type>FromText" function receives a malformed string
	ErrInvalidGISData = errors.NewKind("invalid GIS data provided to function %s")

	// ErrIllegalGISValue is thrown when a spatial type constructor receives a non-geometric when one should be provided
	ErrIllegalGISValue = errors.NewKind("illegal non geometric '%v' value found during parsing")

	// ErrDiffSRIDs is thrown when comparing two spatial types that have different SRIDs when they should be the same
	ErrDiffSRIDs = errors.NewKind("binary geometry function %s given two geometries of different srids: %v and %v, which should have been identical")

	// ErrUnsupportedSRID is thrown for spatial functions over unsupported SRIDs
	ErrUnsupportedSRID = errors.NewKind("SRID %v has not been implemented for geographic spatial reference systems.")

	// ErrSRIDOnNonGeomCol is thrown when attempting to define SRID over a non-geometry column
	ErrSRIDOnNonGeomCol = errors.NewKind("incorrect usage of SRID and non-geometry column")

	// ErrTooManyKeyParts is thrown when creating an index with too many columns
	ErrTooManyKeyParts = errors.NewKind("too many key parts specified; max %d parts allowed")

	// ErrNullableSpatialIdx is thrown when creating a SPATIAL index with a nullable column
	ErrNullableSpatialIdx = errors.NewKind("All parts of a SPATIAL index must be NOT NULL")

	// ErrBadSpatialIdxCol is thrown when attempting to define a SPATIAL index over a non-geometry column
	ErrBadSpatialIdxCol = errors.NewKind("a SPATIAL index may only contain a geometrical type column")

	// ErrNoSRID is thrown when attempting to create a Geometry with a non-existent SRID
	ErrNoSRID = errors.NewKind("There's no spatial reference with SRID %d")

	// ErrInvalidSRID is thrown when attempting to create a Geometry with an invalid SRID
	ErrInvalidSRID = errors.NewKind("SRID value is out of range in %s")

	// ErrSpatialRefSysAlreadyExists is thrown when attempting to create a spatial reference system with an existing SRID
	ErrSpatialRefSysAlreadyExists = errors.NewKind("There is already a spatial reference system with SRID %v")

	// ErrUnsupportedGISTypeForSpatialFunc is a temporary error because geometry is hard
	// TODO: remove this error when all types are full supported by spatial type functions
	ErrUnsupportedGISTypeForSpatialFunc = errors.NewKind("unsupported spatial type: %s for function %s")

	// ErrUnsupportedGISType is thrown when attempting to convert an unsupported geospatial value to a geometry struct
	ErrUnsupportedGISType = errors.NewKind("unsupported geospatial type: %s from value: 0x%s")

	// ErrUnsupportedSyntax is returned when syntax that parses correctly is not supported
	ErrUnsupportedSyntax = errors.NewKind("unsupported syntax: %s")

	// ErrInvalidSQLValType is returned when a SQL value is of the incorrect type during parsing
	ErrInvalidSQLValType = errors.NewKind("invalid SQLVal of type: %d")

	// ErrUnknownIndexColumn is returned when a column in an index is not in the table
	ErrUnknownIndexColumn = errors.NewKind("unknown column: '%s' in index '%s'")

	// ErrInvalidAutoIncCols is returned when an auto_increment column cannot be applied
	ErrInvalidAutoIncCols = errors.NewKind("there can be only one auto_increment column and it must be defined as a key")

	// ErrUnknownConstraintDefinition is returned when an unknown constraint type is used
	ErrUnknownConstraintDefinition = errors.NewKind("unknown constraint definition: %s, %T")

	// ErrInvalidCheckConstraint is returned when a check constraint is defined incorrectly
	ErrInvalidCheckConstraint = errors.NewKind("invalid constraint definition: %s")

	// ErrUserCreationFailure is returned when attempting to create a user and it fails for any reason.
	ErrUserCreationFailure = errors.NewKind("Operation CREATE USER failed for %s")

	// ErrRoleCreationFailure is returned when attempting to create a role and it fails for any reason.
	ErrRoleCreationFailure = errors.NewKind("Operation CREATE ROLE failed for %s")

	// ErrUserDeletionFailure is returned when attempting to create a user and it fails for any reason.
	ErrUserDeletionFailure = errors.NewKind("Operation DROP USER failed for %s")

	// ErrRoleDeletionFailure is returned when attempting to create a role and it fails for any reason.
	ErrRoleDeletionFailure = errors.NewKind("Operation DROP ROLE failed for %s")

	// ErrDatabaseAccessDeniedForUser is returned when attempting to access a database that the user does not have
	// permission for, regardless of whether that database actually exists.
	ErrDatabaseAccessDeniedForUser = errors.NewKind("Access denied for user %s to database '%s'")

	// ErrTableAccessDeniedForUser is returned when attempting to access a table that the user does not have permission
	// for, regardless of whether that table actually exists.
	ErrTableAccessDeniedForUser = errors.NewKind("Access denied for user %s to table '%s'")

	// ErrPrivilegeCheckFailed is returned when a user does not have the correct privileges to perform an operation.
	ErrPrivilegeCheckFailed = errors.NewKind("command denied to user %s")

	// ErrGrantUserDoesNotExist is returned when a user does not exist when attempting to grant them privileges.
	ErrGrantUserDoesNotExist = errors.NewKind("You are not allowed to create a user with GRANT")

	// ErrRevokeUserDoesNotExist is returned when a user does not exist when attempting to revoke privileges from them.
	ErrRevokeUserDoesNotExist = errors.NewKind("There is no such grant defined for user '%s' on host '%s'")

	// ErrGrantRevokeRoleDoesNotExist is returned when a user or role does not exist when attempting to grant or revoke roles.
	ErrGrantRevokeRoleDoesNotExist = errors.NewKind("Unknown authorization ID %s")

	// ErrShowGrantsUserDoesNotExist is returned when a user does not exist when attempting to show their grants.
	ErrShowGrantsUserDoesNotExist = errors.NewKind("There is no such grant defined for user '%s' on host '%s'")

	// ErrInvalidRecursiveCteUnion is returned when a recursive CTE is not a UNION or UNION ALL node.
	ErrInvalidRecursiveCteUnion = errors.NewKind("recursive cte top-level query must be a union; found: %v")

	// ErrInvalidRecursiveCteInitialQuery is returned when the recursive CTE base clause is not supported.
	ErrInvalidRecursiveCteInitialQuery = errors.NewKind("recursive cte initial query must be non-recursive projection; found: %v")

	// ErrInvalidRecursiveCteRecursiveQuery is returned when the recursive CTE recursion clause is not supported.
	ErrInvalidRecursiveCteRecursiveQuery = errors.NewKind("recursive cte recursive query must be a recursive projection; found: %v")

	// ErrCteRecursionLimitExceeded is returned when a recursive CTE's execution stack depth exceeds the static limit.
	ErrCteRecursionLimitExceeded = errors.NewKind("WITH RECURSIVE iteration limit exceeded")

	// ErrGrantRevokeIllegalPrivilege is returned when a GRANT or REVOKE statement is malformed, or attempts to use privilege incorrectly.
	ErrGrantRevokeIllegalPrivilege = errors.NewKind("Illegal GRANT/REVOKE command")

	// ErrGrantRevokeIllegalPrivilegeWithMessage is returned when a GRANT or REVOKE statement is malformed, or attempts
	// to use privilege incorrectly and an additional message needs to be provided to the user.
	ErrGrantRevokeIllegalPrivilegeWithMessage = errors.NewKind("Illegal GRANT/REVOKE command: %s")

	// ErrInvalidWindowInheritance is returned when a window and its dependency contains conflicting partitioning, ordering, or framing clauses
	ErrInvalidWindowInheritance = errors.NewKind("window '%s' cannot inherit '%s' since %s")

	// ErrCircularWindowInheritance is returned when a WINDOW clause has a circular dependency
	ErrCircularWindowInheritance = errors.NewKind("there is a circularity in the window dependency graph")

	// ErrCannotCopyWindowFrame is returned when we inherit a window frame with a frame clause (replacement without parenthesis is OK)
	ErrCannotCopyWindowFrame = errors.NewKind("cannot copy window '%s' because it has a frame clause")

	// ErrUnknownWindowName is returned when an over by clause references an unknown window definition
	ErrUnknownWindowName = errors.NewKind("named window not found: '%s'")

	// ErrUnexpectedNilRow is returned when an invalid operation is applied to an empty row
	ErrUnexpectedNilRow = errors.NewKind("unexpected nil row")

	// ErrMoreThanOneRow is returned when the result consists of multiple rows, when only one row is expected
	ErrMoreThanOneRow = errors.NewKind("Result consisted of more than one row")

	// ErrColumnNumberDoesNotMatch is returned when the number of columns in result does not match expected number of variables
	ErrColumnNumberDoesNotMatch = errors.NewKind("The used SELECT statements have a different number of columns")

	// ErrUnsupportedJoinFactorCount is returned for a query with more commutable join tables than we support
	ErrUnsupportedJoinFactorCount = errors.NewKind("unsupported join factor count: expected fewer than %d tables, found %d")

	// ErrNotMatchingSRID is returned for SRID values not matching
	ErrNotMatchingSRID = errors.NewKind("The SRID of the geometry is %v, but the SRID of the column is %v. Consider changing the SRID of the geometry or the SRID property of the column.")

	// ErrNotMatchingSRIDWithColName is returned for error of SRID values not matching with column name detail
	ErrNotMatchingSRIDWithColName = errors.NewKind("The SRID of the geometry does not match the SRID of the column '%s'. %v")

	// ErrSpatialTypeConversion is returned when one spatial type cannot be converted to the other spatial type
	ErrSpatialTypeConversion = errors.NewKind("Cannot get geometry object from data you sent to the GEOMETRY field")

	// ErrUnsupportedIndexPrefix is returned for an index on a string column with a prefix
	ErrUnsupportedIndexPrefix = errors.NewKind("prefix index on string column '%s' unsupported")

	// ErrInvalidIndexPrefix is returned for an index prefix on a non-string column, or the prefix is longer than string itself, or just unsupported
	ErrInvalidIndexPrefix = errors.NewKind("incorrect prefix key '%s'; the used key part isn't a string, the used length is longer than the key part, or the storage engine doesn't support unique prefix keys")

	// ErrInvalidBlobTextKey is returned for an index on a blob or text column with no key length specified
	ErrInvalidBlobTextKey = errors.NewKind("blob/text column '%s' used in key specification without a key length")

	// ErrKeyTooLong is returned for an index on a blob or text column that is longer than 3072 bytes
	ErrKeyTooLong = errors.NewKind("specified key was too long; max key length is 3072 bytes")

	// ErrKeyZero is returned for an index on a blob or text column that is 0 in length
	ErrKeyZero = errors.NewKind("key part '%s' length cannot be 0")

	// ErrDatabaseWriteLocked is returned when a database is locked in read-only mode to avoid
	// conflicts with an active server
	ErrDatabaseWriteLocked = errors.NewKind("database is locked to writes")

	// ErrCollationMalformedString is returned when a malformed string is encountered during a collation-related operation.
	ErrCollationMalformedString = errors.NewKind("malformed string encountered while %s")

	// ErrCollatedExprWrongType is returned when the wrong type is given to a CollatedExpression.
	ErrCollatedExprWrongType = errors.NewKind("wrong type in collated expression")

	// ErrCollationInvalidForCharSet is returned when the wrong collation is given for the character set when parsing.
	ErrCollationInvalidForCharSet = errors.NewKind("COLLATION '%s' is not valid for CHARACTER SET '%s'")

	// ErrCollationUnknown is returned when the collation is not a recognized MySQL collation.
	ErrCollationUnknown = errors.NewKind("Unknown collation: %v")

	// ErrCollationNotYetImplementedTemp is returned when the collation is valid but has not yet been implemented.
	// This error is temporary, and will be removed once all collations have been added.
	ErrCollationNotYetImplementedTemp = errors.NewKind("The collation `%s` has not yet been implemented, " +
		"please create an issue at https://github.com/dolthub/go-mysql-server/issues/new and the DoltHub developers will implement it")

	// ErrCollationIllegalMix is returned when two different collations are used in a scenario where they are not compatible.
	ErrCollationIllegalMix = errors.NewKind("Illegal mix of collations (%v) and (%v)")

	// ErrCharSetIntroducer is returned when a character set introducer is not attached to a string
	ErrCharSetIntroducer = errors.NewKind("CHARACTER SET introducer must be attached to a string")

	// ErrCharSetInvalidString is returned when an invalid string is given for a character set.
	ErrCharSetInvalidString = errors.NewKind("invalid string for character set `%s`: \"%s\"")

	// ErrCharSetFailedToEncode is returned when a character set fails encoding
	ErrCharSetFailedToEncode = errors.NewKind("failed to encode `%s`")

	// ErrCharSetUnknown is returned when the character set is not a recognized MySQL character set
	ErrCharSetUnknown = errors.NewKind("Unknown character set: %v")

	// ErrCharSetNotYetImplementedTemp is returned when the character set is valid but has not yet been implemented.
	// This error is temporary, and will be removed once all character sets have been added.
	ErrCharSetNotYetImplementedTemp = errors.NewKind("The character set `%s` has not yet been implemented, " +
		"please create an issue at https://github.com/dolthub/go-mysql-server/issues/new and the DoltHub developers will implement it")

	// ErrNoTablesUsed is returned when there is no table provided or dual table is defined with column access.
	ErrNoTablesUsed = errors.NewKind("No tables used")

	// ErrInvalidJson is returned when a JSON string doesn't represent valid JSON.
	ErrInvalidJson = errors.NewKind("Invalid JSON text: %s")

	// ErrNoAutoIncrementCol is returned when there is no auto increment column defined on a table.
	ErrNoAutoIncrementCol = fmt.Errorf("this table has no AUTO_INCREMENT columns")

	// ErrValueOutOfRange is returned when a value is out of range for a type.
	ErrValueOutOfRange = errors.NewKind("%v out of range for %v")

	ErrConvertingToSet   = errors.NewKind("value %v is not valid for this set")
	ErrDuplicateEntrySet = errors.NewKind("duplicate entry: %v")
	ErrInvalidSetValue   = errors.NewKind("value %v was not found in the set")
	ErrTooLargeForSet    = errors.NewKind(`value "%v" is too large for this set`)
	ErrNotPoint          = errors.NewKind("value of type %T is not a point")
	ErrNotLineString     = errors.NewKind("value of type %T is not a linestring")

	// ErrMergeJoinExpectsComparerFilters is returned when we attempt to build a merge join with an invalid filter.
	ErrMergeJoinExpectsComparerFilters = errors.NewKind("merge join expects expression.Comparer filters, found: %T")

	// ErrNoJoinFilters is returned when we attempt to build a filtered join without filters
	ErrNoJoinFilters = errors.NewKind("join expected non-nil filters")

	// ErrDroppedJoinFilters is returned when we removed filters from a join, but failed to re-insert them
	ErrDroppedJoinFilters = errors.NewKind("dropped filters from join, but failed to re-insert them")

<<<<<<< HEAD
	// ErrInvalidIndexName is called when we try to create an index with an unusable name.
	ErrInvalidIndexName = errors.NewKind("invalid index name '%s'")

	// ErrStarUnsupported is called for * expressions seen outside: raw projections, count(*), and arrayagg(*)
	ErrStarUnsupported = errors.NewKind(
		"a '*' is in a context where it is not allowed.",
	)

	// ErrAggregationUnsupported is returned when the analyzer has failed
	// to push down an Aggregation in an expression to a GroupBy node.
	ErrAggregationUnsupported = errors.NewKind(
		"an aggregation remained in the expression '%s' after analysis, outside of a node capable of evaluating it; this query is currently unsupported.",
	)

	ErrWindowUnsupported = errors.NewKind(
		"a window function '%s' is in a context where it cannot be evaluated.",
	)
=======
	// ErrFullTextNotSupported is returned when a table does not support the creation of Full-Text indexes.
	ErrFullTextNotSupported = errors.NewKind("table does not support FULLTEXT indexes")

	// ErrFullTextDatabaseNotSupported is returned when a database does not support the creation of Full-Text indexes.
	ErrFullTextDatabaseNotSupported = errors.NewKind("database does not support FULLTEXT indexes")

	// ErrIncompleteFullTextIntegration is returned when some portions of Full-Text are implemented but not all of them
	ErrIncompleteFullTextIntegration = errors.NewKind("proper Full-Text support requires all interfaces to be implemented")

	// ErrNoFullTextIndexFound is returned when the relevant Full-Text index cannot be found.
	ErrNoFullTextIndexFound = errors.NewKind("no matching Full-Text index found on table `%s`")

	// ErrFullTextMatchAgainstNotColumns is returned when the provided MATCH(...) columns are not column names.
	ErrFullTextMatchAgainstNotColumns = errors.NewKind("match columns must be column names")

	// ErrFullTextMatchAgainstSameTable is returned when the provided MATCH(...) columns belong to different tables.
	ErrFullTextMatchAgainstSameTable = errors.NewKind("match columns must refer to the same table")

	// ErrFullTextDifferentCollations is returned when creating a Full-Text index on columns that have different collations.
	ErrFullTextDifferentCollations = errors.NewKind("Full-Text index columns must have the same collation")

	// ErrFullTextMissingColumn is returned when a Full-Text column cannot be found.
	ErrFullTextMissingColumn = errors.NewKind("Full-Text index could not find the column `%s`")
>>>>>>> b6f7f094
)

// CastSQLError returns a *mysql.SQLError with the error code and in some cases, also a SQL state, populated for the
// specified error object. Using this method enables Vitess to return an error code, instead of just "unknown error".
// Many tools (e.g. ORMs, SQL workbenches) rely on this error metadata to work correctly. If the specified error is nil,
// nil will be returned. If the error is already of type *mysql.SQLError, the error will be returned as is.
func CastSQLError(err error) *mysql.SQLError {
	if err == nil {
		return nil
	}
	if mysqlErr, ok := err.(*mysql.SQLError); ok {
		return mysqlErr
	}

	var code int
	var sqlState string = ""

	if w, ok := err.(WrappedInsertError); ok {
		return CastSQLError(w.Cause)
	}

	if wm, ok := err.(WrappedTypeConversionError); ok {
		return CastSQLError(wm.Err)
	}

	switch {
	case ErrTableNotFound.Is(err):
		code = mysql.ERNoSuchTable
	case ErrDatabaseExists.Is(err):
		code = mysql.ERDbCreateExists
	case ErrExpectedSingleRow.Is(err):
		code = mysql.ERSubqueryNo1Row
	case ErrInvalidOperandColumns.Is(err):
		code = mysql.EROperandColumns
	case ErrInsertIntoNonNullableProvidedNull.Is(err):
		code = mysql.ERBadNullError
	case ErrNonAggregatedColumnWithoutGroupBy.Is(err):
		code = mysql.ERMixOfGroupFuncAndFields
	case ErrPrimaryKeyViolation.Is(err):
		code = mysql.ERDupEntry
	case ErrUniqueKeyViolation.Is(err):
		code = mysql.ERDupEntry
	case ErrPartitionNotFound.Is(err):
		code = 1526 // TODO: Needs to be added to vitess
	case ErrForeignKeyChildViolation.Is(err):
		code = mysql.ErNoReferencedRow2 // test with mysql returns 1452 vs 1216
	case ErrForeignKeyParentViolation.Is(err):
		code = mysql.ERRowIsReferenced2 // test with mysql returns 1451 vs 1215
	case ErrDuplicateEntry.Is(err):
		code = mysql.ERDupEntry
	case ErrInvalidJSONText.Is(err):
		code = 3141 // TODO: Needs to be added to vitess
	case ErrMultiplePrimaryKeysDefined.Is(err):
		code = mysql.ERMultiplePriKey
	case ErrWrongAutoKey.Is(err):
		code = mysql.ERWrongAutoKey
	case ErrKeyColumnDoesNotExist.Is(err):
		code = mysql.ERKeyColumnDoesNotExist
	case ErrCantDropFieldOrKey.Is(err):
		code = mysql.ERCantDropFieldOrKey
	case ErrReadOnlyTransaction.Is(err):
		code = 1792 // TODO: Needs to be added to vitess
	case ErrCantDropIndex.Is(err):
		code = 1553 // TODO: Needs to be added to vitess
	case ErrInvalidValue.Is(err):
		code = mysql.ERTruncatedWrongValueForField
	case ErrLockDeadlock.Is(err):
		// ER_LOCK_DEADLOCK signals that the transaction was rolled back
		// due to a deadlock between concurrent transactions.
		// MySQL maps this error to the ANSI SQLSTATE code of 40001 which
		// has the more general meaning of "serialization failure".
		// 	https://mariadb.com/kb/en/mariadb-error-codes/
		// 	https://en.wikipedia.org/wiki/SQLSTATE
		code = mysql.ERLockDeadlock
		sqlState = mysql.SSLockDeadlock
	default:
		code = mysql.ERUnknownError
	}

	// This uses the given error as a format string, so we have to escape any percentage signs else they'll show up as "%!(MISSING)"
	return mysql.NewSQLError(code, sqlState, strings.Replace(err.Error(), `%`, `%%`, -1))
}

// UnwrapError removes any wrapping errors (e.g. WrappedInsertError) around the specified error and
// returns the first non-wrapped error type.
func UnwrapError(err error) error {
	switch wrappedError := err.(type) {
	case WrappedInsertError:
		return UnwrapError(wrappedError.Cause)
	case WrappedTypeConversionError:
		return UnwrapError(wrappedError.Err)
	default:
		return err
	}
}

type UniqueKeyError struct {
	keyStr   string
	IsPK     bool
	Existing Row
}

func NewUniqueKeyErr(keyStr string, isPK bool, existing Row) error {
	ue := UniqueKeyError{
		keyStr:   keyStr,
		IsPK:     isPK,
		Existing: existing,
	}

	if isPK {
		return ErrPrimaryKeyViolation.Wrap(ue)
	} else {
		return ErrUniqueKeyViolation.Wrap(ue)
	}
}

func (ue UniqueKeyError) Error() string {
	return fmt.Sprintf("%s", ue.keyStr)
}

type WrappedInsertError struct {
	OffendingRow Row
	Cause        error
}

func NewWrappedInsertError(r Row, err error) WrappedInsertError {
	return WrappedInsertError{
		OffendingRow: r,
		Cause:        err,
	}
}

func (w WrappedInsertError) Error() string {
	return w.Cause.Error()
}

// IgnorableError is used propagate information about an error that needs to be ignored and does not interfere with
// any update accumulators
type IgnorableError struct {
	OffendingRow Row
}

func NewIgnorableError(row Row) IgnorableError {
	return IgnorableError{OffendingRow: row}
}

func (e IgnorableError) Error() string {
	return "An ignorable error should never be printed"
}

type WrappedTypeConversionError struct {
	OffendingVal interface{}
	OffendingIdx int
	Err          error
}

func NewWrappedTypeConversionError(offendingVal interface{}, idx int, err error) WrappedTypeConversionError {
	return WrappedTypeConversionError{OffendingVal: offendingVal, OffendingIdx: idx, Err: err}
}

func (w WrappedTypeConversionError) Error() string {
	return w.Err.Error()
}<|MERGE_RESOLUTION|>--- conflicted
+++ resolved
@@ -796,7 +796,6 @@
 	// ErrDroppedJoinFilters is returned when we removed filters from a join, but failed to re-insert them
 	ErrDroppedJoinFilters = errors.NewKind("dropped filters from join, but failed to re-insert them")
 
-<<<<<<< HEAD
 	// ErrInvalidIndexName is called when we try to create an index with an unusable name.
 	ErrInvalidIndexName = errors.NewKind("invalid index name '%s'")
 
@@ -814,7 +813,7 @@
 	ErrWindowUnsupported = errors.NewKind(
 		"a window function '%s' is in a context where it cannot be evaluated.",
 	)
-=======
+
 	// ErrFullTextNotSupported is returned when a table does not support the creation of Full-Text indexes.
 	ErrFullTextNotSupported = errors.NewKind("table does not support FULLTEXT indexes")
 
@@ -838,7 +837,6 @@
 
 	// ErrFullTextMissingColumn is returned when a Full-Text column cannot be found.
 	ErrFullTextMissingColumn = errors.NewKind("Full-Text index could not find the column `%s`")
->>>>>>> b6f7f094
 )
 
 // CastSQLError returns a *mysql.SQLError with the error code and in some cases, also a SQL state, populated for the
