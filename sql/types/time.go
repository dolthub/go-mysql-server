// Copyright 2022 Dolthub, Inc.
//
// Licensed under the Apache License, Version 2.0 (the "License");
// you may not use this file except in compliance with the License.
// You may obtain a copy of the License at
//
//     http://www.apache.org/licenses/LICENSE-2.0
//
// Unless required by applicable law or agreed to in writing, software
// distributed under the License is distributed on an "AS IS" BASIS,
// WITHOUT WARRANTIES OR CONDITIONS OF ANY KIND, either express or implied.
// See the License for the specific language governing permissions and
// limitations under the License.

package types

import (
	"math"
	"reflect"
	"strconv"
	"strings"
	"time"

	"github.com/dolthub/vitess/go/sqltypes"
	"github.com/dolthub/vitess/go/vt/proto/query"
	"github.com/shopspring/decimal"
	"gopkg.in/src-d/go-errors.v1"

	"github.com/dolthub/go-mysql-server/sql"
)

var (
	Time TimeType = TimespanType_{}

	ErrConvertingToTimeType = errors.NewKind("value %v is not a valid Time")

	timespanMinimum           int64 = -3020399000000
	timespanMaximum           int64 = 3020399000000
	microsecondsPerSecond     int64 = 1000000
	microsecondsPerMinute     int64 = 60000000
	microsecondsPerHour       int64 = 3600000000
	nanosecondsPerMicrosecond int64 = 1000

	timeValueType = reflect.TypeOf(Timespan(0))
)

// TimeType represents the TIME type.
// https://dev.mysql.com/doc/refman/8.0/en/time.html
// TIME is implemented as TIME(6).
// The type of the returned value is Timespan.
// TODO: implement parameters on the TIME type
type TimeType interface {
	sql.Type
	// ConvertToTimespan returns a Timespan from the given interface. Follows the same conversion rules as
	// Convert(), in that this will process the value based on its base-10 visual representation (for example, Convert()
	// will interpret the value `1234` as 12 minutes and 34 seconds). Returns an error for nil values.
	ConvertToTimespan(v interface{}) (Timespan, error)
	// ConvertToTimeDuration returns a time.Duration from the given interface. Follows the same conversion rules as
	// Convert(), in that this will process the value based on its base-10 visual representation (for example, Convert()
	// will interpret the value `1234` as 12 minutes and 34 seconds). Returns an error for nil values.
	ConvertToTimeDuration(v interface{}) (time.Duration, error)
	// MicrosecondsToTimespan returns a Timespan from the given number of microseconds. This differs from Convert(), as
	// that will process the value based on its base-10 visual representation (for example, Convert() will interpret
	// the value `1234` as 12 minutes and 34 seconds). This clamps the given microseconds to the allowed range.
	MicrosecondsToTimespan(v int64) Timespan
}

type TimespanType_ struct{}

var _ TimeType = TimespanType_{}
var _ sql.CollationCoercible = TimespanType_{}

// MaxTextResponseByteLength implements the Type interface
func (t TimespanType_) MaxTextResponseByteLength(*sql.Context) uint32 {
	// 10 digits are required for a text representation without microseconds, but with microseconds
	// requires 17, so return 17 as an upper limit (i.e. len(+123:00:00.999999"))
	return 17
}

// Timespan is the value type returned by TimeType.Convert().
type Timespan int64

// Compare implements Type interface.
func (t TimespanType_) Compare(a interface{}, b interface{}) (int, error) {
	if hasNulls, res := CompareNulls(a, b); hasNulls {
		return res, nil
	}

	as, err := t.ConvertToTimespan(a)
	if err != nil {
		return 0, err
	}
	bs, err := t.ConvertToTimespan(b)
	if err != nil {
		return 0, err
	}

	return as.Compare(bs), nil
}

func (t TimespanType_) Convert(v interface{}) (interface{}, sql.ConvertInRange, error) {
	if v == nil {
		return nil, sql.InRange, nil
	}
	ret, err := t.ConvertToTimespan(v)
	return ret, sql.InRange, err
}

// MustConvert implements the Type interface.
func (t TimespanType_) MustConvert(v interface{}) interface{} {
	value, _, err := t.Convert(v)
	if err != nil {
		panic(err)
	}
	return value
}

// ConvertToTimespan converts the given interface value to a Timespan. This follows the conversion rules of MySQL, which
// are based on the base-10 visual representation of numbers (for example, Time.Convert() will interpret the value
// `1234` as 12 minutes and 34 seconds). Returns an error on a nil value.
func (t TimespanType_) ConvertToTimespan(v interface{}) (Timespan, error) {
	switch value := v.(type) {
	case Timespan:
		// We only create a Timespan if it's valid, so we can skip this check if we receive a Timespan.
		// Timespan values are not intended to be modified by an integrator, therefore it is on the integrator if they corrupt a Timespan.
		return value, nil
	case int:
		return t.ConvertToTimespan(int64(value))
	case uint:
		return t.ConvertToTimespan(int64(value))
	case int8:
		return t.ConvertToTimespan(int64(value))
	case uint8:
		return t.ConvertToTimespan(int64(value))
	case int16:
		return t.ConvertToTimespan(int64(value))
	case uint16:
		return t.ConvertToTimespan(int64(value))
	case int32:
		return t.ConvertToTimespan(int64(value))
	case uint32:
		return t.ConvertToTimespan(int64(value))
	case int64:
		absValue := int64Abs(value)
		if absValue >= -59 && absValue <= 59 {
			return t.MicrosecondsToTimespan(value * microsecondsPerSecond), nil
		} else if absValue >= 100 && absValue <= 9999 {
			minutes := absValue / 100
			seconds := absValue % 100
			if minutes <= 59 && seconds <= 59 {
				microseconds := (seconds * microsecondsPerSecond) + (minutes * microsecondsPerMinute)
				if value < 0 {
					return t.MicrosecondsToTimespan(-1 * microseconds), nil
				}
				return t.MicrosecondsToTimespan(microseconds), nil
			}
		} else if absValue >= 10000 && absValue <= 9999999 {
			hours := absValue / 10000
			minutes := (absValue / 100) % 100
			seconds := absValue % 100
			if minutes <= 59 && seconds <= 59 {
				microseconds := (seconds * microsecondsPerSecond) + (minutes * microsecondsPerMinute) + (hours * microsecondsPerHour)
				if value < 0 {
					return t.MicrosecondsToTimespan(-1 * microseconds), nil
				}
				return t.MicrosecondsToTimespan(microseconds), nil
			}
		}
	case uint64:
		return t.ConvertToTimespan(int64(value))
	case float32:
		return t.ConvertToTimespan(float64(value))
	case float64:
		intValue := int64(value)
		microseconds := int64Abs(int64(math.Round((value - float64(intValue)) * float64(microsecondsPerSecond))))
		absValue := int64Abs(intValue)
		if absValue >= -59 && absValue <= 59 {
			totalMicroseconds := (absValue * microsecondsPerSecond) + microseconds
			if value < 0 {
				return t.MicrosecondsToTimespan(-1 * totalMicroseconds), nil
			}
			return t.MicrosecondsToTimespan(totalMicroseconds), nil
		} else if absValue >= 100 && absValue <= 9999 {
			minutes := absValue / 100
			seconds := absValue % 100
			if minutes <= 59 && seconds <= 59 {
				totalMicroseconds := (seconds * microsecondsPerSecond) + (minutes * microsecondsPerMinute) + microseconds
				if value < 0 {
					return t.MicrosecondsToTimespan(-1 * totalMicroseconds), nil
				}
				return t.MicrosecondsToTimespan(totalMicroseconds), nil
			}
		} else if absValue >= 10000 && absValue <= 9999999 {
			hours := absValue / 10000
			minutes := (absValue / 100) % 100
			seconds := absValue % 100
			if minutes <= 59 && seconds <= 59 {
				totalMicroseconds := (seconds * microsecondsPerSecond) + (minutes * microsecondsPerMinute) + (hours * microsecondsPerHour) + microseconds
				if value < 0 {
					return t.MicrosecondsToTimespan(-1 * totalMicroseconds), nil
				}
				return t.MicrosecondsToTimespan(totalMicroseconds), nil
			}
		}
	case decimal.Decimal:
		return t.ConvertToTimespan(value.IntPart())
	case decimal.NullDecimal:
		if value.Valid {
			return t.ConvertToTimespan(value.Decimal.IntPart())
		}
	case string:
		impl, err := stringToTimespan(value)
		if err == nil {
			return impl, nil
		}
		if strings.Contains(value, ".") {
			strAsDouble, err := strconv.ParseFloat(value, 64)
			if err != nil {
				return Timespan(0), ErrConvertingToTimeType.New(v)
			}
			return t.ConvertToTimespan(strAsDouble)
		} else {
			strAsInt, err := strconv.ParseInt(value, 10, 64)
			if err != nil {
				return Timespan(0), ErrConvertingToTimeType.New(v)
			}
			return t.ConvertToTimespan(strAsInt)
		}
	case time.Duration:
		microseconds := value.Nanoseconds() / nanosecondsPerMicrosecond
		return t.MicrosecondsToTimespan(microseconds), nil
	case time.Time:
		h, m, s := value.Clock()
		us := int64(value.Nanosecond())/nanosecondsPerMicrosecond +
			microsecondsPerSecond*int64(s) +
			microsecondsPerMinute*int64(m) +
			microsecondsPerHour*int64(h)
		return Timespan(us), nil
	}

	return Timespan(0), ErrConvertingToTimeType.New(v)
}

// ConvertToTimeDuration implements the TimeType interface.
func (t TimespanType_) ConvertToTimeDuration(v interface{}) (time.Duration, error) {
	val, err := t.ConvertToTimespan(v)
	if err != nil {
		return time.Duration(0), err
	}
	return val.AsTimeDuration(), nil
}

// Equals implements the Type interface.
func (t TimespanType_) Equals(otherType sql.Type) bool {
	_, ok := otherType.(TimespanType_)
	return ok
}

// Promote implements the Type interface.
func (t TimespanType_) Promote() sql.Type {
	return t
}

// SQL implements Type interface.
func (t TimespanType_) SQL(_ *sql.Context, dest []byte, v interface{}) (sqltypes.Value, error) {
	if v == nil {
		return sqltypes.NULL, nil
	}
	ti, err := t.ConvertToTimespan(v)
	if err != nil {
		return sqltypes.Value{}, err
	}

	val := ti.Bytes()
	return sqltypes.MakeTrusted(sqltypes.Time, val), nil
}

// String implements Type interface.
func (t TimespanType_) String() string {
	return "time(6)"
}

// Type implements Type interface.
func (t TimespanType_) Type() query.Type {
	return sqltypes.Time
}

// ValueType implements Type interface.
func (t TimespanType_) ValueType() reflect.Type {
	return timeValueType
}

// Zero implements Type interface.
func (t TimespanType_) Zero() interface{} {
	return Timespan(0)
}

// CollationCoercibility implements sql.CollationCoercible interface.
func (TimespanType_) CollationCoercibility(ctx *sql.Context) (collation sql.CollationID, coercibility byte) {
	return sql.Collation_binary, 5
}

// No built in for absolute values on int64
func int64Abs(v int64) int64 {
	shift := v >> 63
	return (v ^ shift) - shift
}

func stringToTimespan(s string) (Timespan, error) {
	var negative bool
	var hours int16
	var minutes int8
	var seconds int8
	var microseconds int32

	if len(s) > 0 && s[0] == '-' {
		negative = true
		s = s[1:]
	}

	comps := strings.SplitN(s, ".", 2)

	// Parse microseconds
	if len(comps) == 2 {
		microStr := comps[1]
		if len(microStr) < 6 {
			microStr += strings.Repeat("0", 6-len(comps[1]))
		}
		microStr, remainStr := microStr[0:6], microStr[6:]
		convertedMicroseconds, err := strconv.Atoi(microStr)
		if err != nil {
			return Timespan(0), ErrConvertingToTimeType.New(s)
		}
		// MySQL just uses the last digit to round up. This is weird, but matches their implementation.
		if len(remainStr) > 0 && remainStr[len(remainStr)-1:] >= "5" {
			convertedMicroseconds++
		}
		microseconds = int32(convertedMicroseconds)
	}

	// Parse H-M-S time
	hmsComps := strings.SplitN(comps[0], ":", 3)
	hms := make([]string, 3)
	if len(hmsComps) >= 2 {
		if len(hmsComps[0]) > 3 {
			return Timespan(0), ErrConvertingToTimeType.New(s)
		}
		hms[0] = hmsComps[0]
		if len(hmsComps[1]) > 2 {
			return Timespan(0), ErrConvertingToTimeType.New(s)
		}
		hms[1] = hmsComps[1]
		if len(hmsComps) == 3 {
			if len(hmsComps[2]) > 2 {
				return Timespan(0), ErrConvertingToTimeType.New(s)
			}
			hms[2] = hmsComps[2]
		}
	} else {
		l := len(hmsComps[0])
		hms[2] = safeSubstr(hmsComps[0], l-2, l)
		hms[1] = safeSubstr(hmsComps[0], l-4, l-2)
		hms[0] = safeSubstr(hmsComps[0], l-7, l-4)
	}

	hmsHours, err := strconv.Atoi(hms[0])
	if len(hms[0]) > 0 && err != nil {
		return Timespan(0), ErrConvertingToTimeType.New(s)
	}
	hours = int16(hmsHours)

	hmsMinutes, err := strconv.Atoi(hms[1])
	if len(hms[1]) > 0 && err != nil {
		return Timespan(0), ErrConvertingToTimeType.New(s)
	} else if hmsMinutes >= 60 {
		return Timespan(0), ErrConvertingToTimeType.New(s)
	}
	minutes = int8(hmsMinutes)

	hmsSeconds, err := strconv.Atoi(hms[2])
	if len(hms[2]) > 0 && err != nil {
		return Timespan(0), ErrConvertingToTimeType.New(s)
	} else if hmsSeconds >= 60 {
		return Timespan(0), ErrConvertingToTimeType.New(s)
	}
	seconds = int8(hmsSeconds)

	if microseconds == int32(microsecondsPerSecond) {
		microseconds = 0
		seconds++
	}
	if seconds == 60 {
		seconds = 0
		minutes++
	}
	if minutes == 60 {
		minutes = 0
		hours++
	}

	if hours > 838 {
		hours = 838
		minutes = 59
		seconds = 59
	}

	if hours == 838 && minutes == 59 && seconds == 59 {
		microseconds = 0
	}

	return unitsToTimespan(negative, hours, minutes, seconds, microseconds), nil
}

func safeSubstr(s string, start int, end int) string {
	if start < 0 {
		start = 0
	}
	if end < 0 {
		end = 0
	}
	if start > len(s) {
		start = len(s)
		end = len(s)
	} else if end > len(s) {
		end = len(s)
	}
	return s[start:end]
}

// MicrosecondsToTimespan implements the TimeType interface.
func (_ TimespanType_) MicrosecondsToTimespan(v int64) Timespan {
	if v < timespanMinimum {
		v = timespanMinimum
	} else if v > timespanMaximum {
		v = timespanMaximum
	}
	return Timespan(v)
}

func unitsToTimespan(isNegative bool, hours int16, minutes int8, seconds int8, microseconds int32) Timespan {
	negative := int64(1)
	if isNegative {
		negative = -1
	}
	return Timespan(negative *
		(int64(microseconds) +
			(int64(seconds) * microsecondsPerSecond) +
			(int64(minutes) * microsecondsPerMinute) +
			(int64(hours) * microsecondsPerHour)))
}

func (t Timespan) timespanToUnits() (isNegative bool, hours int16, minutes int8, seconds int8, microseconds int32) {
	isNegative = t < 0
	absV := int64Abs(int64(t))
	hours = int16(absV / microsecondsPerHour)
	minutes = int8((absV / microsecondsPerMinute) % 60)
	seconds = int8((absV / microsecondsPerSecond) % 60)
	microseconds = int32(absV % microsecondsPerSecond)
	return
}

// String returns the Timespan formatted as a string (such as for display purposes).
func (t Timespan) String() string {
	return string(t.Bytes())
}

func (t Timespan) Bytes() []byte {
	isNegative, hours, minutes, seconds, microseconds := t.timespanToUnits()
	sz := 10
	if microseconds > 0 {
		sz += 7
	}
	ret := make([]byte, sz)
	i := 0
	if isNegative {
		ret[0] = '-'
		i++
	}

	i = appendDigit(int64(hours), 2, ret, i)
	ret[i] = ':'
	i++
	i = appendDigit(int64(minutes), 2, ret, i)
	ret[i] = ':'
	i++
	i = appendDigit(int64(seconds), 2, ret, i)
	if microseconds > 0 {
		ret[i] = '.'
		i++
		i = appendDigit(int64(microseconds), 6, ret, i)
	}

	return ret[:i]
}

// appendDigit format prints 0-entended integer into buffer
func appendDigit(v int64, extend int, buf []byte, i int) int {
	cmp := int64(1)
	for _ = range extend - 1 {
		cmp *= 10
	}
	for cmp > 0 && v < cmp {
		buf[i] = '0'
		i++
		cmp /= 10
	}
<<<<<<< HEAD

	if microseconds == 0 {

		return fmt.Sprintf("%v%02d:%02d:%02d", sign, hours, minutes, seconds)
=======
	if v == 0 {
		return i
>>>>>>> 5425a890
	}
	tmpBuf := strconv.AppendInt(buf[i:i], v, 10)
	return i + len(tmpBuf)
}

// AsMicroseconds returns the Timespan in microseconds.
func (t Timespan) AsMicroseconds() int64 {
	// Timespan already being implemented in microseconds is an implementation detail that integrators do not need to
	// know about. This is also the reason for the comparison functions.
	return int64(t)
}

// AsTimeDuration returns the Timespan as a time.Duration.
func (t Timespan) AsTimeDuration() time.Duration {
	return time.Duration(t.AsMicroseconds() * nanosecondsPerMicrosecond)
}

// Equals returns whether the calling Timespan and given Timespan are equivalent.
func (t Timespan) Equals(other Timespan) bool {
	return t == other
}

// Compare returns an integer comparing two values. The result will be 0 if t==other, -1 if t < other, and +1 if t > other.
func (t Timespan) Compare(other Timespan) int {
	if t < other {
		return -1
	} else if t > other {
		return 1
	}
	return 0
}

// Negate returns a new Timespan that has been negated.
func (t Timespan) Negate() Timespan {
	return -1 * t
}

// Add returns a new Timespan that is the sum of the calling Timespan and given Timespan. The resulting Timespan is
// clamped to the allowed range.
func (t Timespan) Add(other Timespan) Timespan {
	v := int64(t + other)
	if v < timespanMinimum {
		v = timespanMinimum
	} else if v > timespanMaximum {
		v = timespanMaximum
	}
	return Timespan(v)
}

// Subtract returns a new Timespan that is the difference of the calling Timespan and given Timespan. The resulting
// Timespan is clamped to the allowed range.
func (t Timespan) Subtract(other Timespan) Timespan {
	v := int64(t - other)
	if v < timespanMinimum {
		v = timespanMinimum
	} else if v > timespanMaximum {
		v = timespanMaximum
	}
	return Timespan(v)
}<|MERGE_RESOLUTION|>--- conflicted
+++ resolved
@@ -499,20 +499,15 @@
 	for _ = range extend - 1 {
 		cmp *= 10
 	}
-	for cmp > 0 && v < cmp {
+
+	for cmp > 0 && v < cmp{
+
 		buf[i] = '0'
 		i++
 		cmp /= 10
 	}
-<<<<<<< HEAD
-
-	if microseconds == 0 {
-
-		return fmt.Sprintf("%v%02d:%02d:%02d", sign, hours, minutes, seconds)
-=======
 	if v == 0 {
 		return i
->>>>>>> 5425a890
 	}
 	tmpBuf := strconv.AppendInt(buf[i:i], v, 10)
 	return i + len(tmpBuf)
