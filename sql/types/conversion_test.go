// Copyright 2022 Dolthub, Inc.
//
// Licensed under the Apache License, Version 2.0 (the "License");
// you may not use this file except in compliance with the License.
// You may obtain a copy of the License at
//
//     http://www.apache.org/licenses/LICENSE-2.0
//
// Unless required by applicable law or agreed to in writing, software
// distributed under the License is distributed on an "AS IS" BASIS,
// WITHOUT WARRANTIES OR CONDITIONS OF ANY KIND, either express or implied.
// See the License for the specific language governing permissions and
// limitations under the License.

package types

import (
	"fmt"
	"testing"

	"github.com/dolthub/vitess/go/sqltypes"
	"github.com/dolthub/vitess/go/vt/sqlparser"
	"github.com/stretchr/testify/assert"

	"github.com/dolthub/go-mysql-server/sql"
)

func TestFloatCovert(t *testing.T) {
	tests := []struct {
		length   string
		scale    string
		expected sql.Type
		err      bool
	}{
		{"20", "2", Float32, false},
		{"-1", "", nil, true},
		{"54", "", nil, true},
		{"", "", Float32, false},
		{"0", "", Float32, false},
		{"24", "", Float32, false},
		{"25", "", Float64, false},
		{"53", "", Float64, false},
	}

	for _, test := range tests {
		t.Run(fmt.Sprintf("%v %v %v", test.length, test.scale, test.err), func(t *testing.T) {
			var precision *sqlparser.SQLVal = nil
			var scale *sqlparser.SQLVal = nil

			if test.length != "" {
				precision = &sqlparser.SQLVal{
					Type: sqlparser.IntVal,
					Val:  []byte(test.length),
				}
			}

			if test.scale != "" {
				scale = &sqlparser.SQLVal{
					Type: sqlparser.IntVal,
					Val:  []byte(test.scale),
				}
			}

			ct := &sqlparser.ColumnType{
				Type:   "FLOAT",
				Scale:  scale,
				Length: precision,
			}
			res, err := ColumnTypeToType(ct)
			if test.err {
				assert.Error(t, err)
			} else {
				assert.Equal(t, test.expected, res)
			}
		})
	}
}

func TestColumnTypeToType_Time(t *testing.T) {
	tests := []struct {
		length   string
		expected sql.Type
		err      bool
	}{
		{"", Time, false},
		{"0", nil, true},
		{"1", nil, true},
		{"2", nil, true},
		{"3", nil, true},
		{"4", nil, true},
		{"5", nil, true},
		{"6", Time, false},
		{"7", nil, true},
	}

	for _, test := range tests {
		t.Run(fmt.Sprintf("%v %v", test.length, test.err), func(t *testing.T) {
			var precision *sqlparser.SQLVal

			if test.length != "" {
				precision = &sqlparser.SQLVal{
					Type: sqlparser.IntVal,
					Val:  []byte(test.length),
				}
			}

			ct := &sqlparser.ColumnType{
				Type:   "TIME",
				Length: precision,
			}
			res, err := ColumnTypeToType(ct)
			if test.err {
				assert.Error(t, err)
			} else {
				assert.Equal(t, test.expected, res)
			}
		})
	}
}

func TestColumnCharTypes(t *testing.T) {
	tests := []struct {
		typ string
		len int64
		exp sql.Type
	}{
		{
			typ: "nchar varchar",
			len: 10,
			exp: StringType{baseType: sqltypes.VarChar, maxCharLength: 10, maxByteLength: 30, collation: 33},
		},
		{
			typ: "char varying",
			len: 10,
			exp: StringType{baseType: sqltypes.VarChar, maxCharLength: 10, maxByteLength: 40},
		},
		{
			typ: "nchar varying",
			len: 10,
			exp: StringType{baseType: sqltypes.VarChar, maxCharLength: 10, maxByteLength: 30, collation: 33},
		},
		{
			typ: "national char varying",
			len: 10,
			exp: StringType{baseType: sqltypes.VarChar, maxCharLength: 10, maxByteLength: 30, collation: 33},
		},
	}

	for _, test := range tests {
		t.Run(fmt.Sprintf("%v %v", test.typ, test.exp), func(t *testing.T) {
			ct := &sqlparser.ColumnType{
				Type:   test.typ,
				Length: &sqlparser.SQLVal{Type: sqlparser.IntVal, Val: []byte(fmt.Sprintf("%v", test.len))},
			}
			res, err := ColumnTypeToType(ct)
			assert.NoError(t, err)
			assert.Equal(t, test.exp, res)
		})
	}
}

func TestGeneralizeTypes(t *testing.T) {
	decimalType := MustCreateDecimalType(DecimalTypeMaxPrecision, DecimalTypeMaxScale)
	uint64DecimalType := MustCreateDecimalType(DecimalTypeMaxPrecision, 0)

	tests := []struct {
		typeA    sql.Type
		typeB    sql.Type
		expected sql.Type
	}{
		{Float64, Float32, Float64},
		{Float64, Int32, Float64},
		{Int24, Float32, Float64},
		{decimalType, Float64, Float64},
		{decimalType, Int32, decimalType},
		{Int64, decimalType, decimalType},
		{Uint64, Int32, uint64DecimalType},
		{Int24, Uint64, uint64DecimalType},
		{Uint64, Uint8, Uint64},
		{Uint24, Uint64, Uint64},
		{Int64, Uint32, Int64},
		{Int24, Int64, Int64},
		{Int8, Int64, Int64},
		{Uint32, Int24, Int64},
		{Uint24, Uint32, Uint32},
		{Int32, Int8, Int32},
		{Uint24, Int32, Int32},
		{Uint24, Int24, Int32},
		{Uint8, Uint24, Uint24},
		{Int24, Uint8, Int24},
		{Int8, Int24, Int24},
		{Int8, Uint16, Int24},
		{Uint16, Uint8, Uint16},
		{Int16, Int16, Int16},
		{Int8, Int16, Int16},
		{Uint8, Int8, Int16},
		{Uint8, Uint8, Uint8},
		{Int8, Int8, Int8},
		{Boolean, Int64, Int64},
		{Boolean, Boolean, Boolean},
		{Text, Text, Text},
		{Text, LongText, LongText},
		{Text, Float64, LongText},
		{Int64, Text, LongText},
		{Int8, Null, Int8},
		{Time, Time, Time},
		{Time, Date, DatetimeMaxPrecision},
		{Date, Date, Date},
		{Date, Timestamp, DatetimeMaxPrecision},
<<<<<<< HEAD
		{Timestamp, Timestamp, TimestampMaxPrecision},
		{Timestamp, TimestampMaxPrecision, TimestampMaxPrecision},
=======
		{Timestamp, Timestamp, Timestamp},
>>>>>>> ffdc4a93
		{Timestamp, Datetime, DatetimeMaxPrecision},
		{Null, Int64, Int64},
		{Null, Null, Null},
	}
	for _, test := range tests {
		t.Run(fmt.Sprintf("%v %v %v", test.typeA, test.typeB, test.expected), func(t *testing.T) {
			res := GeneralizeTypes(test.typeA, test.typeB)
			assert.Equal(t, test.expected, res)
		})
	}
}<|MERGE_RESOLUTION|>--- conflicted
+++ resolved
@@ -207,12 +207,8 @@
 		{Time, Date, DatetimeMaxPrecision},
 		{Date, Date, Date},
 		{Date, Timestamp, DatetimeMaxPrecision},
-<<<<<<< HEAD
-		{Timestamp, Timestamp, TimestampMaxPrecision},
+		{Timestamp, Timestamp, Timestamp},
 		{Timestamp, TimestampMaxPrecision, TimestampMaxPrecision},
-=======
-		{Timestamp, Timestamp, Timestamp},
->>>>>>> ffdc4a93
 		{Timestamp, Datetime, DatetimeMaxPrecision},
 		{Null, Int64, Int64},
 		{Null, Null, Null},
