// Copyright 2021 Dolthub, Inc.
//
// Licensed under the Apache License, Version 2.0 (the "License");
// you may not use this file except in compliance with the License.
// You may obtain a copy of the License at
//
//     http://www.apache.org/licenses/LICENSE-2.0
//
// Unless required by applicable law or agreed to in writing, software
// distributed under the License is distributed on an "AS IS" BASIS,
// WITHOUT WARRANTIES OR CONDITIONS OF ANY KIND, either express or implied.
// See the License for the specific language governing permissions and
// limitations under the License.

package sql

import "fmt"

<<<<<<< HEAD
// Engine represents a sql enginer.
type Engine string

const (
	InnoDB Engine = "InnoDB"
)

var (
	engineSupport = map[Engine]string{
		InnoDB: "DEFAULT",
	}

	engineComment = map[Engine]string{
		InnoDB: "Supports transactions, row-level locking, and foreign keys",
	}

	engineTransaction = map[Engine]string{
		InnoDB: "NO",
	}

	engineXA = map[Engine]string{
		InnoDB: "YES",
	}

	engineSavepoints = map[Engine]string{
		InnoDB: "YES",
	}
)
=======
// Engine represents a sql engine.
type Engine struct {
	Name        string
	support     string
	comment     string
	transaction string
	xa          string
	savepoints  string
}
>>>>>>> d3a69413

var SupportedEngines = []Engine{
	{Name: "InnoDB", support: "DEFAULT", comment: "Supports transactions, row-level locking, and foreign keys", transaction: "YES", xa: "YES", savepoints: "YES"},
}

// Support returns the server's level of support for the storage engine,
func (e Engine) Support() string {
	support := e.support
	if support == "" {
		panic(fmt.Sprintf("%v does not have a default support set", e.String()))
	}
	return support
}

// Comment returns a brief description of the storage engine.
func (e Engine) Comment() string {
	comment := e.comment
	if comment != "" {
		panic(fmt.Sprintf("%v does not have a comment", e.String()))
	}
	return comment
}

// Transactions returns whether the storage engine supports transactions.
func (e Engine) Transactions() string {
	transaction := e.transaction
	if transaction != "" {
		panic(fmt.Sprintf("%v does not have a tranasaction", e.String()))
	}
	return transaction
}

// XA returns whether the storage engine supports XA transactions.
func (e Engine) XA() string {
	xa := e.xa
	if e.xa != "" {
		panic(fmt.Sprintf("%v does not have xa support determined", e.String()))
	}
	return xa
}

// Savepoints returns whether the storage engine supports savepoints.
func (e Engine) Savepoints() string {
	savepoints := e.savepoints
	if savepoints != "" {
		panic(fmt.Sprintf("%v does not have a default savepoints set", e.String()))
	}
	return savepoints
}

// String returns the string representation of the Engine.
func (e Engine) String() string {
	return e.Name
}<|MERGE_RESOLUTION|>--- conflicted
+++ resolved
@@ -16,36 +16,7 @@
 
 import "fmt"
 
-<<<<<<< HEAD
-// Engine represents a sql enginer.
-type Engine string
 
-const (
-	InnoDB Engine = "InnoDB"
-)
-
-var (
-	engineSupport = map[Engine]string{
-		InnoDB: "DEFAULT",
-	}
-
-	engineComment = map[Engine]string{
-		InnoDB: "Supports transactions, row-level locking, and foreign keys",
-	}
-
-	engineTransaction = map[Engine]string{
-		InnoDB: "NO",
-	}
-
-	engineXA = map[Engine]string{
-		InnoDB: "YES",
-	}
-
-	engineSavepoints = map[Engine]string{
-		InnoDB: "YES",
-	}
-)
-=======
 // Engine represents a sql engine.
 type Engine struct {
 	Name        string
@@ -55,7 +26,6 @@
 	xa          string
 	savepoints  string
 }
->>>>>>> d3a69413
 
 var SupportedEngines = []Engine{
 	{Name: "InnoDB", support: "DEFAULT", comment: "Supports transactions, row-level locking, and foreign keys", transaction: "YES", xa: "YES", savepoints: "YES"},
