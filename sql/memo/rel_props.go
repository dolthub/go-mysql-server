// Copyright 2023 Dolthub, Inc.
//
// Licensed under the Apache License, Version 2.0 (the "License");
// you may not use this file except in compliance with the License.
// You may obtain a copy of the License at
//
//     http://www.apache.org/licenses/LICENSE-2.0
//
// Unless required by applicable law or agreed to in writing, software
// distributed under the License is distributed on an "AS IS" BASIS,
// WITHOUT WARRANTIES OR CONDITIONS OF ANY KIND, either express or implied.
// See the License for the specific language governing permissions and
// limitations under the License.

package memo

import (
	"fmt"
	"strings"

	"github.com/dolthub/go-mysql-server/sql"
	"github.com/dolthub/go-mysql-server/sql/plan"
)

// relProps are relational attributes shared by all plans in an expression
// group (see: ExprGroup).
type relProps struct {
	grp *ExprGroup

	fds          *sql.FuncDepSet
	outputCols   sql.Schema
	inputTables  sql.FastIntSet
	outputTables sql.FastIntSet

	card float64

	Distinct distinctOp
	limit    sql.Expression
}

func newRelProps(rel RelExpr) *relProps {
	p := &relProps{
		grp: rel.Group(),
	}
	if r, ok := rel.(SourceRel); ok {
		if r.Name() == "" {
			p.outputCols = []*sql.Column{
				{
					Name:   "1",
					Source: "",
				},
			}
		} else {
			p.outputCols = r.OutputCols()
		}
		// need to assign column ids
		// TODO name resolution should replace assignColumnIds, then Fds can stay lazy
		p.populateFds()
	}
	p.populateOutputTables()
	p.populateInputTables()
	return p
}

// denormIdxExprs replaces the native table name in index
// expression strings with the aliased name.
// TODO: this is unstable as long as periods in Index.Expressions()
// identifiers are ambiguous.
func denormIdxExprs(table string, idx sql.Index) []string {
	denormExpr := make([]string, len(idx.Expressions()))
	for i, e := range idx.Expressions() {
		parts := strings.Split(e, ".")
		denormExpr[i] = strings.ToLower(fmt.Sprintf("%s.%s", table, parts[1]))
	}
	return denormExpr
}

func (p *relProps) populateFds() {
	var fds *sql.FuncDepSet
	switch rel := p.grp.First.(type) {
	case JoinRel:
		jp := rel.JoinPrivate()
		switch {
		case jp.Op.IsDegenerate():
			fds = sql.NewCrossJoinFDs(jp.Left.RelProps.FuncDeps(), jp.Right.RelProps.FuncDeps())
		case jp.Op.IsLeftOuter():
			fds = sql.NewLeftJoinFDs(jp.Left.RelProps.FuncDeps(), jp.Right.RelProps.FuncDeps(), getEquivs(jp.Filter))
		default:
			fds = sql.NewInnerJoinFDs(jp.Left.RelProps.FuncDeps(), jp.Right.RelProps.FuncDeps(), getEquivs(jp.Filter))
		}
	case *Max1Row:
		start := len(rel.Group().m.Columns)
		rel.Group().m.assignColumnIds(rel)
		end := len(rel.Group().m.Columns)

		sch := allTableCols(rel)

		var all sql.ColSet
		var notNull sql.ColSet
		for i := start; i < end; i++ {
			all.Add(sql.ColumnId(i + 1))
			if !sch[i-start].Nullable {
				notNull.Add(sql.ColumnId(i + 1))
			}
		}
		fds = sql.NewMax1RowFDs(all, notNull)
	case SourceRel:
		start := len(rel.Group().m.Columns)
		rel.Group().m.assignColumnIds(rel)
		end := len(rel.Group().m.Columns)

		sch := allTableCols(rel)

		var all sql.ColSet
		var notNull sql.ColSet
		for i := start; i < end; i++ {
			all.Add(sql.ColumnId(i + 1))
			if !sch[i-start].Nullable {
				notNull.Add(sql.ColumnId(i + 1))
			}
		}

		var indexes []sql.Index
		switch n := rel.(type) {
		case *TableAlias:
			rt, ok := n.Table.Child.(*plan.ResolvedTable)
			if !ok {
				break
			}
			table := rt.Table
			if w, ok := table.(sql.TableWrapper); ok {
				table = w.Underlying()
			}
			indexableTable, ok := table.(sql.IndexAddressableTable)
			if !ok {
				break
			}
			indexes, _ = indexableTable.GetIndexes(rel.Group().m.Ctx)
		case *TableScan:
			table := n.Table.Table
			if w, ok := table.(sql.TableWrapper); ok {
				table = w.Underlying()
			}
			indexableTable, ok := table.(sql.IndexAddressableTable)
			if !ok {
				break
			}
			indexes, _ = indexableTable.GetIndexes(rel.Group().m.Ctx)
		default:
		}

		var strictKeys []sql.ColSet
		var laxKeys []sql.ColSet
		var indexesNorm []*Index
		for _, idx := range indexes {
			// strict if primary key or all nonNull and unique
			exprs := denormIdxExprs(rel.Name(), idx)
			strict := true
			normIdx := &Index{idx: idx, order: make([]sql.ColumnId, len(exprs))}
			for i, e := range exprs {
				colId := rel.Group().m.Columns[e]
				if colId == 0 {
					panic("unregistered column")
				}
				normIdx.set.Add(colId)
				normIdx.order[i] = colId
				if !notNull.Contains(colId) {
					strict = false
				}
			}
			if !idx.IsUnique() {
				// not an FD
			} else if strict {
				strictKeys = append(strictKeys, normIdx.set)
			} else {
				laxKeys = append(laxKeys, normIdx.set)
			}
			indexesNorm = append(indexesNorm, normIdx)
		}
		rel.SetIndexes(indexesNorm)
		fds = sql.NewTablescanFDs(all, strictKeys, laxKeys, notNull)
	case *Filter:
		var notNull sql.ColSet
		var constant sql.ColSet
		var equiv [][2]sql.ColumnId
		for _, f := range rel.Filters {
			switch f := f.Scalar.(type) {
			case *Equal:
				if l, ok := f.Left.Scalar.(*ColRef); ok {
					switch r := f.Right.Scalar.(type) {
					case *ColRef:
						equiv = append(equiv, [2]sql.ColumnId{l.Col, r.Col})
					case *Literal:
						constant.Add(l.Col)
						if r.Val != nil {
							notNull.Add(l.Col)
						}
					}
				}
				if r, ok := f.Right.Scalar.(*ColRef); ok {
					switch l := f.Left.Scalar.(type) {
					case *ColRef:
						equiv = append(equiv, [2]sql.ColumnId{l.Col, r.Col})
					case *Literal:
						constant.Add(r.Col)
						if l.Val != nil {
							notNull.Add(r.Col)
						}
					}
				}
			case *Not:
				child, ok := f.Child.Scalar.(*IsNull)
				if ok {
					col, ok := child.Child.Scalar.(*ColRef)
					if ok {
						notNull.Add(col.Col)
					}
				}
			}
		}
		fds = sql.NewFilterFDs(rel.Child.RelProps.FuncDeps(), notNull, constant, equiv)
	case *Project:
		var projCols sql.ColSet
		for _, e := range rel.Projections {
			projCols = projCols.Union(e.scalarProps.Cols)
		}
		fds = sql.NewProjectFDs(rel.Child.RelProps.FuncDeps(), projCols, false)
	case *Distinct:
		fds = sql.NewProjectFDs(rel.Child.RelProps.FuncDeps(), rel.Child.RelProps.FuncDeps().All(), true)
	default:
		panic(fmt.Sprintf("unsupported relProps type: %T", rel))
	}
	p.fds = fds
}

// allTableCols returns the full schema of a table ignoring
// declared projections.
func allTableCols(rel SourceRel) sql.Schema {
	var table sql.Table
	switch rel := rel.(type) {
	case *TableAlias:
		rt, ok := rel.Table.Child.(*plan.ResolvedTable)
		if !ok {
			break
		}
		table = rt.Table
	case *TableScan:
		table = rel.Table.Table
	default:
		return rel.OutputCols()
	}
	if w, ok := table.(sql.TableWrapper); ok {
		table = w.Underlying()
	}
	projTab, ok := table.(sql.PrimaryKeyTable)
	if !ok {
		return rel.OutputCols()
	}

	sch := projTab.PrimaryKeySchema().Schema
	ret := make(sql.Schema, len(sch))
	for i, c := range sch {
		ret[i] = &sql.Column{
			Name:           c.Name,
			Type:           c.Type,
			Default:        c.Default,
			AutoIncrement:  c.AutoIncrement,
			Nullable:       c.Nullable,
			Source:         rel.Name(),
			DatabaseSource: c.DatabaseSource,
			PrimaryKey:     c.PrimaryKey,
			Comment:        c.Comment,
			Extra:          c.Extra,
		}
	}
	return ret

}

// getEquivs collects column equivalencies in the format sql.EquivSet expects.
func getEquivs(filters []ScalarExpr) [][2]sql.ColumnId {
	var ret [][2]sql.ColumnId
	for _, f := range filters {
		var l, r *ColRef
		switch f := f.(type) {
		case *Equal:
			l, _ = f.Left.Scalar.(*ColRef)
			r, _ = f.Right.Scalar.(*ColRef)
		case *NullSafeEq:
			l, _ = f.Left.Scalar.(*ColRef)
			r, _ = f.Right.Scalar.(*ColRef)
		}
		if l != nil && r != nil {
			ret = append(ret, [2]sql.ColumnId{l.Col, r.Col})
		}
	}
	return ret
}

func (p *relProps) FuncDeps() *sql.FuncDepSet {
	if p.fds == nil {
		p.populateFds()
	}
	return p.fds
}

// populateOutputTables initializes the bitmap indicating which tables'
// attributes are available outputs from the ExprGroup
func (p *relProps) populateOutputTables() {
	switch n := p.grp.First.(type) {
	case SourceRel:
		p.outputTables = sql.NewFastIntSet(int(n.TableId()))
	case *AntiJoin:
		p.outputTables = n.Left.RelProps.OutputTables()
	case *SemiJoin:
		p.outputTables = n.Left.RelProps.OutputTables()
	case *Distinct:
		p.outputTables = n.Child.RelProps.OutputTables()
	case *Project:
		p.outputTables = n.Child.RelProps.OutputTables()
	case *Filter:
		p.outputTables = n.Child.RelProps.OutputTables()
	case JoinRel:
		p.outputTables = n.JoinPrivate().Left.RelProps.OutputTables().Union(n.JoinPrivate().Right.RelProps.OutputTables())
	default:
		panic(fmt.Sprintf("unhandled type: %T", n))
	}
}

// populateInputTables initializes the bitmap indicating which tables
// are input into this ExprGroup. This is used to enforce join order
// hinting for semi joins.
func (p *relProps) populateInputTables() {
	switch n := p.grp.First.(type) {
	case SourceRel:
		p.inputTables = sql.NewFastIntSet(int(n.TableId()))
	case *Distinct:
		p.inputTables = n.Child.RelProps.InputTables()
	case *Project:
		p.inputTables = n.Child.RelProps.InputTables()
	case *Filter:
		p.inputTables = n.Child.RelProps.InputTables()
	case JoinRel:
		p.inputTables = n.JoinPrivate().Left.RelProps.InputTables().Union(n.JoinPrivate().Right.RelProps.InputTables())
	default:
		panic(fmt.Sprintf("unhandled type: %T", n))
	}
}

func (p *relProps) populateOutputCols() {
	p.outputCols = p.outputColsForRel(p.grp.Best)
}

func (p *relProps) outputColsForRel(r RelExpr) sql.Schema {
	switch r := r.(type) {
	case *SemiJoin:
		return r.Left.RelProps.OutputCols()
	case *AntiJoin:
		return r.Left.RelProps.OutputCols()
	case *LookupJoin:
		if r.Op.IsPartial() {
			return r.Left.RelProps.OutputCols()
		} else {
			return append(r.JoinPrivate().Left.RelProps.OutputCols(), r.JoinPrivate().Right.RelProps.OutputCols()...)
		}
	case JoinRel:
		return append(r.JoinPrivate().Left.RelProps.OutputCols(), r.JoinPrivate().Right.RelProps.OutputCols()...)
	case *Distinct:
		return r.Child.RelProps.OutputCols()
	case *Project:
		return r.outputCols()
	case *Filter:
		return r.outputCols()
	case SourceRel:
		return r.OutputCols()
	default:
		panic("unknown type")
	}
	return nil
}

// OutputCols returns the output schema of a node
func (p *relProps) OutputCols() sql.Schema {
	if p.outputCols == nil {
		if p.grp.Best == nil {
			return p.outputColsForRel(p.grp.First)
		}
		p.populateOutputCols()
	}
	return p.outputCols
}

// OutputTables returns a bitmap of tables in the output schema of this node.
func (p *relProps) OutputTables() sql.FastIntSet {
	return p.outputTables
}

// InputTables returns a bitmap of tables input into this node.
func (p *relProps) InputTables() sql.FastIntSet {
	return p.inputTables
}

// sortedInputs returns true if a relation's inputs are sorted on the
// full output schema. The OrderedDistinct operator can be used in this
// case.
func sortedInputs(rel RelExpr) bool {
	switch r := rel.(type) {
	case *Max1Row:
		return true
	case *Project:
		if _, ok := r.Child.Best.(*Max1Row); ok {
			return true
		}
		inputs := sortedColsForRel(r.Child.Best)
		outputs := r.outputCols()
		i := 0
		j := 0
		for i < len(outputs) && j < len(inputs) {
			// i -> output idx (distinct)
			// j -> input idx
			// want to find matches for all i where j_i <= j_i+1
			if strings.EqualFold(outputs[i].Name, inputs[j].Name) &&
<<<<<<< HEAD
				strings.EqualFold(outputs[i].Name, inputs[j].Name) {
=======
				strings.EqualFold(outputs[i].Source, inputs[j].Source) {
>>>>>>> d3613a9b
				i++
			} else {
				// identical projections satisfied by same input
				j++
			}
		}
		return i == len(outputs)
	default:
		return false
	}
}

func sortedColsForRel(rel RelExpr) sql.Schema {
	switch r := rel.(type) {
	case *TableScan:
		tab, ok := r.Table.Table.(sql.PrimaryKeyTable)
		if ok {
			ords := tab.PrimaryKeySchema().PkOrdinals
			var pks sql.Schema
			for _, i := range ords {
				pks = append(pks, tab.PrimaryKeySchema().Schema[i])
			}
			return pks
		}
	case *MergeJoin:
		var ret sql.Schema
		for _, e := range r.InnerScan.Idx.SqlIdx().Expressions() {
			// TODO columns can have "." characters, this will miss cases
			parts := strings.Split(e, ".")
			var name string
			if len(parts) == 2 {
				name = parts[1]
			} else {
				return nil
			}
			ret = append(ret, &sql.Column{
				Name:     strings.ToLower(name),
				Source:   strings.ToLower(r.InnerScan.Idx.SqlIdx().Table()),
				Nullable: true},
			)
		}
		return ret
	case JoinRel:
		return sortedColsForRel(r.JoinPrivate().Left.Best)
	case *Project:
		// TODO remove projections from sortedColsForRel(n.child.best)
		return nil
	case *TableAlias:
		rt, ok := r.Table.Child.(*plan.ResolvedTable)
		if !ok {
			return nil
		}
		tab, ok := rt.Table.(sql.PrimaryKeyTable)
		if ok {
			ords := tab.PrimaryKeySchema().PkOrdinals
			var pks sql.Schema
			for _, i := range ords {
				col := tab.PrimaryKeySchema().Schema[i].Copy()
				col.Source = r.Name()
				pks = append(pks, col)
			}
			return pks
		}
	default:
	}
	return nil
}<|MERGE_RESOLUTION|>--- conflicted
+++ resolved
@@ -420,11 +420,7 @@
 			// j -> input idx
 			// want to find matches for all i where j_i <= j_i+1
 			if strings.EqualFold(outputs[i].Name, inputs[j].Name) &&
-<<<<<<< HEAD
-				strings.EqualFold(outputs[i].Name, inputs[j].Name) {
-=======
 				strings.EqualFold(outputs[i].Source, inputs[j].Source) {
->>>>>>> d3613a9b
 				i++
 			} else {
 				// identical projections satisfied by same input
