--- conflicted
+++ resolved
@@ -174,11 +174,6 @@
 	ctx *sql.Context,
 ) (sql.Row, error) {
 
-<<<<<<< HEAD
-=======
-	projections := i.projs
-
->>>>>>> 7772fe0d
 	// For the set of iterators, we return one row each element in the longest of the iterators provided.
 	// Other iterator values will be NULL after they are depleted. All non-iterator fields for the row are returned
 	// identically for each row in the result set.
