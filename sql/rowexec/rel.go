--- conflicted
+++ resolved
@@ -207,30 +207,26 @@
 		if err != nil {
 			return nil, err
 		}
-<<<<<<< HEAD
 		return newHashLookupGeneratingIter(n, childIter), nil
 	}
 	key, err := n.GetHashKey(ctx, n.LeftProbeKey, row)
 	if err != nil {
 		return nil, err
-=======
-		if n.JoinType.IsExcludeNulls() {
-			// Some joins care if any of their filter comparisons have a NULL result.
-			// For these joins, we need to distinguish between an empty and non-empty secondary table.
-			// Thus, if there are any rows in the lookup, we must return at least one.
-			if len(n.Lookup[key]) > 0 {
-				return sql.RowsToRowIter(n.Lookup[key]...), nil
-			}
-			for k := range n.Lookup {
-				if len(n.Lookup[k]) > 0 {
-					return sql.RowsToRowIter(n.Lookup[k]...), nil
-				}
-			}
-		}
-		return sql.RowsToRowIter(n.Lookup[key]...), nil
->>>>>>> 363de432
-	}
-	return sql.RowsToRowIter((*(n.Lookup))[key]...), nil
+	}
+	if n.JoinType.IsExcludeNulls() {
+		// Some joins care if any of their filter comparisons have a NULL result.
+		// For these joins, we need to distinguish between an empty and non-empty secondary table.
+		// Thus, if there are any rows in the lookup, we must return at least one.
+		if len((*n.Lookup)[key]) > 0 {
+			return sql.RowsToRowIter((*n.Lookup)[key]...), nil
+		}
+		for k := range *n.Lookup {
+			if len((*n.Lookup)[k]) > 0 {
+				return sql.RowsToRowIter((*n.Lookup)[k]...), nil
+			}
+		}
+	}
+	return sql.RowsToRowIter((*n.Lookup)[key]...), nil
 }
 
 func (b *BaseBuilder) buildTableAlias(ctx *sql.Context, n *plan.TableAlias, row sql.Row) (sql.RowIter, error) {
