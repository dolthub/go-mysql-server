package analyzer

import (
	"strings"

	"github.com/dolthub/go-mysql-server/sql/types"

	"github.com/dolthub/go-mysql-server/sql"
	"github.com/dolthub/go-mysql-server/sql/expression"
	"github.com/dolthub/go-mysql-server/sql/expression/function/aggregation"
	"github.com/dolthub/go-mysql-server/sql/plan"
	"github.com/dolthub/go-mysql-server/sql/transform"
)

// replacePkSort applies an IndexAccess when there is an `OrderBy` over a prefix of any `PrimaryKey`s
func replacePkSort(ctx *sql.Context, a *Analyzer, n sql.Node, scope *plan.Scope, sel RuleSelector) (sql.Node, transform.TreeIdentity, error) {
	return replacePkSortHelper(ctx, scope, n, nil)
}

func replacePkSortHelper(ctx *sql.Context, scope *plan.Scope, node sql.Node, sortNode *plan.Sort) (sql.Node, transform.TreeIdentity, error) {
	switch n := node.(type) {
	case *plan.Sort:
		sortNode = n // lowest parent sort node
	case *plan.IndexedTableAccess:
		if sortNode == nil || !isValidSortFieldOrder(sortNode.SortFields) {
			return n, transform.SameTree, nil
		}
		if !n.IsStatic() {
			return n, transform.SameTree, nil
		}
		lookup, err := n.GetLookup(ctx, nil)
		if err != nil {
			return nil, transform.SameTree, err
		}

		tableAliases, err := getTableAliases(sortNode, scope)
		if err != nil {
			return n, transform.SameTree, nil
		}

		sfExprs := normalizeExpressions(tableAliases, sortNode.SortFields.ToExpressions()...)
		sfAliases := aliasedExpressionsInNode(sortNode)
		if !isSortFieldsValidPrefix(sfExprs, sfAliases, lookup.Index.Expressions()) {
			return n, transform.SameTree, nil
		}

		// if the lookup does not need any reversing, do nothing
		if sortNode.SortFields[0].Order != sql.Descending {
			return n, transform.NewTree, nil
		}

<<<<<<< HEAD
		// some indexes (like doltHistoryTable) can't be reversed
=======
		// if the index is not reversible, do nothing
>>>>>>> e0337090
		if oi, ok := lookup.Index.(sql.OrderedIndex); ok && !oi.Reversible() {
			return n, transform.SameTree, nil
		}

		lookup.Reverse()
		nn, err := plan.NewStaticIndexedAccessForTableNode(n.TableNode, lookup)
		if err != nil {
			return nil, transform.SameTree, err
		}
		return nn, transform.NewTree, err
	case *plan.ResolvedTable:
		if sortNode == nil || !isValidSortFieldOrder(sortNode.SortFields) {
			return n, transform.SameTree, nil
		}

		table := n.UnderlyingTable()
		idxTbl, ok := table.(sql.IndexAddressableTable)
		if !ok {
			return n, transform.SameTree, nil
		}

		tableAliases, err := getTableAliases(sortNode, scope)
		if err != nil {
			return n, transform.SameTree, nil
		}

		var idx sql.Index
		idxs, err := idxTbl.GetIndexes(ctx)
		if err != nil {
			return nil, transform.SameTree, err
		}
		sfExprs := normalizeExpressions(tableAliases, sortNode.SortFields.ToExpressions()...)
		sfAliases := aliasedExpressionsInNode(sortNode)
		for _, idxCandidate := range idxs {
			if isSortFieldsValidPrefix(sfExprs, sfAliases, idxCandidate.Expressions()) {
				idx = idxCandidate
				break
			}
		}
		if idx == nil {
			return n, transform.SameTree, nil
		}

		// Create lookup based off of PrimaryKey
		indexBuilder := sql.NewIndexBuilder(idx)
		lookup, err := indexBuilder.Build(ctx)
		if err != nil {
			return nil, transform.SameTree, err
		}
		if sortNode.SortFields[0].Order == sql.Descending {
			lookup.Reverse()
		}
<<<<<<< HEAD

=======
>>>>>>> e0337090
		// Some Primary Keys (like doltHistoryTable) are not in order
		if oi, ok := idx.(sql.OrderedIndex); ok && ((lookup.IsReverse && !oi.Reversible()) || oi.Order() == sql.IndexOrderNone) {
			return n, transform.SameTree, nil
		}
		if !idx.CanSupport(lookup.Ranges...) {
			return n, transform.SameTree, nil
		}
		nn, err := plan.NewStaticIndexedAccessForTableNode(n, lookup)
		if err != nil {
			return nil, transform.SameTree, err
		}

		return nn, transform.NewTree, err
	}

	allSame := transform.SameTree
	newChildren := make([]sql.Node, len(node.Children()))
	for i, child := range node.Children() {
		var err error
		same := transform.SameTree
		switch c := child.(type) {
		case *plan.Project, *plan.TableAlias, *plan.ResolvedTable, *plan.Filter, *plan.Limit, *plan.Offset, *plan.Sort, *plan.IndexedTableAccess:
			newChildren[i], same, err = replacePkSortHelper(ctx, scope, child, sortNode)
		default:
			newChildren[i] = c
		}
		if err != nil {
			return nil, transform.SameTree, err
		}
		allSame = allSame && same
	}

	if allSame {
		return node, transform.SameTree, nil
	}

	// if sort node was replaced with indexed access, drop sort node
	if node == sortNode {
		return newChildren[0], transform.NewTree, nil
	}

	newNode, err := node.WithChildren(newChildren...)
	if err != nil {
		return nil, transform.SameTree, err
	}
	return newNode, transform.NewTree, nil
}

// replaceAgg converts aggregate functions to order by + limit 1 when possible
func replaceAgg(ctx *sql.Context, a *Analyzer, node sql.Node, scope *plan.Scope, sel RuleSelector) (sql.Node, transform.TreeIdentity, error) {
	return transform.Node(node, func(n sql.Node) (sql.Node, transform.TreeIdentity, error) {
		// project with groupby child
		proj, ok := n.(*plan.Project)
		if !ok {
			return n, transform.SameTree, nil
		}
		gb, ok := proj.Child.(*plan.GroupBy)
		if !ok {
			return n, transform.SameTree, nil
		}
		// TODO: optimize when there are multiple aggregations; use LATERAL JOINS
		if len(gb.SelectedExprs) != 1 || len(gb.GroupByExprs) != 0 {
			return n, transform.SameTree, nil
		}

		// TODO: support secondary indexes
		var pkIdx sql.Index
		switch t := gb.Child.(type) {
		case *plan.IndexedTableAccess:
			if _, ok := t.Table.(sql.IndexAddressableTable); ok {
				idx := t.Index()
				if idx.ID() != "PRIMARY" {
					return n, transform.SameTree, nil
				}
				pkIdx = idx
			}
		case *plan.ResolvedTable:
			if tbl, ok := t.UnderlyingTable().(sql.IndexAddressableTable); ok {
				idx, err := getPKIndex(ctx, tbl)
				if err != nil {
					return nil, transform.SameTree, err
				}
				if idx == nil {
					return n, transform.SameTree, nil
				}
				pkIdx = idx
			}
		default:
			return n, transform.SameTree, nil
		}

		// generate sort fields from aggregations
		var sf sql.SortField
		switch agg := gb.SelectedExprs[0].(type) {
		case *aggregation.Max:
			gf, ok := agg.UnaryExpression.Child.(*expression.GetField)
			if !ok {
				return n, transform.SameTree, nil
			}
			sf = sql.SortField{
				Column: gf,
				Order:  sql.Descending,
			}
		case *aggregation.Min:
			gf, ok := agg.UnaryExpression.Child.(*expression.GetField)
			if !ok {
				return n, transform.SameTree, nil
			}
			sf = sql.SortField{
				Column: gf,
				Order:  sql.Ascending,
			}
		default:
			return n, transform.SameTree, nil
		}

		// since we're only supporting one aggregation, it must be on the first column of the primary key
		if !strings.EqualFold(pkIdx.Expressions()[0], sf.Column.String()) {
			return n, transform.SameTree, nil
		}

		// replace all aggs in proj.Projections with GetField
		name := gb.SelectedExprs[0].String()
		newProjs, _, err := transform.Exprs(proj.Projections, func(e sql.Expression) (sql.Expression, transform.TreeIdentity, error) {
			if strings.EqualFold(e.String(), name) {
				return sf.Column, transform.NewTree, nil
			}
			return e, transform.SameTree, nil
		})
		if err != nil {
			return nil, transform.SameTree, err
		}
		newProj := plan.NewProject(newProjs, plan.NewSort(sql.SortFields{sf}, gb.Child))
		limit := plan.NewLimit(expression.NewLiteral(1, types.Int64), newProj)
		return limit, transform.NewTree, nil
	})
}

// isSortFieldsValidPrefix checks if the SortFields in sortNode are a valid prefix of the index columns
func isSortFieldsValidPrefix(sfExprs []sql.Expression, sfAliases map[string]string, idxColExprs []string) bool {
	if len(sfExprs) > len(idxColExprs) {
		return false
	}
	for i, fieldExpr := range sfExprs {
		fieldName := fieldExpr.String()
		if alias, ok := sfAliases[strings.ToLower(idxColExprs[i])]; ok && alias == fieldName {
			continue
		}
		if !strings.EqualFold(idxColExprs[i], fieldName) {
			return false
		}
	}
	return true
}

// isValidSortFieldOrder checks if all the sortFields are in the same order
func isValidSortFieldOrder(sfs sql.SortFields) bool {
	for _, sf := range sfs {
		// TODO: could generalize this to more monotonic expressions.
		//   For example, order by x+1 is ok, but order by mod(x) is not
		if sfs[0].Order != sf.Order {
			return false
		}
	}
	return true
}

// getPKIndex returns the primary key index of an IndexAddressableTable
func getPKIndex(ctx *sql.Context, idxTbl sql.IndexAddressableTable) (sql.Index, error) {
	idxs, err := idxTbl.GetIndexes(ctx)
	if err != nil {
		return nil, err
	}
	for _, idx := range idxs {
		if idx.ID() == "PRIMARY" {
			return idx, nil
		}
	}
	return nil, nil
}<|MERGE_RESOLUTION|>--- conflicted
+++ resolved
@@ -49,11 +49,7 @@
 			return n, transform.NewTree, nil
 		}
 
-<<<<<<< HEAD
 		// some indexes (like doltHistoryTable) can't be reversed
-=======
-		// if the index is not reversible, do nothing
->>>>>>> e0337090
 		if oi, ok := lookup.Index.(sql.OrderedIndex); ok && !oi.Reversible() {
 			return n, transform.SameTree, nil
 		}
@@ -106,10 +102,6 @@
 		if sortNode.SortFields[0].Order == sql.Descending {
 			lookup.Reverse()
 		}
-<<<<<<< HEAD
-
-=======
->>>>>>> e0337090
 		// Some Primary Keys (like doltHistoryTable) are not in order
 		if oi, ok := idx.(sql.OrderedIndex); ok && ((lookup.IsReverse && !oi.Reversible()) || oi.Order() == sql.IndexOrderNone) {
 			return n, transform.SameTree, nil
