// Copyright 2020-2021 Dolthub, Inc.
//
// Licensed under the Apache License, Version 2.0 (the "License");
// you may not use this file except in compliance with the License.
// You may obtain a copy of the License at
//
//     http://www.apache.org/licenses/LICENSE-2.0
//
// Unless required by applicable law or agreed to in writing, software
// distributed under the License is distributed on an "AS IS" BASIS,
// WITHOUT WARRANTIES OR CONDITIONS OF ANY KIND, either express or implied.
// See the License for the specific language governing permissions and
// limitations under the License.

package analyzer

import (
	"fmt"
	"reflect"
	"regexp"
	"strings"

	"github.com/dolthub/go-mysql-server/sql/transform"

	"github.com/dolthub/go-mysql-server/sql"
	"github.com/dolthub/go-mysql-server/sql/expression"
	"github.com/dolthub/go-mysql-server/sql/plan"
)

// constructJoinPlan finds an optimal table ordering and access plan for the tables in the query.
func constructJoinPlan(ctx *sql.Context, a *Analyzer, n sql.Node, scope *Scope) (sql.Node, transform.TreeIdentity, error) {
	span, ctx := ctx.Span("construct_join_plan")
	defer span.Finish()

	if !n.Resolved() {
		return n, transform.SameTree, nil
	}

	if plan.IsNoRowNode(n) {
		return n, transform.SameTree, nil
	}

	return replaceJoinPlans(ctx, a, n, scope)
}

// validateJoinDepth prevents joins with 13 or more tables from being analyzed further
func validateJoinDepth(ctx *sql.Context, a *Analyzer, n sql.Node, scope *Scope) (sql.Node, transform.TreeIdentity, error) {
<<<<<<< HEAD
	if d := countJoinDepth(n); d > joinCountLimit {
		return nil, transform.SameTree, sql.ErrUnsupportedJoinFactorCount.New(joinCountLimit, d)
=======
	if d := countTableFactors(n); d > joinTablesLimit {
		return nil, transform.SameTree, sql.ErrUnsupportedJoinCount.New(joinTablesLimit, d)
>>>>>>> 2acc38a2
	}
	return n, transform.SameTree, nil
}

func replaceJoinPlans(ctx *sql.Context, a *Analyzer, n sql.Node, scope *Scope) (sql.Node, transform.TreeIdentity, error) {
	//TODO replan children of crossjoins
	selector := func(c transform.Context) bool {
		// We only want the top-most join node, so don't examine anything beneath join nodes
		switch c.Parent.(type) {
		case *plan.InnerJoin, *plan.LeftJoin, *plan.RightJoin:
			return false
		default:
			return true
		}
	}

	var tableAliases TableAliases
	var joinIndexes joinIndexesByTable
	var oldJoin sql.Node
	newJoin, _, err := transform.NodeWithCtx(n, selector, func(c transform.Context) (sql.Node, transform.TreeIdentity, error) {
		switch n := c.Node.(type) {
		case *plan.IndexedJoin:
			return n, transform.SameTree, nil
		case plan.JoinNode:
			if !hasIndexableChild(n) {
				return n, transform.SameTree, nil
			}

			oldJoin = n

			var err error
			tableAliases, err = getTableAliases(n, scope)
			if err != nil {
				return nil, transform.SameTree, err
			}

			joinIndexes, err = findJoinIndexesByTable(ctx, n, tableAliases, a)
			if err != nil {
				return nil, transform.SameTree, err
			}

			return replanJoin(ctx, n, a, joinIndexes, scope)
		default:
			return n, transform.SameTree, nil
		}
	})
	if err != nil {
		return nil, transform.SameTree, err
	}

	withIndexedTableAccess, same, err := replaceTableAccessWithIndexedAccess(
		ctx, newJoin, a, nil, scope, joinIndexes, tableAliases)
	if err != nil {
		return nil, transform.SameTree, err
	}

	// If we didn't replace any tables with indexed accesses, throw our work away and fall back to the default join
	// implementation (which can be faster for tables that fit into memory). Over time, we should unify these two
	// implementations.
	if same {
		return n, transform.SameTree, nil
	}

	if _, ok := withIndexedTableAccess.(*plan.Update); ok {
		withIndexedTableAccess, err = wrapIndexedJoinForUpdateCases(withIndexedTableAccess, oldJoin)
		if err != nil {
			return nil, transform.SameTree, err
		}
	}

	return withIndexedTableAccess, transform.NewTree, nil
}

// countTableFactors uses a naive algorithm to count
// the number of join leaves in a query.
//todo(max): recursive ctes with joins might be double counted,
// tricky to test
func countTableFactors(n sql.Node) int {
	var cnt int
	transform.Inspect(n, func(n sql.Node) bool {
		switch n := n.(type) {
		case plan.JoinNode, *plan.CrossJoin, *plan.IndexedJoin:
			if isJoinLeaf(n.(sql.BinaryNode).Left()) {
				cnt++
			}
			if isJoinLeaf(n.(sql.BinaryNode).Right()) {
				cnt++
			}
		case *plan.InsertInto:
			cnt += countTableFactors(n.Source)
		case *plan.RecursiveCte:
			cnt += countTableFactors(n.Rec)
		default:
		}

		if n, ok := n.(sql.Expressioner); ok {
			// include subqueries without double counting
			exprs := n.Expressions()
			for i := range exprs {
				expr := exprs[i]
				if sq, ok := expr.(*plan.Subquery); ok {
					cnt += countTableFactors(sq.Query)
				}
			}
		}
		return true
	})
	return cnt
}

// isJoinLeaf returns true if the given node is considered a leaf
// to join search.
func isJoinLeaf(n sql.Node) bool {
	switch n.(type) {
	case *plan.ResolvedTable, *plan.TableAlias, *plan.ValueDerivedTable, *plan.SubqueryAlias, *plan.Union, *plan.RecursiveCte:
		//todo(max): possible to double count unions and recursive ctes with joins
		return true
	default:
	}
	return false
}

func wrapIndexedJoinForUpdateCases(node sql.Node, oldJoin sql.Node) (sql.Node, error) {
	topLevelIndexedJoinSelector := func(c transform.Context) bool {
		switch c.Node.(type) {
		case *plan.IndexedJoin:
			_, hasParent := c.Parent.(*plan.IndexedJoin)
			return !hasParent
		default:
			return true
		}
	}

	// Wrap the top level Indexed Join with a Project Node to preserve the original join schema.
	updated, _, err := transform.NodeWithCtx(node, topLevelIndexedJoinSelector, func(c transform.Context) (sql.Node, transform.TreeIdentity, error) {
		switch n := c.Node.(type) {
		case *plan.IndexedJoin:
			return plan.NewProject(expression.SchemaToGetFields(oldJoin.Schema()), n), transform.NewTree, nil
		default:
			return c.Node, transform.SameTree, nil
		}
	})

	return updated, err
}

// replaceTableAccessWithIndexedAccess replaces table access with indexed access where possible. This can't be a
// standard bottom-up transformation, because we need information that isn't accessible in the node itself or in the
// parent. Specifically, the available schema to right-hand branches of the tree is constructed at runtime as the
// concatenation of the parent row (passed into row.Iter()) and the row returned by the left-hand branch of the join.
// This is basically an in-order concatenation of columns in all tables to the left of the one being examined, including
// from the left branches of parent nodes, which means there is no way to construct it given just the parent node.
func replaceTableAccessWithIndexedAccess(
	ctx *sql.Context,
	node sql.Node,
	a *Analyzer,
	schema sql.Schema,
	scope *Scope,
	joinIndexes joinIndexesByTable,
	tableAliases TableAliases,
) (sql.Node, transform.TreeIdentity, error) {

	var toIndexedTableAccess func(node *plan.ResolvedTable, indexToApply *joinIndex) (sql.Node, transform.TreeIdentity, error)
	toIndexedTableAccess = func(node *plan.ResolvedTable, indexToApply *joinIndex) (sql.Node, transform.TreeIdentity, error) {
		if _, ok := node.Table.(sql.IndexAddressableTable); !ok {
			return node, transform.SameTree, nil
		}

		if indexToApply.index != nil {
			keyExprs := createIndexLookupKeyExpression(ctx, indexToApply, tableAliases)
			keyExprs, _, err := FixFieldIndexesOnExpressions(ctx, scope, a, schema, keyExprs...)
			if err != nil {
				return nil, transform.SameTree, err
			}
			return plan.NewIndexedTableAccess(node, indexToApply.index, keyExprs), transform.NewTree, nil
		} else {
			ln, sameL, lerr := toIndexedTableAccess(node, indexToApply.disjunction[0])
			if lerr != nil {
				return nil, transform.SameTree, lerr
			}
			rn, sameR, rerr := toIndexedTableAccess(node, indexToApply.disjunction[1])
			if rerr != nil {
				return nil, transform.SameTree, lerr
			}
			if sameL && sameR {
				return node, transform.SameTree, nil
			}
			return plan.NewTransformedNamedNode(plan.NewConcat(ln, rn), node.Name()), transform.NewTree, nil
		}
	}

	switch node := node.(type) {
	case *plan.TableAlias, *plan.ResolvedTable:
		// If the available schema makes an index on this table possible, use it, replacing the table with indexed access
		indexes := joinIndexes[node.(sql.Nameable).Name()]
		_, isSubquery := node.(*plan.SubqueryAlias)
		schemaCols := make(map[tableCol]struct{})
		for _, col := range schema {
			schemaCols[tableCol{table: col.Source, col: col.Name}] = struct{}{}
			schemaCols[tableCol{table: strings.ToLower(col.Source), col: strings.ToLower(col.Name)}] = struct{}{}
		}
		indexToApply := indexes.getUsableIndex(schemaCols)
		if isSubquery || indexToApply == nil {
			return node, transform.SameTree, nil
		}

		return transform.Node(node, func(node sql.Node) (sql.Node, transform.TreeIdentity, error) {
			switch node := node.(type) {
			case *plan.ResolvedTable:
				return toIndexedTableAccess(node, indexToApply)
			default:
				return node, transform.SameTree, nil
			}
		})
	case *plan.IndexedJoin:
		// Recurse the down the left side with the input schema
		left, sameL, err := replaceTableAccessWithIndexedAccess(ctx, node.Left(), a, schema, scope, joinIndexes, tableAliases)
		if err != nil {
			return nil, transform.SameTree, err
		}

		if scope != nil {
			left = plan.NewStripRowNode(left, len(scope.Schema()))
		}

		// then the right side, appending the schema from the left
		right, sameR, err := replaceTableAccessWithIndexedAccess(ctx, node.Right(), a, append(schema, left.Schema()...), scope, joinIndexes, tableAliases)
		if err != nil {
			return nil, transform.SameTree, err
		}

		if scope != nil {
			right = plan.NewStripRowNode(right, len(scope.Schema()))
		}

		if sameL && sameR {
			return node, transform.SameTree, nil
		}

		// the condition's field indexes might need adjusting if the order of tables changed
		cond, _, err := FixFieldIndexes(ctx, scope, a, append(schema, append(left.Schema(), right.Schema()...)...), node.Cond)
		if err != nil {
			return nil, transform.SameTree, err
		}
		return plan.NewIndexedJoin(left, right, node.JoinType(), cond, len(scope.Schema())), transform.NewTree, nil
	case *plan.Limit:
		return replaceIndexedAccessInUnaryNode(ctx, node.UnaryNode, node, a, schema, scope, joinIndexes, tableAliases)
	case *plan.Offset:
		return replaceIndexedAccessInUnaryNode(ctx, node.UnaryNode, node, a, schema, scope, joinIndexes, tableAliases)
	case *plan.Sort:
		return replaceIndexedAccessInUnaryNode(ctx, node.UnaryNode, node, a, schema, scope, joinIndexes, tableAliases)
	case *plan.TopN:
		return replaceIndexedAccessInUnaryNode(ctx, node.UnaryNode, node, a, schema, scope, joinIndexes, tableAliases)
	case *plan.Filter:
		return replaceIndexedAccessInUnaryNode(ctx, node.UnaryNode, node, a, schema, scope, joinIndexes, tableAliases)
	case *plan.Project:
		return replaceIndexedAccessInUnaryNode(ctx, node.UnaryNode, node, a, schema, scope, joinIndexes, tableAliases)
	case *plan.Update:
		return replaceIndexedAccessInUnaryNode(ctx, node.UnaryNode, node, a, schema, scope, joinIndexes, tableAliases)
	case *plan.UpdateSource:
		return replaceIndexedAccessInUnaryNode(ctx, node.UnaryNode, node, a, schema, scope, joinIndexes, tableAliases)
	case *plan.GroupBy:
		return replaceIndexedAccessInUnaryNode(ctx, node.UnaryNode, node, a, schema, scope, joinIndexes, tableAliases)
	case *plan.Window:
		return replaceIndexedAccessInUnaryNode(ctx, node.UnaryNode, node, a, schema, scope, joinIndexes, tableAliases)
	case *plan.Distinct:
		return replaceIndexedAccessInUnaryNode(ctx, node.UnaryNode, node, a, schema, scope, joinIndexes, tableAliases)
	case *plan.CrossJoin:
		// TODO: be more principled about integrating cross joins into the overall join plan, no reason to keep them separate
		newRight, same, err := replaceTableAccessWithIndexedAccess(ctx, node.Right(), a, append(schema, node.Left().Schema()...), scope, joinIndexes, tableAliases)
		if err != nil {
			return nil, transform.SameTree, err
		}
		if same {
			return node, transform.SameTree, nil
		}
		newNode, err := node.WithChildren(node.Left(), newRight)
		return newNode, transform.NewTree, err
	default:
		// For an unhandled node type, just skip this transformation
		return node, transform.SameTree, nil
	}
}

// replaceIndexedAccessInUnaryNode is a helper function to replaceTableAccessWithIndexedAccess for Unary nodes to avoid
// boilerplate.
func replaceIndexedAccessInUnaryNode(
	ctx *sql.Context,
	un plan.UnaryNode,
	node sql.Node,
	a *Analyzer,
	schema sql.Schema,
	scope *Scope,
	joinIndexes joinIndexesByTable,
	tableAliases TableAliases,
) (sql.Node, transform.TreeIdentity, error) {
	newChild, same, err := replaceTableAccessWithIndexedAccess(ctx, un.Child, a, schema, scope, joinIndexes, tableAliases)
	if err != nil {
		return nil, transform.SameTree, err
	}
	if same {
		return node, transform.SameTree, nil
	}
	newNode, err := node.WithChildren(newChild)
	if err != nil {
		return nil, transform.SameTree, err
	}

	// For nodes that were above the join node, the field indexes might be wrong in the case that tables got reordered
	// by join planning. So fix them.
	newNode, _, err = FixFieldIndexesForExpressions(ctx, a, newNode, scope)
	if err != nil {
		return nil, transform.SameTree, err
	}

	return newNode, transform.NewTree, nil
}

func replanJoin(
	ctx *sql.Context,
	node plan.JoinNode,
	a *Analyzer,
	joinIndexes joinIndexesByTable,
	scope *Scope,
) (sql.Node, transform.TreeIdentity, error) {
	// Inspect the node for eligibility. The join planner rewrites
	// the tree beneath this node, and for this to be correct only
	// certain nodes can be below it.
	eligible := true
	transform.Inspect(node, func(node sql.Node) bool {
		switch node.(type) {
		case plan.JoinNode, *plan.ResolvedTable, *plan.TableAlias, *plan.ValueDerivedTable, nil:
		case *plan.SubqueryAlias:
			// The join planner can use the subquery alias as a
			// table alias in join conditions, but the subquery
			// itself has already been analyzed. Do not inspect
			// below here.
			return false
		case *plan.CrossJoin:
			// cross join subtrees have to be planned in isolation,
			// but otherwise are valid leafs for join planning.
			return false
		default:
			a.Log("Skipping join replanning because of incompatible node: %T", node)
			eligible = false
		}
		return true
	})

	if !eligible {
		return node, transform.SameTree, nil
	}

	joinHint := extractJoinHint(node)

	// Collect all tables
	tableJoinOrder := newJoinOrderNode(node)

	// Find a hinted or cost optimized access order for them
	ordered := false
	if joinHint != nil {
		var err error
		ordered, err = tableJoinOrder.applyJoinHint(joinHint)
		if err != nil {
			return nil, transform.SameTree, err
		}
	}

	if !ordered {
		err := tableJoinOrder.estimateCost(ctx, joinIndexes)
		if err != nil {
			return nil, transform.SameTree, err
		}
	}

	// Use the order in tableJoinOrder to construct a join tree
	joinTree := buildJoinTree(tableJoinOrder, joinIndexes.flattenJoinConds(tableJoinOrder.tableNames()))

	// This shouldn't happen, but better to fail gracefully if it does
	if joinTree == nil {
		return node, transform.SameTree, nil
	}

	joinNode := joinTreeToNodes(joinTree, scope, ordered)

	return joinNode, transform.NewTree, nil
}

func extractJoinHint(node plan.JoinNode) QueryHint {
	if node.Comment() != "" {
		return parseJoinHint(node.Comment())
	}
	return nil
}

var hintRegex = regexp.MustCompile("(\\s*[a-z_]+\\([^\\(]+\\)\\s*)+")

// TODO: this is pretty nasty. Should be done in the parser instead.
func parseJoinHint(comment string) QueryHint {
	comment = strings.TrimPrefix(comment, "/*+")
	comment = strings.TrimSuffix(comment, "*/")
	comment = strings.ToLower(strings.TrimSpace(comment))

	hints := hintRegex.FindAll([]byte(comment), -1)

	for _, hint := range hints {
		hintStr := strings.TrimSpace(string(hint))
		if strings.HasPrefix(string(hintStr), "join_order(") {
			var tables []string
			var table strings.Builder
			for _, b := range hintStr[len("join_order("):] {
				switch b {
				case ',', ')':
					tables = append(tables, strings.TrimSpace(table.String()))
					table = strings.Builder{}
				default:
					table.WriteRune(b)
				}
			}

			return JoinOrder{
				tables: tables,
			}
		}
	}

	return nil
}

type QueryHint interface {
	fmt.Stringer
	HintType() string
}

type JoinOrder struct {
	tables []string
}

func (j JoinOrder) String() string {
	return "JOIN_ORDER(" + strings.Join(j.tables, ",") + ")"

}

func (j JoinOrder) HintType() string {
	return "JOIN_ORDER"
}

// joinTreeToNodes transforms the simplified join tree given into a real tree of IndexedJoin nodes.
// todo(max): smarter index generation/search to avoid pruning bad plans here
func joinTreeToNodes(tree *joinSearchNode, scope *Scope, ordered bool) sql.Node {
	if tree.isLeaf() {
		return tree.node
	}
	left := joinTreeToNodes(tree.left, scope, ordered)
	right := joinTreeToNodes(tree.right, scope, ordered)
	return plan.NewIndexedJoin(left, right, tree.joinCond.joinType, tree.joinCond.cond, len(scope.Schema()))
}

// createIndexLookupKeyExpression returns a slice of expressions to be used when evaluating the context row given to the
// RowIter method of an IndexedTableAccess node. Column expressions must match the declared column order of the index.
func createIndexLookupKeyExpression(ctx *sql.Context, ji *joinIndex, tableAliases TableAliases) []sql.Expression {
	idxExprs := ji.index.Expressions()
	count := len(idxExprs)
	if count > len(ji.cols) {
		count = len(ji.cols)
	}
	keyExprs := make([]sql.Expression, count)

IndexExpressions:
	for i := 0; i < count; i++ {
		for j, col := range ji.cols {
			if idxExprs[i] == normalizeExpression(ctx, tableAliases, col).String() {
				keyExprs[i] = ji.comparandExprs[j]
				continue IndexExpressions
			}
		}

		// If we finished this loop, we didn't find a column of the index in the join expression.
		// This should be impossible.
		return nil
	}

	return keyExprs
}

// A joinIndex captures an index to use in a join between two or more tables.
type joinIndex struct {
	// The table this index applies to
	table string
	// The index that can be used in this join, if any. nil otherwise
	index sql.Index
	// This field stores exactly two joinIndexes, representing the two
	// branches of an OR expression when the top-level condition is an OR
	// expression that could potentially make use of different indexes. If
	// disjunction[0] != nil, disjunction[1] will also be nonnil and index
	// will be nil.
	disjunction [2]*joinIndex
	// The join condition
	joinCond sql.Expression
	// The join type
	joinType plan.JoinType
	// The position of this table in the join, left or right
	joinPosition plan.JoinType
	// The columns of the target table -- will contain all the columns of the index, if present
	cols []*expression.GetField
	// The expressions for the target table in the join condition, in the same order as cols
	colExprs []sql.Expression
	// The columns of other tables, in the same order as cols
	comparandCols []*expression.GetField
	// The expressions of other tables, in the same order as cols
	comparandExprs []sql.Expression
}

func (ji *joinIndex) hasIndex() bool {
	if ji.index != nil {
		return true
	}
	if ji.disjunction[0] != nil {
		return ji.disjunction[0].hasIndex() && ji.disjunction[1].hasIndex()
	}
	return false
}

type joinIndexes []*joinIndex
type joinIndexesByTable map[string]joinIndexes

// getUsableIndex returns an index that can be satisfied by the schema given, or nil if no such index exists.
func (j joinIndexes) getUsableIndex(schema map[tableCol]struct{}) *joinIndex {
	for _, joinIndex := range j {
		if !joinIndex.hasIndex() {
			continue
		}
		// If every comparand for this join index is present in the schema given, we can use the corresponding index
		allFound := true
		for _, cmpCol := range joinIndex.comparandCols {
			if !schemaContainsField(schema, cmpCol) {
				allFound = false
				break
			}
		}

		if allFound {
			return joinIndex
		}
	}

	return nil
}

// schemaContainsField returns whether the schema given has a GetField expression with the column and table name given.
func schemaContainsField(schemaCols map[tableCol]struct{}, field *expression.GetField) bool {
	_, ok := schemaCols[tableCol{strings.ToLower(field.Table()), strings.ToLower(field.Name())}]
	return ok
}

// joinCond is a simplified structure to capture information about a join relevant to query planning.
type joinCond struct {
	cond           sql.Expression
	joinType       plan.JoinType
	rightHandTable string
}

// findJoinIndexesByTable inspects the Node given for Join nodes, and returns a slice of joinIndexes for each table
// present.
func findJoinIndexesByTable(
	ctx *sql.Context,
	node sql.Node,
	tableAliases TableAliases,
	a *Analyzer,
) (joinIndexesByTable, error) {
	indexSpan, _ := ctx.Span("find_join_indexes")
	defer indexSpan.Finish()

	var err error
	var conds []joinCond

	// collect all the conds for the entire tree together
	transform.Inspect(node, func(node sql.Node) bool {
		switch node := node.(type) {
		case plan.JoinNode:
			conds = append(conds, joinCond{
				cond:           node.JoinCond(),
				joinType:       node.JoinType(),
				rightHandTable: strings.ToLower(getTableName(node.Right())),
			})
		}
		return true
	})

	var joinIndexesByTable joinIndexesByTable
	transform.Inspect(node, func(node sql.Node) bool {
		switch node := node.(type) {
		case *plan.InnerJoin, *plan.LeftJoin, *plan.RightJoin:
			var indexAnalyzer *indexAnalyzer
			indexAnalyzer, err = getIndexesForNode(ctx, a, node)
			if err != nil {
				return false
			}
			defer indexAnalyzer.releaseUsedIndexes()

			// then get all possible indexes based on the conds for all tables (using the topmost table as a starting point)
			joinIndexesByTable = getJoinIndexesByTable(ctx, a, indexAnalyzer, conds, tableAliases)
			return false
		}

		return true
	})

	return joinIndexesByTable, err
}

// getJoinIndexesByTable returns a map of table name to a slice of joinIndex on that table
func getJoinIndexesByTable(
	ctx *sql.Context,
	a *Analyzer,
	ia *indexAnalyzer,
	joinConds []joinCond,
	tableAliases TableAliases,
) joinIndexesByTable {
	//TODO add lookup filter
	result := make(joinIndexesByTable)
	for _, cond := range joinConds {
		indexes := getJoinIndexes(ctx, a, ia, cond, tableAliases)
		// If we can't find a join index for any condition, abandon the optimization
		if len(indexes) == 0 {
			return nil
		}
		result.merge(indexes)
	}

	return result
}

// merge merges the indexes with the ones given
func (ji joinIndexesByTable) merge(other joinIndexesByTable) {
	for table, indices := range other {
		ji[table] = append(ji[table], indices...)
	}
}

// flattenJoinConds returns the set of distinct join conditions in the collection. A table order must be given to ensure
// that the order of the conditions returned is deterministic for a given table order.
func (ji joinIndexesByTable) flattenJoinConds(tableOrder []string) []*joinCond {
	joinConditions := make([]*joinCond, 0)
	for _, table := range tableOrder {
		for _, joinIndex := range ji[table] {
			if !(joinIndex.joinPosition == plan.JoinTypeRight && joinIndex.joinType == plan.JoinTypeRight) && !joinCondPresent(joinIndex.joinCond, joinConditions) {
				// the first condition permits more flexible IndexedJoins
				//todo(max): understand why right handed index positioning
				// interferes with index join planning. zach thinks this might
				// be necessary due to an LALR parse ordering.
				joinConditions = append(joinConditions, &joinCond{joinIndex.joinCond, joinIndex.joinType, joinIndex.table})
			}
		}
	}
	return joinConditions
}

// joinCondPresent returns whether a join condition with the expression given is present in the slice given
func joinCondPresent(e sql.Expression, jcs []*joinCond) bool {
	for _, jc := range jcs {
		if reflect.DeepEqual(e, jc.cond) {
			return true
		}
	}
	return false
}

// getJoinIndexes examines the join condition expression given and returns it mapped by table name with
// potential indexes assigned. Only = and AND expressions composed solely of = predicates are supported.
// TODO: any conjunctions will only get an index applied if their terms correspond 1:1 with the columns of an index on
//  that table. We could also attempt to apply subsets of the terms of such conjunctions to indexes.
func getJoinIndexes(
	ctx *sql.Context,
	a *Analyzer,
	ia *indexAnalyzer,
	jc joinCond,
	tableAliases TableAliases,
) joinIndexesByTable {

	switch cond := jc.cond.(type) {
	case *expression.Equals, *expression.NullSafeEquals:
		result := make(joinIndexesByTable)
		left, right := getEqualityIndexes(ctx, a, ia, jc, tableAliases)

		// If we can't identify a join index for this condition, return nothing.
		if left == nil || right == nil {
			return nil
		}

		result[left.table] = append(result[left.table], left)
		result[right.table] = append(result[right.table], right)
		return result
	case *expression.And:
		exprs := splitConjunction(jc.cond)
		for _, expr := range exprs {
			switch e := expr.(type) {
			case *expression.Equals, *expression.NullSafeEquals, *expression.IsNull:
			case *expression.Not:
				switch e.Child.(type) {
				case *expression.Equals, *expression.NullSafeEquals, *expression.IsNull:
				default:
					return nil
				}
			default:
				return nil
			}
		}

		return getJoinIndex(ctx, jc, exprs, ia, tableAliases)
	case *expression.Or:
		leftCond := joinCond{cond.Left, jc.joinType, jc.rightHandTable}
		rightCond := joinCond{cond.Right, jc.joinType, jc.rightHandTable}
		leftIdxByTbl := getJoinIndexes(ctx, a, ia, leftCond, tableAliases)
		rightIdxByTbl := getJoinIndexes(ctx, a, ia, rightCond, tableAliases)
		result := make(joinIndexesByTable)
		for table, lefts := range leftIdxByTbl {
			if rights, ok := rightIdxByTbl[table]; ok {
				var v joinIndexes
				for _, left := range lefts {
					for _, right := range rights {
						cols := make([]*expression.GetField, 0, len(left.cols)+len(right.cols))
						cols = append(cols, left.cols...)
						cols = append(cols, right.cols...)
						colExprs := make([]sql.Expression, 0, len(left.colExprs)+len(right.colExprs))
						colExprs = append(colExprs, left.colExprs...)
						colExprs = append(colExprs, right.colExprs...)
						comparandCols := make([]*expression.GetField, 0, len(left.comparandCols)+len(right.comparandCols))
						comparandCols = append(comparandCols, left.comparandCols...)
						comparandCols = append(comparandCols, right.comparandCols...)
						comparandExprs := make([]sql.Expression, 0, len(left.comparandExprs)+len(right.comparandExprs))
						comparandExprs = append(comparandExprs, left.comparandExprs...)
						comparandExprs = append(comparandExprs, right.comparandExprs...)
						v = append(v, &joinIndex{
							table:          table,
							index:          nil,
							disjunction:    [2]*joinIndex{left, right},
							joinCond:       jc.cond,
							joinType:       jc.joinType,
							joinPosition:   left.joinPosition,
							cols:           cols,
							colExprs:       colExprs,
							comparandCols:  comparandCols,
							comparandExprs: comparandExprs,
						})
					}
				}
				result[table] = v
			}
		}
		return result
	}
	// TODO: handle additional kinds of expressions other than equality

	return nil
}

// getEqualityIndexes returns the left and right indexes for the two sides of the equality expression given.
func getEqualityIndexes(
	ctx *sql.Context,
	a *Analyzer,
	ia *indexAnalyzer,
	joinCond joinCond,
	tableAliases TableAliases,
) (leftJoinIndex *joinIndex, rightJoinIndex *joinIndex) {

	switch joinCond.cond.(type) {
	case *expression.Equals, *expression.NullSafeEquals:
	default:
		return nil, nil
	}

	cond := joinCond.cond.(expression.Comparer)

	// Only handle column expressions for these join indexes. Evaluable expression like `col=literal` will get pushed
	// down where possible.
	if isEvaluable(cond.Left()) || isEvaluable(cond.Right()) {
		return nil, nil
	}

	leftCol, rightCol := extractJoinColumnExpr(cond)
	if leftCol == nil || rightCol == nil {
		return nil, nil
	}

	leftIdx, rightIdx :=
		ia.MatchingIndex(ctx, ctx.GetCurrentDatabase(), leftCol.col.Table(), normalizeExpressions(ctx, tableAliases, cond.Left())...),
		ia.MatchingIndex(ctx, ctx.GetCurrentDatabase(), rightCol.col.Table(), normalizeExpressions(ctx, tableAliases, cond.Right())...)

	// Figure out which table is on the left and right in the join
	leftJoinPosition := plan.JoinTypeLeft
	rightJoinPosition := plan.JoinTypeRight
	if strings.ToLower(rightCol.col.Table()) != joinCond.rightHandTable {
		leftJoinPosition, rightJoinPosition = rightJoinPosition, leftJoinPosition
	}

	leftJoinIndex = &joinIndex{
		table:          leftCol.col.Table(),
		index:          leftIdx,
		joinCond:       joinCond.cond,
		joinType:       joinCond.joinType,
		joinPosition:   leftJoinPosition,
		cols:           []*expression.GetField{leftCol.col},
		colExprs:       []sql.Expression{leftCol.colExpr},
		comparandCols:  []*expression.GetField{leftCol.comparandCol},
		comparandExprs: []sql.Expression{leftCol.comparand},
	}

	rightJoinIndex = &joinIndex{
		table:          rightCol.col.Table(),
		index:          rightIdx,
		joinCond:       joinCond.cond,
		joinType:       joinCond.joinType,
		joinPosition:   rightJoinPosition,
		cols:           []*expression.GetField{rightCol.col},
		colExprs:       []sql.Expression{rightCol.colExpr},
		comparandCols:  []*expression.GetField{rightCol.comparandCol},
		comparandExprs: []sql.Expression{rightCol.comparand},
	}

	return leftJoinIndex, rightJoinIndex
}

// getJoinIndex examines the join predicates given and attempts to use all the predicates mentioning each table to
// apply a single, multi-column index on that table. Then a single joinIndex for each table mentioned in the predicates
// is returned in a map, keyed by the table name.
func getJoinIndex(
	ctx *sql.Context,
	joinCond joinCond,
	joinCondPredicates []sql.Expression,
	ia *indexAnalyzer,
	tableAliases TableAliases,
) joinIndexesByTable {

	exprsByTable := joinExprsByTable(joinCondPredicates)
	indexesByTable := make(joinIndexesByTable)
	for table, cols := range exprsByTable {
		exprs := extractExpressions(cols)
		idx := ia.MatchingIndex(ctx, ctx.GetCurrentDatabase(), table, normalizeExpressions(ctx, tableAliases, exprs...)...)
		// If we do not find a full or partial matching index, we take the first single column index if there is one.
		// A better search would look for the most complete index available, covering the columns with the most
		// specificity / highest cardinality.
		if idx == nil && len(exprs) > 1 {
			for _, e := range exprs {
				idx = ia.MatchingIndex(ctx, ctx.GetCurrentDatabase(), table, normalizeExpressions(ctx, tableAliases, e)...)
				if idx != nil && len(idx.Expressions()) == 1 {
					break
				}
			}
		}
		indexesByTable[table] = append(indexesByTable[table], colExprsToJoinIndex(table, idx, joinCond, cols))
	}

	return indexesByTable
}

// colExprsToJoinIndex converts a slice of joinColExpr on a single table to a single *joinIndex
func colExprsToJoinIndex(table string, idx sql.Index, joinCond joinCond, colExprs joinColExprs) *joinIndex {
	cols := make([]*expression.GetField, len(colExprs))
	cmpCols := make([]*expression.GetField, len(colExprs))
	exprs := make([]sql.Expression, len(colExprs))
	cmpExprs := make([]sql.Expression, len(colExprs))

	// Figure out which table is on the left and right in the join
	joinPosition := plan.JoinTypeLeft
	if strings.ToLower(table) == joinCond.rightHandTable {
		joinPosition = plan.JoinTypeRight
	}

	for i, col := range colExprs {
		cols[i] = col.col
		cmpCols[i] = col.comparandCol
		exprs[i] = col.colExpr
		cmpExprs[i] = col.comparand
	}

	return &joinIndex{
		index:          idx,
		table:          table,
		joinCond:       joinCond.cond,
		joinType:       joinCond.joinType,
		joinPosition:   joinPosition,
		cols:           cols,
		colExprs:       exprs,
		comparandCols:  cmpCols,
		comparandExprs: cmpExprs,
	}
}

func getTablesOrSubqueryAliases(node sql.Node) []NameableNode {
	var tables []NameableNode
	transform.Inspect(node, func(node sql.Node) bool {
		switch node := node.(type) {
		case *plan.SubqueryAlias, *plan.ValueDerivedTable, *plan.TableAlias, *plan.ResolvedTable, *plan.UnresolvedTable, *plan.IndexedTableAccess:
			tables = append(tables, node.(NameableNode))
			return false
		}
		return true
	})

	return tables
}

// hasIndexableChild validates whether the join tree
// has indexable tables.
func hasIndexableChild(node plan.JoinNode) bool {
	switch n := node.Right().(type) {
	case *plan.ResolvedTable, *plan.TableAlias:
		return true
	case *plan.CrossJoin, *plan.ValueDerivedTable, *plan.SubqueryAlias, *plan.StripRowNode, *plan.RecursiveCte:
		// these nodes are not indexable. subqueries can be an
		// exception when optimized to hash lookups
	case plan.JoinNode:
		if hasIndexableChild(n) {
			return true
		}
	}

	switch n := node.Left().(type) {
	case *plan.ResolvedTable, *plan.TableAlias:
		return true
	case plan.JoinNode:
		return hasIndexableChild(n)
	default:
	}

	return false
}<|MERGE_RESOLUTION|>--- conflicted
+++ resolved
@@ -43,15 +43,10 @@
 	return replaceJoinPlans(ctx, a, n, scope)
 }
 
-// validateJoinDepth prevents joins with 13 or more tables from being analyzed further
-func validateJoinDepth(ctx *sql.Context, a *Analyzer, n sql.Node, scope *Scope) (sql.Node, transform.TreeIdentity, error) {
-<<<<<<< HEAD
-	if d := countJoinDepth(n); d > joinCountLimit {
-		return nil, transform.SameTree, sql.ErrUnsupportedJoinFactorCount.New(joinCountLimit, d)
-=======
+// validateJoinComplexity prevents joins with 13 or more tables from being analyzed further
+func validateJoinComplexity(ctx *sql.Context, a *Analyzer, n sql.Node, scope *Scope) (sql.Node, transform.TreeIdentity, error) {
 	if d := countTableFactors(n); d > joinTablesLimit {
-		return nil, transform.SameTree, sql.ErrUnsupportedJoinCount.New(joinTablesLimit, d)
->>>>>>> 2acc38a2
+		return nil, transform.SameTree, sql.ErrUnsupportedJoinFactorCount.New(joinTablesLimit, d)
 	}
 	return n, transform.SameTree, nil
 }
