// Copyright 2020-2021 Dolthub, Inc.
//
// Licensed under the Apache License, Version 2.0 (the "License");
// you may not use this file except in compliance with the License.
// You may obtain a copy of the License at
//
//     http://www.apache.org/licenses/LICENSE-2.0
//
// Unless required by applicable law or agreed to in writing, software
// distributed under the License is distributed on an "AS IS" BASIS,
// WITHOUT WARRANTIES OR CONDITIONS OF ANY KIND, either express or implied.
// See the License for the specific language governing permissions and
// limitations under the License.

package analyzer

import (
	"fmt"
	"github.com/dolthub/go-mysql-server/sql/fixidx"
	"strings"

	"github.com/dolthub/go-mysql-server/sql/memo"
	"github.com/dolthub/go-mysql-server/sql/types"

	"github.com/dolthub/go-mysql-server/sql"
	"github.com/dolthub/go-mysql-server/sql/expression"
	"github.com/dolthub/go-mysql-server/sql/plan"
	"github.com/dolthub/go-mysql-server/sql/transform"
)

// optimizeJoins finds an optimal table ordering and access plan
// for the tables in the query.
<<<<<<< HEAD
func constructJoinPlan(ctx *sql.Context, a *Analyzer, n sql.Node, scope *plan.Scope, sel RuleSelector) (sql.Node, transform.TreeIdentity, error) {
=======
func optimizeJoins(ctx *sql.Context, a *Analyzer, n sql.Node, scope *Scope, sel RuleSelector) (sql.Node, transform.TreeIdentity, error) {
>>>>>>> 3036c6d7
	span, ctx := ctx.Span("construct_join_plan")
	defer span.End()

	if !n.Resolved() {
		return n, transform.SameTree, nil
	}

	if plan.IsNoRowNode(n) {
		return n, transform.SameTree, nil
	}

	_, isUpdate := n.(*plan.Update)

	reorder := true
	transform.NodeWithCtx(n, nil, func(c transform.Context) (sql.Node, transform.TreeIdentity, error) {
		switch n := c.Node.(type) {
		case *plan.JSONTable:
			// TODO make a JoinTypeJSONTable[Cross], and use have its TES
			// treated the same way as a left join for reordering.
			reorder = false
		case *plan.Project:
			// TODO: fix natural joins, their project nodes should apply
			// to the top-level scope not the middle of a join tree.
			switch c.Parent.(type) {
			case *plan.JoinNode:
				reorder = false
			}
		case *plan.Union:
			reorder = false
		case *plan.JoinNode:
			if n.JoinType().IsPhysical() {
				// TODO: nested subqueries attempt to replan joins, which
				// is not ideal but not the end of the world.
				reorder = false
			}
		default:
		}
		return n, transform.SameTree, nil
	})
	return inOrderReplanJoin(ctx, a, scope, nil, n, reorder, isUpdate)
}

// inOrderReplanJoin either fixes field indexes for join nodes or
// replans a join.
// TODO: fixing JSONTable and natural joins makes this unnecessary
func inOrderReplanJoin(
	ctx *sql.Context,
	a *Analyzer,
	scope *plan.Scope,
	sch sql.Schema,
	n sql.Node,
	reorder, isUpdate bool,
) (sql.Node, transform.TreeIdentity, error) {
	if _, ok := n.(sql.OpaqueNode); ok {
		return n, transform.SameTree, nil
	}

	children := n.Children()
	var newChildren []sql.Node
	allSame := transform.SameTree
	j, ok := n.(*plan.JoinNode)
	if !ok {
		for i := range children {
			newChild, same, err := inOrderReplanJoin(ctx, a, scope, sch, children[i], reorder, isUpdate)
			if err != nil {
				return n, transform.SameTree, err
			}
			if !same {
				if len(newChildren) == 0 {
					newChildren = make([]sql.Node, len(children))
					copy(newChildren, children)
				}
				newChildren[i] = newChild
				allSame = transform.NewTree
			}
		}
		if allSame {
			return n, transform.SameTree, nil
		}
		ret, err := n.WithChildren(newChildren...)
		if err != nil {
			return nil, transform.SameTree, nil
		}
		return ret, transform.NewTree, err
	}

	// two different base cases, depending on whether we reorder or not
	if reorder {
		scope.SetJoin(true)
		ret, err := replanJoin(ctx, j, a, scope)
		if err != nil {
			return nil, transform.SameTree, fmt.Errorf("failed to replan join: %w", err)
		}
		if isUpdate {
			ret = plan.NewProject(expression.SchemaToGetFields(n.Schema()), ret)
		}
		return ret, transform.NewTree, nil
	}

	l, lSame, err := inOrderReplanJoin(ctx, a, scope, sch, j.Left(), reorder, isUpdate)
	if err != nil {
		return nil, transform.SameTree, err
	}
	rView := append(sch, j.Left().Schema()...)
	r, rSame, err := inOrderReplanJoin(ctx, a, scope, rView, j.Right(), reorder, isUpdate)
	if err != nil {
		return nil, transform.SameTree, err
	}
	ret, err := j.WithChildren(l, r)
	if err != nil {
		return n, transform.SameTree, nil
	}
	if j.JoinCond() != nil {
		selfView := append(sch, j.Schema()...)
		f, fSame, err := fixidx.FixFieldIndexes(scope, a.LogFn(), selfView, j.JoinCond())
		if lSame && rSame && fSame {
			return n, transform.SameTree, nil
		}
		ret, err = j.WithExpressions(f)
		if err != nil {
			return n, transform.SameTree, nil
		}
	}
	return ret, transform.NewTree, nil
}

func replanJoin(ctx *sql.Context, n *plan.JoinNode, a *Analyzer, scope *plan.Scope) (sql.Node, error) {
	stats, err := a.Catalog.Statistics(ctx)
	if err != nil {
		return nil, err
	}

	m := memo.NewMemo(ctx, stats, scope, len(scope.Schema()), a.Coster, a.Carder)

	j := memo.NewJoinOrderBuilder(m)
	j.ReorderJoin(n)

	err = convertSemiToInnerJoin(a, m)
	if err != nil {
		return nil, err
	}
	err = convertAntiToLeftJoin(m)
	if err != nil {
		return nil, err
	}
	err = addRightSemiJoins(m)
	if err != nil {
		return nil, err
	}
	err = addLookupJoins(m)
	if err != nil {
		return nil, err
	}
	err = addHashJoins(m)
	if err != nil {
		return nil, err
	}
	err = addMergeJoins(m)
	if err != nil {
		return nil, err
	}

	hints := memo.ExtractJoinHint(n)
	for _, h := range hints {
		// this should probably happen earlier, but the root is not
		// populated before reordering
		m.ApplyHint(h)
	}

	err = m.OptimizeRoot()
	if err != nil {
		return nil, err
	}

	if a.Verbose && a.Debug {
		a.Log(m.String())
	}

	return m.BestRootPlan()
}

// addLookupJoins prefixes memo join group expressions with indexed join
// alternatives to join plans added by joinOrderBuilder. We can assume that a
// join with a non-nil join filter is not degenerate, and we can apply indexed
// joins for any join plan where the right child is i) an indexable relation,
// ii) with an index that matches a prefix of the indexable relation's free
// attributes in the join filter. Costing is responsible for choosing the most
// appropriate execution plan among options added to an expression group.
func addLookupJoins(m *memo.Memo) error {
	var aliases = make(TableAliases)
	return memo.DfsRel(m.Root(), func(e memo.RelExpr) error {
		var right *memo.ExprGroup
		var join *memo.JoinBase
		switch e := e.(type) {
		case *memo.InnerJoin:
			right = e.Right
			join = e.JoinBase
		case *memo.LeftJoin:
			right = e.Right
			join = e.JoinBase
		//TODO fullouterjoin
		case *memo.SemiJoin:
			right = e.Right
			join = e.JoinBase
		case *memo.AntiJoin:
			right = e.Right
			join = e.JoinBase
		default:
			return nil
		}

		if len(join.Filter) == 0 {
			return nil
		}

		attrSource, tableGrp, indexes, err := lookupCandidates(m.Ctx, right.First, aliases)
		if err != nil {
			return err
		}

		if or, ok := join.Filter[0].(*memo.Or); ok && len(join.Filter) == 1 {
			// Special case disjoint filter. The execution plan will perform an index
			// lookup for each predicate leaf in the OR tree.
			// TODO: memoize equality expressions, index lookup, concat so that we
			// can consider multiple index options. Otherwise the search space blows
			// up.
			conds := memo.SplitDisjunction(or)
			var concat []*memo.Lookup
			for _, on := range conds {
				filters := memo.SplitConjunction(on)
				for _, idx := range indexes {
					exprs := denormIdxExprs(attrSource, idx)
					keyExprs, nullmask := keyExprsForIndex(m, tableGrp, exprs, filters)
					if keyExprs != nil {
						concat = append(concat, &memo.Lookup{
							Source:   attrSource,
							Index:    idx,
							KeyExprs: keyExprs,
							Nullmask: nullmask,
						})
						break
					}
				}
			}
			if len(concat) != len(conds) {
				return nil
			}
			rel := &memo.ConcatJoin{
				JoinBase: join.Copy(),
				Concat:   concat,
			}
			for _, l := range concat {
				l.Parent = rel.JoinBase
			}
			rel.Op = rel.Op.AsLookup()
			e.Group().Prepend(rel)
			return nil
		}

		for _, idx := range indexes {
			exprs := denormIdxExprs(attrSource, idx)
			keyExprs, nullmask := keyExprsForIndex(m, tableGrp, exprs, join.Filter)
			if keyExprs == nil {
				continue
			}
			rel := &memo.LookupJoin{
				JoinBase: join.Copy(),
				Lookup: &memo.Lookup{
					Source:   attrSource,
					Index:    idx,
					KeyExprs: keyExprs,
					Nullmask: nullmask,
				},
			}
			rel.Op = rel.Op.AsLookup()
			rel.Lookup.Parent = rel.JoinBase
			e.Group().Prepend(rel)
		}
		return nil
	})
}

// denormIdxExprs replaces the native table name in index
// expression strings with the aliased name.
// TODO: this is unstable while periods in Index.Expressions()
// table identifiers are ambiguous
func denormIdxExprs(table string, idx sql.Index) []string {
	denormExpr := make([]string, len(idx.Expressions()))
	for i, e := range idx.Expressions() {
		parts := strings.Split(e, ".")
		denormExpr[i] = strings.ToLower(fmt.Sprintf("%s.%s", table, parts[1]))
	}
	return denormExpr
}

// keyExprsForIndex returns a list of expression groups that compute a lookup
// key into the given index. The key fields will either be equality filters
// (from ON conditions) or constants.
func keyExprsForIndex(m *memo.Memo, tableGrp memo.GroupId, exprs []string, filters []memo.ScalarExpr) ([]memo.ScalarExpr, []bool) {
	var keyExprs []memo.ScalarExpr
	var nullmask []bool
	for _, e := range exprs {
		targetId := m.Columns[e]
		key, nullable := keyForExpr(targetId, tableGrp, filters)
		if key == nil {
			break
		}
		keyExprs = append(keyExprs, key)
		nullmask = append(nullmask, nullable)
	}
	if len(keyExprs) == 0 {
		return nil, nil
	}
	return keyExprs, nullmask
}

// keyForExpr returns an equivalence or constant value to satisfy the
// lookup index expression.
func keyForExpr(targetCol sql.ColumnId, tableGrp memo.GroupId, filters []memo.ScalarExpr) (memo.ScalarExpr, bool) {
	for _, f := range filters {
		var left memo.ScalarExpr
		var right memo.ScalarExpr
		var nullable bool
		switch e := f.Group().Scalar.(type) {
		case *memo.Equal:
			left = e.Left.Scalar
			right = e.Right.Scalar
		case *memo.NullSafeEq:
			nullable = true
			left = e.Left.Scalar
			right = e.Right.Scalar
		default:
		}
		var key memo.ScalarExpr
		if ref, ok := left.(*memo.ColRef); ok && ref.Col == targetCol {
			key = right
		} else if ref, ok := right.(*memo.ColRef); ok && ref.Col == targetCol {
			key = left
		} else {
			continue
		}
		// we don't care what expression the key is, as long as it does not
		// reference the lookup table
		if !key.Group().ScalarProps().Tables.Contains(int(memo.TableIdForSource(tableGrp))) {
			return key, nullable
		}
	}
	return nil, false
}

// convertSemiToInnerJoin adds inner join alternatives for semi joins.
// The inner join plans can be explored (optimized) further.
// Example: semiJoin(xy ab) => project(xy) -> innerJoin(xy, distinct(ab))
// Ref section 2.1.1 of:
// https://www.researchgate.net/publication/221311318_Cost-Based_Query_Transformation_in_Oracle
// TODO: need more elegant way to extend the number of groups, interner
func convertSemiToInnerJoin(a *Analyzer, m *memo.Memo) error {
	return memo.DfsRel(m.Root(), func(e memo.RelExpr) error {
		semi, ok := e.(*memo.SemiJoin)
		if !ok {
			return nil
		}

		rightOutTables := semi.Right.RelProps.OutputTables()
		var projectExpressions []*memo.ExprGroup
		onlyEquality := true
		for _, f := range semi.Filter {
			_ = memo.DfsScalar(f, func(e memo.ScalarExpr) error {
				switch e := e.(type) {
				case *memo.ColRef:
					if rightOutTables.Contains(int(memo.TableIdForSource(e.Table))) {
						projectExpressions = append(projectExpressions, e.Group())
					}
				case *memo.Literal, *memo.And, *memo.Or, *memo.Equal, *memo.Arithmetic, *memo.Bindvar:
				default:
					onlyEquality = false
					return memo.HaltErr
				}
				return nil
			})
			if !onlyEquality {
				return nil
			}
		}
		if len(projectExpressions) == 0 {
			p := expression.NewLiteral(1, types.Int64)
			projectExpressions = append(projectExpressions, m.MemoizeScalar(p))
		}

		// project is a new group
		rightGrp := m.MemoizeProject(nil, semi.Right, projectExpressions)
		rightGrp.RelProps.Distinct = memo.HashDistinctOp

		// join and its commute are a new group
		joinGrp := m.MemoizeInnerJoin(nil, semi.Left, rightGrp, plan.JoinTypeInner, semi.Filter)
		m.MemoizeInnerJoin(joinGrp, rightGrp, semi.Left, plan.JoinTypeInner, semi.Filter)

		// project belongs to the original group
		leftCols := semi.Left.RelProps.OutputCols()
		var projections []*memo.ExprGroup
		for i := range leftCols {
			col := leftCols[i]
			if col.Name == "" && col.Source == "" {
				continue
			}
			projections = append(projections, m.MemoizeScalar(expression.NewGetFieldWithTable(0, col.Type, col.Source, col.Name, col.Nullable)))
		}

		if len(projections) == 0 {
			p := expression.NewLiteral(1, types.Int64)
			projections = []*memo.ExprGroup{m.MemoizeScalar(p)}
		}

		m.MemoizeProject(e.Group(), joinGrp, projections)

		return nil
	})
}

// convertAntiToLeftJoin adds left join alternatives for anti join
// ANTI_JOIN(left, right) => PROJECT(left sch) -> FILTER(right attr IS NULL) -> LEFT_JOIN(left, right)
func convertAntiToLeftJoin(m *memo.Memo) error {
	return memo.DfsRel(m.Root(), func(e memo.RelExpr) error {
		anti, ok := e.(*memo.AntiJoin)
		if !ok {
			return nil
		}

		rightOutTables := anti.Right.RelProps.OutputTables()
		var projectExpressions []*memo.ExprGroup
		var nullify []sql.Expression
		onlyEquality := true
		for _, f := range anti.Filter {
			_ = memo.DfsScalar(f, func(e memo.ScalarExpr) error {
				switch e := e.(type) {
				case *memo.ColRef:
					if rightOutTables.Contains(int(memo.TableIdForSource(e.Table))) {
						projectExpressions = append(projectExpressions, e.Group())
						nullify = append(nullify, e.Gf)
					}
				case *memo.Literal, *memo.And, *memo.Or, *memo.Equal, *memo.Arithmetic, *memo.Bindvar:
				default:
					onlyEquality = false
					return memo.HaltErr
				}
				return nil
			})
			if !onlyEquality {
				return nil
			}
		}
		if len(projectExpressions) == 0 {
			p := expression.NewLiteral(1, types.Int64)
			projectExpressions = append(projectExpressions, m.MemoizeScalar(p))
			gf := expression.NewGetField(0, types.Int64, "1", true)
			m.Columns[gf.String()] = sql.ColumnId(len(m.Columns) + 1)
			m.MemoizeScalar(gf)
			nullify = append(nullify, gf)
		}
		// project is a new group
		rightGrp := m.MemoizeProject(nil, anti.Right, projectExpressions)

		// join is a new group
<<<<<<< HEAD
		joinGrp := m.MemoizeLeftJoin(nil, anti.Left, rightGrp, plan.JoinTypeLeftOuter, anti.Filter)
=======
		newJoin := &leftJoin{
			joinBase: &joinBase{
				relBase: &relBase{},
				left:    anti.left,
				right:   rightGrp,
				op:      plan.JoinTypeLeftOuterExcludeNulls,
				filter:  anti.filter,
			},
		}
		joinGrp := m.memoize(newJoin)
>>>>>>> 3036c6d7

		// drop null projected columns on right table
		nullFilters := make([]*memo.ExprGroup, len(nullify))
		for i, e := range nullify {
			nullFilters[i] = m.MemoizeIsNull(e)
		}

		filterGrp := m.MemoizeFilter(nil, joinGrp, nullFilters)

		// project belongs to the original group
		leftCols := anti.Left.RelProps.OutputCols()
		projections := make([]*memo.ExprGroup, len(leftCols))
		for i := range leftCols {
			col := leftCols[i]
			projections[i] = m.MemoizeColRef(expression.NewGetFieldWithTable(0, col.Type, col.Source, col.Name, col.Nullable))
		}

		m.MemoizeProject(e.Group(), filterGrp, projections)

		return nil
	})
}

// addRightSemiJoins allows for a reversed semiJoin operator when
// the join attributes of the left side are provably unique.
func addRightSemiJoins(m *memo.Memo) error {
	var aliases = make(TableAliases)
	return memo.DfsRel(m.Root(), func(e memo.RelExpr) error {
		semi, ok := e.(*memo.SemiJoin)
		if !ok {
			return nil
		}

		if len(semi.Filter) == 0 {
			return nil
		}
		attrSource, tableGrp, indexes, err := lookupCandidates(m.Ctx, semi.Left.First, aliases)
		if err != nil {
			return err
		}

		for _, idx := range indexes {
			if !idx.IsUnique() {
				continue
			}
			exprs := denormIdxExprs(attrSource, idx)
			keyExprs, nullmask := keyExprsForIndex(m, tableGrp, exprs, semi.Filter)
			if keyExprs == nil {
				continue
			}

			var projectExpressions []*memo.ExprGroup
			for _, e := range keyExprs {
				memo.DfsScalar(e, func(e memo.ScalarExpr) error {
					if c, ok := e.(*memo.ColRef); ok {
						projectExpressions = append(projectExpressions, c.Group())
					}
					return nil
				})
			}

			rGroup := m.MemoizeProject(nil, semi.Right, projectExpressions)
			rGroup.RelProps.Distinct = memo.HashDistinctOp

			lookup := &memo.Lookup{
				Source:   attrSource,
				Index:    idx,
				KeyExprs: keyExprs,
				Nullmask: nullmask,
			}
			m.MemoizeLookupJoin(e.Group(), rGroup, semi.Left, plan.JoinTypeLookup, semi.Filter, lookup)
		}
		return nil
	})
}

// lookupCandidates returns a normalized table name and a list of available
// candidate indexes as replacements for the given relExpr, or empty values
// if there are no suitable indexes.
func lookupCandidates(ctx *sql.Context, rel memo.RelExpr, aliases TableAliases) (string, memo.GroupId, []sql.Index, error) {
	for done := false; !done; {

		switch n := rel.(type) {
		case *memo.Distinct:
			rel = n.Child.First
		case *memo.Filter:
			rel = n.Child.First
		case *memo.Project:
			rel = n.Child.First
		default:
			done = true
		}

	}
	switch n := rel.(type) {
	case *memo.TableAlias:
		tab, indexes, err := tableAliasLookupCand(ctx, n.Table, aliases)
		return tab, n.Group().Id, indexes, err
	case *memo.TableScan:
		tab, indexes, err := tableScanLookupCand(ctx, n.Table)
		return tab, n.Group().Id, indexes, err
	default:
	}
	return "", 0, nil, nil

}

func tableScanLookupCand(ctx *sql.Context, n *plan.ResolvedTable) (string, []sql.Index, error) {
	attributeSource := strings.ToLower(n.Name())
	table := n.Table
	if w, ok := table.(sql.TableWrapper); ok {
		table = w.Underlying()
	}
	indexableTable, ok := table.(sql.IndexAddressableTable)
	if !ok {
		return "", nil, nil
	}
	indexes, err := indexableTable.GetIndexes(ctx)
	if err != nil {
		return "", nil, err
	}
	return attributeSource, indexes, nil
}

func tableAliasLookupCand(ctx *sql.Context, n *plan.TableAlias, aliases TableAliases) (string, []sql.Index, error) {
	attributeSource := strings.ToLower(n.Name())
	rt, ok := n.Child.(*plan.ResolvedTable)
	if !ok {
		return "", nil, nil
	}
	table := rt.Table
	if w, ok := table.(sql.TableWrapper); ok {
		table = w.Underlying()
	}
	indexableTable, ok := table.(sql.IndexAddressableTable)
	if !ok {
		return "", nil, nil
	}
	aliases.add(n, indexableTable)
	indexes, err := indexableTable.GetIndexes(ctx)
	if err != nil {
		return "", nil, nil
	}
	return attributeSource, indexes, nil
}

func addHashJoins(m *memo.Memo) error {
	return memo.DfsRel(m.Root(), func(e memo.RelExpr) error {
		switch e.(type) {
		case *memo.InnerJoin, *memo.LeftJoin:
		default:
			return nil
		}

		join := e.(memo.JoinRel).JoinPrivate()
		if len(join.Filter) == 0 {
			return nil
		}

		var fromExpr, toExpr []*memo.ExprGroup
		for _, f := range join.Filter {
			switch f := f.(type) {
			case *memo.Equal:
				if satisfiesScalarRefs(f.Left.Scalar, join.Left) &&
					satisfiesScalarRefs(f.Right.Scalar, join.Right) {
					fromExpr = append(fromExpr, f.Right)
					toExpr = append(toExpr, f.Left)
				} else if satisfiesScalarRefs(f.Right.Scalar, join.Left) &&
					satisfiesScalarRefs(f.Left.Scalar, join.Right) {
					fromExpr = append(fromExpr, f.Left)
					toExpr = append(toExpr, f.Right)
				} else {
					return nil
				}
			default:
				return nil
			}
		}
		rel := &memo.HashJoin{
			JoinBase:   join.Copy(),
			LeftAttrs:  toExpr,
			RightAttrs: fromExpr,
		}
		rel.Op = rel.Op.AsHash()
		e.Group().Prepend(rel)
		return nil
	})
}

// satisfiesScalarRefs returns true if all GetFields in the expression
// are columns provided by |grp|
func satisfiesScalarRefs(e memo.ScalarExpr, grp *memo.ExprGroup) bool {
	// |grp| provides all tables referenced in |e|
	return e.Group().ScalarProps().Tables.Difference(grp.RelProps.OutputTables()).Len() == 0
}

// addMergeJoins will add merge join operators to join relations
// with native indexes providing sort enforcement on an equality
// filter.
// TODO: sort-merge joins
func addMergeJoins(m *memo.Memo) error {
	var aliases = make(TableAliases)
	return memo.DfsRel(m.Root(), func(e memo.RelExpr) error {
		var join *memo.JoinBase
		switch e := e.(type) {
		case *memo.InnerJoin:
			join = e.JoinBase
		case *memo.LeftJoin:
			join = e.JoinBase
			//TODO semijoin, antijoin, fullouterjoin
		default:
			return nil
		}

		if len(join.Filter) == 0 {
			return nil
		}

		lAttrSource, leftGrp, lIndexes, err := lookupCandidates(m.Ctx, join.Left.First, aliases)
		if err != nil {
			return err
		} else if lAttrSource == "" {
			return nil
		}
		rAttrSource, rightGrp, rIndexes, err := lookupCandidates(m.Ctx, join.Right.First, aliases)
		if err != nil {
			return err
		}

		if tab, ok := aliases[lAttrSource]; ok {
			lAttrSource = strings.ToLower(tab.Name())
		}
		if tab, ok := aliases[rAttrSource]; ok {
			rAttrSource = strings.ToLower(tab.Name())
		}

		for i, f := range join.Filter {
			var l, r *memo.ExprGroup
			switch f := f.(type) {
			case *memo.Equal:
				l = f.Left
				r = f.Right
			default:
				continue
			}

			if l.ScalarProps().Cols.Len() != 1 ||
				r.ScalarProps().Cols.Len() != 1 {
				continue
			}

			var swap bool
			if l.ScalarProps().Tables.Contains(int(memo.TableIdForSource(leftGrp))) &&
				r.ScalarProps().Tables.Contains(int(memo.TableIdForSource(rightGrp))) {
			} else if r.ScalarProps().Tables.Contains(int(memo.TableIdForSource(leftGrp))) &&
				l.ScalarProps().Tables.Contains(int(memo.TableIdForSource(rightGrp))) {
				swap = true
				l, r = r, l
			} else {
				continue
			}

			var lRef *memo.ColRef
			memo.DfsScalar(l.Scalar, func(e memo.ScalarExpr) (err error) {
				if c, ok := e.(*memo.ColRef); ok {
					lRef = c
					return memo.HaltErr
				}
				return
			})
			var rRef *memo.ColRef
			memo.DfsScalar(r.Scalar, func(e memo.ScalarExpr) (err error) {
				if c, ok := e.(*memo.ColRef); ok {
					rRef = c
					return memo.HaltErr
				}
				return
			})

			// check that comparer is not non-decreasing
			if !isWeaklyMonotonic(l.Scalar) || !isWeaklyMonotonic(r.Scalar) {
				continue
			}

			lIdx := sortedIndexScanForTableCol(lIndexes, lAttrSource, lRef.Gf.Name(), lRef.Gf.Type())
			if lIdx == nil {
				continue
			}
			rIdx := sortedIndexScanForTableCol(rIndexes, rAttrSource, rRef.Gf.Name(), rRef.Gf.Type())
			if rIdx == nil {
				continue
			}

			newFilters := make([]memo.ScalarExpr, len(join.Filter))
			copy(newFilters, join.Filter)
			// merge cond first
			newFilters[0], newFilters[i] = newFilters[i], newFilters[0]

			jb := join.Copy()
			if d, ok := jb.Left.First.(*memo.Distinct); ok && lIdx.Idx.IsUnique() {
				jb.Left = d.Child
			}
			if d, ok := jb.Right.First.(*memo.Distinct); ok && rIdx.Idx.IsUnique() {
				jb.Right = d.Child
			}

			jb.Filter = newFilters
			jb.Op = jb.Op.AsMerge()
			rel := &memo.MergeJoin{
				JoinBase:  jb,
				InnerScan: lIdx,
				OuterScan: rIdx,
				SwapCmp:   swap,
			}
			rel.InnerScan.Parent = rel.JoinBase
			rel.OuterScan.Parent = rel.JoinBase
			e.Group().Prepend(rel)
		}
		return nil
	})
}

// sortedIndexScanForTableCol returns the first indexScan found for a relation
// that provide a prefix for the joinFilters rel free attribute. I.e. the
// indexScan will return the same rows as the rel, but sorted by |col|.
func sortedIndexScanForTableCol(is []sql.Index, table, col string, typ sql.Type) *memo.IndexScan {
	tc := fmt.Sprintf("%s.%s", strings.ToLower(table), strings.ToLower(col))
	for _, idx := range is {
		if strings.ToLower(idx.Expressions()[0]) != tc {
			continue
		}
		rang := sql.Range{sql.AllRangeColumnExpr(typ)}
		if !idx.CanSupport(rang) {
			return nil
		}
		return &memo.IndexScan{
			Source: table,
			Idx:    idx,
		}
	}
	return nil
}

// isWeaklyMonotonic is a weak test of whether an expression
// will be strictly increasing as the value of column attribute
// inputs increases.
//
// The simplest example is `x`, which will increase
// as `x` increases, and decrease as `x` decreases.
//
// An example of a non-monotonic expression is `mod(x, 4)`,
// which is strictly non-increasing from x=3 -> x=4.
//
// A non-obvious non-monotonic function is `x+y`. The index `(x,y)`
// will be non-increasing on (y), and so `x+y` can decrease.
// TODO: stricter monotonic check
func isWeaklyMonotonic(e memo.ScalarExpr) bool {
	isMonotonic := true
	memo.DfsScalar(e, func(e memo.ScalarExpr) error {
		switch e := e.(type) {
		case *memo.Arithmetic:
			if e.Op == memo.ArithTypeMinus {
				// TODO minus can be OK if it's not on the GetField
				isMonotonic = false
			}
		case *memo.Equal, *memo.NullSafeEq, *memo.Literal, *memo.ColRef,
			*memo.Tuple, *memo.IsNull, *memo.Bindvar:
		default:
			isMonotonic = false
		}
		if !isMonotonic {
			return memo.HaltErr
		}
		return nil
	})
	return isMonotonic
}

// attrsRefSingleTableCol returns false if there are
// getFields sourced from zero or more than one table.
func attrsRefSingleTableCol(e sql.Expression) (tableCol, bool) {
	var tc tableCol
	var invalid bool
	transform.InspectExpr(e, func(e sql.Expression) bool {
		switch e := e.(type) {
		case *expression.GetField:
			newTc := tableCol{col: strings.ToLower(e.Name()), table: strings.ToLower(e.Table())}
			if tc.table == "" && !invalid {
				tc = newTc
			} else if tc != newTc {
				invalid = true
			}
		default:
		}
		return invalid
	})
	return tc, !invalid && tc.table != ""
}

func transposeRightJoins(ctx *sql.Context, a *Analyzer, n sql.Node, scope *plan.Scope, sel RuleSelector) (sql.Node, transform.TreeIdentity, error) {
	return transform.Node(n, func(n sql.Node) (sql.Node, transform.TreeIdentity, error) {
		switch n := n.(type) {
		case *plan.JoinNode:
			if n.Op.IsRightOuter() {
				return plan.NewLeftOuterJoin(n.Right(), n.Left(), n.Filter), transform.NewTree, nil
			}
		default:
		}
		return n, transform.SameTree, nil
	})
}

// foldEmptyJoins pulls EmptyJoins up the operator tree where valid.
// LEFT_JOIN and ANTI_JOIN are two cases where an empty right-hand
// relation must be preserved.
func foldEmptyJoins(ctx *sql.Context, a *Analyzer, n sql.Node, scope *plan.Scope, sel RuleSelector) (sql.Node, transform.TreeIdentity, error) {
	return transform.Node(n, func(n sql.Node) (sql.Node, transform.TreeIdentity, error) {
		switch n := n.(type) {
		case *plan.JoinNode:
			_, leftEmpty := n.Left().(*plan.EmptyTable)
			_, rightEmpty := n.Left().(*plan.EmptyTable)
			switch {
			case n.Op.IsAnti(), n.Op.IsLeftOuter():
				if leftEmpty {
					return plan.NewEmptyTableWithSchema(n.Schema()), transform.NewTree, nil
				}
			default:
				if leftEmpty || rightEmpty {
					return plan.NewEmptyTableWithSchema(n.Schema()), transform.NewTree, nil
				}
			}
		default:
		}
		return n, transform.SameTree, nil
	})
}<|MERGE_RESOLUTION|>--- conflicted
+++ resolved
@@ -30,11 +30,7 @@
 
 // optimizeJoins finds an optimal table ordering and access plan
 // for the tables in the query.
-<<<<<<< HEAD
-func constructJoinPlan(ctx *sql.Context, a *Analyzer, n sql.Node, scope *plan.Scope, sel RuleSelector) (sql.Node, transform.TreeIdentity, error) {
-=======
-func optimizeJoins(ctx *sql.Context, a *Analyzer, n sql.Node, scope *Scope, sel RuleSelector) (sql.Node, transform.TreeIdentity, error) {
->>>>>>> 3036c6d7
+func optimizeJoins(ctx *sql.Context, a *Analyzer, n sql.Node, scope *plan.Scope, sel RuleSelector) (sql.Node, transform.TreeIdentity, error) {
 	span, ctx := ctx.Span("construct_join_plan")
 	defer span.End()
 
@@ -498,20 +494,7 @@
 		rightGrp := m.MemoizeProject(nil, anti.Right, projectExpressions)
 
 		// join is a new group
-<<<<<<< HEAD
-		joinGrp := m.MemoizeLeftJoin(nil, anti.Left, rightGrp, plan.JoinTypeLeftOuter, anti.Filter)
-=======
-		newJoin := &leftJoin{
-			joinBase: &joinBase{
-				relBase: &relBase{},
-				left:    anti.left,
-				right:   rightGrp,
-				op:      plan.JoinTypeLeftOuterExcludeNulls,
-				filter:  anti.filter,
-			},
-		}
-		joinGrp := m.memoize(newJoin)
->>>>>>> 3036c6d7
+		joinGrp := m.MemoizeLeftJoin(nil, anti.Left, rightGrp, plan.JoinTypeLeftOuterExcludeNulls, anti.Filter)
 
 		// drop null projected columns on right table
 		nullFilters := make([]*memo.ExprGroup, len(nullify))
