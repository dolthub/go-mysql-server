--- conflicted
+++ resolved
@@ -51,13 +51,9 @@
 	}
 
 	var sch sql.Schema
-<<<<<<< HEAD
-	visit.Inspect(n, func(n sql.Node) bool {
-=======
 	var indexes []string
 	var err error
-	plan.Inspect(n, func(n sql.Node) bool {
->>>>>>> 2a1f5e55
+	visit.Inspect(n, func(n sql.Node) bool {
 		switch n := n.(type) {
 		case *plan.ModifyColumn:
 			sch = n.Table.Schema()
@@ -85,7 +81,7 @@
 	})
 
 	if err != nil {
-		return nil, err
+		return nil, sql.SameTree, err
 	}
 
 	// Skip this validation if we didn't find one or more of the above node types
@@ -95,13 +91,8 @@
 
 	sch = sch.Copy() // Make a copy of the original schema to deal with any references to the original table.
 	initialSch := sch
-<<<<<<< HEAD
-	var err error
-	// Need a Exprs here because multiple of these statement types can be nested under other nodes.
-=======
 
 	// Need a TransformUp here because multiple of these statement types can be nested under other nodes.
->>>>>>> 2a1f5e55
 	// It doesn't look it, but this is actually an iterative loop over all the independent clauses in an ALTER statement
 	visit.Inspect(n, func(n sql.Node) bool {
 		switch n := n.(type) {
@@ -113,32 +104,14 @@
 			sch, err = validateAddColumn(initialSch, sch, n)
 		case *plan.DropColumn:
 			sch, err = validateDropColumn(initialSch, sch, n)
-<<<<<<< HEAD
-=======
-			if err != nil {
-				return nil, err
-			}
 		case *plan.AlterIndex:
 			indexes, err = validateAlterIndex(initialSch, sch, n, indexes)
-			if err != nil {
-				return nil, err
-			}
 		case *plan.AlterPK:
 			sch, err = validatePrimaryKey(initialSch, sch, n)
-			if err != nil {
-				return nil, err
-			}
 		case *plan.AlterDefaultSet:
 			sch, err = validateAlterDefault(initialSch, sch, n)
-			if err != nil {
-				return nil, err
-			}
 		case *plan.AlterDefaultDrop:
 			sch, err = validateDropDefault(initialSch, sch, n)
-			if err != nil {
-				return nil, err
-			}
->>>>>>> 2a1f5e55
 		}
 		if err != nil {
 			return false
