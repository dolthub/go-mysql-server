// Copyright 2021 Dolthub, Inc.
//
// Licensed under the Apache License, Version 2.0 (the "License");
// you may not use this file except in compliance with the License.
// You may obtain a copy of the License at
//
//     http://www.apache.org/licenses/LICENSE-2.0
//
// Unless required by applicable law or agreed to in writing, software
// distributed under the License is distributed on an "AS IS" BASIS,
// WITHOUT WARRANTIES OR CONDITIONS OF ANY KIND, either express or implied.
// See the License for the specific language governing permissions and
// limitations under the License.

package analyzer

import (
	"fmt"
	"strings"

	"github.com/dolthub/go-mysql-server/sql"
	"github.com/dolthub/go-mysql-server/sql/expression"
	"github.com/dolthub/go-mysql-server/sql/plan"
	"github.com/dolthub/go-mysql-server/sql/transform"
)

const maxCteDepth = 5

// resolveCommonTableExpressions operates on With nodes. It replaces any matching UnresolvedTable references in the
// tree with the subqueries defined in the CTEs.
func resolveCommonTableExpressions(ctx *sql.Context, a *Analyzer, n sql.Node, scope *Scope, sel RuleSelector) (sql.Node, transform.TreeIdentity, error) {
	_, ok := n.(*plan.With)
	if !ok {
		return n, transform.SameTree, nil
	}

	res, same, err := resolveCtesInNode(ctx, a, n, scope, make(map[string]sql.Node), 0, sel)
	return res, same, err
}

func resolveCtesInNode(ctx *sql.Context, a *Analyzer, node sql.Node, scope *Scope, ctes map[string]sql.Node, depth int, sel RuleSelector) (sql.Node, transform.TreeIdentity, error) {
	if depth > maxCteDepth {
		return node, transform.SameTree, nil
	}

	with, ok := node.(*plan.With)
	if ok {
		var err error
		node, err = stripWith(ctx, a, scope, with, ctes, sel)
		if err != nil {
			return nil, transform.SameTree, err
		}
	}

	// Transform in two passes: the first to catch any uses of CTEs in subquery expressions
	n, sameN, err := transform.NodeExprs(node, func(e sql.Expression) (sql.Expression, transform.TreeIdentity, error) {
		sq, ok := e.(*plan.Subquery)
		if !ok {
			return e, transform.SameTree, nil
		}

		query, same, err := resolveCtesInNode(ctx, a, sq.Query, scope, ctes, depth, sel)
		if err != nil {
			return nil, transform.SameTree, err
		}
		if same {
			return e, transform.SameTree, nil
		}
		return sq.WithQuery(query), transform.NewTree, nil
	})
	if err != nil {
		return nil, transform.SameTree, err
	}

	switch n := n.(type) {
	case *plan.UnresolvedTable:
		lowerName := strings.ToLower(n.Name())
		cte := ctes[lowerName]
		if cte != nil {
			delete(ctes, lowerName) // temporarily remove from cte to prevent infinite recursion
			res, _, err := resolveCtesInNode(ctx, a, cte, scope, ctes, depth+1, sel)
			ctes[lowerName] = cte
			return res, transform.NewTree, err
		}
		return n, transform.SameTree, nil
	case *plan.InsertInto:
		insertRowSource, _, err := resolveCtesInNode(ctx, a, n.Source, scope, ctes, depth, sel)
		if err != nil {
			return nil, false, err
		}
		newNode := n.WithSource(insertRowSource)
		return newNode, transform.NewTree, nil
	case *plan.SubqueryAlias:
		newChild, same, err := resolveCtesInNode(ctx, a, n.Child, scope, ctes, depth, sel)
		if err != nil {
			return nil, transform.SameTree, err
		}
		if same {
			return n, transform.SameTree, nil
		}
		newNode, err := n.WithChildren(newChild)
		if err != nil {
			return nil, transform.SameTree, err
		}
		return newNode, transform.NewTree, nil
	}
<<<<<<< HEAD

	children := n.Children()
	var newChildren []sql.Node
	for i, child := range children {
		newChild, same, err := resolveCtesInNode(ctx, a, child, scope, ctes, depth, sel)
=======

	children := n.Children()
	var newChildren []sql.Node
	for i, child := range children {
		newChild, same, err := resolveCtesInNode(ctx, a, child, scope, ctes, depth, sel)
		if err != nil {
			return nil, transform.SameTree, err
		}
		if !same {
			if newChildren == nil {
				newChildren = make([]sql.Node, len(children))
				copy(newChildren, children)
			}
			newChildren[i] = newChild
		}
	}

	var sameC = transform.SameTree
	if len(newChildren) != 0 {
		sameC = transform.NewTree
		n, err = n.WithChildren(newChildren...)
>>>>>>> c6922173
		if err != nil {
			return nil, transform.SameTree, err
		}
		if !same {
			if newChildren == nil {
				newChildren = make([]sql.Node, len(children))
				copy(newChildren, children)
			}
			newChildren[i] = newChild
		}
	}

<<<<<<< HEAD
	if len(newChildren) == 0 {
		return n, transform.SameTree, err
	}

	newNode, err := n.WithChildren(newChildren...)
	if err != nil {
		return nil, transform.SameTree, err
	}

	return newNode, transform.NewTree, nil
=======
	return n, sameC && sameN, nil
>>>>>>> c6922173
}

func stripWith(ctx *sql.Context, a *Analyzer, scope *Scope, n sql.Node, ctes map[string]sql.Node, sel RuleSelector) (sql.Node, error) {
	with, ok := n.(*plan.With)
	if !ok {
		return n, nil
	}

	for _, cte := range with.CTEs {
		cteName := cte.Subquery.Name()
		subquery := cte.Subquery

		if len(cte.Columns) > 0 {
			schemaLen := schemaLength(subquery)
			if schemaLen != len(cte.Columns) {
				return nil, sql.ErrColumnCountMismatch.New()
			}

			subquery = subquery.WithColumns(cte.Columns)
		}

		if with.Recursive {
			// TODO this needs to be split into a separate rule
			rCte, err := newRecursiveCte(subquery)
			if err != nil {
				return nil, err
			}
			rCte, _, err = resolveRecursiveCte(ctx, a, rCte, subquery, scope, sel)
			if err != nil {
				return nil, err
			}
			ctes[strings.ToLower(cteName)] = plan.NewSubqueryAlias(subquery.Name(), subquery.TextDefinition, plan.NewProject(
				[]sql.Expression{expression.NewQualifiedStar(subquery.Name())},
				rCte,
			))
		} else {
			ctes[strings.ToLower(cteName)] = subquery
		}
	}

	return with.Child, nil
}

// schemaLength returns the length of a node's schema without actually accessing it. Useful when a node isn't yet
// resolved, so Schema() could fail.
func schemaLength(node sql.Node) int {
	if node.Resolved() {
		// a resolved node might have folded projections into a table scan
		// and lack the distinct top-level nodes below
		return len(node.Schema())
	}
	schemaLen := 0
	transform.Inspect(node, func(node sql.Node) bool {
		switch node := node.(type) {
		case *plan.Project:
			schemaLen = len(node.Projections)
			return false
		case *plan.GroupBy:
			schemaLen = len(node.SelectedExprs)
			return false
		case *plan.Window:
			schemaLen = len(node.SelectExprs)
			return false
		case *plan.CrossJoin:
			schemaLen = schemaLength(node.Left()) + schemaLength(node.Right())
			return false
		case plan.JoinNode:
			schemaLen = schemaLength(node.Left()) + schemaLength(node.Right())
			return false
		default:
			return true
		}
	})
	return schemaLen
}

// hoistCommonTableExpressions lifts With nodes above Union, Distinct,
// Filter, Limit, Sort, and  Having nodes.
//
// Currently as parsed, we get Union(CTE(...), ...), and we can
// transform that to CTE(Union(..., ...)) to make the CTE visible across the
// Union.
//
// This will have surprising behavior in the case of something like:
//
//	(WITH t AS SELECT ... SELECT ...) UNION ...
//
// where the CTE will be visible on the second half of the UNION. We live with
// it for now.
// note: MySQL appears to exhibit the same left-deep parsing limitations
func hoistCommonTableExpressions(ctx *sql.Context, a *Analyzer, n sql.Node, scope *Scope, sel RuleSelector) (sql.Node, transform.TreeIdentity, error) {
	return transform.Node(n, func(n sql.Node) (sql.Node, transform.TreeIdentity, error) {
		switch n := n.(type) {
		case *plan.Union:
			left, rSame, err := hoistCommonTableExpressions(ctx, a, n.Left(), scope, sel)
			if err != nil {
				return n, transform.SameTree, err
			}
			cte, ok := left.(*plan.With)
			if !ok {
				if rSame {
					return n, transform.SameTree, nil
				} else {
					return plan.NewUnion(left, n.Right()), transform.NewTree, nil
				}
			}
			return plan.NewWith(plan.NewUnion(cte.Child, n.Right()), cte.CTEs, cte.Recursive), transform.NewTree, nil
		default:
		}

		children := n.Children()
		if len(children) != 1 {
			return n, transform.SameTree, nil
		}
		cte, ok := children[0].(*plan.With)
		if !ok {
			return n, transform.SameTree, nil
		}
		switch n := n.(type) {
		case *plan.Distinct, *plan.Filter, *plan.Limit, *plan.Having, *plan.Sort:
		default:
			return n, transform.SameTree, nil
		}
		newChild, err := n.WithChildren(cte.Child)
		if err != nil {
			return n, transform.SameTree, nil
		}
		return plan.NewWith(newChild, cte.CTEs, cte.Recursive), transform.NewTree, nil
	})
}

func hoistRecursiveCte(ctx *sql.Context, a *Analyzer, n sql.Node, scope *Scope, sel RuleSelector) (sql.Node, transform.TreeIdentity, error) {
	return transform.Node(n, func(n sql.Node) (sql.Node, transform.TreeIdentity, error) {
		ta, ok := n.(*plan.TableAlias)
		if !ok {
			return n, transform.SameTree, nil
		}
		p, ok := ta.Child.(*plan.Project)
		if !ok {
			return n, transform.SameTree, nil
		}
		rCte, ok := p.Child.(*plan.RecursiveCte)
		if !ok {
			return n, transform.SameTree, nil
		}
		return plan.NewSubqueryAlias(ta.Name(), "", rCte), transform.NewTree, nil
	})
}

func newRecursiveCte(sq *plan.SubqueryAlias) (sql.Node, error) {
	// either UNION (deduplicate) or UNION ALL (keep duplicates)
	var deduplicate bool
	var union *plan.Union
	switch n := sq.Child.(type) {
	case *plan.Distinct:
		deduplicate = true
		union = n.Child.(*plan.Union)
	case *plan.Union:
		union = n
	}
	if union == nil {
		return nil, sql.ErrInvalidRecursiveCteUnion.New(sq)
	}

	// TODO: can we support other top-level nodes?
	// Window, Subquery, RecursiveCte, Cte?
	switch n := union.Left().(type) {
	case *plan.Project, *plan.GroupBy:
	default:
		return nil, sql.ErrInvalidRecursiveCteInitialQuery.New(n)
	}
	switch n := union.Right().(type) {
	case *plan.Project, *plan.GroupBy:
	default:
		return nil, sql.ErrInvalidRecursiveCteRecursiveQuery.New(n)
	}

	return plan.NewRecursiveCte(union.Left(), union.Right(), sq.Name(), sq.Columns, deduplicate), nil
}

func resolveRecursiveCte(ctx *sql.Context, a *Analyzer, node sql.Node, sq sql.Node, scope *Scope, sel RuleSelector) (sql.Node, transform.TreeIdentity, error) {
	rCte := node.(*plan.RecursiveCte)
	if rCte == nil {
		return node, transform.SameTree, nil
	}

	newInit, _, err := a.analyzeThroughBatch(ctx, rCte.Init, scope, "default-rules", sel)
	if err != nil {
		return node, transform.SameTree, err
	}

	// create recursive schema from initial projection cols and names
	var outputProj []sql.Expression
	switch n := newInit.(type) {
	case *plan.Project:
		outputProj = n.Projections
	case *plan.GroupBy:
		outputProj = n.SelectedExprs
	}

	schema := make(sql.Schema, len(outputProj))
	var name string
	for i, p := range outputProj {
		switch c := p.(type) {
		case *expression.Alias, *expression.GetField:
			name = c.(sql.Nameable).Name()
		case *expression.Literal, sql.Aggregation:
			name = c.String()
		default:
			return nil, transform.SameTree, fmt.Errorf("failed to resolve or unsupported field: %v", p)
		}
		if i < len(rCte.Columns) {
			name = rCte.Columns[i]
		}
		schema[i] = &sql.Column{
			Name:     name,
			Source:   rCte.Name(),
			Type:     p.Type(),
			Nullable: p.IsNullable(),
		}
	}

	// resolve recursive table with proper schema
	rTable := plan.NewRecursiveTable(rCte.Name(), schema)

	// replace recursive table refs
	newRec, sameR, err := transform.Node(rCte.Rec, func(n sql.Node) (sql.Node, transform.TreeIdentity, error) {
		switch t := n.(type) {
		case *plan.UnresolvedTable:
			if t.Name() == rCte.Name() {
				return rTable, transform.NewTree, nil
			}
		}
		return n, transform.SameTree, nil
	})
	if err != nil {
		return node, transform.SameTree, err
	}

	if sameR {
		//todo(max): failing to consider sameR breaks,
		// including sameI in the check also breaks.
		return sq, transform.SameTree, nil
	}
	node, err = rCte.WithSchema(schema).WithWorking(rTable).WithChildren(newInit, newRec)
	if err != nil {
		return nil, transform.SameTree, err
	}
	return node, transform.NewTree, nil
}<|MERGE_RESOLUTION|>--- conflicted
+++ resolved
@@ -104,18 +104,11 @@
 		}
 		return newNode, transform.NewTree, nil
 	}
-<<<<<<< HEAD
 
 	children := n.Children()
 	var newChildren []sql.Node
 	for i, child := range children {
 		newChild, same, err := resolveCtesInNode(ctx, a, child, scope, ctes, depth, sel)
-=======
-
-	children := n.Children()
-	var newChildren []sql.Node
-	for i, child := range children {
-		newChild, same, err := resolveCtesInNode(ctx, a, child, scope, ctes, depth, sel)
 		if err != nil {
 			return nil, transform.SameTree, err
 		}
@@ -132,33 +125,12 @@
 	if len(newChildren) != 0 {
 		sameC = transform.NewTree
 		n, err = n.WithChildren(newChildren...)
->>>>>>> c6922173
-		if err != nil {
-			return nil, transform.SameTree, err
-		}
-		if !same {
-			if newChildren == nil {
-				newChildren = make([]sql.Node, len(children))
-				copy(newChildren, children)
-			}
-			newChildren[i] = newChild
-		}
-	}
-
-<<<<<<< HEAD
-	if len(newChildren) == 0 {
-		return n, transform.SameTree, err
-	}
-
-	newNode, err := n.WithChildren(newChildren...)
-	if err != nil {
-		return nil, transform.SameTree, err
-	}
-
-	return newNode, transform.NewTree, nil
-=======
+		if err != nil {
+			return nil, transform.SameTree, err
+		}
+	}
+
 	return n, sameC && sameN, nil
->>>>>>> c6922173
 }
 
 func stripWith(ctx *sql.Context, a *Analyzer, scope *Scope, n sql.Node, ctes map[string]sql.Node, sel RuleSelector) (sql.Node, error) {
