// Copyright 2020-2021 Dolthub, Inc.
//
// Licensed under the Apache License, Version 2.0 (the "License");
// you may not use this file except in compliance with the License.
// You may obtain a copy of the License at
//
//     http://www.apache.org/licenses/LICENSE-2.0
//
// Unless required by applicable law or agreed to in writing, software
// distributed under the License is distributed on an "AS IS" BASIS,
// WITHOUT WARRANTIES OR CONDITIONS OF ANY KIND, either express or implied.
// See the License for the specific language governing permissions and
// limitations under the License.

package analyzer

import (
	errors "gopkg.in/src-d/go-errors.v1"
)

// OnceBeforeDefault contains the rules to be applied just once before the
// DefaultRules.
var OnceBeforeDefault = []Rule{
	{applyDefaultSelectLimitId, applyDefaultSelectLimit},
	{validateOffsetAndLimitId, validateLimitAndOffset},
	{validateCreateTableId, validateCreateTable},
	{validateExprSemId, validateExprSem},
	{resolveVariablesId, resolveVariables},
	{resolveNamedWindowsId, replaceNamedWindows},
	{resolveSetVariablesId, resolveSetVariables},
	{resolveViewsId, resolveViews},
	{liftCtesId, hoistCommonTableExpressions},
	{resolveCtesId, resolveCommonTableExpressions},
	{liftRecursiveCtesId, hoistRecursiveCte},
	{resolveDatabasesId, resolveDatabases},
	{resolveTablesId, resolveTables},
	{reresolveTablesId, reresolveTables},
	{setTargetSchemasId, setTargetSchemas},
	{loadCheckConstraintsId, loadChecks},
	{resolveAlterColumnId, resolveAlterColumn},
	{validateDropTablesId, validateDropTables},
	{resolveCreateLikeId, resolveCreateLike},
	{assignCatalogId, assignCatalog},
	{parseColumnDefaultsId, parseColumnDefaults},
	{resolveDropConstraintId, resolveDropConstraint},
	{validateDropConstraintId, validateDropConstraint},
	{resolveCreateSelectId, resolveCreateSelect},
	{resolveSubqueriesId, resolveSubqueries},
	{setViewTargetSchemaId, setViewTargetSchema},
	{resolveUnionsId, resolveUnions},
	{resolveDescribeQueryId, resolveDescribeQuery},
	{checkUniqueTableNamesId, validateUniqueTableNames},
	{resolveTableFunctionsId, resolveTableFunctions},
	{resolveDeclarationsId, resolveDeclarations},
	{validateCreateTriggerId, validateCreateTrigger},
	{validateCreateProcedureId, validateCreateProcedure},
	{loadInfoSchemaId, loadInfoSchema},
	{resolveColumnDefaultsId, resolveColumnDefaults},
	{validateColumnDefaultsId, validateColumnDefaults},
	{validateReadOnlyDatabaseId, validateReadOnlyDatabase},
	{validateReadOnlyTransactionId, validateReadOnlyTransaction},
	{validateDatabaseSetId, validateDatabaseSet},
	{validatePrivilegesId, validatePrivileges}, // Ensure that checking privileges happens after db, table  & table function resolution
}

// DefaultRules to apply when analyzing nodes.
var DefaultRules = []Rule{
	{resolveNaturalJoinsId, resolveNaturalJoins},
	{resolveOrderbyLiteralsId, resolveOrderByLiterals},
	{resolveFunctionsId, resolveFunctions},
	{flattenTableAliasesId, flattenTableAliases},
	{pushdownSortId, pushdownSort},
	{pushdownGroupbyAliasesId, pushdownGroupByAliases},
	{pushdownSubqueryAliasFiltersId, pushdownSubqueryAliasFilters},
	{qualifyColumnsId, qualifyColumns},
	{pruneTablesId, pruneTables},
	{resolveColumnsId, resolveColumns},
	// {resolveColumnDefaultsId, resolveColumnDefaults},
	{validateCheckConstraintId, validateCheckConstraints},
	{resolveBarewordSetVariablesId, resolveBarewordSetVariables},
	{expandStarsId, expandStars},
	{transposeRightJoinsId, transposeRightJoins},
	{resolveHavingId, resolveHaving},
	{mergeUnionSchemasId, mergeUnionSchemas},
	{flattenAggregationExprsId, flattenAggregationExpressions},
	{reorderProjectionId, reorderProjection},
	{resolveSubqueriesId, resolveSubqueries},
	{replaceCrossJoinsId, replaceCrossJoins},
	{moveJoinCondsToFilterId, moveJoinConditionsToFilter},
	{evalFilterId, simplifyFilters},
	{optimizeDistinctId, optimizeDistinct},
}

// OnceAfterDefault contains the rules to be applied just once after the
// DefaultRules.
var OnceAfterDefault = []Rule{
	{hoistSelectExistsId, hoistSelectExists},
	{finalizeSubqueriesId, finalizeSubqueries},
	{finalizeUnionsId, finalizeUnions},
	{loadTriggersId, loadTriggers},
	{processTruncateId, processTruncate},
	{removeUnnecessaryConvertsId, removeUnnecessaryConverts},
<<<<<<< HEAD
	{pruneColumnsId, pruneColumns},
	{stripTableNameInDefaultsId, stripTableNamesFromColumnDefaults},
	{hoistSelectExistsId, hoistSelectExists},
=======
	{assignCatalogId, assignCatalog},
	// pushdownFilters currently has to happen after constructing join plan.
	// TODO better way to represent filters, so that we can use them during
	// join planning
>>>>>>> 3b2fccc3
	{optimizeJoinsId, constructJoinPlan},
	{pushdownFiltersId, pushdownFilters},
	{pruneColumnsId, pruneColumns},
	{subqueryIndexesId, applyIndexesFromOuterScope},
	{inSubqueryIndexesId, applyIndexesForSubqueryComparisons},
	{replaceSortPkId, replacePkSort},
	{setJoinScopeLenId, setJoinScopeLen},
	{eraseProjectionId, eraseProjection},
	{insertTopNId, insertTopNNodes},
	{cacheSubqueryResultsId, cacheSubqueryResults},
	{cacheSubqueryAliasesInJoinsId, cacheSubqueryAliasesInJoins},
	{applyHashLookupsId, applyHashLookups},
	{applyHashInId, applyHashIn},
	{resolveInsertRowsId, resolveInsertRows},
	{resolvePreparedInsertId, resolvePreparedInsert},
	{applyTriggersId, applyTriggers},
	{applyProceduresId, applyProcedures},
	{assignRoutinesId, assignRoutines},
	{modifyUpdateExprsForJoinId, modifyUpdateExpressionsForJoin},
	{applyRowUpdateAccumulatorsId, applyUpdateAccumulators},
	{wrapWithRollbackId, wrapWritesWithRollback},
	{applyFKsId, applyForeignKeys},
}

// DefaultValidationRules to apply while analyzing nodes.
var DefaultValidationRules = []Rule{
	{validateResolvedId, validateIsResolved},
	{validateOrderById, validateOrderBy},
	{validateGroupById, validateGroupBy},
	{validateSchemaSourceId, validateSchemaSource},
	{validateIndexCreationId, validateIndexCreation},
	{validateOperandsId, validateOperands},
	{validateIntervalUsageId, validateIntervalUsage},
	{validateSubqueryColumnsId, validateSubqueryColumns},
	{validateUnionSchemasMatchId, validateUnionSchemasMatch},
	{validateAggregationsId, validateAggregations},
}

// OnceAfterAll contains the rules to be applied just once after all other
// rules have been applied.
var OnceAfterAll = []Rule{
	{AutocommitId, addAutocommitNode},
	{TrackProcessId, trackProcess},
	{parallelizeId, parallelize},
	{clearWarningsId, clearWarnings},
}

var (
	// ErrFieldMissing is returned when the field is not on the schema.
	ErrFieldMissing = errors.NewKind("field %q is not on schema")
	// ErrOrderByColumnIndex is returned when in an order clause there is a
	// column that is unknown.
	ErrOrderByColumnIndex = errors.NewKind("unknown column %d in order by clause")
)<|MERGE_RESOLUTION|>--- conflicted
+++ resolved
@@ -100,16 +100,8 @@
 	{loadTriggersId, loadTriggers},
 	{processTruncateId, processTruncate},
 	{removeUnnecessaryConvertsId, removeUnnecessaryConverts},
-<<<<<<< HEAD
-	{pruneColumnsId, pruneColumns},
 	{stripTableNameInDefaultsId, stripTableNamesFromColumnDefaults},
 	{hoistSelectExistsId, hoistSelectExists},
-=======
-	{assignCatalogId, assignCatalog},
-	// pushdownFilters currently has to happen after constructing join plan.
-	// TODO better way to represent filters, so that we can use them during
-	// join planning
->>>>>>> 3b2fccc3
 	{optimizeJoinsId, constructJoinPlan},
 	{pushdownFiltersId, pushdownFilters},
 	{pruneColumnsId, pruneColumns},
