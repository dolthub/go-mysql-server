// Copyright 2020-2021 Dolthub, Inc.
//
// Licensed under the Apache License, Version 2.0 (the "License");
// you may not use this file except in compliance with the License.
// You may obtain a copy of the License at
//
//     http://www.apache.org/licenses/LICENSE-2.0
//
// Unless required by applicable law or agreed to in writing, software
// distributed under the License is distributed on an "AS IS" BASIS,
// WITHOUT WARRANTIES OR CONDITIONS OF ANY KIND, either express or implied.
// See the License for the specific language governing permissions and
// limitations under the License.

package analyzer

import (
	"strings"

	"github.com/dolthub/vitess/go/vt/sqlparser"

	"github.com/dolthub/go-mysql-server/sql"
	"github.com/dolthub/go-mysql-server/sql/expression"
	"github.com/dolthub/go-mysql-server/sql/parse"
	"github.com/dolthub/go-mysql-server/sql/plan"
	"github.com/dolthub/go-mysql-server/sql/transform"
)

// validateCreateTrigger handles CreateTrigger nodes, resolving references to "old" and "new" table references in
// the trigger body. Also validates that these old and new references are being used appropriately -- they are only
// valid for certain kinds of triggers and certain statements.
func validateCreateTrigger(ctx *sql.Context, a *Analyzer, node sql.Node, scope *Scope, sel RuleSelector) (sql.Node, transform.TreeIdentity, error) {
	ct, ok := node.(*plan.CreateTrigger)
	if !ok {
		return node, transform.SameTree, nil
	}

	// We just want to verify that the trigger is correctly defined before creating it. If it is, we replace the
	// UnresolvedColumn expressions with placeholder expressions that say they are Resolved().
	// TODO: this might work badly for databases with tables named new and old. Needs tests.
	var err error
	transform.InspectExpressions(ct, func(e sql.Expression) bool {
		switch e := e.(type) {
		case *expression.UnresolvedColumn:
			if strings.ToLower(e.Table()) == "new" {
				if ct.TriggerEvent == sqlparser.DeleteStr {
					err = sql.ErrInvalidUseOfOldNew.New("new", ct.TriggerEvent)
				}
			}
			if strings.ToLower(e.Table()) == "old" {
				if ct.TriggerEvent == sqlparser.InsertStr {
					err = sql.ErrInvalidUseOfOldNew.New("old", ct.TriggerEvent)
				}
			}
		case *deferredColumn:
			if strings.ToLower(e.Table()) == "new" {
				if ct.TriggerEvent == sqlparser.DeleteStr {
					err = sql.ErrInvalidUseOfOldNew.New("new", ct.TriggerEvent)
				}
			}
			if strings.ToLower(e.Table()) == "old" {
				if ct.TriggerEvent == sqlparser.InsertStr {
					err = sql.ErrInvalidUseOfOldNew.New("old", ct.TriggerEvent)
				}
			}
		}
		return true
	})

	if err != nil {
		return nil, transform.SameTree, err
	}

	// Check to see if the plan sets a value for "old" rows, or if an AFTER trigger assigns to NEW. Both are illegal.
	transform.InspectExpressionsWithNode(node, func(n sql.Node, e sql.Expression) bool {
		if _, ok := n.(*plan.Set); !ok {
			return true
		}

		switch e := e.(type) {
		case *expression.SetField:
			switch left := e.Left.(type) {
			case column:
				if strings.ToLower(left.Table()) == "old" {
					err = sql.ErrInvalidUpdateOfOldRow.New()
				}
				if ct.TriggerTime == sqlparser.AfterStr && strings.ToLower(left.Table()) == "new" {
					err = sql.ErrInvalidUpdateInAfterTrigger.New()
				}
			}
		}

		return true
	})

	if err != nil {
		return nil, transform.SameTree, err
	}

	// Finally analyze the entire trigger body with an appropriate scope for any "old" and "new" table references. This
	// will catch (most) other errors in a trigger body. We set the trigger body at the end to pass to final validation
	// steps at the end of analysis.
	scopeNode := plan.NewProject(
		[]sql.Expression{expression.NewStar()},
		plan.NewCrossJoin(
			plan.NewTableAlias("old", getResolvedTable(ct.Table)),
			plan.NewTableAlias("new", getResolvedTable(ct.Table)),
		),
	)

	triggerLogic, _, err := a.analyzeWithSelector(ctx, ct.Body, (*Scope)(nil).newScope(scopeNode), SelectAllBatches, sel)
	if err != nil {
		return nil, transform.SameTree, err
	}

	node, err = ct.WithChildren(ct.Table, StripPassthroughNodes(triggerLogic))
	if err != nil {
		return nil, transform.SameTree, err
	}
	return node, transform.NewTree, nil
}

func applyTriggers(ctx *sql.Context, a *Analyzer, n sql.Node, scope *Scope, sel RuleSelector) (sql.Node, transform.TreeIdentity, error) {
	// Skip this step for CreateTrigger statements
	if _, ok := n.(*plan.CreateTrigger); ok {
		return n, transform.SameTree, nil
	}

	var affectedTables []string
	var triggerEvent plan.TriggerEvent
	db := ctx.GetCurrentDatabase()
	transform.Inspect(n, func(n sql.Node) bool {
		switch n := n.(type) {
		case *plan.InsertInto:
			affectedTables = append(affectedTables, getTableName(n))
			triggerEvent = plan.InsertTrigger
			if n.Database() != nil && n.Database().Name() != "" {
				db = n.Database().Name()
			}
		case *plan.Update:
			affectedTables = append(affectedTables, getTableName(n))
			triggerEvent = plan.UpdateTrigger
			if n.Database() != "" {
				db = n.Database()
			}
		case *plan.DeleteFrom:
			affectedTables = append(affectedTables, getTableName(n))
			triggerEvent = plan.DeleteTrigger
			if n.Database() != "" {
				db = n.Database()
			}
		}
		return true
	})

	if len(affectedTables) == 0 {
		return n, transform.SameTree, nil
	}

	// TODO: database should be dependent on the table being inserted / updated, but we don't have that info available
	//  from the table object yet.
	database, err := a.Catalog.Database(ctx, db)
	if err != nil {
		return nil, transform.SameTree, err
	}

	var affectedTriggers []*plan.CreateTrigger
	if tdb, ok := database.(sql.TriggerDatabase); ok {
		triggers, err := tdb.GetTriggers(ctx)
		if err != nil {
			return nil, transform.SameTree, err
		}

		for _, trigger := range triggers {
			parsedTrigger, err := parse.Parse(ctx, trigger.CreateStatement)
			if err != nil {
				return nil, transform.SameTree, err
			}

			ct, ok := parsedTrigger.(*plan.CreateTrigger)
			if !ok {
				return nil, transform.SameTree, sql.ErrTriggerCreateStatementInvalid.New(trigger.CreateStatement)
			}

			triggerTable := getTableName(ct.Table)
			if stringContains(affectedTables, triggerTable) && triggerEventsMatch(triggerEvent, ct.TriggerEvent) {
				if block, ok := ct.Body.(*plan.BeginEndBlock); ok {
					ct.Body = plan.NewTriggerBeginEndBlock(block)
				}
				affectedTriggers = append(affectedTriggers, ct)
			}
		}
	}

	if len(affectedTriggers) == 0 {
		return n, transform.SameTree, nil
	}

	triggers := orderTriggersAndReverseAfter(affectedTriggers)
	originalNode := n
	same := transform.SameTree
	allSame := transform.SameTree
	for _, trigger := range triggers {
		err = validateNoCircularUpdates(trigger, originalNode, scope)
		if err != nil {
			return nil, transform.SameTree, err
		}

		n, same, err = applyTrigger(ctx, a, originalNode, n, scope, trigger)
		if err != nil {
			return nil, transform.SameTree, err
		}
		allSame = same && allSame
	}

	return n, allSame, nil
}

// applyTrigger applies the trigger given to the node given, returning the resulting node
func applyTrigger(ctx *sql.Context, a *Analyzer, originalNode, n sql.Node, scope *Scope, trigger *plan.CreateTrigger) (sql.Node, transform.TreeIdentity, error) {
	triggerLogic, err := getTriggerLogic(ctx, a, originalNode, scope, trigger)
	if err != nil {
		return nil, transform.SameTree, err
	}

	return transform.NodeWithCtx(n, nil, func(c transform.Context) (sql.Node, transform.TreeIdentity, error) {
		// Don't double-apply trigger executors to the bodies of triggers. To avoid this, don't apply the trigger if the
		// parent is a trigger body.
		// TODO: this won't work for BEGIN END blocks, stored procedures, etc. For those, we need to examine all ancestors,
		//  not just the immediate parent. Alternately, we could do something like not walk all children of some node types
		//  (probably better).
		if _, ok := c.Parent.(*plan.TriggerExecutor); ok {
			if c.ChildNum == 1 { // Right child is the trigger execution logic
				return c.Node, transform.SameTree, nil
			}
		}

		resNode := c.Node

		switch n := c.Node.(type) {
		case *plan.InsertInto:
			if trigger.TriggerTime == sqlparser.BeforeStr {
				triggerExecutor := plan.NewTriggerExecutor(n.Source, triggerLogic, plan.InsertTrigger, plan.TriggerTime(trigger.TriggerTime), sql.TriggerDefinition{
					Name:            trigger.TriggerName,
					CreateStatement: trigger.CreateTriggerString,
				})
<<<<<<< HEAD
				resNode = n.WithSource(triggerExecutor)
=======
				return n.WithSource(triggerExecutor), transform.NewTree, nil
>>>>>>> 98ba735e
			} else {
				resNode = plan.NewTriggerExecutor(n, triggerLogic, plan.InsertTrigger, plan.TriggerTime(trigger.TriggerTime), sql.TriggerDefinition{
					Name:            trigger.TriggerName,
					CreateStatement: trigger.CreateTriggerString,
<<<<<<< HEAD
				})
=======
				}), transform.NewTree, nil
>>>>>>> 98ba735e
			}
		case *plan.Update:
			if trigger.TriggerTime == sqlparser.BeforeStr {
				triggerExecutor := plan.NewTriggerExecutor(n.Child, triggerLogic, plan.UpdateTrigger, plan.TriggerTime(trigger.TriggerTime), sql.TriggerDefinition{
					Name:            trigger.TriggerName,
					CreateStatement: trigger.CreateTriggerString,
				})
<<<<<<< HEAD
				resNode, err = n.WithChildren(triggerExecutor)
=======
				node, err := n.WithChildren(triggerExecutor)
				return node, transform.NewTree, err
>>>>>>> 98ba735e
			} else {
				resNode = plan.NewTriggerExecutor(n, triggerLogic, plan.UpdateTrigger, plan.TriggerTime(trigger.TriggerTime), sql.TriggerDefinition{
					Name:            trigger.TriggerName,
					CreateStatement: trigger.CreateTriggerString,
<<<<<<< HEAD
				})
=======
				}), transform.NewTree, nil
>>>>>>> 98ba735e
			}
		case *plan.DeleteFrom:
			if trigger.TriggerTime == sqlparser.BeforeStr {
				triggerExecutor := plan.NewTriggerExecutor(n.Child, triggerLogic, plan.DeleteTrigger, plan.TriggerTime(trigger.TriggerTime), sql.TriggerDefinition{
					Name:            trigger.TriggerName,
					CreateStatement: trigger.CreateTriggerString,
				})
<<<<<<< HEAD
				resNode, err = n.WithChildren(triggerExecutor)
=======
				node, err := n.WithChildren(triggerExecutor)
				return node, transform.NewTree, err
>>>>>>> 98ba735e
			} else {
				resNode = plan.NewTriggerExecutor(n, triggerLogic, plan.DeleteTrigger, plan.TriggerTime(trigger.TriggerTime), sql.TriggerDefinition{
					Name:            trigger.TriggerName,
					CreateStatement: trigger.CreateTriggerString,
<<<<<<< HEAD
				})
=======
				}), transform.NewTree, nil
>>>>>>> 98ba735e
			}
		default:
			return c.Node, nil
		}

<<<<<<< HEAD
		return resNode, nil
		//return plan.NewTriggerCloser(resNode), nil
=======
		return c.Node, transform.SameTree, nil
>>>>>>> 98ba735e
	})
}

// getTriggerLogic analyzes and returns the Node representing the trigger body for the trigger given, applied to the
// plan node given, which must be an insert, update, or delete.
func getTriggerLogic(ctx *sql.Context, a *Analyzer, n sql.Node, scope *Scope, trigger *plan.CreateTrigger) (sql.Node, error) {
	// For the reference to the row in the trigger table, we use the scope mechanism. This is a little strange because
	// scopes for subqueries work with the child schemas of a scope node, but we don't have such a node here. Instead we
	// fabricate one with the right properties (its child schema matches the table schema, with the right aliased name)
	var triggerLogic sql.Node
	var err error
	switch trigger.TriggerEvent {
	case sqlparser.InsertStr:
		scopeNode := plan.NewProject(
			[]sql.Expression{expression.NewStar()},
			plan.NewTableAlias("new", getResolvedTable(n)),
		)
		triggerLogic, err = a.Analyze(ctx, trigger.Body, (*Scope)(nil).newScope(scopeNode).withMemos(scope.memo(n).MemoNodes()))
	case sqlparser.UpdateStr:
		scopeNode := plan.NewProject(
			[]sql.Expression{expression.NewStar()},
			plan.NewCrossJoin(
				plan.NewTableAlias("old", getResolvedTable(n)),
				plan.NewTableAlias("new", getResolvedTable(n)),
			),
		)
		triggerLogic, err = a.Analyze(ctx, trigger.Body, (*Scope)(nil).newScope(scopeNode).withMemos(scope.memo(n).MemoNodes()))
	case sqlparser.DeleteStr:
		scopeNode := plan.NewProject(
			[]sql.Expression{expression.NewStar()},
			plan.NewTableAlias("old", getResolvedTable(n)),
		)
		triggerLogic, err = a.Analyze(ctx, trigger.Body, (*Scope)(nil).newScope(scopeNode).withMemos(scope.memo(n).MemoNodes()))
	}

	return StripPassthroughNodes(triggerLogic), err
}

// validateNoCircularUpdates returns an error if the trigger logic attempts to update the table that invoked it (or any
// table being updated in an outer scope of this analysis)
func validateNoCircularUpdates(trigger *plan.CreateTrigger, n sql.Node, scope *Scope) error {
	var circularRef error
	transform.Inspect(trigger.Body, func(node sql.Node) bool {
		switch node := node.(type) {
		case *plan.Update, *plan.InsertInto, *plan.DeleteFrom:
			for _, n := range append([]sql.Node{n}, scope.MemoNodes()...) {
				invokingTableName := getUnaliasedTableName(n)
				updatedTable := getUnaliasedTableName(node)
				// TODO: need to compare DB as well
				if updatedTable == invokingTableName {
					circularRef = sql.ErrTriggerTableInUse.New(updatedTable)
					return false
				}
			}
		}
		return true
	})

	return circularRef
}

func orderTriggersAndReverseAfter(triggers []*plan.CreateTrigger) []*plan.CreateTrigger {
	beforeTriggers, afterTriggers := plan.OrderTriggers(triggers)

	// Reverse the order of after triggers. This is because we always apply them to the Insert / Update / Delete node
	// that initiated the trigger, so after triggers, which wrap the Insert, need be applied in reverse order for them to
	// run in the correct order.
	for left, right := 0, len(afterTriggers)-1; left < right; left, right = left+1, right-1 {
		afterTriggers[left], afterTriggers[right] = afterTriggers[right], afterTriggers[left]
	}

	return append(beforeTriggers, afterTriggers...)
}

func triggerEventsMatch(event plan.TriggerEvent, event2 string) bool {
	return strings.ToLower((string)(event)) == strings.ToLower(event2)
}<|MERGE_RESOLUTION|>--- conflicted
+++ resolved
@@ -244,20 +244,12 @@
 					Name:            trigger.TriggerName,
 					CreateStatement: trigger.CreateTriggerString,
 				})
-<<<<<<< HEAD
-				resNode = n.WithSource(triggerExecutor)
-=======
 				return n.WithSource(triggerExecutor), transform.NewTree, nil
->>>>>>> 98ba735e
 			} else {
 				resNode = plan.NewTriggerExecutor(n, triggerLogic, plan.InsertTrigger, plan.TriggerTime(trigger.TriggerTime), sql.TriggerDefinition{
 					Name:            trigger.TriggerName,
 					CreateStatement: trigger.CreateTriggerString,
-<<<<<<< HEAD
-				})
-=======
 				}), transform.NewTree, nil
->>>>>>> 98ba735e
 			}
 		case *plan.Update:
 			if trigger.TriggerTime == sqlparser.BeforeStr {
@@ -265,21 +257,13 @@
 					Name:            trigger.TriggerName,
 					CreateStatement: trigger.CreateTriggerString,
 				})
-<<<<<<< HEAD
-				resNode, err = n.WithChildren(triggerExecutor)
-=======
 				node, err := n.WithChildren(triggerExecutor)
 				return node, transform.NewTree, err
->>>>>>> 98ba735e
 			} else {
 				resNode = plan.NewTriggerExecutor(n, triggerLogic, plan.UpdateTrigger, plan.TriggerTime(trigger.TriggerTime), sql.TriggerDefinition{
 					Name:            trigger.TriggerName,
 					CreateStatement: trigger.CreateTriggerString,
-<<<<<<< HEAD
-				})
-=======
 				}), transform.NewTree, nil
->>>>>>> 98ba735e
 			}
 		case *plan.DeleteFrom:
 			if trigger.TriggerTime == sqlparser.BeforeStr {
@@ -287,32 +271,20 @@
 					Name:            trigger.TriggerName,
 					CreateStatement: trigger.CreateTriggerString,
 				})
-<<<<<<< HEAD
-				resNode, err = n.WithChildren(triggerExecutor)
-=======
 				node, err := n.WithChildren(triggerExecutor)
 				return node, transform.NewTree, err
->>>>>>> 98ba735e
 			} else {
 				resNode = plan.NewTriggerExecutor(n, triggerLogic, plan.DeleteTrigger, plan.TriggerTime(trigger.TriggerTime), sql.TriggerDefinition{
 					Name:            trigger.TriggerName,
 					CreateStatement: trigger.CreateTriggerString,
-<<<<<<< HEAD
-				})
-=======
 				}), transform.NewTree, nil
->>>>>>> 98ba735e
 			}
 		default:
-			return c.Node, nil
-		}
-
-<<<<<<< HEAD
+			return c.Node, transform.SameTree, nil
+		}
+
 		return resNode, nil
 		//return plan.NewTriggerCloser(resNode), nil
-=======
-		return c.Node, transform.SameTree, nil
->>>>>>> 98ba735e
 	})
 }
 
