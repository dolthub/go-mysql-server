--- conflicted
+++ resolved
@@ -258,13 +258,7 @@
 		if err != nil {
 			return nil, transform.SameTree, err
 		}
-		// Mark the original expressions as handled (not the fixed expressions). This guarantees the original
-		// expressions get removed.
-<<<<<<< HEAD
 		filters.markFiltersHandled(handled...)
-=======
-		filters.markFiltersHandled(tableFilters...)
->>>>>>> c7d5fc90
 		pushedDownFilterExpression = expression.JoinAnd(handled...)
 
 		a.Log(
