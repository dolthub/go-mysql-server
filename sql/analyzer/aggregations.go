// Copyright 2020-2021 Dolthub, Inc.
//
// Licensed under the Apache License, Version 2.0 (the "License");
// you may not use this file except in compliance with the License.
// You may obtain a copy of the License at
//
//     http://www.apache.org/licenses/LICENSE-2.0
//
// Unless required by applicable law or agreed to in writing, software
// distributed under the License is distributed on an "AS IS" BASIS,
// WITHOUT WARRANTIES OR CONDITIONS OF ANY KIND, either express or implied.
// See the License for the specific language governing permissions and
// limitations under the License.

package analyzer

import (
	"github.com/dolthub/go-mysql-server/sql"
	"github.com/dolthub/go-mysql-server/sql/expression"
	"github.com/dolthub/go-mysql-server/sql/plan"
	"github.com/dolthub/go-mysql-server/sql/transform"
)

// flattenAggregationExpressions flattens any complex aggregate or window expressions in a GroupBy or Window node and
// adds a projection on top of the result. The child terms of any complex expressions get pushed down to become selected
// expressions in the GroupBy or Window, and then a new project node re-applies the original expression to the new
// schema of the flattened node.
// e.g. GroupBy(sum(a) + sum(b)) becomes project(sum(a) + sum(b), GroupBy(sum(a), sum(b)).
// e.g. Window(sum(a) + sum(b) over (partition by a)) becomes
<<<<<<< HEAD
//
//	project(sum(a) + sum(b) over (partition by a), Window(sum(a), sum(b) over (partition by a))).
=======
// project(sum(a) + sum(b) over (partition by a), Window(sum(a), sum(b) over (partition by a))).
>>>>>>> c7560b3f
func flattenAggregationExpressions(ctx *sql.Context, a *Analyzer, n sql.Node, scope *Scope, sel RuleSelector) (sql.Node, transform.TreeIdentity, error) {
	span, ctx := ctx.Span("flatten_aggregation_exprs")
	defer span.End()

	if !n.Resolved() {
		return n, transform.SameTree, nil
	}

	return transform.Node(n, func(n sql.Node) (sql.Node, transform.TreeIdentity, error) {
		switch n := n.(type) {
		case *plan.Window:
			if !hasHiddenAggregations(n.SelectExprs) && !hasHiddenWindows(n.SelectExprs) {
				return n, transform.SameTree, nil
			}

			return flattenedWindow(ctx, n.SelectExprs, n.Child)
		case *plan.GroupBy:
			if !hasHiddenAggregations(n.SelectedExprs) {
				return n, transform.SameTree, nil
			}

			return flattenedGroupBy(ctx, n.SelectedExprs, n.GroupByExprs, n.Child)
		default:
			return n, transform.SameTree, nil
		}
	})
}

func flattenedGroupBy(ctx *sql.Context, projection, grouping []sql.Expression, child sql.Node) (sql.Node, transform.TreeIdentity, error) {
	newProjection, newAggregates, allSame, err := replaceAggregatesWithGetFieldProjections(ctx, projection)
	if err != nil {
		return nil, transform.SameTree, err
	}
	if allSame {
		return nil, transform.SameTree, nil
	}
	return plan.NewProject(
		newProjection,
		plan.NewGroupBy(newAggregates, grouping, child),
	), transform.NewTree, nil
}

// replaceAggregatesWithGetFieldProjections takes a slice of projection expressions and flattens out any aggregate
// expressions within, wrapping all such flattened aggregations into a GetField projection. Returns two new slices: the
// new set of project expressions, and the new set of aggregations. The former always matches the size of the projection
// expressions passed in. The latter will have the size of the number of aggregate expressions contained in the input
// slice.
func replaceAggregatesWithGetFieldProjections(ctx *sql.Context, projection []sql.Expression) (projections, aggregations []sql.Expression, identity transform.TreeIdentity, err error) {
	var newProjection = make([]sql.Expression, len(projection))
	var newAggregates []sql.Expression
	allGetFields := make(map[int]sql.Expression)
	projDeps := make(map[int]struct{})
	for i, p := range projection {
		e, same, err := transform.Expr(p, func(e sql.Expression) (sql.Expression, transform.TreeIdentity, error) {
			switch e := e.(type) {
			case sql.Aggregation, sql.WindowAggregation:
			// continue on
			case *expression.GetField:
				allGetFields[e.Index()] = e
				projDeps[e.Index()] = struct{}{}
				return e, transform.SameTree, nil
			default:
				return e, transform.SameTree, nil
			}

			newAggregates = append(newAggregates, e)
			return expression.NewGetField(
				len(newAggregates)-1, e.Type(), e.String(), e.IsNullable(),
			), transform.NewTree, nil
		})
		if err != nil {
			return nil, nil, transform.SameTree, err
		}

		if same {
			newAggregates = append(newAggregates, e)
			name, source := getNameAndSource(e)
			newProjection[i] = expression.NewGetFieldWithTable(
				len(newAggregates)-1, e.Type(), source, name, e.IsNullable(),
			)
		} else {
			newProjection[i] = e
		}
	}

	// find subset of allGetFields not covered by newAggregates
	newAggDeps := make(map[int]struct{}, 0)
	for _, agg := range newAggregates {
		_ = transform.InspectExpr(agg, func(e sql.Expression) bool {
			switch e := e.(type) {
			case *expression.GetField:
				newAggDeps[e.Index()] = struct{}{}
			}
			return false
		})
	}
	for i, _ := range projDeps {
		if _, ok := newAggDeps[i]; !ok {
			// add pass-through dependency
			newAggregates = append(newAggregates, allGetFields[i])
		}
	}

	return newProjection, newAggregates, transform.NewTree, nil
}

func flattenedWindow(ctx *sql.Context, projection []sql.Expression, child sql.Node) (sql.Node, transform.TreeIdentity, error) {
	newProjection, newAggregates, allSame, err := replaceAggregatesWithGetFieldProjections(ctx, projection)
	if err != nil {
		return nil, transform.SameTree, err
	}
	if allSame {
		return nil, allSame, nil
	}
	return plan.NewProject(
		newProjection,
		plan.NewWindow(newAggregates, child),
	), transform.NewTree, nil
}

func getNameAndSource(e sql.Expression) (name, source string) {
	if n, ok := e.(sql.Nameable); ok {
		name = n.Name()
	} else {
		name = e.String()
	}

	if t, ok := e.(sql.Tableable); ok {
		source = t.Table()
	}

	return
}

// hasHiddenAggregations returns whether any of the given expressions has a hidden aggregation. That is, an aggregation
// that is not at the root of the expression.
func hasHiddenAggregations(exprs []sql.Expression) bool {
	for _, e := range exprs {
		if containsHiddenAggregation(e) {
			return true
		}
	}
	return false
}

// containsHiddenAggregation returns whether the given expressions has a hidden aggregation. That is, an aggregation
// that is not at the root of the expression.
func containsHiddenAggregation(e sql.Expression) bool {
	_, ok := e.(sql.Aggregation)
	if ok {
		return false
	}

	return containsAggregation(e)
}

// containsAggregation returns whether the expression given contains any sql.Aggregation terms.
func containsAggregation(e sql.Expression) bool {
	var hasAgg bool
	sql.Inspect(e, func(e sql.Expression) bool {
		if _, ok := e.(sql.Aggregation); ok {
			hasAgg = true
			return false
		}
		return true
	})
	return hasAgg
}

// hasHiddenWindows returns whether any of the given expression have a hidden window function. That is, a window
// function that is not at the root of the expression.
func hasHiddenWindows(exprs []sql.Expression) bool {
	for _, e := range exprs {
		if containsHiddenWindow(e) {
			return true
		}
	}
	return false
}

// containsHiddenWindow returns whether the given expression has a hidden window function. That is, a window function
// that is not at the root of the expression.
func containsHiddenWindow(e sql.Expression) bool {
	_, ok := e.(sql.WindowAggregation)
	if ok {
		return false
	}

	return containsWindow(e)
}

// containsWindow returns whether the expression given contains any sql.WindowAggregation terms.
func containsWindow(e sql.Expression) bool {
	var hasAgg bool
	sql.Inspect(e, func(e sql.Expression) bool {
		if _, ok := e.(sql.WindowAggregation); ok {
			hasAgg = true
			return false
		}
		return true
	})
	return hasAgg
}<|MERGE_RESOLUTION|>--- conflicted
+++ resolved
@@ -27,12 +27,7 @@
 // schema of the flattened node.
 // e.g. GroupBy(sum(a) + sum(b)) becomes project(sum(a) + sum(b), GroupBy(sum(a), sum(b)).
 // e.g. Window(sum(a) + sum(b) over (partition by a)) becomes
-<<<<<<< HEAD
-//
-//	project(sum(a) + sum(b) over (partition by a), Window(sum(a), sum(b) over (partition by a))).
-=======
 // project(sum(a) + sum(b) over (partition by a), Window(sum(a), sum(b) over (partition by a))).
->>>>>>> c7560b3f
 func flattenAggregationExpressions(ctx *sql.Context, a *Analyzer, n sql.Node, scope *Scope, sel RuleSelector) (sql.Node, transform.TreeIdentity, error) {
 	span, ctx := ctx.Span("flatten_aggregation_exprs")
 	defer span.End()
