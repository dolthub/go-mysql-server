--- conflicted
+++ resolved
@@ -107,162 +107,6 @@
 
 var errGlobalVariablesNotSupported = errors.NewKind("can't resolve global variable, %s was requested")
 
-<<<<<<< HEAD
-// resolveJSONTables is a helper function that resolves JSONTables in join as they have special visibility into the left side of the join
-// This function should return a *plan.JSONTable when there's no error
-func resolveJSONTables(ctx *sql.Context, a *Analyzer, scope *plan.Scope, left sql.Node, jt *plan.JSONTable) (sql.Node, transform.TreeIdentity, error) {
-	if jt.Resolved() {
-		return jt, transform.SameTree, nil
-	}
-
-	// wrap left in project node to get scope.Schema to work correctly
-	proj := plan.NewProject([]sql.Expression{}, left)
-	rightScope := scope.NewScope(proj)
-	// json table has visibility into columns on left of joins
-	columns, err := indexColumns(ctx, a, jt, rightScope)
-	if err != nil {
-		return nil, transform.SameTree, err
-	}
-
-	newJt, same, err := transform.OneNodeExprsWithNode(jt, func(n sql.Node, e sql.Expression) (sql.Expression, transform.TreeIdentity, error) {
-		uc, ok := e.(column)
-		if !ok || e.Resolved() {
-			return e, transform.SameTree, nil
-		}
-		return resolveColumnExpression(a, n, uc, columns, 0)
-	})
-	if err != nil {
-		return nil, transform.SameTree, err
-	}
-	if same {
-		return jt, transform.SameTree, nil
-	}
-	return newJt, transform.NewTree, nil
-}
-
-func resolveJSONTablesInJoin(ctx *sql.Context, a *Analyzer, node sql.Node, scope *plan.Scope, sel RuleSelector) (sql.Node, transform.TreeIdentity, error) {
-	return transform.Node(node, func(n sql.Node) (sql.Node, transform.TreeIdentity, error) {
-		if n.Resolved() {
-			return n, transform.SameTree, nil
-		}
-
-		var jtNew sql.Node
-		var jtSame transform.TreeIdentity
-		var jtErr error
-		switch j := n.(type) {
-		case *plan.JoinNode:
-			switch {
-			case j.Op.IsUsing() || j.Op.IsInner():
-				if jt, ok := j.Right().(*plan.JSONTable); ok {
-					jtNew, jtSame, jtErr = resolveJSONTables(ctx, a, scope, j.Left(), jt)
-				}
-			default:
-				return n, transform.SameTree, nil
-			}
-		default:
-			return n, transform.SameTree, nil
-		}
-
-		if jtErr != nil {
-			return nil, transform.SameTree, jtErr
-		}
-
-		if jtNew == nil || jtSame {
-			return n, transform.SameTree, nil
-		}
-
-		newN, err := n.WithChildren(n.Children()[0], jtNew)
-		if err != nil {
-			return nil, transform.SameTree, err
-		}
-
-		if _, ok := newN.(sql.Expressioner); !ok {
-			return newN, transform.NewTree, nil
-		}
-
-		columns, err := indexColumns(ctx, a, newN, scope)
-		if err != nil {
-			return nil, transform.SameTree, err
-		}
-
-		ret, _, err := transform.OneNodeExprsWithNode(newN, func(n sql.Node, e sql.Expression) (sql.Expression, transform.TreeIdentity, error) {
-			uc, ok := e.(column)
-			if !ok || e.Resolved() {
-				return e, transform.SameTree, nil
-			}
-
-			return resolveColumnExpression(a, newN, uc, columns, 0)
-		})
-		if err != nil {
-			return nil, transform.SameTree, nil
-		}
-		return ret, transform.NewTree, nil
-	})
-}
-
-// resolveColumns replaces UnresolvedColumn expressions with GetField expressions for the appropriate numbered field in
-// the expression's child node.
-func resolveColumns(ctx *sql.Context, a *Analyzer, n sql.Node, scope *plan.Scope, sel RuleSelector) (sql.Node, transform.TreeIdentity, error) {
-	span, ctx := ctx.Span("resolve_columns")
-	defer span.End()
-
-	prePrepared := !sel(TrackProcessId)
-	inOffset := 0
-
-	n, same1, err := transform.Node(n, func(n sql.Node) (sql.Node, transform.TreeIdentity, error) {
-		if in, ok := n.(*plan.InsertInto); ok && len(in.OnDupExprs) > 0 {
-			inOffset = len(in.Destination.Schema())
-		}
-		if n.Resolved() && inOffset == 0 {
-			return n, transform.SameTree, nil
-		}
-
-		if _, ok := n.(sql.Expressioner); !ok {
-			return n, transform.SameTree, nil
-		}
-
-		// We need to use the schema, so all children must be resolved.
-		// TODO: also enforce the equivalent constraint for outer scopes. More complicated, because the outer scope can't
-		//  be Resolved() owing to a child expression (the one being evaluated) not being resolved yet.
-		for _, c := range n.Children() {
-			if !c.Resolved() {
-				return n, transform.SameTree, nil
-			}
-		}
-
-		columns, err := indexColumns(ctx, a, n, scope)
-		if err != nil {
-			return nil, transform.SameTree, err
-		}
-
-		return transform.OneNodeExprsWithNode(n, func(n sql.Node, e sql.Expression) (sql.Expression, transform.TreeIdentity, error) {
-			switch e := e.(type) {
-			case column:
-				if e.Resolved() {
-					return e, transform.SameTree, nil
-				}
-				return resolveColumnExpression(a, n, e, columns, 0)
-			case *function.Values:
-				if gf, ok := e.Child.(*expression.GetField); ok && inOffset > 0 && !prePrepared {
-					return gf.WithIndex(gf.Index() + inOffset), transform.NewTree, nil
-				}
-			default:
-			}
-			return e, transform.SameTree, nil
-		})
-	})
-	if err != nil {
-		return nil, transform.SameTree, err
-	}
-	n, same2, err := resolveJSONTablesInJoin(ctx, a, n, scope, sel)
-	if err != nil {
-		return nil, transform.SameTree, err
-	}
-	return n, same1 && same2, nil
-}
-
-=======
->>>>>>> c071026e
 // indexColumns returns a map of column identifiers to their index in the node's schema. Columns from outer scopes are
 // included as well, with lower indexes (prepended to node schema) but lower precedence (overwritten by inner nodes in
 // map)
