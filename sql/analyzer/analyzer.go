--- conflicted
+++ resolved
@@ -299,9 +299,6 @@
 
 // NewDefault creates a default Analyzer instance with all default Rules and configuration.
 // To add custom rules, the easiest way is use the Builder.
-<<<<<<< HEAD
-func NewDefault(provider sql.DatabaseProvider, version sql.AnalyzerVersion) *Analyzer {
-=======
 func NewDefault(provider sql.DatabaseProvider) *Analyzer {
 	return NewBuilder(provider).Build()
 
@@ -310,7 +307,6 @@
 // NewDefaultWithVersion creates a default Analyzer instance either
 // experimental or
 func NewDefaultWithVersion(provider sql.DatabaseProvider, version sql.AnalyzerVersion) *Analyzer {
->>>>>>> fabfa5e8
 	a := NewBuilder(provider).Build()
 	switch version {
 	case sql.VersionExperimental:
