// Copyright 2020-2021 Dolthub, Inc.
//
// Licensed under the Apache License, Version 2.0 (the "License");
// you may not use this file except in compliance with the License.
// You may obtain a copy of the License at
//
//     http://www.apache.org/licenses/LICENSE-2.0
//
// Unless required by applicable law or agreed to in writing, software
// distributed under the License is distributed on an "AS IS" BASIS,
// WITHOUT WARRANTIES OR CONDITIONS OF ANY KIND, either express or implied.
// See the License for the specific language governing permissions and
// limitations under the License.

package analyzer

import (
	"fmt"
	"os"
	"reflect"
	"runtime/trace"
	"strings"

	"github.com/pmezard/go-difflib/difflib"
	"github.com/sirupsen/logrus"
	"go.opentelemetry.io/otel/attribute"
	"gopkg.in/src-d/go-errors.v1"

	"github.com/dolthub/go-mysql-server/sql"
	"github.com/dolthub/go-mysql-server/sql/memo"
	"github.com/dolthub/go-mysql-server/sql/plan"
	"github.com/dolthub/go-mysql-server/sql/rowexec"
	"github.com/dolthub/go-mysql-server/sql/transform"
)

const debugAnalyzerKey = "DEBUG_ANALYZER"
const verboseAnalyzerKey = "VERBOSE_ANALYZER"

const maxAnalysisIterations = 8

// ErrMaxAnalysisIters is thrown when the analysis iterations are exceeded
var ErrMaxAnalysisIters = errors.NewKind("exceeded max analysis iterations (%d)")

// ErrInAnalysis is thrown for generic analyzer errors
var ErrInAnalysis = errors.NewKind("error in analysis: %s")

// ErrInvalidNodeType is thrown when the analyzer can't handle a particular kind of node type
var ErrInvalidNodeType = errors.NewKind("%s: invalid node of type: %T")

const disablePrepareStmtKey = "DISABLE_PREPARED_STATEMENTS"

var PreparedStmtDisabled bool

func init() {
	if v := os.Getenv(disablePrepareStmtKey); v != "" {
		PreparedStmtDisabled = true
	}
}

func SetPreparedStmts(v bool) {
	PreparedStmtDisabled = v
}

// Builder provides an easy way to generate Analyzer with custom rules and options.
type Builder struct {
	preAnalyzeRules     []Rule
	postAnalyzeRules    []Rule
	preValidationRules  []Rule
	postValidationRules []Rule
	onceBeforeRules     []Rule
	defaultRules        []Rule
	onceAfterRules      []Rule
	validationRules     []Rule
	afterAllRules       []Rule
	provider            sql.DatabaseProvider
	debug               bool
}

// NewBuilder creates a new Builder from a specific catalog.
// This builder allow us add custom Rules and modify some internal properties.
func NewBuilder(pro sql.DatabaseProvider) *Builder {
	allBeforeDefault := make([]Rule, len(OnceBeforeDefault)+len(AlwaysBeforeDefault))
	copy(allBeforeDefault, OnceBeforeDefault)
	copy(allBeforeDefault[len(OnceBeforeDefault):], AlwaysBeforeDefault)
	return &Builder{
		provider:        pro,
		onceBeforeRules: allBeforeDefault,
		defaultRules:    DefaultRules,
		onceAfterRules:  OnceAfterDefault,
		validationRules: DefaultValidationRules,
		afterAllRules:   OnceAfterAll,
	}
}

// WithDebug activates debug on the Analyzer.
func (ab *Builder) WithDebug() *Builder {
	ab.debug = true

	return ab
}

// AddPreAnalyzeRule adds a new rule to the analyze before the standard analyzer rules.
func (ab *Builder) AddPreAnalyzeRule(id RuleId, fn RuleFunc) *Builder {
	ab.preAnalyzeRules = append(ab.preAnalyzeRules, Rule{id, fn})

	return ab
}

// AddPostAnalyzeRule adds a new rule to the analyzer after standard analyzer rules.
func (ab *Builder) AddPostAnalyzeRule(id RuleId, fn RuleFunc) *Builder {
	ab.postAnalyzeRules = append(ab.postAnalyzeRules, Rule{id, fn})

	return ab
}

// AddPreValidationRule adds a new rule to the analyzer before standard validation rules.
func (ab *Builder) AddPreValidationRule(id RuleId, fn RuleFunc) *Builder {
	ab.preValidationRules = append(ab.preValidationRules, Rule{id, fn})

	return ab
}

// AddPostValidationRule adds a new rule to the analyzer after standard validation rules.
func (ab *Builder) AddPostValidationRule(id RuleId, fn RuleFunc) *Builder {
	ab.postValidationRules = append(ab.postValidationRules, Rule{id, fn})

	return ab
}

func duplicateRulesWithout(rules []Rule, excludedRuleId RuleId) []Rule {
	newRules := make([]Rule, 0, len(rules))

	for _, rule := range rules {
		if rule.Id != excludedRuleId {
			newRules = append(newRules, rule)
		}
	}

	return newRules
}

// RemoveOnceBeforeRule removes a default rule from the analyzer which would occur before other rules
func (ab *Builder) RemoveOnceBeforeRule(id RuleId) *Builder {
	ab.onceBeforeRules = duplicateRulesWithout(ab.onceBeforeRules, id)

	return ab
}

// RemoveDefaultRule removes a default rule from the analyzer that is executed as part of the analysis
func (ab *Builder) RemoveDefaultRule(id RuleId) *Builder {
	ab.defaultRules = duplicateRulesWithout(ab.defaultRules, id)

	return ab
}

// RemoveOnceAfterRule removes a default rule from the analyzer which would occur just once after the default analysis
func (ab *Builder) RemoveOnceAfterRule(id RuleId) *Builder {
	ab.onceAfterRules = duplicateRulesWithout(ab.onceAfterRules, id)

	return ab
}

// RemoveValidationRule removes a default rule from the analyzer which would occur as part of the validation rules
func (ab *Builder) RemoveValidationRule(id RuleId) *Builder {
	ab.validationRules = duplicateRulesWithout(ab.validationRules, id)

	return ab
}

// RemoveAfterAllRule removes a default rule from the analyzer which would occur after all other rules
func (ab *Builder) RemoveAfterAllRule(id RuleId) *Builder {
	ab.afterAllRules = duplicateRulesWithout(ab.afterAllRules, id)

	return ab
}

var log = logrus.New()

func init() {
	// TODO: give the option for debug analyzer logging format to match the global one
	log.SetFormatter(simpleLogFormatter{})
}

type simpleLogFormatter struct{}

func (s simpleLogFormatter) Format(entry *logrus.Entry) ([]byte, error) {
	lvl := ""
	switch entry.Level {
	case logrus.PanicLevel:
		lvl = "PANIC"
	case logrus.FatalLevel:
		lvl = "FATAL"
	case logrus.ErrorLevel:
		lvl = "ERROR"
	case logrus.WarnLevel:
		lvl = "WARN"
	case logrus.InfoLevel:
		lvl = "INFO"
	case logrus.DebugLevel:
		lvl = "DEBUG"
	case logrus.TraceLevel:
		lvl = "TRACE"
	}

	msg := fmt.Sprintf("%s: %s\n", lvl, entry.Message)
	return ([]byte)(msg), nil
}

// Build creates a new Analyzer from the builder parameters
func (ab *Builder) Build() *Analyzer {
	_, debug := os.LookupEnv(debugAnalyzerKey)
	_, verbose := os.LookupEnv(verboseAnalyzerKey)
	var batches = []*Batch{
		{
			Desc:       "pre-analyzer",
			Iterations: maxAnalysisIterations,
			Rules:      ab.preAnalyzeRules,
		},
		{
			Desc:       "once-before",
			Iterations: 1,
			Rules:      ab.onceBeforeRules,
		},
		{
			Desc:       "default-rules",
			Iterations: maxAnalysisIterations,
			Rules:      ab.defaultRules,
		},
		{
			Desc:       "once-after",
			Iterations: 1,
			Rules:      ab.onceAfterRules,
		},
		{
			Desc:       "post-analyzer",
			Iterations: maxAnalysisIterations,
			Rules:      ab.postAnalyzeRules,
		},
		{
			Desc:       "pre-validation",
			Iterations: 1,
			Rules:      ab.preValidationRules,
		},
		{
			Desc:       "validation",
			Iterations: 1,
			Rules:      ab.validationRules,
		},
		{
			Desc:       "post-validation",
			Iterations: 1,
			Rules:      ab.postValidationRules,
		},
		{
			Desc:       "after-all",
			Iterations: 1,
			Rules:      ab.afterAllRules,
		},
	}

	return &Analyzer{
		Debug:        debug || ab.debug,
		Verbose:      verbose,
		contextStack: make([]string, 0),
		Batches:      batches,
		Catalog:      NewCatalog(ab.provider),
		Coster:       memo.NewDefaultCoster(),
		ExecBuilder:  rowexec.DefaultBuilder,
		Parser:       sql.GlobalParser,
	}
}

// Analyzer analyzes nodes of the execution plan and applies rules and validations
// to them.
type Analyzer struct {
	// Whether to log various debugging messages
	Debug bool
	// Whether to output the query plan at each step of the analyzer
	Verbose bool
	// A stack of debugger context. See PushDebugContext, PopDebugContext
	contextStack []string
	// Batches of Rules to apply.
	Batches []*Batch
	// Catalog of databases and registered functions.
	Catalog *Catalog
	// Coster estimates the incremental CPU+memory cost for execution operators.
	Coster memo.Coster
	// ExecBuilder converts a sql.Node tree into an executable iterator.
	ExecBuilder sql.NodeExecBuilder
	// Runner represents the engine, which is represented as a separate interface to work around circular dependencies
<<<<<<< HEAD
	Runner sql.StatementRunner
=======
	Runner StatementRunner
	// Parser is the parser used to parse SQL statements.
	Parser sql.Parser
>>>>>>> a98abd73
}

// NewDefault creates a default Analyzer instance with all default Rules and configuration.
// To add custom rules, the easiest way is use the Builder.
func NewDefault(provider sql.DatabaseProvider) *Analyzer {
	return NewBuilder(provider).Build()
}

// NewDefaultWithVersion creates a default Analyzer instance either
// experimental or
func NewDefaultWithVersion(provider sql.DatabaseProvider) *Analyzer {
	return NewBuilder(provider).Build()
}

// Log prints an INFO message to stdout with the given message and args
// if the analyzer is in debug mode.
func (a *Analyzer) Log(msg string, args ...interface{}) {
	if a != nil && a.Debug {
		if len(a.contextStack) > 0 {
			ctx := strings.Join(a.contextStack, "/")
			log.Infof("%s: "+msg, append([]interface{}{ctx}, args...)...)
		} else {
			log.Infof(msg, args...)
		}
	}
}

func (a *Analyzer) LogFn() func(string, ...any) {
	return func(msg string, args ...interface{}) {
		if a != nil && a.Debug {
			if len(a.contextStack) > 0 {
				ctx := strings.Join(a.contextStack, "/")
				log.Infof("%s: "+msg, append([]interface{}{ctx}, args...)...)
			} else {
				log.Infof(msg, args...)
			}
		}
	}
}

// LogNode prints the node given if Verbose logging is enabled.
func (a *Analyzer) LogNode(n sql.Node) {
	if a != nil && n != nil && a.Verbose {
		if len(a.contextStack) > 0 {
			ctx := strings.Join(a.contextStack, "/")
			log.Infof("%s:\n%s", ctx, sql.DebugString(n))
		} else {
			log.Infof("%s", sql.DebugString(n))
		}
	}
}

// LogDiff logs the diff between the query plans after a transformation rules has been applied.
// Only can print a diff when the string representations of the nodes differ, which isn't always the case.
func (a *Analyzer) LogDiff(prev, next sql.Node) {
	if a.Debug && a.Verbose {
		if !reflect.DeepEqual(next, prev) {
			diff, err := difflib.GetUnifiedDiffString(difflib.UnifiedDiff{
				A:        difflib.SplitLines(sql.DebugString(prev)),
				B:        difflib.SplitLines(sql.DebugString(next)),
				FromFile: "Prev",
				FromDate: "",
				ToFile:   "Next",
				ToDate:   "",
				Context:  1,
			})
			if err != nil {
				panic(err)
			}
			if len(diff) > 0 {
				a.Log(diff)
			} else {
				a.Log("nodes are different, but no textual diff found (implement better DebugString?)")
			}
		}
	}
}

// PushDebugContext pushes the given context string onto the context stack, to use when logging debug messages.
func (a *Analyzer) PushDebugContext(msg string) {
	if a != nil && a.Debug {
		a.contextStack = append(a.contextStack, msg)
	}
}

// PopDebugContext pops a context message off the context stack.
func (a *Analyzer) PopDebugContext() {
	if a != nil && len(a.contextStack) > 0 {
		a.contextStack = a.contextStack[:len(a.contextStack)-1]
	}
}

func SelectAllBatches(string) bool { return true }

func DefaultRuleSelector(id RuleId) bool {
	return true
}

func NewProcRuleSelector(sel RuleSelector) RuleSelector {
	return func(id RuleId) bool {
		switch id {
		case pruneTablesId,
			unnestInSubqueriesId,
			// once after default rules should only be run once
			TrackProcessId:
			return false
		}
		return sel(id)
	}
}

func NewResolveSubqueryExprSelector(sel RuleSelector) RuleSelector {
	return func(id RuleId) bool {
		switch id {
		case
			// skip recursive finalize rules
			hoistOutOfScopeFiltersId,
			unnestExistsSubqueriesId,
			unnestInSubqueriesId,
			finalizeSubqueriesId,
			assignExecIndexesId:
			return false
		}
		return sel(id)
	}
}

func NewFinalizeSubquerySel(sel RuleSelector) RuleSelector {
	return func(id RuleId) bool {
		switch id {
		case
			// skip recursive resolve rules
			resolveSubqueriesId,
			resolveUnionsId,
			// skip redundant finalize rules
			finalizeSubqueriesId,
			hoistOutOfScopeFiltersId,
			TrackProcessId,
			assignExecIndexesId:
			return false
		}
		return sel(id)
	}
}

func NewFinalizeUnionSel(sel RuleSelector) RuleSelector {
	return func(id RuleId) bool {
		switch id {
		case
			// skip recursive resolve rules
			resolveSubqueriesId,
			resolveUnionsId:
			return false
		case finalizeSubqueriesId,
			hoistOutOfScopeFiltersId:
			return true
		}
		return sel(id)
	}
}

func newInsertSourceSelector(sel RuleSelector) RuleSelector {
	return func(id RuleId) bool {
		switch id {
		case unnestInSubqueriesId,
			pushdownSubqueryAliasFiltersId:
			return false
		}
		return sel(id)
	}
}

// Analyze applies the transformation rules to the node given. In the case of an error, the last successfully
// transformed node is returned along with the error.
func (a *Analyzer) Analyze(ctx *sql.Context, node sql.Node, scope *plan.Scope, qFlags *sql.QueryFlags) (sql.Node, error) {
	switch n := node.(type) {
	case *plan.DescribeQuery:
		child, _, err := a.analyzeWithSelector(ctx, n.Query(), scope, SelectAllBatches, DefaultRuleSelector, qFlags)
		return n.WithQuery(child), err
	}
	node, _, err := a.analyzeWithSelector(ctx, node, scope, SelectAllBatches, DefaultRuleSelector, qFlags)
	return node, err
}

func (a *Analyzer) analyzeThroughBatch(ctx *sql.Context, n sql.Node, scope *plan.Scope, until string, sel RuleSelector, qFlags *sql.QueryFlags) (sql.Node, transform.TreeIdentity, error) {
	stop := false
	return a.analyzeWithSelector(ctx, n, scope, func(desc string) bool {
		if stop {
			return false
		}
		if desc == until {
			stop = true
		}
		// we return true even for the matching description; only start
		// returning false after this batch.
		return true
	}, sel, qFlags)
}

// Every time we recursively invoke the analyzer we increment a depth counter to avoid analyzing queries that could
// cause infinite recursion. This limit is high but arbitrary
const maxBatchRecursion = 100

func (a *Analyzer) analyzeWithSelector(ctx *sql.Context, n sql.Node, scope *plan.Scope, batchSelector BatchSelector, ruleSelector RuleSelector, qFlags *sql.QueryFlags) (sql.Node, transform.TreeIdentity, error) {
	span, ctx := ctx.Span("analyze")
	defer trace.StartRegion(ctx, "Analyzer.analyzeWithSelector").End()

	if scope.RecursionDepth() > maxBatchRecursion {
		return n, transform.SameTree, ErrMaxAnalysisIters.New(maxBatchRecursion)
	}

	var (
		same    = transform.SameTree
		allSame = transform.SameTree
		err     error
	)
	a.Log("starting analysis of node of type: %T", n)
	a.LogNode(n)

	batches := a.Batches
	if b, ok := getBatchesForNode(n); ok {
		batches = b
	}

	for _, batch := range batches {
		if batchSelector(batch.Desc) {
			a.PushDebugContext(batch.Desc)
			n, same, err = batch.Eval(ctx, a, n, scope, ruleSelector, qFlags)
			allSame = allSame && same
			if err != nil {
				a.Log("Encountered error: %v", err)
				a.PopDebugContext()
				return n, transform.SameTree, err
			}
			a.PopDebugContext()
		}
	}

	defer func() {
		if n != nil {
			span.SetAttributes(attribute.Bool("IsResolved", n.Resolved()))
		}
		span.End()
	}()

	return n, allSame, err
}

func (a *Analyzer) analyzeStartingAtBatch(ctx *sql.Context, n sql.Node, scope *plan.Scope, startAt string, sel RuleSelector, qFlags *sql.QueryFlags) (sql.Node, transform.TreeIdentity, error) {
	start := false
	return a.analyzeWithSelector(ctx, n, scope, func(desc string) bool {
		if desc == startAt {
			start = true
		}
		if start {
			return true
		}
		return false
	}, sel, qFlags)
}

func DeepCopyNode(node sql.Node) (sql.Node, error) {
	n, _, err := transform.NodeExprs(node, func(e sql.Expression) (sql.Expression, transform.TreeIdentity, error) {
		e, err := transform.Clone(e)
		return e, transform.NewTree, err
	})
	return n, err
}

// FlagIsSet returns whether a set of query flag has the |flag| bit marked,
// or a default value if |flags| is nil. Flags for rule selecting are
// enabled by default (true), flags for execution behavior are disabled by
// default (false).
func FlagIsSet(flags *sql.QueryFlags, flag int) bool {
	if flags == nil {
		switch flag {
		case sql.QFlagMax1Row:
			// no spooling shortcuts
			return false
		default:
			// default behavior with |nil| flags is execute all
			// analyzer rules
			return true

		}
	}
	return flags.IsSet(flag)
}<|MERGE_RESOLUTION|>--- conflicted
+++ resolved
@@ -288,13 +288,9 @@
 	// ExecBuilder converts a sql.Node tree into an executable iterator.
 	ExecBuilder sql.NodeExecBuilder
 	// Runner represents the engine, which is represented as a separate interface to work around circular dependencies
-<<<<<<< HEAD
 	Runner sql.StatementRunner
-=======
-	Runner StatementRunner
 	// Parser is the parser used to parse SQL statements.
 	Parser sql.Parser
->>>>>>> a98abd73
 }
 
 // NewDefault creates a default Analyzer instance with all default Rules and configuration.
