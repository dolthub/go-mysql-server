// Copyright 2021 Dolthub, Inc.
//
// Licensed under the Apache License, Version 2.0 (the "License");
// you may not use this file except in compliance with the License.
// You may obtain a copy of the License at
//
//     http://www.apache.org/licenses/LICENSE-2.0
//
// Unless required by applicable law or agreed to in writing, software
// distributed under the License is distributed on an "AS IS" BASIS,
// WITHOUT WARRANTIES OR CONDITIONS OF ANY KIND, either express or implied.
// See the License for the specific language governing permissions and
// limitations under the License.

package analyzer

import (
	"fmt"
	"github.com/dolthub/go-mysql-server/sql/visit"
	"strings"

	"gopkg.in/src-d/go-errors.v1"

	"github.com/dolthub/go-mysql-server/sql"
	"github.com/dolthub/go-mysql-server/sql/expression"
	"github.com/dolthub/go-mysql-server/sql/parse"
	"github.com/dolthub/go-mysql-server/sql/plan"
)

// loadStoredProcedures loads stored procedures for all databases on relevant calls.
func loadStoredProcedures(ctx *sql.Context, a *Analyzer, n sql.Node, scope *Scope) (sql.Node, sql.TreeIdentity, error) {
	if a.ProcedureCache.IsPopulating {
		return n, sql.SameTree, nil
	}
	referencesProcedures := false
	visit.Inspect(n, func(n sql.Node) bool {
		if _, ok := n.(*plan.Call); ok {
			referencesProcedures = true
			return false
		} else if rt, ok := n.(*plan.ResolvedTable); ok {
			_, rOk := rt.Table.(RoutineTable)
			if rOk {
				referencesProcedures = true
				return false
			}
		}
		return true
	})
	if !referencesProcedures {
		return n, sql.SameTree, nil
	}
	a.ProcedureCache = NewProcedureCache()
	a.ProcedureCache.IsPopulating = true
	defer func() {
		a.ProcedureCache.IsPopulating = false
	}()

	for _, database := range a.Catalog.AllDatabases(ctx) {
		if pdb, ok := database.(sql.StoredProcedureDatabase); ok {
			procedures, err := pdb.GetStoredProcedures(ctx)
			if err != nil {
				return nil, sql.SameTree, err
			}

			for _, procedure := range procedures {
				parsedProcedure, err := parse.Parse(ctx, procedure.CreateStatement)
				if err != nil {
					return nil, sql.SameTree, err
				}
				cp, ok := parsedProcedure.(*plan.CreateProcedure)
				if !ok {
					return nil, sql.SameTree, sql.ErrProcedureCreateStatementInvalid.New(procedure.CreateStatement)
				}

				paramNames, err := validateStoredProcedure(ctx, cp.Procedure)
				if err != nil {
					return nil, sql.SameTree, err
				}
				analyzedNode, _, err := resolveDeclarations(ctx, a, cp.Procedure, scope)
				if err != nil {
					return nil, sql.SameTree, err
				}
				analyzedNode, _, err = resolveProcedureParams(ctx, paramNames, analyzedNode)
				if err != nil {
					return nil, sql.SameTree, err
				}
				analyzedNode, _, err = analyzeProcedureBodies(ctx, a, analyzedNode, false, scope)
				if err != nil {
					return nil, sql.SameTree, err
				}
				analyzedProc, ok := analyzedNode.(*plan.Procedure)
				if !ok {
					return nil, sql.SameTree, fmt.Errorf("analyzed node %T and expected *plan.Procedure", analyzedNode)
				}

				a.ProcedureCache.Register(database.Name(), analyzedProc)
			}
		}
	}
	return n, sql.SameTree, nil
}

// analyzeProcedureBodies analyzes each statement in a procedure's body individually, as the analyzer is designed to
// inspect single statements rather than a collection of statements, which is usually the body of a stored procedure.
func analyzeProcedureBodies(ctx *sql.Context, a *Analyzer, node sql.Node, skipCall bool, scope *Scope) (sql.Node, sql.TreeIdentity, error) {
	children := node.Children()
	newChildren := make([]sql.Node, len(children))
	var err error
	for i, child := range children {
		var newChild sql.Node
		switch child := child.(type) {
		// Anything that may represent a collection of statements should go here
		case *plan.Procedure, *plan.BeginEndBlock, *plan.Block, *plan.IfElseBlock, *plan.IfConditional:
			newChild, _, err = analyzeProcedureBodies(ctx, a, child, skipCall, scope)
		case *plan.Call:
			if skipCall {
				newChild = child
			} else {
				newChild, err = a.Analyze(ctx, child, scope)
			}
		default:
			newChild, err = a.Analyze(ctx, child, scope)
		}
		if err != nil {
			return nil, sql.SameTree, err
		}
		newChildren[i] = StripPassthroughNodes(newChild)
	}
	node, err = node.WithChildren(newChildren...)
	if err != nil {
		return nil, sql.SameTree, err
	}
	return node, sql.NewTree, nil
}

// validateCreateProcedure handles CreateProcedure nodes, resolving references to the parameters, along with ensuring
// that all logic contained within the stored procedure body is valid.
func validateCreateProcedure(ctx *sql.Context, a *Analyzer, node sql.Node, scope *Scope) (sql.Node, sql.TreeIdentity, error) {
	cp, ok := node.(*plan.CreateProcedure)
	if !ok {
		return node, sql.SameTree, nil
	}

	paramNames, err := validateStoredProcedure(ctx, cp.Procedure)
	if err != nil {
		return nil, sql.SameTree, err
	}
	proc, _, err := resolveProcedureParams(ctx, paramNames, cp.Procedure)
	if err != nil {
		return nil, sql.SameTree, err
	}
	newProc, _, err := analyzeProcedureBodies(ctx, a, proc, true, nil)
	if err != nil {
		return nil, sql.SameTree, err
	}

	node, err = cp.WithChildren(StripPassthroughNodes(newProc))
	if err != nil {
		return nil, sql.SameTree, err
	}
	return node, sql.NewTree, nil
}

// validateStoredProcedure handles Procedure nodes, resolving references to the parameters, along with ensuring
// that all logic contained within the stored procedure body is valid.
func validateStoredProcedure(ctx *sql.Context, proc *plan.Procedure) (map[string]struct{}, error) {
	//TODO: handle declared variables here as well
	paramNames := make(map[string]struct{})
	for _, param := range proc.Params {
		paramName := strings.ToLower(param.Name)
		if _, ok := paramNames[paramName]; ok {
			return nil, sql.ErrProcedureDuplicateParameterName.New(param.Name, proc.Name)
		}
		paramNames[paramName] = struct{}{}
	}

	// For now, we don't support creating any of the following within stored procedures.
	// These will be removed in the future, but cause issues with the current execution plan.
	var err error
	spUnsupportedErr := errors.NewKind("creating %s in stored procedures is currently unsupported " +
		"and will be added in a future release")
	visit.Inspect(proc, func(n sql.Node) bool {
		switch n.(type) {
		case *plan.CreateTable:
			err = spUnsupportedErr.New("tables")
		case *plan.CreateTrigger:
			err = spUnsupportedErr.New("triggers")
		case *plan.CreateProcedure:
			err = spUnsupportedErr.New("procedures")
		case *plan.CreateDB:
			err = spUnsupportedErr.New("databases")
		case *plan.CreateForeignKey:
			err = spUnsupportedErr.New("foreign keys")
		case *plan.CreateIndex:
			err = spUnsupportedErr.New("indexes")
		case *plan.CreateView:
			err = spUnsupportedErr.New("views")
		default:
			return true
		}
		return false
	})
	if err != nil {
		return nil, err
	}

	visit.Inspect(proc, func(n sql.Node) bool {
		switch n := n.(type) {
		case *plan.Call:
			if proc.Name == strings.ToLower(n.Name) {
				err = sql.ErrProcedureRecursiveCall.New(proc.Name)
			}
		case *plan.LockTables: // Blocked in vitess, but this is for safety
			err = sql.ErrProcedureInvalidBodyStatement.New("LOCK TABLES")
		case *plan.UnlockTables: // Blocked in vitess, but this is for safety
			err = sql.ErrProcedureInvalidBodyStatement.New("UNLOCK TABLES")
		case *plan.Use: // Blocked in vitess, but this is for safety
			err = sql.ErrProcedureInvalidBodyStatement.New("USE")
		case *plan.LoadData:
			err = sql.ErrProcedureInvalidBodyStatement.New("LOAD DATA")
		default:
			return true
		}
		return false
	})
	if err != nil {
		return nil, err
	}

	return paramNames, nil
}

// resolveProcedureParams resolves all of the named parameters and declared variables inside of a stored procedure.
func resolveProcedureParams(ctx *sql.Context, paramNames map[string]struct{}, proc sql.Node) (sql.Node, sql.TreeIdentity, error) {
	newProcNode, _, err := resolveProcedureParamsTransform(ctx, paramNames, proc)
	if err != nil {
		return nil, sql.SameTree, err
	}
	// Some nodes do not expose all of their children, so we need to handle them here.
	newProc, _, err := visit.Nodes(newProcNode, func(node sql.Node) (sql.Node, sql.TreeIdentity, error) {
		switch n := node.(type) {
		case *plan.InsertInto:
			newSource, same, err := resolveProcedureParamsTransform(ctx, paramNames, n.Source)
			if err != nil {
				return nil, sql.SameTree, err
			}
			if same {
				return n, sql.SameTree, nil
			}
			return n.WithSource(newSource), sql.NewTree, nil
		case *plan.Union:
			//TODO unions aren't opaque, is this necessary?
			// IndexedJoins might be missed
			newLeft, sameL, err := resolveProcedureParamsTransform(ctx, paramNames, n.Left())
			if err != nil {
				return nil, sql.SameTree, err
			}
			newRight, sameR, err := resolveProcedureParamsTransform(ctx, paramNames, n.Right())
			if err != nil {
				return nil, sql.SameTree, err
			}
			if sameL && sameR {
				return n, sql.SameTree, nil
			}
			node, err = n.WithChildren(newLeft, newRight)
			return node, sql.NewTree, err
		default:
			return n, sql.SameTree, nil
		}
	})
	if err != nil {
		return nil, sql.SameTree, err
	}
	newProc, ok := newProcNode.(*plan.Procedure)
	if !ok {
		return nil, sql.SameTree, fmt.Errorf("expected `*plan.Procedure` but got `%T`", newProcNode)
	}
	return newProc, sql.NewTree, nil
}

// resolveProcedureParamsTransform resolves all of the named parameters and declared variables inside of a node.
// In cases where an expression contains nodes, this will also walk those nodes.
func resolveProcedureParamsTransform(ctx *sql.Context, paramNames map[string]struct{}, n sql.Node) (sql.Node, sql.TreeIdentity, error) {
	return visit.NodesExprs(n, func(e sql.Expression) (sql.Expression, sql.TreeIdentity, error) {
		switch e := e.(type) {
		case *expression.UnresolvedColumn:
			if strings.ToLower(e.Table()) == "" {
				if _, ok := paramNames[strings.ToLower(e.Name())]; ok {
					return expression.NewProcedureParam(e.Name()), sql.NewTree, nil
				}
			}
			return e, sql.SameTree, nil
		case *deferredColumn:
			if strings.ToLower(e.Table()) == "" {
				if _, ok := paramNames[strings.ToLower(e.Name())]; ok {
					return expression.NewProcedureParam(e.Name()), sql.NewTree, nil
				}
			}
			return e, sql.SameTree, nil
		case *plan.Subquery: // Subqueries have an internal Query node that we need to check as well.
			newQuery, same, err := resolveProcedureParamsTransform(ctx, paramNames, e.Query)
			if err != nil {
				return nil, sql.SameTree, err
			}
			if same {
				return e, sql.SameTree, nil
			}
			ne := *e
			ne.Query = newQuery
			return &ne, sql.NewTree, nil
		default:
			return e, sql.SameTree, nil
		}
	})
}

// applyProcedures applies the relevant stored procedures to the node given (if necessary).
func applyProcedures(ctx *sql.Context, a *Analyzer, n sql.Node, scope *Scope) (sql.Node, sql.TreeIdentity, error) {
	if a.ProcedureCache.IsPopulating {
		return n, sql.SameTree, nil
	}
	if _, ok := n.(*plan.CreateProcedure); ok {
		return n, sql.SameTree, nil
	}
	return visit.Nodes(n, func(n sql.Node) (sql.Node, sql.TreeIdentity, error) {
		switch n := n.(type) {
		case *plan.Call:
			return applyProceduresCall(ctx, a, n, scope)
<<<<<<< HEAD
		case *plan.ShowProcedureStatus:
			return applyProceduresShowProcedure(ctx, a, n)
=======
>>>>>>> 2a1f5e55
		default:
			return n, sql.SameTree, nil
		}
	})
}

// applyProceduresCall applies the relevant stored procedure to the given *plan.Call.
func applyProceduresCall(ctx *sql.Context, a *Analyzer, call *plan.Call, scope *Scope) (sql.Node, sql.TreeIdentity, error) {
	pRef := expression.NewProcedureParamReference()
	call = call.WithParamReference(pRef)

	procedure := a.ProcedureCache.Get(ctx.GetCurrentDatabase(), call.Name)
	if procedure == nil {
		return nil, sql.SameTree, sql.ErrStoredProcedureDoesNotExist.New(call.Name)
	}

	var procParamTransformFunc sql.TransformExprFunc
	procParamTransformFunc = func(e sql.Expression) (sql.Expression, sql.TreeIdentity, error) {
		switch expr := e.(type) {
		case *expression.ProcedureParam:
			return expr.WithParamReference(pRef), sql.NewTree, nil
		case *plan.Subquery: // Subqueries have an internal Query node that we need to check as well.
			newQuery, same, err := visit.NodesExprs(expr.Query, procParamTransformFunc)
			if err != nil {
				return nil, sql.SameTree, err
			}
			if same {
				return expr, sql.SameTree, nil
			}
			ne := *expr
			ne.Query = newQuery
			return &ne, sql.NewTree, nil
		default:
			return e, sql.SameTree, nil
		}
	}
	transformedProcedure, _, err := visit.NodesExprs(procedure, procParamTransformFunc)
	if err != nil {
		return nil, sql.SameTree, err
	}
	// Some nodes do not expose all of their children, so we need to handle them here.
	transformedProcedure, _, err = visit.Nodes(transformedProcedure, func(node sql.Node) (sql.Node, sql.TreeIdentity, error) {
		switch n := node.(type) {
		case *plan.InsertInto:
			newSource, same, err := visit.Nodes(n.Source, func(n sql.Node) (sql.Node, sql.TreeIdentity, error) {
				return visit.NodesExprs(n, procParamTransformFunc)
			})
			if err != nil {
				return nil, sql.SameTree, err
			}
			if same {
				return n, sql.SameTree, nil
			}
			return n.WithSource(newSource), sql.NewTree, nil
		case *plan.Union:
			newLeft, sameL, err := visit.NodesExprs(n.Left(), procParamTransformFunc)
			if err != nil {
				return nil, sql.SameTree, err
			}
			newRight, sameR, err := visit.NodesExprs(n.Right(), procParamTransformFunc)
			if err != nil {
				return nil, sql.SameTree, err
			}
			if sameL && sameR {
				return n, sql.SameTree, nil
			}
			node, err := n.WithChildren(newLeft, newRight)
			return node, sql.NewTree, err
		default:
			return n, sql.SameTree, nil
		}
	})
	if err != nil {
		return nil, sql.SameTree, err
	}

	transformedProcedure, _, err = visit.Nodes(transformedProcedure, func(node sql.Node) (sql.Node, sql.TreeIdentity, error) {
		rt, ok := node.(*plan.ResolvedTable)
		if !ok {
			return node, sql.SameTree, nil
		}
		return plan.NewProcedureResolvedTable(rt), sql.NewTree, nil
	})
	transformedProcedure, _, err = applyProcedures(ctx, a, transformedProcedure, scope)
	if err != nil {
		return nil, sql.SameTree, err
	}

	var ok bool
	procedure, ok = transformedProcedure.(*plan.Procedure)
	if !ok {
		return nil, sql.SameTree, fmt.Errorf("expected `*plan.Procedure` but got `%T`", transformedProcedure)
	}

	if len(procedure.Params) != len(call.Params) {
		return nil, sql.SameTree, sql.ErrCallIncorrectParameterCount.New(procedure.Name, len(procedure.Params), len(call.Params))
	}

	call = call.WithProcedure(procedure)
<<<<<<< HEAD
	return call, sql.NewTree, nil
}

// applyProceduresShowProcedure applies all of the stored procedures to the given *plan.ShowProcedureStatus.
func applyProceduresShowProcedure(ctx *sql.Context, a *Analyzer, n *plan.ShowProcedureStatus) (sql.Node, sql.TreeIdentity, error) {
	if len(a.ProcedureCache.dbToProcedureMap) == 0 {
		return n, sql.SameTree, nil
	}
	n.Procedures = a.ProcedureCache.AllForDatabase(ctx.GetCurrentDatabase())
	return n, sql.NewTree, nil
=======
	return call, nil
>>>>>>> 2a1f5e55
}<|MERGE_RESOLUTION|>--- conflicted
+++ resolved
@@ -326,11 +326,6 @@
 		switch n := n.(type) {
 		case *plan.Call:
 			return applyProceduresCall(ctx, a, n, scope)
-<<<<<<< HEAD
-		case *plan.ShowProcedureStatus:
-			return applyProceduresShowProcedure(ctx, a, n)
-=======
->>>>>>> 2a1f5e55
 		default:
 			return n, sql.SameTree, nil
 		}
@@ -430,18 +425,5 @@
 	}
 
 	call = call.WithProcedure(procedure)
-<<<<<<< HEAD
 	return call, sql.NewTree, nil
-}
-
-// applyProceduresShowProcedure applies all of the stored procedures to the given *plan.ShowProcedureStatus.
-func applyProceduresShowProcedure(ctx *sql.Context, a *Analyzer, n *plan.ShowProcedureStatus) (sql.Node, sql.TreeIdentity, error) {
-	if len(a.ProcedureCache.dbToProcedureMap) == 0 {
-		return n, sql.SameTree, nil
-	}
-	n.Procedures = a.ProcedureCache.AllForDatabase(ctx.GetCurrentDatabase())
-	return n, sql.NewTree, nil
-=======
-	return call, nil
->>>>>>> 2a1f5e55
 }