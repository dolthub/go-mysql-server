--- conflicted
+++ resolved
@@ -111,11 +111,7 @@
 					rightSchema[len(n.Destination.Schema())+i] = n.Source.Schema()[i]
 				} else {
 					newC := c.Copy()
-<<<<<<< HEAD
-					newC.Source = "__new_ins"
-=======
 					newC.Source = planbuilder.OnDupValuesPrefix
->>>>>>> 9e85715b
 					rightSchema[len(n.Destination.Schema())+i] = newC
 				}
 			}
